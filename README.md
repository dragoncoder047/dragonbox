--- conflicted
+++ resolved
@@ -1,32 +1,20 @@
 # GoldBox
 
-GoldBox is an online tool for sketching and sharing instrumental melodies.
+GoldBox is an online tool for sketching and sharing instrumental music.
 You can find it [here](https://aurysystem.github.io/goldbox).
 It is a modification of JummBox which inturn is a modifcation of the [original BeepBox](https://beepbox.co).
 
 The primary goal of GoldBox is to incrase the range of sounds an timbres Beepbox is capable of as well as adding new automations and small features to reduce repetive actions.
 
-<<<<<<< HEAD
-=======
-JummBox is an online tool for sketching and sharing instrumental music.
-Try it out [here](jummbus.bitbucket.io)!
-It is a modification of the [original BeepBox](https://beepbox.co), focused on improving ease-of-use.
->>>>>>> e3dad13b
 
 All song data is packaged into the URL at the top of your browser. When you make
 changes to the song, the URL is updated to reflect your changes. When you are
 satisfied with your song, just copy and paste the URL to save and share your
 song!
 
-<<<<<<< HEAD
-GoldBox is free, as is BeepBox. If you ever feel so inclined, definitely send something to the original creator, [John Nesky](http://www.johnnesky.com/)'s
-[PayPal](https://www.paypal.com/cgi-bin/webscr?cmd=_donations&business=QZJTX9GRYEV9N&currency_code=USD). He deserves it :)
-=======
-BeepBox, and JummBox by extension, are passion projects and will always be free to use. If you find it
-valuable and have the means, please support the original creator, [John Nesky](http://www.johnnesky.com/), via
+GoldBox, as well as Jummbox and Beepbox which it's based on, are free projects. If you ever feel so inclined, please support the original creator, [John Nesky](http://www.johnnesky.com/), via
 [PayPal](https://www.paypal.com/cgi-bin/webscr?cmd=_donations&business=QZJTX9GRYEV9N&currency_code=USD)!
 JummBox is developed by [Jummbus](http://www.twitter.com/jummbus).
->>>>>>> e3dad13b
 
 ## Compiling
 
