--- conflicted
+++ resolved
@@ -9,7 +9,6 @@
 satisfied with your song, just copy and paste the URL to save and share your
 song!
 
-<<<<<<< HEAD
 BeepBox, and JummBox by extension, are passion projects and will always be free to use. If you find it
 valuable and have the means, please support the original creator, [John Nesky](http://www.johnnesky.com/), via
 [PayPal](https://www.paypal.com/cgi-bin/webscr?cmd=_donations&business=QZJTX9GRYEV9N&currency_code=USD)!
@@ -23,22 +22,6 @@
 [TypeScript](https://www.typescriptlang.org/), which requires
 [node & npm](https://www.npmjs.com/get-npm), so install those first. Then to
 build this project, open the command line and run:
-=======
-BeepBox is a passion project, and will always be free to use. If you find it
-valuable and have the means, any gratuity via
-[PayPal](https://www.paypal.com/cgi-bin/webscr?cmd=_donations&business=QZJTX9GRYEV9N&currency_code=USD)
-would be appreciated!
-
-BeepBox is developed by [John Nesky](http://www.johnnesky.com/). This source
-code is available under the [MIT license](LICENSE.md).
-
-## Compiling
-
-The code is written in TypeScript, which requires Node & npm so
-[install those first](https://nodejs.org/en/download). To contribute changes,
-you'll also need [git](https://github.com/git-guides/install-git). Then to build
-this project, open the command line and run:
->>>>>>> d355c185
 
 ```
 git clone https://github.com/jummbus/jummbox.git
@@ -47,7 +30,11 @@
 npm run build
 ```
 
-A note for JummBox: You may also have to install these additional dependencies if they are not picked up automatically.
+JummBox makes a divergence from BeepBox that necessitates an additional dependency:
+rather than using the (rather poor) default HTML select implementation, the custom
+library [select2](https://select2.org) is employed. select2 has an explicit dependency
+on [jQuery](https://jquery.com) as well, so you may need to install the following
+additional dependencies if they are not picked up automatically.
 
 ```
 npm install select2
