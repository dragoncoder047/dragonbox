// Copyright (c) 2012-2022 John Nesky and contributing authors, distributed under the MIT license, see accompanying the LICENSE.md file.

import { Config, BaseWaveTypes } from "../synth/SynthConfig";
import { AdditiveWave, Instrument } from "../synth/synth";
import { SongDocument } from "./SongDocument";
import { HTML, SVG } from "imperative-html/dist/esm/elements-strict";
import { ColorConfig } from "./ColorConfig";
import { ChangeAdditive } from "./changes";
import { prettyNumber } from "./EditorConfig";
import { Prompt } from "./Prompt";
import { SongEditor } from "./SongEditor";

export class AdditiveEditor {
    private readonly _editorWidth: number = 120;
    private readonly _editorHeight: number = 26;
    private readonly _octaves: SVGSVGElement = SVG.svg({ "pointer-events": "none" });
    private readonly _fifths: SVGSVGElement = SVG.svg({ "pointer-events": "none" });
    private readonly _curve: SVGPathElement = SVG.path({ fill: "none", stroke: "currentColor", "stroke-width": 2, "pointer-events": "none" });
    private readonly _lastControlPoints: SVGRectElement[] = [];
    private readonly _lastControlPointContainer: SVGSVGElement = SVG.svg({ "pointer-events": "none" });
    private readonly _waveTypeButtons: HTMLButtonElement[] = [];
    public readonly waveTypeButtonContainer: HTMLDivElement = HTML.div({ style: "display: flex; flex-direction: row; align-items: center; justify-content: center; margin-left: 0px; margin-right: 8px" });
    private readonly _svg: SVGSVGElement = SVG.svg({ style: "background-color: ${ColorConfig.editorBackground}; touch-action: none; cursor: crosshair;", width: "100%", height: "100%", viewBox: "0 0 " + this._editorWidth + " " + this._editorHeight, preserveAspectRatio: "none" },
        this._octaves,
        this._fifths,
        this._curve,
        this._lastControlPointContainer,
    );

    public readonly container: HTMLElement = HTML.div({ class: "additive", style: "height: 100%;" }, this._svg);

    private _mouseX: number = 0;
    private _mouseY: number = 0;
    private _freqPrev: number = 0;
    private _ampPrev: number = 0;
    private _mouseDown: boolean = false;
    public _change: ChangeAdditive | null = null;
    private _renderedPath: String = "";
    private _renderedFifths: boolean = true;

    private _instrument: Instrument = this._doc.song.channels[this._doc.channel].instruments[this._doc.getCurrentInstrument()];
    private _initial: AdditiveWave = this._instrument.additiveWave;
    private _current: AdditiveWave = this._initial;

    private _undoHistoryState: number = 0;
    private _changeQueue: AdditiveWave[] = [];

    constructor(private _doc: SongDocument, private _isPrompt: boolean) {
        for (let i: number = 1; i <= Config.additiveControlPoints; i = i * 2) {
            this._octaves.appendChild(SVG.rect({ fill: ColorConfig.tonic, x: (i - 0.5) * (this._editorWidth - 8) / (Config.additiveControlPoints - 1) - 1, y: 0, width: 2, height: this._editorHeight }));
        }
        for (let i: number = 3; i <= Config.additiveControlPoints; i = i * 2) {
            this._fifths.appendChild(SVG.rect({ fill: ColorConfig.fifthNote, x: (i - 0.5) * (this._editorWidth - 8) / (Config.additiveControlPoints - 1) - 1, y: 0, width: 2, height: this._editorHeight }));
        }
        for (let i: number = 0; i < 4; i++) {
            const rect: SVGRectElement = SVG.rect({ fill: "currentColor", x: (this._editorWidth - i * 2 - 1), y: 0, width: 1, height: this._editorHeight });
            this._lastControlPoints.push(rect);
            this._lastControlPointContainer.appendChild(rect);
        }
        for (let i: number = 0; i < Config.additiveControlPoints; i++) {
            const waveTypeButton: HTMLButtonElement = HTML.button({ style: `height:16.79px;width:16.79px;margin:2px;margin-left: ${i == Config.additiveControlPoints-1 ? 13: 2}px;` }, this._getShape(this._current.waveTypes[i], i));
            this._waveTypeButtons.push(waveTypeButton);
            this.waveTypeButtonContainer.appendChild(waveTypeButton);
            const index = i;
            waveTypeButton.addEventListener("click", () => this._buttonPressed(index));
        }

        this.container.addEventListener("mousedown", this._whenMousePressed);
        document.addEventListener("mousemove", this._whenMouseMoved);
        document.addEventListener("mouseup", this._whenCursorReleased);

        this.container.addEventListener("touchstart", this._whenTouchPressed);
        this.container.addEventListener("touchmove", this._whenTouchMoved);
        this.container.addEventListener("touchend", this._whenCursorReleased);
        this.container.addEventListener("touchcancel", this._whenCursorReleased);
        this.storeChange();
    }

    private _buttonPressed(buttonIndex: number) {
        if (this._waveTypeButtons[buttonIndex]) {
            if (this._current.waveTypes[buttonIndex] < BaseWaveTypes.length-1) {
                this._current.waveTypes[buttonIndex]++;
            } else {
                this._current.waveTypes[buttonIndex] = 0
            };
            const existingChild = document.getElementById("SVGshape"+buttonIndex);
            if (existingChild) {
                existingChild.remove();
                this._waveTypeButtons[buttonIndex].appendChild(this._getShape(this._current.waveTypes[buttonIndex], buttonIndex));
            }
            const instrument: Instrument = this._doc.song.channels[this._doc.channel].instruments[this._doc.getCurrentInstrument()];
            new ChangeAdditive(this._doc, instrument, this._current);
            this.storeChange();
        }
    }

    private _getShape(shape: number, index: number): SVGSVGElement {
        switch (shape) {
<<<<<<< HEAD
            case AdditiveWaveTypes.sine:
                return SVG.svg({ id: "SVGshape" + index, style: "flex-shrink: 0; position: absolute; left: 0; top: 0; pointer-events: none; margin:0.3px;", width: "15px", height: "15px", viewBox: "0 0 26 26" }, [
                    SVG.path({ d: "M 2 12 C 12 0, 13 23, 23 13", strokeWidth: "3", stroke: "currentColor", fill: "none" }),
                ])
            case AdditiveWaveTypes.square:
                return SVG.svg({ id: "SVGshape" + index, style: "flex-shrink: 0; position: absolute; left: 0; top: 0; pointer-events: none; margin:0.3px;", width: "15px", height: "15px", viewBox: "0 0 26 26" }, [
                    SVG.path({ d: "M 2 2 L 2 23 L 23 23 L 23 2 L 2 2 z", strokeWidth: "3", stroke: "currentColor", fill: "none" }),
                ])
            case AdditiveWaveTypes.triangle:
                return SVG.svg({ id: "SVGshape" + index, style: "flex-shrink: 0; position: absolute; left: 0; top: 0; pointer-events: none; margin:0.3px;", width: "15px", height: "15px", viewBox: "0 0 26 26" }, [
                    SVG.path({ d: "M 2 23 L 12 2 L 23 23 L 2 23 z", strokeWidth: "3", stroke: "currentColor", fill: "none" }),
                ])
            case AdditiveWaveTypes.sawtooth:
                return SVG.svg({ id: "SVGshape" + index, style: "flex-shrink: 0; position: absolute; left: 0; top: 0; pointer-events: none; margin:0.7px;", width: "15px", height: "15px", viewBox: "0 0 26 26" }, [
                    SVG.path({ d: "M 3 3 L 3 24 L 13 24 L 3 3 z M 14 24 L 14 3 L 24 24 L 14 24 z", strokeWidth: "3", stroke: "currentColor", fill: "none" }),
                ])
            case AdditiveWaveTypes.ramp:
                return SVG.svg({ id: "SVGshape" + index, style: "flex-shrink: 0; position: absolute; left: 0; top: 0; pointer-events: none; margin:0.7px;", width: "15px", height: "15px", viewBox: "0 0 26 26" }, [
                    SVG.path({ d: "M 12 3 L 2 24 L 12 24 L 12 3 z M 13 24 L 23 3 L 23 24 L 13 24 z", strokeWidth: "3", stroke: "currentColor", fill: "none" }),
                ])
            case AdditiveWaveTypes.trapezoid:
                return SVG.svg({ id: "SVGshape" + index, style: "flex-shrink: 0; position: absolute; left: 0; top: 0; pointer-events: none; margin:0.7px;", width: "15px", height: "15px", viewBox: "0 0 26 26" }, [
                    SVG.path({ d: "M 2 23 L 23 23 L 17 2 L 8 2 L 2 23 z", strokeWidth: "3", stroke: "currentColor", fill: "none" }),
                ])
=======
            case BaseWaveTypes.sine:
                return SVG.svg({ id: "SVGshape" + index, style: "flex-shrink: 0; position: absolute; left: 0; top: 0; pointer-events: none; margin:1px;", width: "20px", height: "20px", viewBox: "0 0 26 26" }, [
                    SVG.path({ d: "M 2 12 C 12 0, 13 23, 23 13", strokeWidth: "3", stroke: "currentColor", fill: "none" }),
                ])
            case BaseWaveTypes.square:
                return SVG.svg({ id: "SVGshape" + index, style: "flex-shrink: 0; position: absolute; left: 0; top: 0; pointer-events: none; margin:1px;", width: "20px", height: "20px", viewBox: "0 0 26 26" }, [
                    SVG.path({ d: "M 2 2 L 2 23 L 23 23 L 23 2 L 2 2 z", strokeWidth: "3", stroke: "currentColor", fill: "none" }),
                ])
            case BaseWaveTypes.triangle:
                return SVG.svg({ id: "SVGshape" + index, style: "flex-shrink: 0; position: absolute; left: 0; top: 0; pointer-events: none; margin:1px;", width: "20px", height: "20px", viewBox: "0 0 26 26" }, [
                    SVG.path({ d: "M 2 23 L 12 2 L 23 23 L 2 23 z", strokeWidth: "3", stroke: "currentColor", fill: "none" }),
                ])
            case BaseWaveTypes.sawtooth:
                return SVG.svg({ id: "SVGshape" + index, style: "flex-shrink: 0; position: absolute; left: 0; top: 0; pointer-events: none; margin:1px;", width: "20px", height: "20px", viewBox: "0 0 26 26" }, [
                    SVG.path({ d: "M 3 3 L 3 24 L 13 24 L 3 3 z M 14 24 L 14 3 L 24 24 L 14 24 z", strokeWidth: "3", stroke: "currentColor", fill: "none" }),
                ])
            // case BaseWaveTypes.ramp:
            //     return SVG.svg({ id: "SVGshape" + index, style: "flex-shrink: 0; position: absolute; left: 0; top: 0; pointer-events: none; margin:1px;", width: "20px", height: "20px", viewBox: "0 0 26 26" }, [
            //         SVG.path({ d: "M 12 3 L 2 24 L 12 24 L 12 3 z M 13 24 L 23 3 L 23 24 L 13 24 z", strokeWidth: "3", stroke: "currentColor", fill: "none" }),
            //     ])
            // case BaseWaveTypes.trapezoid:
            //     return SVG.svg({ id: "SVGshape" + index, style: "flex-shrink: 0; position: absolute; left: 0; top: 0; pointer-events: none; margin:1px;", width: "20px", height: "20px", viewBox: "0 0 26 26" }, [
            //         SVG.path({ d: "M 2 23 L 23 23 L 17 2 L 8 2 L 2 23 z", strokeWidth: "3", stroke: "currentColor", fill: "none" }),
            //     ])
>>>>>>> 6502f363
            default:
                return this._getShape(BaseWaveTypes.sine, index);
        }
    }

    private _xToFreq(x: number): number {
        return (Config.additiveControlPoints - 1) * x / (this._editorWidth - 8) - 0.5;
    }

    private _yToAmp(y: number): number {
        return Config.additiveMax * (1 - y / this._editorHeight);
    }

    public storeChange = (): void => {
        // Check if change is unique compared to the current history state
        var sameCheck = true;
        if (this._changeQueue.length > 0) {
            for (var i = 0; i < Config.additiveControlPoints; i++) {
                if (this._changeQueue[this._undoHistoryState].additives[i] != this._instrument.additiveWave.additives[i] && 
                    this._changeQueue[this._undoHistoryState].waveTypes[i] != this._instrument.additiveWave.waveTypes[i]
                ) {
                    sameCheck = false; i = Config.additiveControlPoints;
                }
            }
        }

        if (sameCheck == false || this._changeQueue.length == 0) {

            // Create new branch in history, removing all after this in time
            this._changeQueue.splice(0, this._undoHistoryState);

            this._undoHistoryState = 0;
            
            const additive: AdditiveWave = new AdditiveWave();
            additive.additives = this._instrument.additiveWave.additives.slice()
            additive.waveTypes = this._instrument.additiveWave.waveTypes.slice()
            this._changeQueue.unshift(additive);

            // 32 undo max
            if (this._changeQueue.length > 32) {
                this._changeQueue.pop();
            }

        }

    }

    public undo = (): void => {
        // Go backward, if there is a change to go back to
        if (this._undoHistoryState < this._changeQueue.length - 1) {
            this._undoHistoryState++;
            const additive: AdditiveWave = new AdditiveWave();
            additive.additives = this._changeQueue[this._undoHistoryState].additives.slice()
            additive.waveTypes = this._changeQueue[this._undoHistoryState].waveTypes.slice()
            this.setAdditiveWave(additive);
        }

    }

    public redo = (): void => {
        // Go forward, if there is a change to go to
        if (this._undoHistoryState > 0) {
            this._undoHistoryState--;
            const additive: AdditiveWave = new AdditiveWave();
            additive.additives = this._changeQueue[this._undoHistoryState].additives.slice()
            additive.waveTypes = this._changeQueue[this._undoHistoryState].waveTypes.slice()
            this.setAdditiveWave(additive);
        }

    }

    private _whenMousePressed = (event: MouseEvent): void => {
        event.preventDefault();
        this._mouseDown = true;
        const boundingRect: ClientRect = this._svg.getBoundingClientRect();
        this._mouseX = ((event.clientX || event.pageX) - boundingRect.left) * this._editorWidth / (boundingRect.right - boundingRect.left);
        this._mouseY = ((event.clientY || event.pageY) - boundingRect.top) * this._editorHeight / (boundingRect.bottom - boundingRect.top);
        if (isNaN(this._mouseX)) this._mouseX = 0;
        if (isNaN(this._mouseY)) this._mouseY = 0;

        this._freqPrev = this._xToFreq(this._mouseX);
        this._ampPrev = this._yToAmp(this._mouseY);
        this._whenCursorMoved();
    }

    private _whenTouchPressed = (event: TouchEvent): void => {
        event.preventDefault();
        this._mouseDown = true;
        const boundingRect: ClientRect = this._svg.getBoundingClientRect();
        this._mouseX = (event.touches[0].clientX - boundingRect.left) * this._editorWidth / (boundingRect.right - boundingRect.left);
        this._mouseY = (event.touches[0].clientY - boundingRect.top) * this._editorHeight / (boundingRect.bottom - boundingRect.top);
        if (isNaN(this._mouseX)) this._mouseX = 0;
        if (isNaN(this._mouseY)) this._mouseY = 0;

        this._freqPrev = this._xToFreq(this._mouseX);
        this._ampPrev = this._yToAmp(this._mouseY);
        this._whenCursorMoved();
    }

    private _whenMouseMoved = (event: MouseEvent): void => {
        if (this.container.offsetParent == null) return;
        const boundingRect: ClientRect = this._svg.getBoundingClientRect();
        this._mouseX = ((event.clientX || event.pageX) - boundingRect.left) * this._editorWidth / (boundingRect.right - boundingRect.left);
        this._mouseY = ((event.clientY || event.pageY) - boundingRect.top) * this._editorHeight / (boundingRect.bottom - boundingRect.top);
        if (isNaN(this._mouseX)) this._mouseX = 0;
        if (isNaN(this._mouseY)) this._mouseY = 0;
        this._whenCursorMoved();
    }

    private _whenTouchMoved = (event: TouchEvent): void => {
        if (this.container.offsetParent == null) return;
        if (!this._mouseDown) return;
        event.preventDefault();
        const boundingRect: ClientRect = this._svg.getBoundingClientRect();
        this._mouseX = (event.touches[0].clientX - boundingRect.left) * this._editorWidth / (boundingRect.right - boundingRect.left);
        this._mouseY = (event.touches[0].clientY - boundingRect.top) * this._editorHeight / (boundingRect.bottom - boundingRect.top);
        if (isNaN(this._mouseX)) this._mouseX = 0;
        if (isNaN(this._mouseY)) this._mouseY = 0;
        this._whenCursorMoved();
    }

    private _whenCursorMoved(): void {
        if (this._mouseDown) {
            const freq: number = this._xToFreq(this._mouseX);
            const amp: number = this._yToAmp(this._mouseY);

            this._updateAdditive(freq, amp);
            this._doc.setProspectiveChange(this._change!);
        }
    }

    private _updateAdditive(freq: number, amp: number) {
        const instrument: Instrument = this._doc.song.channels[this._doc.channel].instruments[this._doc.getCurrentInstrument()];

        if (freq != this._freqPrev) {
            const slope: number = (amp - this._ampPrev) / (freq - this._freqPrev);
            const offset: number = this._ampPrev - this._freqPrev * slope;
            const lowerFreq: number = Math.ceil(Math.min(this._freqPrev, freq));
            const upperFreq: number = Math.floor(Math.max(this._freqPrev, freq));
            for (let i: number = lowerFreq; i <= upperFreq; i++) {
                if (i < 0 || i >= Config.additiveControlPoints) continue;
                this._current.additives[i] = Math.max(0, Math.min(Config.additiveMax, Math.round(i * slope + offset)));
            }
        }

        this._current.additives[Math.max(0, Math.min(Config.additiveControlPoints - 1, Math.round(freq)))] = Math.max(0, Math.min(Config.additiveMax, Math.round(amp)));

        this._freqPrev = freq;
        this._ampPrev = amp;

        this._change = new ChangeAdditive(this._doc, instrument, this._current);
    }

    public getAddditiveWave(): AdditiveWave {
        return this._current;
    }

    public setAdditiveWave(additive: AdditiveWave, saveHistory: boolean = false) {
        const instrument: Instrument = this._doc.song.channels[this._doc.channel].instruments[this._doc.getCurrentInstrument()];
        this._current = additive;
        const additiveChange = new ChangeAdditive(this._doc, instrument, this._current);
        this.render();
        if (!this._isPrompt || saveHistory) {
            this._doc.record(additiveChange);
        }
        if (this._isPrompt) {
            for (let i: number = 0; i < Config.additiveControlPoints; i++) {
                if (this._waveTypeButtons[i]) {
                    const existingChild = document.getElementById("SVGshape" + i);
                    if (existingChild) {
                        existingChild.remove();
                    }
                    this._waveTypeButtons[i].appendChild(this._getShape(this._current.waveTypes[i], i));
                }
            }
        }
    }

    private _whenCursorReleased = (event: Event): void => {
        if (this._mouseDown) {
            if (!this._isPrompt) {
                this._doc.record(this._change!);
            }
            this._change = null;
            this.storeChange();
        }
        this._mouseDown = false;
    }

    public saveSettings() {
        const instrument: Instrument = this._doc.song.channels[this._doc.channel].instruments[this._doc.getCurrentInstrument()];
        return new ChangeAdditive(this._doc, instrument, this._current);
    }

    public resetToInitial() {
        //const instrument: Instrument = this._doc.song.channels[this._doc.channel].instruments[this._doc.getCurrentInstrument()];
        //this.setAdditiveWave(this._initial, true);
        //this._doc.record(new ChangeAdditive(this._doc, instrument, this._initial));
        this._changeQueue = [];
        this._undoHistoryState = 0;
    }

    public rerenderWave() {
        this._instrument = this._doc.song.channels[this._doc.channel].instruments[this._doc.getCurrentInstrument()];
        this._initial = this._instrument.additiveWave;
        this._current = this._initial;
        this.render();
    }

    public render(): void {
        const instrument: Instrument = this._doc.song.channels[this._doc.channel].instruments[this._doc.getCurrentInstrument()];
        const additiveWave: AdditiveWave = instrument.additiveWave; 
        const controlPointToHeight = (point: number): number => {
            return (1 - (point / Config.additiveMax)) * this._editorHeight;
        }

        let bottom: string = prettyNumber(this._editorHeight);
        let path: string = "";
        for (let i: number = 0; i < Config.additiveControlPoints - 1; i++) {
            if (additiveWave.additives[i] == 0) continue;
            let xPos: string = prettyNumber((i + 0.5) * (this._editorWidth - 8) / (Config.additiveControlPoints - 1));
            path += "M " + xPos + " " + bottom + " ";
            path += "L " + xPos + " " + prettyNumber(controlPointToHeight(additiveWave.additives[i])) + " ";
        }

        const lastHeight: number = controlPointToHeight(additiveWave.additives[Config.additiveControlPoints - 1]);
        for (let i: number = 0; i < 4; i++) {
            const rect: SVGRectElement = this._lastControlPoints[i];
            rect.setAttribute("y", prettyNumber(lastHeight));
            rect.setAttribute("height", prettyNumber(this._editorHeight - lastHeight));
        }

        if (this._renderedPath != path) {
            this._renderedPath = path;
            this._curve.setAttribute("d", path);
        }
        if (this._renderedFifths != this._doc.prefs.showFifth) {
            this._renderedFifths = this._doc.prefs.showFifth;
            this._fifths.style.display = this._doc.prefs.showFifth ? "" : "none";
        }
    }
}

export class AdditiveEditorPrompt implements Prompt {

    public readonly additiveEditor: AdditiveEditor = new AdditiveEditor(this._doc, true);

    public readonly _playButton: HTMLButtonElement = HTML.button({ style: "width: 55%;", type: "button" });

    private readonly _cancelButton: HTMLButtonElement = HTML.button({ class: "cancelButton" });
    private readonly _okayButton: HTMLButtonElement = HTML.button({ class: "okayButton", style: "width:45%;" }, "Okay");

    private readonly copyButton: HTMLButtonElement = HTML.button({ style: "width:86px; margin-right: 5px;", class: "copyButton" }, [
        "Copy",
        // Copy icon:
        SVG.svg({ style: "flex-shrink: 0; position: absolute; left: 0; top: 50%; margin-top: -1em; pointer-events: none;", width: "2em", height: "2em", viewBox: "-5 -21 26 26" }, [
            SVG.path({ d: "M 0 -15 L 1 -15 L 1 0 L 13 0 L 13 1 L 0 1 L 0 -15 z M 2 -1 L 2 -17 L 10 -17 L 14 -13 L 14 -1 z M 3 -2 L 13 -2 L 13 -12 L 9 -12 L 9 -16 L 3 -16 z", fill: "currentColor" }),
        ]),
    ]);
    private readonly pasteButton: HTMLButtonElement = HTML.button({ style: "width:86px;", class: "pasteButton" }, [
        "Paste",
        // Paste icon:
        SVG.svg({ style: "flex-shrink: 0; position: absolute; left: 0; top: 50%; margin-top: -1em; pointer-events: none;", width: "2em", height: "2em", viewBox: "0 0 26 26" }, [
            SVG.path({ d: "M 8 18 L 6 18 L 6 5 L 17 5 L 17 7 M 9 8 L 16 8 L 20 12 L 20 22 L 9 22 z", stroke: "currentColor", fill: "none" }),
            SVG.path({ d: "M 9 3 L 14 3 L 14 6 L 9 6 L 9 3 z M 16 8 L 20 12 L 16 12 L 16 8 z", fill: "currentColor", }),
        ]),
    ]);
    private readonly copyPasteContainer: HTMLDivElement = HTML.div({ style: "width: 185px;" }, this.copyButton, this.pasteButton);
    public readonly container: HTMLDivElement = HTML.div({ class: "prompt noSelection", style: "width: 600px; height: 450px" },
        HTML.h2("Edit Additive Instrument"),
        HTML.div({ style: "display: flex; width: 55%; align-self: center; flex-direction: row; align-items: center; justify-content: center;" },
            this._playButton,
        ),
        HTML.div({ style: "display: flex; flex-direction: column; align-items: center; justify-content: center; height: 80%" },
            this.additiveEditor.container,
            this.additiveEditor.waveTypeButtonContainer,
        ),
        HTML.div({ style: "display: flex; flex-direction: row-reverse; justify-content: space-between;" },
            this._okayButton,
            this.copyPasteContainer,
        ),
        this._cancelButton,
    );

    constructor(private _doc: SongDocument, private _songEditor: SongEditor) {
        this._okayButton.addEventListener("click", this._saveChanges);
        this._cancelButton.addEventListener("click", this._close);
        this.container.addEventListener("keydown", this.whenKeyPressed);
        this.copyButton.addEventListener("click", this._copySettings);
        this.pasteButton.addEventListener("click", this._pasteSettings);
        this._playButton.addEventListener("click", this._togglePlay);
        this.additiveEditor.container.addEventListener("mousemove", () => this.additiveEditor.render());
        this.container.addEventListener("mousemove", () => this.additiveEditor.render());
        this.container.addEventListener("mousedown", () => this.additiveEditor.render());
        this.updatePlayButton();

        setTimeout(() => this._playButton.focus());

        this.additiveEditor.render();
    }

    private _togglePlay = (): void => {
        this._songEditor.togglePlay();
        this.updatePlayButton();
    }

    public updatePlayButton(): void {
        if (this._doc.synth.playing) {
            this._playButton.classList.remove("playButton");
            this._playButton.classList.add("pauseButton");
            this._playButton.title = "Pause (Space)";
            this._playButton.innerText = "Pause";
        } else {
            this._playButton.classList.remove("pauseButton");
            this._playButton.classList.add("playButton");
            this._playButton.title = "Play (Space)";
            this._playButton.innerText = "Play";
        }
    }

    private _close = (): void => {
        this._doc.prompt = null;
        this._doc.undo();
    }

    public cleanUp = (): void => {
        this._okayButton.removeEventListener("click", this._saveChanges);
        this._cancelButton.removeEventListener("click", this._close);
        this.container.removeEventListener("keydown", this.whenKeyPressed);
        this.additiveEditor.container.removeEventListener("mousemove", () => this.additiveEditor.render());
        this._playButton.removeEventListener("click", this._togglePlay);
    }

    private _copySettings = (): void => {
        const additiveCopy: AdditiveWave = this.additiveEditor.getAddditiveWave();
        window.localStorage.setItem("additiveCopy", JSON.stringify({
            "additives": additiveCopy.additives,
            "waveTypes": additiveCopy.waveTypes
        }));
    }

    private _pasteSettings = (): void => {
        const storedAdditiveWave: any = JSON.parse(String(window.localStorage.getItem("additiveCopy")));
        const parsedAdditive: AdditiveWave = new AdditiveWave;
        for (let i: number = 0; i < Config.additiveControlPoints; i++) {
            parsedAdditive.additives[i] = storedAdditiveWave["additives"][i];
            parsedAdditive.waveTypes[i] = storedAdditiveWave["waveTypes"][i];
        }
        this.additiveEditor.setAdditiveWave(parsedAdditive);
        this.additiveEditor.storeChange();
    }

    public whenKeyPressed = (event: KeyboardEvent): void => {
        if ((<Element>event.target).tagName != "BUTTON" && event.keyCode == 13) { // Enter key
            this._saveChanges();
        }
        else if (event.keyCode == 32) {
            this._togglePlay();
            event.preventDefault();
        }
        else if (event.keyCode == 90) { // z
            this.additiveEditor.undo();
            event.stopPropagation();
        }
        else if (event.keyCode == 89) { // y
            this.additiveEditor.redo();
            event.stopPropagation();
        }
        else if (event.keyCode == 219) { // [
            this._doc.synth.goToPrevBar();
        }
        else if (event.keyCode == 221) { // ]
            this._doc.synth.goToNextBar();
        }
    }

    private _saveChanges = (): void => {
        this._doc.prompt = null;
        this._doc.record(this.additiveEditor.saveSettings(), true);
        this._doc.prompt = null;
    }
}<|MERGE_RESOLUTION|>--- conflicted
+++ resolved
@@ -96,32 +96,6 @@
 
     private _getShape(shape: number, index: number): SVGSVGElement {
         switch (shape) {
-<<<<<<< HEAD
-            case AdditiveWaveTypes.sine:
-                return SVG.svg({ id: "SVGshape" + index, style: "flex-shrink: 0; position: absolute; left: 0; top: 0; pointer-events: none; margin:0.3px;", width: "15px", height: "15px", viewBox: "0 0 26 26" }, [
-                    SVG.path({ d: "M 2 12 C 12 0, 13 23, 23 13", strokeWidth: "3", stroke: "currentColor", fill: "none" }),
-                ])
-            case AdditiveWaveTypes.square:
-                return SVG.svg({ id: "SVGshape" + index, style: "flex-shrink: 0; position: absolute; left: 0; top: 0; pointer-events: none; margin:0.3px;", width: "15px", height: "15px", viewBox: "0 0 26 26" }, [
-                    SVG.path({ d: "M 2 2 L 2 23 L 23 23 L 23 2 L 2 2 z", strokeWidth: "3", stroke: "currentColor", fill: "none" }),
-                ])
-            case AdditiveWaveTypes.triangle:
-                return SVG.svg({ id: "SVGshape" + index, style: "flex-shrink: 0; position: absolute; left: 0; top: 0; pointer-events: none; margin:0.3px;", width: "15px", height: "15px", viewBox: "0 0 26 26" }, [
-                    SVG.path({ d: "M 2 23 L 12 2 L 23 23 L 2 23 z", strokeWidth: "3", stroke: "currentColor", fill: "none" }),
-                ])
-            case AdditiveWaveTypes.sawtooth:
-                return SVG.svg({ id: "SVGshape" + index, style: "flex-shrink: 0; position: absolute; left: 0; top: 0; pointer-events: none; margin:0.7px;", width: "15px", height: "15px", viewBox: "0 0 26 26" }, [
-                    SVG.path({ d: "M 3 3 L 3 24 L 13 24 L 3 3 z M 14 24 L 14 3 L 24 24 L 14 24 z", strokeWidth: "3", stroke: "currentColor", fill: "none" }),
-                ])
-            case AdditiveWaveTypes.ramp:
-                return SVG.svg({ id: "SVGshape" + index, style: "flex-shrink: 0; position: absolute; left: 0; top: 0; pointer-events: none; margin:0.7px;", width: "15px", height: "15px", viewBox: "0 0 26 26" }, [
-                    SVG.path({ d: "M 12 3 L 2 24 L 12 24 L 12 3 z M 13 24 L 23 3 L 23 24 L 13 24 z", strokeWidth: "3", stroke: "currentColor", fill: "none" }),
-                ])
-            case AdditiveWaveTypes.trapezoid:
-                return SVG.svg({ id: "SVGshape" + index, style: "flex-shrink: 0; position: absolute; left: 0; top: 0; pointer-events: none; margin:0.7px;", width: "15px", height: "15px", viewBox: "0 0 26 26" }, [
-                    SVG.path({ d: "M 2 23 L 23 23 L 17 2 L 8 2 L 2 23 z", strokeWidth: "3", stroke: "currentColor", fill: "none" }),
-                ])
-=======
             case BaseWaveTypes.sine:
                 return SVG.svg({ id: "SVGshape" + index, style: "flex-shrink: 0; position: absolute; left: 0; top: 0; pointer-events: none; margin:1px;", width: "20px", height: "20px", viewBox: "0 0 26 26" }, [
                     SVG.path({ d: "M 2 12 C 12 0, 13 23, 23 13", strokeWidth: "3", stroke: "currentColor", fill: "none" }),
@@ -146,7 +120,6 @@
             //     return SVG.svg({ id: "SVGshape" + index, style: "flex-shrink: 0; position: absolute; left: 0; top: 0; pointer-events: none; margin:1px;", width: "20px", height: "20px", viewBox: "0 0 26 26" }, [
             //         SVG.path({ d: "M 2 23 L 23 23 L 17 2 L 8 2 L 2 23 z", strokeWidth: "3", stroke: "currentColor", fill: "none" }),
             //     ])
->>>>>>> 6502f363
             default:
                 return this._getShape(BaseWaveTypes.sine, index);
         }
