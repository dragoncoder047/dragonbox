--- conflicted
+++ resolved
@@ -34,13 +34,8 @@
 	private _dragStart: number;
 	private _notchSpace: number;
 	private _renderedNotchCount: number = -1;
-<<<<<<< HEAD
-	private _renderedBarPos: number = -1;
-		
-=======
 	private _renderedScrollBarPos: number = -1;
 	
->>>>>>> 6045fab4
 	constructor(private _doc: SongDocument, private _trackContainer: HTMLDivElement) {
 		const center: number = this._editorHeight * 0.5;
 		const base: number = 20;
@@ -229,18 +224,12 @@
 					this._notches.appendChild(SVG.rect({fill: ColorConfig.uiWidgetBackground, x: i * this._notchSpace - 1, y: lineHeight, width: 2, height: this._editorHeight - lineHeight * 2}));
 			}
 		}
-<<<<<<< HEAD
-			
-		if (resized || this._renderedBarPos != this._doc.barScrollPos) {
-			this._renderedBarPos = this._doc.barScrollPos;
-=======
 		
 		this._doc.barScrollPos     = Math.max(0, Math.min(this._doc.song.barCount          - this._doc.trackVisibleBars,     this._doc.barScrollPos));
 		this._doc.channelScrollPos = Math.max(0, Math.min(this._doc.song.getChannelCount() - this._doc.trackVisibleChannels, this._doc.channelScrollPos));
 		
 		if (resized || this._renderedScrollBarPos != this._doc.barScrollPos) {
 			this._renderedScrollBarPos = this._doc.barScrollPos;
->>>>>>> 6045fab4
 			this._handle.setAttribute("x", String(this._notchSpace * this._doc.barScrollPos));
 			this._handle.setAttribute("width", String(this._notchSpace * this._doc.trackVisibleBars));
 			this._handleHighlight.setAttribute("x", String(this._notchSpace * this._doc.barScrollPos));
