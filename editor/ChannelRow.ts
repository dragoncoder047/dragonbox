--- conflicted
+++ resolved
@@ -6,12 +6,14 @@
 import { HTML } from "imperative-html/dist/esm/elements-strict";
 
 export class Box {
-<<<<<<< HEAD
     private readonly _text: Text = document.createTextNode("");
     private readonly _label: HTMLElement = HTML.div({ class: "channelBoxLabel" }, this._text);
     public readonly container: HTMLElement = HTML.div({ class: "channelBox", style: `margin: 1px; height: ${ChannelRow.patternHeight - 2}px;` }, this._label);
     private _renderedIndex: number = -1;
     private _renderedLabelColor: string = "?";
+    private _renderedVisibility: string = "?";
+    private _renderedBorderLeft: string = "?";
+    private _renderedBorderRight: string = "?";
     private _renderedBackgroundColor: string = "?";
     constructor(channel: number, color: string) {
         this.container.style.background = ColorConfig.uiWidgetBackground;
@@ -57,6 +59,26 @@
         if (this._renderedBackgroundColor != color) {
             this.container.style.background = color;
             this._renderedBackgroundColor = color;
+        }
+    }
+    // These cache the value given to them, since they're apparently quite
+    // expensive to set.
+    public setVisibility(visibility: string): void {
+        if (this._renderedVisibility != visibility) {
+            this.container.style.visibility = visibility;
+            this._renderedVisibility = visibility;
+        }
+    }
+    public setBorderLeft(borderLeft: string): void {
+        if (this._renderedBorderLeft != borderLeft) {
+            this.container.style.setProperty("border-left", borderLeft);
+            this._renderedBorderLeft = borderLeft;
+        }
+    }
+    public setBorderRight(borderRight: string): void {
+        if (this._renderedBorderRight != borderRight) {
+            this.container.style.setProperty("border-right", borderRight);
+            this._renderedBorderRight = borderRight;
         }
     }
 }
@@ -113,167 +135,21 @@
                 const colors: ChannelColors = ColorConfig.getChannelColor(this._doc.song, this.index);
                 box.setIndex(this._doc.song.channels[this.index].bars[i], selected, dim, dim && !selected ? colors.secondaryChannel : colors.primaryChannel,
                     this.index >= this._doc.song.pitchChannelCount && this.index < this._doc.song.pitchChannelCount + this._doc.song.noiseChannelCount, this.index >= this._doc.song.pitchChannelCount + this._doc.song.noiseChannelCount);
-                box.container.style.visibility = "visible";
+                box.setVisibility("visible");
             } else {
-                box.container.style.visibility = "hidden";
+                box.setVisibility("hidden");
             }
             if (i == this._doc.synth.loopBarStart) {
-                box.container.style.setProperty("border-left", `1px dashed ${ColorConfig.uiWidgetFocus}`);
+                box.setBorderLeft(`1px dashed ${ColorConfig.uiWidgetFocus}`);
             }
             else {
-                box.container.style.setProperty("border-left", "none");
+                box.setBorderLeft("none");
             }
             if (i == this._doc.synth.loopBarEnd) {
-                box.container.style.setProperty("border-right", `1px dashed ${ColorConfig.uiWidgetFocus}`);
+                box.setBorderRight(`1px dashed ${ColorConfig.uiWidgetFocus}`);
             }
             else {
-                box.container.style.setProperty("border-right", "none");
-=======
-	private readonly _text: Text = document.createTextNode("");
-	private readonly _label: HTMLElement = HTML.div({class: "channelBoxLabel"}, this._text);
-	public readonly container: HTMLElement = HTML.div({class: "channelBox", style: `margin: 1px; height: ${ChannelRow.patternHeight - 2}px;`}, this._label);
-	private _renderedIndex: number = -1;
-	private _renderedLabelColor: string = "?";
-	private _renderedVisibility: string = "?";
-	private _renderedBorderLeft: string = "?";
-	private _renderedBorderRight: string = "?";
-	private _renderedBackgroundColor: string = "?";
-	constructor(channel: number, color: string) {
-		this.container.style.background = ColorConfig.uiWidgetBackground;
-		this._label.style.color = color;
-	}
-	
-	public setWidth(width: number): void {
-		this.container.style.width = (width - 2) + "px"; // there's a 1 pixel margin on either side.
-	}
-
-	public setHeight(height: number): void {
-		this.container.style.height = (height - 2) + "px"; // there's a 1 pixel margin on either side.
-	}
-	
-	public setIndex(index: number, selected: boolean, dim: boolean, color: string, isNoise: boolean, isMod: boolean): void {
-		if (this._renderedIndex != index) {			
-			if (index >= 100) {
-				this._label.setAttribute("font-size", "16");
-				this._label.style.setProperty("transform", "translate(0px, -1.5px)");
-			}
-			else {
-				this._label.setAttribute("font-size", "20");
-				this._label.style.setProperty("transform", "translate(0px, 0px)");
-			}
-
-			this._renderedIndex = index;
-			this._text.data = String(index);
-		}
-		let useColor: string = selected ? ColorConfig.c_invertedText : color;
-		if (this._renderedLabelColor != useColor) {
-			this._label.style.color = useColor;
-			this._renderedLabelColor = useColor;
-		}
-		if (!selected) {
-			if (isNoise)
-				color = dim ? ColorConfig.c_trackEditorBgNoiseDim : ColorConfig.c_trackEditorBgNoise;
-			else if (isMod)
-				color = dim ? ColorConfig.c_trackEditorBgModDim : ColorConfig.c_trackEditorBgMod;
-			else
-				color = dim ? ColorConfig.c_trackEditorBgPitchDim : ColorConfig.c_trackEditorBgPitch;
-		}
-		color = selected ? color : (index == 0) ? "none" : color;
-		if (this._renderedBackgroundColor != color) {
-			this.container.style.background = color;
-			this._renderedBackgroundColor = color;
-		}
-	}
-	// These cache the value given to them, since they're apparently quite
-	// expensive to set.
-	public setVisibility(visibility: string): void {
-		if (this._renderedVisibility != visibility) {
-			this.container.style.visibility = visibility;
-			this._renderedVisibility = visibility;
-		}
-	}
-	public setBorderLeft(borderLeft: string): void {
-		if (this._renderedBorderLeft != borderLeft) {
-			this.container.style.setProperty("border-left", borderLeft);
-			this._renderedBorderLeft = borderLeft;
-		}
-	}
-	public setBorderRight(borderRight: string): void {
-		if (this._renderedBorderRight != borderRight) {
-			this.container.style.setProperty("border-right", borderRight);
-			this._renderedBorderRight = borderRight;
-		}
-	}
-}
-
-export class ChannelRow {
-	public static patternHeight: number = 28;
-	
-	private _renderedBarWidth: number = -1;
-	private _renderedBarHeight: number = -1;
-	private _boxes: Box[] = [];
-	
-	public readonly container: HTMLElement = HTML.div({class: "channelRow"});
-	
-	constructor(private readonly _doc: SongDocument, public readonly index: number) {}
-	
-	public render(): void {
-		ChannelRow.patternHeight = this._doc.getChannelHeight();
-
-		const barWidth: number = this._doc.getBarWidth();
-		if (this._boxes.length != this._doc.song.barCount) {
-			for (let x: number = this._boxes.length; x < this._doc.song.barCount; x++) {
-				const box: Box = new Box(this.index, ColorConfig.getChannelColor(this._doc.song, this.index).secondaryChannel);
-				box.setWidth(barWidth);
-				this.container.appendChild(box.container);
-				this._boxes[x] = box;
-			}
-			for (let x: number = this._doc.song.barCount; x < this._boxes.length; x++) {
-				this.container.removeChild(this._boxes[x].container);
-			}
-			this._boxes.length = this._doc.song.barCount;
-		}
-		
-		if (this._renderedBarWidth != barWidth) {
-			this._renderedBarWidth = barWidth;
-			for (let x: number = 0; x < this._boxes.length; x++) {
-				this._boxes[x].setWidth(barWidth);
-			}
-		}
-
-		if (this._renderedBarHeight != ChannelRow.patternHeight) {
-			this._renderedBarHeight = ChannelRow.patternHeight;
-			for (let x: number = 0; x < this._boxes.length; x++) {
-				this._boxes[x].setHeight(ChannelRow.patternHeight);
-			}
-		}
-		
-		for (let i: number = 0; i < this._boxes.length; i++) {
-			const pattern: Pattern | null = this._doc.song.getPattern(this.index, i);
-			const selected: boolean = (i == this._doc.bar && this.index == this._doc.channel);
-			const dim: boolean = (pattern == null || pattern.notes.length == 0);
-			
-			const box: Box = this._boxes[i];
-			if (i < this._doc.song.barCount) {
-				const colors: ChannelColors = ColorConfig.getChannelColor(this._doc.song, this.index);
-				box.setIndex(this._doc.song.channels[this.index].bars[i], selected, dim, dim && !selected ? colors.secondaryChannel : colors.primaryChannel,
-					this.index >= this._doc.song.pitchChannelCount && this.index < this._doc.song.pitchChannelCount + this._doc.song.noiseChannelCount, this.index >= this._doc.song.pitchChannelCount + this._doc.song.noiseChannelCount);
-				box.setVisibility("visible");
-			} else {
-				box.setVisibility("hidden");
-			}
-			if (i == this._doc.synth.loopBarStart) {
-				box.setBorderLeft(`1px dashed ${ColorConfig.uiWidgetFocus}`);
-			}
-			else {
-				box.setBorderLeft("none");
-            }
-			if (i == this._doc.synth.loopBarEnd) {
-				box.setBorderRight(`1px dashed ${ColorConfig.uiWidgetFocus}`);
-			}
-			else {
-				box.setBorderRight("none");
->>>>>>> f452f6bb
+                box.setBorderRight("none");
             }
         }
     }
