// Copyright (C) 2020 John Nesky, distributed under the MIT license.

<<<<<<< HEAD
import { Config } from "../synth/SynthConfig";
import { HTML } from "imperative-html/dist/esm/elements-strict";
import { SongDocument, StateChangeType } from "./SongDocument";
import { Prompt } from "./Prompt";
import { ChangeGroup } from "./Change";
import { ChangePatternsPerChannel, ChangeInstrumentsPerChannel, ChangeChannelCount } from "./changes";
=======
import {Config} from "../synth/SynthConfig";
import {HTML} from "imperative-html/dist/esm/elements-strict";
import {SongDocument} from "./SongDocument";
import {Prompt} from "./Prompt";
import {ChangeGroup} from "./Change";
import {ChangePatternsPerChannel, ChangeInstrumentsPerChannel, ChangeChannelCount} from "./changes";
>>>>>>> 96537cec

//namespace beepbox {
const { button, div, h2, input } = HTML;

export class ChannelSettingsPrompt implements Prompt {
	private readonly _patternsStepper: HTMLInputElement = input({ style: "width: 3em; margin-left: 1em;", type: "number", step: "1" });
	private readonly _instrumentsStepper: HTMLInputElement = input({ style: "width: 3em; margin-left: 1em;", type: "number", step: "1" });
	private readonly _pitchChannelStepper: HTMLInputElement = input({ style: "width: 3em; margin-left: 1em;", type: "number", step: "1" });
	private readonly _drumChannelStepper: HTMLInputElement = input({ style: "width: 3em; margin-left: 1em;", type: "number", step: "1" });
	private readonly _modChannelStepper: HTMLInputElement = input({ style: "width: 3em; margin-left: 1em;", type: "number", step: "1" });

	private readonly _cancelButton: HTMLButtonElement = button({ class: "cancelButton" });
	private readonly _okayButton: HTMLButtonElement = button({ class: "okayButton", style: "width:45%;" }, "Okay");

	public readonly container: HTMLDivElement = div({ class: "prompt noSelection", style: "width: 250px;" },
		h2("Channel Settings"),
		div({ style: "display: flex; flex-direction: row; align-items: center; height: 2em; justify-content: flex-end;" },
			"Pitch channels:",
			this._pitchChannelStepper,
		),
		div({ style: "display: flex; flex-direction: row; align-items: center; height: 2em; justify-content: flex-end;" },
			"Drum channels:",
			this._drumChannelStepper,
		),
		div({ style: "display: flex; flex-direction: row; align-items: center; height: 2em; justify-content: flex-end;" },
			"Mod channels:",
			this._modChannelStepper,
		),
		div({ style: "display: flex; flex-direction: row; align-items: center; height: 2em; justify-content: flex-end;" },
			"Patterns per channel:",
			this._patternsStepper,
		),
		div({ style: "display: flex; flex-direction: row; align-items: center; height: 2em; justify-content: flex-end;" },
			"Instruments per channel:",
			this._instrumentsStepper,
		),
		div({ style: "display: flex; flex-direction: row-reverse; justify-content: space-between;" },
			this._okayButton,
		),
		this._cancelButton,
	);

	constructor(private _doc: SongDocument) {
		this._patternsStepper.value = this._doc.song.patternsPerChannel + "";
		this._patternsStepper.min = "1";
		this._patternsStepper.max = Config.barCountMax + "";

		this._instrumentsStepper.value = this._doc.song.instrumentsPerChannel + "";
		this._instrumentsStepper.min = Config.instrumentsPerChannelMin + "";
		this._instrumentsStepper.max = Config.instrumentsPerChannelMax + "";

		this._pitchChannelStepper.value = this._doc.song.pitchChannelCount + "";
		this._pitchChannelStepper.min = Config.pitchChannelCountMin + "";
		this._pitchChannelStepper.max = Config.pitchChannelCountMax + "";

		this._drumChannelStepper.value = this._doc.song.noiseChannelCount + "";
		this._drumChannelStepper.min = Config.noiseChannelCountMin + "";
		this._drumChannelStepper.max = Config.noiseChannelCountMax + "";

		this._modChannelStepper.value = this._doc.song.modChannelCount + "";
		this._modChannelStepper.min = Config.modChannelCountMin + "";
		this._modChannelStepper.max = Config.modChannelCountMax + "";

		this._pitchChannelStepper.select();
		setTimeout(() => this._pitchChannelStepper.focus());

		this._okayButton.addEventListener("click", this._saveChanges);
		this._cancelButton.addEventListener("click", this._close);
		this._patternsStepper.addEventListener("keypress", ChannelSettingsPrompt._validateKey);
		this._instrumentsStepper.addEventListener("keypress", ChannelSettingsPrompt._validateKey);
		this._pitchChannelStepper.addEventListener("keypress", ChannelSettingsPrompt._validateKey);
		this._drumChannelStepper.addEventListener("keypress", ChannelSettingsPrompt._validateKey);
		this._modChannelStepper.addEventListener("keypress", ChannelSettingsPrompt._validateKey);
		this._patternsStepper.addEventListener("blur", ChannelSettingsPrompt._validateNumber);
		this._instrumentsStepper.addEventListener("blur", ChannelSettingsPrompt._validateNumber);
		this._pitchChannelStepper.addEventListener("blur", ChannelSettingsPrompt._validateNumber);
		this._drumChannelStepper.addEventListener("blur", ChannelSettingsPrompt._validateNumber);
		this._modChannelStepper.addEventListener("blur", ChannelSettingsPrompt._validateNumber);
		this.container.addEventListener("keydown", this._whenKeyPressed);
	}

	private _close = (): void => {
		this._doc.undo();
	}

	public cleanUp = (): void => {
		this._okayButton.removeEventListener("click", this._saveChanges);
		this._cancelButton.removeEventListener("click", this._close);
		this._patternsStepper.removeEventListener("keypress", ChannelSettingsPrompt._validateKey);
		this._instrumentsStepper.removeEventListener("keypress", ChannelSettingsPrompt._validateKey);
		this._pitchChannelStepper.removeEventListener("keypress", ChannelSettingsPrompt._validateKey);
		this._drumChannelStepper.removeEventListener("keypress", ChannelSettingsPrompt._validateKey);
		this._modChannelStepper.removeEventListener("keypress", ChannelSettingsPrompt._validateKey);
		this._patternsStepper.removeEventListener("blur", ChannelSettingsPrompt._validateNumber);
		this._instrumentsStepper.removeEventListener("blur", ChannelSettingsPrompt._validateNumber);
		this._pitchChannelStepper.removeEventListener("blur", ChannelSettingsPrompt._validateNumber);
		this._drumChannelStepper.removeEventListener("blur", ChannelSettingsPrompt._validateNumber);
		this._modChannelStepper.removeEventListener("blur", ChannelSettingsPrompt._validateNumber);
		this.container.removeEventListener("keydown", this._whenKeyPressed);
	}

	private _whenKeyPressed = (event: KeyboardEvent): void => {
		if ((<Element>event.target).tagName != "BUTTON" && event.keyCode == 13) { // Enter key
			this._saveChanges();
		}
<<<<<<< HEAD
	}

	private static _validateKey(event: KeyboardEvent): boolean {
		const charCode = (event.which) ? event.which : event.keyCode;
		if (charCode != 46 && charCode > 31 && (charCode < 48 || charCode > 57)) {
			event.preventDefault();
			return true;
=======
		
		private _saveChanges = (): void => {
			const group: ChangeGroup = new ChangeGroup();
			group.append(new ChangePatternsPerChannel(this._doc, ChannelSettingsPrompt._validate(this._patternsStepper)));
			group.append(new ChangeInstrumentsPerChannel(this._doc, ChannelSettingsPrompt._validate(this._instrumentsStepper)));
			group.append(new ChangeChannelCount(this._doc, ChannelSettingsPrompt._validate(this._pitchChannelStepper), ChannelSettingsPrompt._validate(this._drumChannelStepper)));
			this._doc.prompt = null;
			this._doc.record(group, true);
>>>>>>> 96537cec
		}
		return false;
	}

	private static _validateNumber(event: Event): void {
		const input: HTMLInputElement = <HTMLInputElement>event.target;
		input.value = String(ChannelSettingsPrompt._validate(input));
	}

	private static _validate(input: HTMLInputElement): number {
		return Math.floor(Math.max(Number(input.min), Math.min(Number(input.max), Number(input.value))));
	}

	private _saveChanges = (): void => {
		const group: ChangeGroup = new ChangeGroup();
		group.append(new ChangePatternsPerChannel(this._doc, ChannelSettingsPrompt._validate(this._patternsStepper)));
		group.append(new ChangeInstrumentsPerChannel(this._doc, ChannelSettingsPrompt._validate(this._instrumentsStepper)));
		group.append(new ChangeChannelCount(this._doc, ChannelSettingsPrompt._validate(this._pitchChannelStepper), ChannelSettingsPrompt._validate(this._drumChannelStepper), ChannelSettingsPrompt._validate(this._modChannelStepper)));
		this._doc.prompt = null;
		this._doc.record(group, StateChangeType.replace);
	}
}
//}<|MERGE_RESOLUTION|>--- conflicted
+++ resolved
@@ -1,20 +1,11 @@
 // Copyright (C) 2020 John Nesky, distributed under the MIT license.
 
-<<<<<<< HEAD
 import { Config } from "../synth/SynthConfig";
 import { HTML } from "imperative-html/dist/esm/elements-strict";
-import { SongDocument, StateChangeType } from "./SongDocument";
+import { SongDocument } from "./SongDocument";
 import { Prompt } from "./Prompt";
 import { ChangeGroup } from "./Change";
 import { ChangePatternsPerChannel, ChangeInstrumentsPerChannel, ChangeChannelCount } from "./changes";
-=======
-import {Config} from "../synth/SynthConfig";
-import {HTML} from "imperative-html/dist/esm/elements-strict";
-import {SongDocument} from "./SongDocument";
-import {Prompt} from "./Prompt";
-import {ChangeGroup} from "./Change";
-import {ChangePatternsPerChannel, ChangeInstrumentsPerChannel, ChangeChannelCount} from "./changes";
->>>>>>> 96537cec
 
 //namespace beepbox {
 const { button, div, h2, input } = HTML;
@@ -120,7 +111,6 @@
 		if ((<Element>event.target).tagName != "BUTTON" && event.keyCode == 13) { // Enter key
 			this._saveChanges();
 		}
-<<<<<<< HEAD
 	}
 
 	private static _validateKey(event: KeyboardEvent): boolean {
@@ -128,16 +118,6 @@
 		if (charCode != 46 && charCode > 31 && (charCode < 48 || charCode > 57)) {
 			event.preventDefault();
 			return true;
-=======
-		
-		private _saveChanges = (): void => {
-			const group: ChangeGroup = new ChangeGroup();
-			group.append(new ChangePatternsPerChannel(this._doc, ChannelSettingsPrompt._validate(this._patternsStepper)));
-			group.append(new ChangeInstrumentsPerChannel(this._doc, ChannelSettingsPrompt._validate(this._instrumentsStepper)));
-			group.append(new ChangeChannelCount(this._doc, ChannelSettingsPrompt._validate(this._pitchChannelStepper), ChannelSettingsPrompt._validate(this._drumChannelStepper)));
-			this._doc.prompt = null;
-			this._doc.record(group, true);
->>>>>>> 96537cec
 		}
 		return false;
 	}
@@ -157,7 +137,7 @@
 		group.append(new ChangeInstrumentsPerChannel(this._doc, ChannelSettingsPrompt._validate(this._instrumentsStepper)));
 		group.append(new ChangeChannelCount(this._doc, ChannelSettingsPrompt._validate(this._pitchChannelStepper), ChannelSettingsPrompt._validate(this._drumChannelStepper), ChannelSettingsPrompt._validate(this._modChannelStepper)));
 		this._doc.prompt = null;
-		this._doc.record(group, StateChangeType.replace);
+		this._doc.record(group, true);
 	}
 }
 //}