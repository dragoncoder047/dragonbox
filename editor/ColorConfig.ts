// Copyright (c) 2012-2022 John Nesky and contributing authors, distributed under the MIT license, see accompanying the LICENSE.md file.

import { BeepBoxOption, DictionaryArray, toNameMap, Config } from "../synth/SynthConfig";
import { Song } from "../synth/synth";
import { HTML } from "imperative-html/dist/esm/elements-strict";

export interface ChannelColors extends BeepBoxOption {
    readonly secondaryChannel: string;
    readonly primaryChannel: string;
    readonly secondaryNote: string;
    readonly primaryNote: string;
}

export class ColorConfig {
    public static colorLookup: Map<number, ChannelColors> = new Map<number, ChannelColors>();
	public static usesColorFormula: boolean = false;
	public static readonly defaultTheme: string = "slarmoosbox";
    public static readonly themes: { [name: string]: string } = {
	"dark classic": ``,
        "dark competition": `
				:root {
					--hover-preview: #ddd;
					--playhead: #ddd;
					--primary-text: #ddd;
					--secondary-text: #8e695b;
					--text-selection: rgba(169,0,255,0.99);
					--box-selection-fill: rgba(221,221,221,0.2);
					--loop-accent: #bf15ba;
					--link-accent: #f888ff;
					--ui-widget-background: #443a3a;
					--pitch-background: #353333;
					--tonic: #884a44;
					--fifth-note: #415498;
					--noise4-secondary-channel: #6B3E8E;
			}
		`,
        "light classic": `
			:root {
				-webkit-text-stroke-width: 0.5px;
				--page-margin: #685d88;
				--editor-background: white;
				--hover-preview: black;
				--playhead: rgba(0,0,0,0.5);
				--primary-text: black;
				--secondary-text: #777;
				--inverted-text: white;
				--text-selection: rgba(200,170,255,0.99);
				--box-selection-fill: rgba(0,0,0,0.1);
				--loop-accent: #98f;
				--link-accent: #74f;
				--ui-widget-background: #ececec;
				--ui-widget-focus: #eee;
				--pitch-background: #ececec;
				--tonic: #f0d6b6;
				--fifth-note: #bbddf0;
				--white-piano-key: #eee;
				--black-piano-key: #666;
					--track-editor-bg-pitch: #ececec;
					--track-editor-bg-pitch-dim: #fdfdfd;
					--track-editor-bg-noise: #ececec;
					--track-editor-bg-noise-dim: #fdfdfd;
					--track-editor-bg-mod: #dbecfd;
					--track-editor-bg-mod-dim: #ecfdff;
					--multiplicative-mod-slider: #789;
					--overwriting-mod-slider: #987;
					--indicator-primary: #98f;
					--indicator-secondary: #cde;
					--select2-opt-group: #cecece;
					--input-box-outline: #ddd;
					--mute-button-normal: #c0b47f;
					--mute-button-mod: #bd7fc0;
				--pitch1-secondary-channel: #6CD9ED;
				--pitch1-primary-channel:   #00A0BD;
				--pitch1-secondary-note:    #34C2DC;
				--pitch1-primary-note:      #00758A;
				--pitch2-secondary-channel: #E3C941;
				--pitch2-primary-channel:   #B49700;
				--pitch2-secondary-note:    #D1B628;
				--pitch2-primary-note:      #836E00;
				--pitch3-secondary-channel: #FF9D61;
				--pitch3-primary-channel:   #E14E00;
				--pitch3-secondary-note:    #F67D3C;
				--pitch3-primary-note:      #B64000;
				--pitch4-secondary-channel: #4BE24B;
				--pitch4-primary-channel:   #00A800;
				--pitch4-secondary-note:    #2DC82D;
				--pitch4-primary-note:      #008000;
				--pitch5-secondary-channel: #FF90FF;
				--pitch5-primary-channel:   #E12EDF;
				--pitch5-secondary-note:    #EC6EEC;
				--pitch5-primary-note:      #A600A5;
				--pitch6-secondary-channel: #B5B5FE;
				--pitch6-primary-channel:   #6969FD;
				--pitch6-secondary-note:    #9393FE;
				--pitch6-primary-note:      #4A4AD7;
				--pitch7-secondary-channel: #C2D848;
				--pitch7-primary-channel:   #8EA800;
				--pitch7-secondary-note:    #B0C82D;
				--pitch7-primary-note:      #6C8000;
				--pitch8-secondary-channel: #FF90A4;
				--pitch8-primary-channel:   #E12E4D;
				--pitch8-secondary-note:    #EC6E85;
				--pitch8-primary-note:      #A6001D;
				--pitch9-secondary-channel: #41E3B5;
				--pitch9-primary-channel:   #00B481;
				--pitch9-secondary-note:    #28D1A1;
				--pitch9-primary-note:      #00835E;
				--pitch10-secondary-channel:#CA77FF;
				--pitch10-primary-channel:  #9609FF;
				--pitch10-secondary-note:   #B54FFF;
				--pitch10-primary-note:     #8400E3;
				--noise1-secondary-channel: #C1C1C1;
				--noise1-primary-channel:   #898989;
				--noise1-secondary-note:    #ADADAD;
				--noise1-primary-note:      #6C6C6C;
				--noise2-secondary-channel: #E8BB8C;
				--noise2-primary-channel:   #BD7D3A;
				--noise2-secondary-note:    #D1A374;
				--noise2-primary-note:      #836342;
				--noise3-secondary-channel: #9BC4EB;
				--noise3-primary-channel:   #4481BE;
				--noise3-secondary-note:    #7CA7D3;
				--noise3-primary-note:      #476685;
				--noise4-secondary-channel: #C5A5E0;
				--noise4-primary-channel:   #8553AE;
				--noise4-secondary-note:    #B290CC;
				--noise4-primary-note:      #684F7D;
				--noise5-secondary-channel: #B8CE93;
				--noise5-primary-channel:   #87A74F;
				--noise5-secondary-note:    #ABC183;
				--noise5-primary-note:      #68784C;
					--mod1-secondary-channel:   #339955;
					--mod1-primary-channel:     #77dd55;
					--mod1-primary-note:        #2ad84a;
					--mod2-primary-note:        #ba124a;
					--mod3-primary-note:        #7a1caa;
					--mod4-primary-note:        #a86810;
					--mod-label-primary:        #dddddd;
					--mod-label-secondary-text: #777;
					--disabled-note-primary:    #666;
					--disabled-note-secondary:  #aaa;
			}
			
			.beepboxEditor button, .beepboxEditor select {
				box-shadow: inset 0 0 0 1px var(--secondary-text);
			}

				.select2-selection__rendered {
					box-shadow: inset 0 0 0 1px var(--secondary-text);
				}

				.promptContainerBG::before {
					box-shadow: inset 0 0 2000px rgba(255, 255, 255, .5);
				}	
		`,
        "jummbox classic": `
				:root {
					--page-margin: #040410;
					--editor-background: #040410;
					--playhead: rgba(255, 255, 255, 0.9);
					--secondary-text: #84859a;
					--box-selection-fill: #044b94;
					--ui-widget-background: #393e4f;
					--ui-widget-focus: #6d6886;
					--pitch-background: #393e4f;
					--tonic: #725491;
					--fifth-note: #54547a;
					--white-piano-key: #eee;
					--black-piano-key: #666;
					--use-color-formula: true;
					--track-editor-bg-pitch: #393e4f;
					--track-editor-bg-pitch-dim: #1c1d28;
					--track-editor-bg-noise: #3d3535;
					--track-editor-bg-noise-dim: #161313;
					--track-editor-bg-mod: #283560;
					--track-editor-bg-mod-dim: #0a101f;
					--multiplicative-mod-slider: #606c9f;
					--overwriting-mod-slider: #6850b5;
					--indicator-primary: #9c64f7;
					--indicator-secondary: #393e4f;
					--select2-opt-group: #5d576f;
					--input-box-outline: #222;
					--mute-button-normal: #dda85d;
					--mute-button-mod: #886eae;
					--mod-label-primary: #282840;
					--mod-label-secondary-text: rgb(87, 86, 120);
					--mod-label-primary-text: white;
					--pitch-secondary-channel-hue: 0;
					--pitch-secondary-channel-hue-scale: 6.5;
					--pitch-secondary-channel-sat: 83.3;
					--pitch-secondary-channel-sat-scale: 0.1;
					--pitch-secondary-channel-lum: 40;
					--pitch-secondary-channel-lum-scale: 0.05;
					--pitch-primary-channel-hue: 0;
					--pitch-primary-channel-hue-scale: 6.5;
					--pitch-primary-channel-sat: 100;
					--pitch-primary-channel-sat-scale: 0.1;
					--pitch-primary-channel-lum: 67.5;
					--pitch-primary-channel-lum-scale: 0.05;
					--pitch-secondary-note-hue: 0;
					--pitch-secondary-note-hue-scale: 6.5;
					--pitch-secondary-note-sat: 93.9;
					--pitch-secondary-note-sat-scale: 0.1;
					--pitch-secondary-note-lum: 25;
					--pitch-secondary-note-lum-scale: 0.05;
					--pitch-primary-note-hue: 0;
					--pitch-primary-note-hue-scale: 6.5;
					--pitch-primary-note-sat: 100;
					--pitch-primary-note-sat-scale: 0.05;
					--pitch-primary-note-lum: 85.6;
					--pitch-primary-note-lum-scale: 0.025;
					--noise-secondary-channel-hue: 0;
					--noise-secondary-channel-hue-scale: 2;
					--noise-secondary-channel-sat: 25;
					--noise-secondary-channel-sat-scale: 0;
					--noise-secondary-channel-lum: 42;
					--noise-secondary-channel-lum-scale: 0;
					--noise-primary-channel-hue: 0;
					--noise-primary-channel-hue-scale: 2;
					--noise-primary-channel-sat: 33;
					--noise-primary-channel-sat-scale: 0;
					--noise-primary-channel-lum: 63.5;
					--noise-primary-channel-lum-scale: 0;
					--noise-secondary-note-hue: 0;
					--noise-secondary-note-hue-scale: 2;
					--noise-secondary-note-sat: 33.5;
					--noise-secondary-note-sat-scale: 0;
					--noise-secondary-note-lum: 55;
					--noise-secondary-note-lum-scale: 0;
					--noise-primary-note-hue: 0;
					--noise-primary-note-hue-scale: 2;
					--noise-primary-note-sat: 46.5;
					--noise-primary-note-sat-scale: 0;
					--noise-primary-note-lum: 74;
					--noise-primary-note-lum-scale: 0;
					--mod-secondary-channel-hue: 192;
					--mod-secondary-channel-hue-scale: 1.5;
					--mod-secondary-channel-sat: 88;
					--mod-secondary-channel-sat-scale: 0;
					--mod-secondary-channel-lum: 50;
					--mod-secondary-channel-lum-scale: 0;
					--mod-primary-channel-hue: 192;
					--mod-primary-channel-hue-scale: 1.5;
					--mod-primary-channel-sat: 96;
					--mod-primary-channel-sat-scale: 0;
					--mod-primary-channel-lum: 80;
					--mod-primary-channel-lum-scale: 0;
					--mod-secondary-note-hue: 192;
					--mod-secondary-note-hue-scale: 1.5;
					--mod-secondary-note-sat: 92;
					--mod-secondary-note-sat-scale: 0;
					--mod-secondary-note-lum: 45;
					--mod-secondary-note-lum-scale: 0;
					--mod-primary-note-hue: 192;
					--mod-primary-note-hue-scale: 1.5;
					--mod-primary-note-sat: 96;
					--mod-primary-note-sat-scale: 0;
					--mod-primary-note-lum: 85;
					--mod-primary-note-lum-scale: 0;
					--disabled-note-primary:    #91879f;
					--disabled-note-secondary:  #6a677a;
				}
			`,
        "forest": `
				:root {
					--page-margin: #010c03;
					--editor-background: #010c03;
					--hover-preview: #efe;
					--playhead: rgba(232, 255, 232, 0.9);
					--primary-text: #efe;
					--secondary-text: #70A070;
					--inverted-text: #280228;
					--text-selection: rgba(255,68,199,0.99);
					--box-selection-fill: #267aa3;
					--loop-accent: #ffe845;
					--link-accent: #9f8;
					--ui-widget-background: #203829;
					--ui-widget-focus: #487860;
					--pitch-background: #203829;
					--tonic: #2b8d20;
					--fifth-note: #385840;
					--white-piano-key: #bda;
					--black-piano-key: #573;
                    --black-piano-key-text: #ffffff;
					--use-color-formula: true;
					--track-editor-bg-pitch: #254820;
					--track-editor-bg-pitch-dim: #102819;
					--track-editor-bg-noise: #304050;
					--track-editor-bg-noise-dim: #102030;
					--track-editor-bg-mod: #506030;
					--track-editor-bg-mod-dim: #2a300a;
					--multiplicative-mod-slider: #205c8f;
					--overwriting-mod-slider: #20ac6f;
					--indicator-primary: #dcd866;
					--indicator-secondary: #203829;
					--select2-opt-group: #1a6f5a;
					--input-box-outline: #242;
					--mute-button-normal: #49e980;
					--mute-button-mod: #c2e502;
					--mod-label-primary: #133613;
					--mod-label-secondary-text: rgb(27, 126, 40);
					--mod-label-primary-text: #efe;
					--pitch-secondary-channel-hue: 120;
					--pitch-secondary-channel-hue-scale: 8.1;
					--pitch-secondary-channel-sat: 59;
					--pitch-secondary-channel-sat-scale: 0.1;
					--pitch-secondary-channel-lum: 50;
					--pitch-secondary-channel-lum-scale: 0.04;
					--pitch-primary-channel-hue: 120;
					--pitch-primary-channel-hue-scale: 8.1;
					--pitch-primary-channel-sat: 86;
					--pitch-primary-channel-sat-scale: 0.1;
					--pitch-primary-channel-lum: 70;
					--pitch-primary-channel-lum-scale: 0.04;
					--pitch-secondary-note-hue: 120;
					--pitch-secondary-note-hue-scale: 8.1;
					--pitch-secondary-note-sat: 85;
					--pitch-secondary-note-sat-scale: 0.1;
					--pitch-secondary-note-lum: 30;
					--pitch-secondary-note-lum-scale: 0.04;
					--pitch-primary-note-hue: 120;
					--pitch-primary-note-hue-scale: 8.1;
					--pitch-primary-note-sat: 90;
					--pitch-primary-note-sat-scale: 0.05;
					--pitch-primary-note-lum: 80;
					--pitch-primary-note-lum-scale: 0.025;
					--noise-secondary-channel-hue: 200;
					--noise-secondary-channel-hue-scale: 1.1;
					--noise-secondary-channel-sat: 25;
					--noise-secondary-channel-sat-scale: 0;
					--noise-secondary-channel-lum: 22;
					--noise-secondary-channel-lum-scale: 0;
					--noise-primary-channel-hue: 200;
					--noise-primary-channel-hue-scale: 1.1;
					--noise-primary-channel-sat: 48;
					--noise-primary-channel-sat-scale: 0;
					--noise-primary-channel-lum: 65;
					--noise-primary-channel-lum-scale: 0;
					--noise-secondary-note-hue: 200;
					--noise-secondary-note-hue-scale: 1.1;
					--noise-secondary-note-sat: 33.5;
					--noise-secondary-note-sat-scale: 0;
					--noise-secondary-note-lum: 33;
					--noise-secondary-note-lum-scale: 0;
					--noise-primary-note-hue: 200;
					--noise-primary-note-hue-scale: 1.1;
					--noise-primary-note-sat: 46.5;
					--noise-primary-note-sat-scale: 0;
					--noise-primary-note-lum: 64;
					--noise-primary-note-lum-scale: 0;
					--mod-secondary-channel-hue: 40;
					--mod-secondary-channel-hue-scale: 1.8;
					--mod-secondary-channel-sat: 44;
					--mod-secondary-channel-sat-scale: 0;
					--mod-secondary-channel-lum: 50;
					--mod-secondary-channel-lum-scale: 0;
					--mod-primary-channel-hue: 40;
					--mod-primary-channel-hue-scale: 1.8;
					--mod-primary-channel-sat: 60;
					--mod-primary-channel-sat-scale: 0;
					--mod-primary-channel-lum: 80;
					--mod-primary-channel-lum-scale: 0;
					--mod-secondary-note-hue: 40;
					--mod-secondary-note-hue-scale: 1.8;
					--mod-secondary-note-sat: 62;
					--mod-secondary-note-sat-scale: 0;
					--mod-secondary-note-lum: 55;
					--mod-secondary-note-lum-scale: 0;
					--mod-primary-note-hue: 40;
					--mod-primary-note-hue-scale: 1.8;
					--mod-primary-note-sat: 66;
					--mod-primary-note-sat-scale: 0;
					--mod-primary-note-lum: 85;
					--mod-primary-note-lum-scale: 0;
					--disabled-note-primary:    #536e5c;
					--disabled-note-secondary:  #395440;
				}
			`,
        "canyon": `
				:root {
					--page-margin: #0a0000;
					--editor-background: #0a0000;
					--playhead: rgba(247, 172, 196, 0.9);
					--primary-text: #f5d6bf;
					--secondary-text: #934050;
					--inverted-text: #290505;
					--text-selection: rgba(255, 208, 68, 0.99);
					--box-selection-fill: #94044870;
					--loop-accent: #ff1e1e;
					--link-accent: #da7b76;
					--ui-widget-background: #533137;
					--ui-widget-focus: #743e4b;
					--pitch-background: #4f3939;
					--tonic: #9e4145;
					--fifth-note: #5b3e6b;
					--white-piano-key: #d89898;
					--black-piano-key: #572b29;
                    --black-piano-key-text: #ffffff;
					--use-color-formula: true;
					--track-editor-bg-pitch: #5e3a41;
					--track-editor-bg-pitch-dim: #281d1c;
					--track-editor-bg-noise: #3a3551;
					--track-editor-bg-noise-dim: #272732;
					--track-editor-bg-mod: #552045;
					--track-editor-bg-mod-dim: #3e1442;
					--multiplicative-mod-slider: #9f6095;
					--overwriting-mod-slider: #b55050;
					--indicator-primary: #f2f764;
					--indicator-secondary: #4f3939;
					--select2-opt-group: #673030;
					--input-box-outline: #443131;
					--mute-button-normal: #d81833;
					--mute-button-mod: #9e2691;
					--mod-label-primary: #5f2b39;
					--mod-label-secondary-text: rgb(158, 66, 122);
					--mod-label-primary-text: #e6caed;
					--pitch-secondary-channel-hue: 0;
					--pitch-secondary-channel-hue-scale: 11.8;
					--pitch-secondary-channel-sat: 73.3;
					--pitch-secondary-channel-sat-scale: 0.1;
					--pitch-secondary-channel-lum: 40;
					--pitch-secondary-channel-lum-scale: 0.05;
					--pitch-primary-channel-hue: 0;
					--pitch-primary-channel-hue-scale: 11.8;
					--pitch-primary-channel-sat: 90;
					--pitch-primary-channel-sat-scale: 0.1;
					--pitch-primary-channel-lum: 67.5;
					--pitch-primary-channel-lum-scale: 0.05;
					--pitch-secondary-note-hue: 0;
					--pitch-secondary-note-hue-scale: 11.8;
					--pitch-secondary-note-sat: 83.9;
					--pitch-secondary-note-sat-scale: 0.1;
					--pitch-secondary-note-lum: 35;
					--pitch-secondary-note-lum-scale: 0.05;
					--pitch-primary-note-hue: 0;
					--pitch-primary-note-hue-scale: 11.8;
					--pitch-primary-note-sat: 100;
					--pitch-primary-note-sat-scale: 0.05;
					--pitch-primary-note-lum: 85.6;
					--pitch-primary-note-lum-scale: 0.025;
					--noise-secondary-channel-hue: 60;
					--noise-secondary-channel-hue-scale: 2;
					--noise-secondary-channel-sat: 25;
					--noise-secondary-channel-sat-scale: 0;
					--noise-secondary-channel-lum: 42;
					--noise-secondary-channel-lum-scale: 0;
					--noise-primary-channel-hue: 60;
					--noise-primary-channel-hue-scale: 2;
					--noise-primary-channel-sat: 33;
					--noise-primary-channel-sat-scale: 0;
					--noise-primary-channel-lum: 63.5;
					--noise-primary-channel-lum-scale: 0;
					--noise-secondary-note-hue: 60;
					--noise-secondary-note-hue-scale: 2;
					--noise-secondary-note-sat: 33.5;
					--noise-secondary-note-sat-scale: 0;
					--noise-secondary-note-lum: 55;
					--noise-secondary-note-lum-scale: 0;
					--noise-primary-note-hue: 60;
					--noise-primary-note-hue-scale: 2;
					--noise-primary-note-sat: 46.5;
					--noise-primary-note-sat-scale: 0;
					--noise-primary-note-lum: 74;
					--noise-primary-note-lum-scale: 0;
					--mod-secondary-channel-hue: 222;
					--mod-secondary-channel-hue-scale: 1.5;
					--mod-secondary-channel-sat: 88;
					--mod-secondary-channel-sat-scale: 0;
					--mod-secondary-channel-lum: 50;
					--mod-secondary-channel-lum-scale: 0;
					--mod-primary-channel-hue: 222;
					--mod-primary-channel-hue-scale: 1.5;
					--mod-primary-channel-sat: 96;
					--mod-primary-channel-sat-scale: 0;
					--mod-primary-channel-lum: 80;
					--mod-primary-channel-lum-scale: 0;
					--mod-secondary-note-hue: 222;
					--mod-secondary-note-hue-scale: 1.5;
					--mod-secondary-note-sat: 92;
					--mod-secondary-note-sat-scale: 0;
					--mod-secondary-note-lum: 54;
					--mod-secondary-note-lum-scale: 0;
					--mod-primary-note-hue: 222;
					--mod-primary-note-hue-scale: 1.5;
					--mod-primary-note-sat: 96;
					--mod-primary-note-sat-scale: 0;
					--mod-primary-note-lum: 75;
					--mod-primary-note-lum-scale: 0;
					--disabled-note-primary:    #515164;
					--disabled-note-secondary:  #2a2a3a;
				}
			`,
        "midnight": `
		:root {
			--page-margin: #000;
			--editor-background: #000;
			--hover-preview: #757575;
			--playhead: #fff;
			--primary-text: #fff;
			--secondary-text: #acacac;
			--inverted-text: #290505;
			--text-selection: rgba(155, 155, 155, 0.99);
			--box-selection-fill: #79797970;
			--loop-accent: #646464;
			--link-accent: #707070;
			--ui-widget-background: #353535;
			--ui-widget-focus: #464646;
			--pitch-background: #222121;
			--tonic: #555955;
			--fifth-note: #1a1818;
			--white-piano-key: #a89e9e;
			--black-piano-key: #2d2424;
            --black-piano-key-text: #ffffff;
			--use-color-formula: true;
			--track-editor-bg-pitch: #373737;
			--track-editor-bg-pitch-dim: #131313;
			--track-editor-bg-noise: #484848;
			--track-editor-bg-noise-dim: #131313;
			--track-editor-bg-mod: #373737;
			--track-editor-bg-mod-dim: #131313;
			--multiplicative-mod-slider: #555;
			--overwriting-mod-slider: #464545;
			--indicator-primary: #e0e0e0;
			--indicator-secondary: #404040;
			--select2-opt-group: #3c3b3b;
			--input-box-outline: #757575;
			--mute-button-normal: #8e8d8d;
			--mute-button-mod: #ddd;
			--mod-label-primary: #262526;
			--mod-label-secondary-text: rgb(227, 222, 225);
			--mod-label-primary-text: #b9b9b9;
			--pitch-secondary-channel-hue: 240;
			--pitch-secondary-channel-hue-scale: 228;
			--pitch-secondary-channel-sat: 73.3;
			--pitch-secondary-channel-sat-scale: 0.1;
			--pitch-secondary-channel-lum: 25;
			--pitch-secondary-channel-lum-scale: 0.05;
			--pitch-primary-channel-hue: 240;
			--pitch-primary-channel-hue-scale: 228;
			--pitch-primary-channel-sat: 80;
			--pitch-primary-channel-sat-scale: 0.1;
			--pitch-primary-channel-lum: 60.5;
			--pitch-primary-channel-lum-scale: 0.05;
			--pitch-secondary-note-hue: 240;
			--pitch-secondary-note-hue-scale: 228;
			--pitch-secondary-note-sat: 73.9;
			--pitch-secondary-note-sat-scale: 0.1;
			--pitch-secondary-note-lum: 32;
			--pitch-secondary-note-lum-scale: 0.05;
			--pitch-primary-note-hue: 240;
			--pitch-primary-note-hue-scale: 228;
			--pitch-primary-note-sat: 90;
			--pitch-primary-note-sat-scale: 0.05;
			--pitch-primary-note-lum: 80.6;
			--pitch-primary-note-lum-scale: 0.025;
			--noise-secondary-channel-hue: 160;
			--noise-secondary-channel-hue-scale: 2;
			--noise-secondary-channel-sat: 25;
			--noise-secondary-channel-sat-scale: 0;
			--noise-secondary-channel-lum: 42;
			--noise-secondary-channel-lum-scale: 0;
			--noise-primary-channel-hue: 160;
			--noise-primary-channel-hue-scale: 2;
			--noise-primary-channel-sat: 33;
			--noise-primary-channel-sat-scale: 0;
			--noise-primary-channel-lum: 63.5;
			--noise-primary-channel-lum-scale: 0;
			--noise-secondary-note-hue: 160;
			--noise-secondary-note-hue-scale: 2;
			--noise-secondary-note-sat: 33.5;
			--noise-secondary-note-sat-scale: 0;
			--noise-secondary-note-lum: 55;
			--noise-secondary-note-lum-scale: 0;
			--noise-primary-note-hue: 160;
			--noise-primary-note-hue-scale: 2;
			--noise-primary-note-sat: 46.5;
			--noise-primary-note-sat-scale: 0;
			--noise-primary-note-lum: 74;
			--noise-primary-note-lum-scale: 0;
			--mod-secondary-channel-hue: 62;
			--mod-secondary-channel-hue-scale: 1.5;
			--mod-secondary-channel-sat: 88;
			--mod-secondary-channel-sat-scale: 0;
			--mod-secondary-channel-lum: 30;
			--mod-secondary-channel-lum-scale: 0;
			--mod-primary-channel-hue: 62;
			--mod-primary-channel-hue-scale: 1.5;
			--mod-primary-channel-sat: 96;
			--mod-primary-channel-sat-scale: 0;
			--mod-primary-channel-lum: 80;
			--mod-primary-channel-lum-scale: 0;
			--mod-secondary-note-hue: 62;
			--mod-secondary-note-hue-scale: 1.5;
			--mod-secondary-note-sat: 92;
			--mod-secondary-note-sat-scale: 0;
			--mod-secondary-note-lum: 34;
			--mod-secondary-note-lum-scale: 0;
			--mod-primary-note-hue: 62;
			--mod-primary-note-hue-scale: 1.5;
			--mod-primary-note-sat: 96;
			--mod-primary-note-sat-scale: 0;
			--mod-primary-note-lum: 75;
			--mod-primary-note-lum-scale: 0;
			--disabled-note-primary:    #66a;
			--disabled-note-secondary:  #447;
		}
	`,
        "jummbox light": `
				:root {
					-webkit-text-stroke-width: 0.5px;
					--page-margin: #cab1d3;
					--editor-background: #f4f4f4;
					--hover-preview: #2d26a2;
					--playhead: rgb(20 25 153 / 90%);
					--primary-text: #b686c3;
					--secondary-text: #970f38;
					--inverted-text: #fefdff;
					--text-selection: rgb(56 21 8 / 99%);
					--box-selection-fill: rgb(20 203 160 / 61%);
					--loop-accent: #09dc0e;
					--link-accent: #3ee669;
					--ui-widget-background: #0e0a42;
					--ui-widget-focus: #380c42;
					--pitch-background: #8daf96;
					--tonic: #a16fb1;
					--fifth-note: #d08c8c;
					--white-piano-key: #fbffee;
					--black-piano-key: #c9d8e5;
					--white-piano-key-text: #101160;
					--black-piano-key-text: #231b03;
					--use-color-formula: true;
					--track-editor-bg-pitch: #34456a;
					--track-editor-bg-pitch-dim: #88afad;
					--track-editor-bg-noise: #564566;
					--track-editor-bg-noise-dim: #aaa;
					--track-editor-bg-mod: #7f779d;
					--track-editor-bg-mod-dim: #aaa;
					--multiplicative-mod-slider: #807caf;
					--overwriting-mod-slider: #909cdf;
					--indicator-primary: #ae38ff;
					--indicator-secondary: #5c8dbb;
					--select2-opt-group: #581b50;
					--input-box-outline: #6f7074;
					--mute-button-normal: #db1e00;
					--mute-button-mod: #883bf9;
					--mod-label-primary: #525297;
					--mod-label-secondary-text: rgb(197 147 245);
					--mod-label-primary-text: #a3aae9;
                    --pitch-secondary-channel-hue: 26;
                    --pitch-secondary-channel-hue-scale: 214.5;
                    --pitch-secondary-channel-sat: 74.3;
                    --pitch-secondary-channel-sat-scale: -0.1;
					--pitch-secondary-channel-lum: 55;
					--pitch-secondary-channel-lum-scale: -0.05;
					--pitch-primary-channel-hue: 26;
					--pitch-primary-channel-hue-scale: 214.5;
					--pitch-primary-channel-sat: 74;
					--pitch-primary-channel-sat-scale: -0.1;
					--pitch-primary-channel-lum: 65.5;
					--pitch-primary-channel-lum-scale: -0.05;
					--pitch-secondary-note-hue: 26;
					--pitch-secondary-note-hue-scale: 214.5;
					--pitch-secondary-note-sat: 74.9;
					--pitch-secondary-note-sat-scale: -0.1;
					--pitch-secondary-note-lum: 70;
					--pitch-secondary-note-lum-scale: -0.05;
					--pitch-primary-note-hue: 26;
					--pitch-primary-note-hue-scale: 214.5;
					--pitch-primary-note-sat: 85;
					--pitch-primary-note-sat-scale: 0.05;
					--pitch-primary-note-lum: 64.6;
					--pitch-primary-note-lum-scale: -0.025;
					--noise-secondary-channel-hue: 220;
					--noise-secondary-channel-hue-scale: 2;
					--noise-secondary-channel-sat: 25;
					--noise-secondary-channel-sat-scale: 0;
					--noise-secondary-channel-lum: 62;
					--noise-secondary-channel-lum-scale: -0.1;
					--noise-primary-channel-hue: 220;
					--noise-primary-channel-hue-scale: 2;
					--noise-primary-channel-sat: 53;
					--noise-primary-channel-sat-scale: 0;
					--noise-primary-channel-lum: 53.5;
					--noise-primary-channel-lum-scale: -0.1;
					--noise-secondary-note-hue: 220;
					--noise-secondary-note-hue-scale: 2;
					--noise-secondary-note-sat: 58.5;
					--noise-secondary-note-sat-scale: 0;
					--noise-secondary-note-lum: 85;
					--noise-secondary-note-lum-scale: -1;
					--noise-primary-note-hue: 220;
					--noise-primary-note-hue-scale: 2;
					--noise-primary-note-sat: 56.5;
					--noise-primary-note-sat-scale: 0;
					--noise-primary-note-lum: 54;
					--noise-primary-note-lum-scale: -1;
					--mod-secondary-channel-hue: 90;
					--mod-secondary-channel-hue-scale: 1.5;
					--mod-secondary-channel-sat: 88;
					--mod-secondary-channel-sat-scale: 0;
					--mod-secondary-channel-lum: 60;
					--mod-secondary-channel-lum-scale: 0;
					--mod-primary-channel-hue: 90;
					--mod-primary-channel-hue-scale: 1.5;
					--mod-primary-channel-sat: 89;
					--mod-primary-channel-sat-scale: 0;
					--mod-primary-channel-lum: 65;
					--mod-primary-channel-lum-scale: 0;
					--mod-secondary-note-hue: 90;
					--mod-secondary-note-hue-scale: 1.5;
					--mod-secondary-note-sat: 79;
					--mod-secondary-note-sat-scale: 0;
					--mod-secondary-note-lum: 95;
					--mod-secondary-note-lum-scale: 0;
					--mod-primary-note-hue: 90;
					--mod-primary-note-hue-scale: 1.5;
					--mod-primary-note-sat: 79;
					--mod-primary-note-sat-scale: 0;
					--mod-primary-note-lum: 55;
					--mod-primary-note-lum-scale: 0;
					--disabled-note-primary:    #868;
					--disabled-note-secondary:  #767;
				}

				.beepboxEditor button, .beepboxEditor select {
					background-color: var(--secondary-text);
				}

				.select2-selection__rendered {
					background-color: var(--secondary-text);
				}

				.beepboxEditor .piano-button::before {
					display: none;
				}

				.promptContainerBG::before {
					box-shadow: inset 0 0 2000px rgba(255, 255, 255, .5);
				}
			`,
        "amoled dark": `
				:root {
					--page-margin: #000;
					--editor-background: #020406;
					--playhead: rgba(255, 255, 255, 0.9);
					--secondary-text: #8e88ce;
					--box-selection-fill: #044b94;
					--loop-accent: #ad38f9;
					--link-accent: #bd25ff;
					--ui-widget-background: #080d1f;
					--ui-widget-focus: #060f2d;
					--pitch-background: #02060b;
					--tonic: #00113a;
					--fifth-note: #1b0019;
					--white-piano-key: #02040c;
					--black-piano-key: #02040c;
                    --white-piano-key-text: #fff;
					--use-color-formula: true;
					--track-editor-bg-pitch: #050829;
					--track-editor-bg-pitch-dim: #010213;
					--track-editor-bg-noise: #051529;
					--track-editor-bg-noise-dim: #010b13;
					--track-editor-bg-mod: #150529;
					--track-editor-bg-mod-dim: #0a0113;
					--multiplicative-mod-slider: #2b409c;
					--overwriting-mod-slider: #6850b5;
					--indicator-primary: #7f3bec;
					--indicator-secondary: #213888;
					--select2-opt-group: #1d123c;
					--input-box-outline: #1b1e48;
					--mute-button-normal: #d234b0;
					--mute-button-mod: #263d98;
					--mod-label-primary: #090910;
					--mod-label-secondary-text: rgb(73, 69, 214);
					--mod-label-primary-text: white;
					--pitch-secondary-channel-hue: 183;
					--pitch-secondary-channel-hue-scale: 158.7;
					--pitch-secondary-channel-sat: 83.3;
					--pitch-secondary-channel-sat-scale: 0.1;
					--pitch-secondary-channel-lum: 40;
					--pitch-secondary-channel-lum-scale: 0.05;
					--pitch-primary-channel-hue: 183;
					--pitch-primary-channel-hue-scale: 158.7;
					--pitch-primary-channel-sat: 100;
					--pitch-primary-channel-sat-scale: 0.1;
					--pitch-primary-channel-lum: 67.5;
					--pitch-primary-channel-lum-scale: 0.05;
					--pitch-secondary-note-hue: 183;
					--pitch-secondary-note-hue-scale: 158.7;
					--pitch-secondary-note-sat: 93.9;
					--pitch-secondary-note-sat-scale: 0.1;
					--pitch-secondary-note-lum: 25;
					--pitch-secondary-note-lum-scale: 0.05;
					--pitch-primary-note-hue: 183;
					--pitch-primary-note-hue-scale: 158.7;
					--pitch-primary-note-sat: 100;
					--pitch-primary-note-sat-scale: 0.05;
					--pitch-primary-note-lum: 85.6;
					--pitch-primary-note-lum-scale: 0.025;
					--noise-secondary-channel-hue: 30;
					--noise-secondary-channel-hue-scale: 2;
					--noise-secondary-channel-sat: 25;
					--noise-secondary-channel-sat-scale: 0;
					--noise-secondary-channel-lum: 42;
					--noise-secondary-channel-lum-scale: 0;
					--noise-primary-channel-hue: 30;
					--noise-primary-channel-hue-scale: 2;
					--noise-primary-channel-sat: 33;
					--noise-primary-channel-sat-scale: 0;
					--noise-primary-channel-lum: 63.5;
					--noise-primary-channel-lum-scale: 0;
					--noise-secondary-note-hue: 30;
					--noise-secondary-note-hue-scale: 2;
					--noise-secondary-note-sat: 33.5;
					--noise-secondary-note-sat-scale: 0;
					--noise-secondary-note-lum: 55;
					--noise-secondary-note-lum-scale: 0;
					--noise-primary-note-hue: 30;
					--noise-primary-note-hue-scale: 2;
					--noise-primary-note-sat: 46.5;
					--noise-primary-note-sat-scale: 0;
					--noise-primary-note-lum: 74;
					--noise-primary-note-lum-scale: 0;
					--mod-secondary-channel-hue: 0;
					--mod-secondary-channel-hue-scale: 1.5;
					--mod-secondary-channel-sat: 88;
					--mod-secondary-channel-sat-scale: 0;
					--mod-secondary-channel-lum: 50;
					--mod-secondary-channel-lum-scale: 0;
					--mod-primary-channel-hue: 0;
					--mod-primary-channel-hue-scale: 1.5;
					--mod-primary-channel-sat: 96;
					--mod-primary-channel-sat-scale: 0;
					--mod-primary-channel-lum: 80;
					--mod-primary-channel-lum-scale: 0;
					--mod-secondary-note-hue: 0;
					--mod-secondary-note-hue-scale: 1.5;
					--mod-secondary-note-sat: 92;
					--mod-secondary-note-sat-scale: 0;
					--mod-secondary-note-lum: 45;
					--mod-secondary-note-lum-scale: 0;
					--mod-primary-note-hue: 0;
					--mod-primary-note-hue-scale: 1.5;
					--mod-primary-note-sat: 96;
					--mod-primary-note-sat-scale: 0;
					--mod-primary-note-lum: 85;
					--mod-primary-note-lum-scale: 0;
					--disabled-note-primary: #91879f;
					--disabled-note-secondary: #6a677a;
				}

			`,
        "beachcombing": `
			:root {
			  --page-margin: #010121;
  --editor-background: #020222;
  --hover-preview: #f3ffff;
  --playhead: #fff;
  --primary-text: #c1f1ff;
  --secondary-text: #546775;
  --box-selection-fill: #3e0028;
  --loop-accent: #5e68fffc;
  --link-accent: #ff3ad5fc;
  --ui-widget-background: #1f2b52;
  --ui-widget-focus: #384e91;
  --pitch-background: #2c3155;
  --tonic: #935175;
  --fifth-note: #1f569f;
  --white-piano-key: #f3f2ff;
  --black-piano-key: #4b4471;
  --white-piano-key-text: #4b4471;
  --track-editor-bg-pitch: #34406c;
  --track-editor-bg-pitch-dim: #121931;
  --track-editor-bg-noise: #562e3b;
  --track-editor-bg-noise-dim: #161313;
  --track-editor-bg-mod: #372e66;
  --track-editor-bg-mod-dim: #2a1640;
  --multiplicative-mod-slider: #606c9f;
  --overwriting-mod-slider: #6850b5;
  --indicator-primary: #ff8bd1;
  --indicator-secondary: #393e4f;
  --select2-opt-group: #5d576f;
  --input-box-outline: #222;
  --mute-button-normal: #7ce1ff;
  --mute-button-mod: #db519d;
  --pitch1-secondary-channel: #329b70;
  --pitch1-primary-channel: #53ffb8;
  --pitch1-secondary-note: #4cb98c;
  --pitch1-primary-note: #98ffd4;
  --pitch2-secondary-channel: #b08e4d;
  --pitch2-primary-channel: #ffe185;
  --pitch2-secondary-note: #91782e;
  --pitch2-primary-note: #ffd968;
  --pitch3-secondary-channel: #018e8e;
  --pitch3-primary-channel: #3de4ff;
  --pitch3-secondary-note: #24b7b7;
  --pitch3-primary-note: #a7ffff;
  --pitch4-secondary-channel: #792354;
  --pitch4-primary-channel: #ff68bd;
  --pitch4-secondary-note: #a73c78;
  --pitch4-primary-note: #ff98d2;
  --pitch5-secondary-channel: #185aab;
  --pitch5-primary-channel: #6493ff;
  --pitch5-secondary-note: #3e99d9;
  --pitch5-primary-note: #b3e3ff;
  --pitch6-secondary-channel: #953C47;
  --pitch6-primary-channel: #FF7888;
  --pitch6-secondary-note: #DF4F60;
  --pitch6-primary-note: #FFB2BB;
  --pitch7-secondary-channel: #4f007d;
  --pitch7-primary-channel: #a54cd9;
  --pitch7-secondary-note: #732b9d;
  --pitch7-primary-note: #d386ff;
  --pitch8-secondary-channel: #323c99;
  --pitch8-primary-channel: #1b61ff;
  --pitch8-secondary-note: #1848b3;
  --pitch8-primary-note: #6f9bff;
  --pitch9-secondary-channel: #1F605A;
  --pitch9-primary-channel: #69FFEA;
  --pitch9-secondary-note: #178076;
  --pitch10-secondary-channel: #6D438C;
  --pitch10-secondary-note: #8040B0;
  --noise1-secondary-channel: #635070;
  --noise1-primary-channel: #9071db;
  --noise1-secondary-note: #915dc1;
  --noise1-primary-note: #c5a5ff;
  --noise2-secondary-channel: #993367;
  --noise2-primary-channel: #dd777c;
  --noise2-secondary-note: #cc6695;
  --noise2-primary-note: #f0bbd1;
  --noise3-secondary-channel: #4a8c8f;
  --noise3-primary-channel: #77c5dd;
  --noise3-secondary-note: #6fb4cf;
  --noise3-primary-note: #bbf2ff;
  --noise4-secondary-channel: #8e3e7d;
  --noise4-primary-channel: #c682d2;
  --noise4-secondary-note: #b871c1;
  --noise4-primary-note: #ffb8f0;
  --noise5-secondary-channel: #785e37;
  --noise5-primary-channel: #bb9d77;
  --noise5-secondary-note: #aa8c66;
  --noise5-primary-note: #e2d1b2;
  --mod1-secondary-channel: #4e8397;
  --mod1-primary-channel: #92e6f3;
  --mod1-secondary-note: #76b9d9;
  --mod1-primary-note: #cde3ff;
  --mod2-secondary-channel: #ad5774;
  --mod2-primary-channel: #eba4ae;
  --mod2-secondary-note: #c9719b;
  --mod2-primary-note: #fdcee7;
  --mod3-secondary-channel: #6f579f;
  --mod3-primary-channel: #b192f7;
  --mod3-secondary-note: #7c3fc8;
  --mod4-secondary-channel: #a88a36;
  --mod4-primary-channel: #bec825;
  --mod4-secondary-note: #aecb57;
  --mod4-primary-note: #dee9bd;
  --mod-label-primary: #2c2c56;
  --mod-label-secondary-text: rgb(71,69,147);
  --mod-label-primary-text: white;
  --disabled-note-primary: #91879f;
  --disabled-note-secondary: #6a677a;


			}
		`,
        "roe": `
			:root {
			--page-margin: #050000;
			--editor-background: #050000;
			--primary-text: #b8cee0;
			--secondary-text: #cb3434;
			--text-selection: rgb(255 68 68 / 99%);
			--box-selection-fill: rgb(255 0 0 / 30%);
			--loop-accent: #7744FF;
			--link-accent: #FF2A2A;
			--ui-widget-background: #1a2642;
			--ui-widget-focus: #2c3f6d;
			--pitch-background: #15111a;
			--tonic: #1b3041;
			--fifth-note: #381818;
			--white-piano-key: #cdcdcd;
			--black-piano-key: #232323;
			--track-editor-bg-pitch: #302938;
			--track-editor-bg-pitch-dim: #211c26;
			--track-editor-bg-noise: #261f42;
			--track-editor-bg-noise-dim: #1a152d;
			--track-editor-bg-mod: #183049;
			--track-editor-bg-mod-dim: #102132;
			--multiplicative-mod-slider: #344a7f;
			--overwriting-mod-slider: #344a7f;
			--indicator-primary: #FF2A2A;
			--indicator-secondary: #800000;
			--select2-opt-group: #141e34;
			--input-box-outline: #141e34;
			--mute-button-normal: #299eff;
			--mute-button-mod: #165a93;
			--pitch1-secondary-channel: #273c90;
			--pitch1-primary-channel: #476BFF;
			--pitch1-secondary-note: #273c90;
			--pitch1-primary-note: #476BFF;
			--pitch2-secondary-channel: #3a3898;
			--pitch2-primary-channel: #625FFB;
			--pitch2-secondary-note: #3a3898;
			--pitch2-primary-note: #625FFB;
			--pitch3-secondary-channel: #542780;
			--pitch3-primary-channel: #9C49EC;
			--pitch3-secondary-note: #542780;
			--pitch3-primary-note: #9C49EC;
			--pitch4-secondary-channel: #84225d;
			--pitch4-primary-channel: #fd3fb1;
			--pitch4-secondary-note: #84225d;
			--pitch4-primary-note: #fd3fb1;
			--pitch5-secondary-channel: #8d2323;
			--pitch5-primary-channel: #ff3f3f;
			--pitch5-secondary-note: #8d2323;
			--pitch5-primary-note: #ff3f3f;
			--pitch6-secondary-channel: #84225d;
			--pitch6-primary-channel: #fd3fb1;
			--pitch6-secondary-note: #84225d;
			--pitch6-primary-note: #fd3fb1;
			--pitch7-secondary-channel: #542780;
			--pitch7-primary-channel: #9C49EC;
			--pitch7-secondary-note: #542780;
			--pitch7-primary-note: #9C49EC;
			--pitch8-secondary-channel: #3a3898;
			--pitch8-primary-channel: #625FFB;
			--pitch8-secondary-note: #3a3898;
			--pitch8-primary-note: #625FFB;
			--pitch9-secondary-channel: #273c90;
			--pitch9-primary-channel: #476BFF;
			--pitch9-secondary-note: #273c90;
			--pitch9-primary-note: #476BFF;
			--pitch10-secondary-channel: #165a93;
			--pitch10-primary-channel: #299EFF;
			--pitch10-secondary-note: #165a93;
			--pitch10-primary-note: #299EFF;
			--noise1-secondary-channel: #4281FF;
			--noise1-primary-channel: #96b9ff;
			--noise1-secondary-note: #4281FF;
			--noise1-primary-note: #96b9ff;
			--noise2-secondary-channel: #7347FF;
			--noise2-primary-channel: #c3b0ff;
			--noise2-secondary-note: #7347FF;
			--noise2-primary-note: #c3b0ff;
			--noise3-secondary-channel: #9F3CBF;
			--noise3-primary-channel: #e29cf9;
			--noise3-secondary-note: #9F3CBF;
			--noise3-primary-note: #e29cf9;
			--noise4-secondary-channel: #D3326F;
			--noise4-primary-channel: #fb9bbf;
			--noise4-secondary-note: #D3326F;
			--noise4-primary-note: #fb9bbf;
			--noise5-secondary-channel: #FF2A2A;
			--noise5-primary-channel: #ffa2a2;
			--noise5-secondary-note: #FF2A2A;
			--noise5-primary-note: #ffa2a2;
			--mod1-secondary-channel: #47587a;
			--mod1-primary-channel: #96b9ff;
			--mod1-secondary-note: #47587a;
			--mod1-primary-note: #96b9ff;
			--mod2-secondary-channel: #716791;
			--mod2-primary-channel: #c3b0ff;
			--mod2-secondary-note: #716791;
			--mod2-primary-note: #c3b0ff;
			--mod3-secondary-channel: #6f4c7b;
			--mod3-primary-channel: #e29cf9;
			--mod3-secondary-note: #6f4c7b;
			--mod3-primary-note: #e29cf9;
			--mod4-secondary-channel: #9e6279;
			--mod4-primary-channel: #fb9bbf;
			--mod4-secondary-note: #9e6279;
			--mod4-primary-note: #fb9bbf;
			--mod-label-primary: #15111a;
			--mod-label-secondary-text: #cb3434;
			--mod-label-primary-text: white;
			--disabled-note-primary: #c9c9c9;
			--disabled-note-secondary: #616161;
		}`,
        "moonlight": `
			:root {
			--page-margin: #020514;
			--editor-background: #020514;
			--primary-text: #D4DCE9;
			--secondary-text: #3E87DA;
			--text-selection: #03599bd9;
			--box-selection-fill: hsl(206deg 66% 41% / 85%);
			--loop-accent: #639BD6;
			--link-accent: #A8C6E8;
			--ui-widget-background: #1e2940;
			--ui-widget-focus: #324b81;
			--pitch-background: #223849;
			--tonic: #33536c;
			--fifth-note: hsl(206deg 36% 16%);
			--white-piano-key: #c1bfe9;
			--black-piano-key: #454354;
			--track-editor-bg-pitch: #25568d80;
			--track-editor-bg-pitch-dim: #10253c80;
			--track-editor-bg-noise: #25568d80;
			--track-editor-bg-noise-dim: #10253c80;
			--track-editor-bg-mod: #25568d80;
			--track-editor-bg-mod-dim: #10253c80;
			--multiplicative-mod-slider: #0476cd;
			--overwriting-mod-slider: #035899;
			--indicator-primary: #57a1f4;
			--indicator-secondary: #2e5684;
			--select2-opt-group: #24355c;
			--input-box-outline: #141e34;
			--mute-button-normal: #6ebffc;
			--mute-button-mod: #0a92fa;
			--pitch1-secondary-channel: #47425c;
			--pitch1-primary-channel: #918bac;
			--pitch1-secondary-note: #6b6489;
			--pitch1-primary-note: #a8a3bf;
			--pitch2-secondary-channel: #626493;
			--pitch2-primary-channel: #bdbed3;
			--pitch2-secondary-note: #626493;
			--pitch2-primary-note: #bdbed3;
			--pitch3-secondary-channel: #6e89b4;
			--pitch3-primary-channel: #d4dce9;
			--pitch3-secondary-note: #6e89b4;
			--pitch3-primary-note: #d4dce9;
			--pitch4-secondary-channel: #4c77a9;
			--pitch4-primary-channel: #a8c6e8;
			--pitch4-secondary-note: #4c77a9;
			--pitch4-primary-note: #a8c6e8;
			--pitch5-secondary-channel: #314e6d;
			--pitch5-primary-channel: #639bd6;
			--pitch5-secondary-note: #46698f;
			--pitch5-primary-note: #639bd6;
			--pitch6-secondary-channel: #143d6b;
			--pitch6-primary-channel: #3e87da;
			--pitch6-secondary-note: #143d6b;
			--pitch6-primary-note: #3e87da;
			--pitch7-secondary-channel: #314e6d;
			--pitch7-primary-channel: #639bd6;
			--pitch7-secondary-note: #314e6d;
			--pitch7-primary-note: #639bd6;
			--pitch8-secondary-channel: #4c77a9;
			--pitch8-primary-channel: #a8c6e8;
			--pitch8-secondary-note: #4c77a9;
			--pitch8-primary-note: #a8c6e8;
			--pitch9-secondary-channel: #6e89b4;
			--pitch9-primary-channel: #d4dce9;
			--pitch9-secondary-note: #6e89b4;
			--pitch9-primary-note: #d4dce9;
			--pitch10-secondary-channel: #626493;
			--pitch10-primary-channel: #bdbed3;
			--pitch10-secondary-note: #626493;
			--pitch10-primary-note: #bdbed3;
			--noise1-secondary-channel: #4b4a55;
			--noise1-primary-channel: #9795a3;
			--noise1-secondary-note: #4b4a55;
			--noise1-primary-note: #9795a3;
			--noise2-secondary-channel: #858e9d;
			--noise2-primary-channel: #d7dce5;
			--noise2-secondary-note: #858e9d;
			--noise2-primary-note: #d7dce5;
			--noise3-secondary-channel: #394e65;
			--noise3-primary-channel: #809bb7;
			--noise3-secondary-note: #394e65;
			--noise3-primary-note: #809bb7;
			--noise4-secondary-channel: #37577b;
			--noise4-primary-channel: #6189b8;
			--noise4-secondary-note: #37577b;
			--noise4-primary-note: #6189b8;
			--noise5-secondary-channel: #223849;
			--noise5-primary-channel: #5588af;
			--noise5-secondary-note: #223849;
			--noise5-primary-note: #5588af;
			--mod1-secondary-channel: #3e336c;
			--mod1-primary-channel: #6d60a4;
			--mod1-secondary-note: #3e336c;
			--mod1-primary-note: #6d60a4;
			--mod2-secondary-channel: #716791;
			--mod2-primary-channel: #bdbed3;
			--mod2-secondary-note: #716791;
			--mod2-primary-note: #bdbed3;
			--mod3-secondary-channel: #6b91bd;
			--mod3-primary-channel: #4b8fdd;
			--mod3-secondary-note: #597ca7;
			--mod3-primary-note: #7eade3;
			--mod4-secondary-channel: #14559f;
			--mod4-primary-channel: #3386e6;
			--mod4-secondary-note: #14559f;
			--mod4-primary-note: #3386e6;
			--mod-label-primary: #1e2940;
			--mod-label-secondary-text: #748ebe;
			--mod-label-primary-text: white;
			--disabled-note-primary: #828282;
			--disabled-note-secondary: #4f4f4f;
			}`,
        "autumn": `
		:root {
			--page-margin: #060304;
			--editor-background: #060304;
			--text-selection: rgb(115 80 76);
			--box-selection-fill: rgb(174 73 81 / 45%);
			--loop-accent: #834A69;
			--ui-widget-background: #2a2523;
			--ui-widget-focus: #4e4c44;
			--pitch-background: #121212;
			--tonic: #4f4f4f;
			--fifth-note: #222;
			--white-piano-key: #b59b9b;
			--black-piano-key: #231e1e;
			--track-editor-bg-pitch: #352f38;
			--track-editor-bg-pitch-dim: #232025;
			--track-editor-bg-noise: #3c3029;
			--track-editor-bg-noise-dim: #251d19;
			--track-editor-bg-mod: #202623;
			--track-editor-bg-mod-dim: #131715;
			--multiplicative-mod-slider: #D9D16E;
			--overwriting-mod-slider: #2D826F;
			--indicator-primary: #D9D16E;
			--indicator-secondary: #444226;
			--select2-opt-group: #20191c;
			--input-box-outline: #20191c;
			--mute-button-normal: var(--pitch2-primary-channel);
			--mute-button-mod: var(--pitch4-primary-channel);
			--pitch1-secondary-channel: #704a34;
			--pitch1-primary-channel: #D9895A;
			--pitch1-secondary-note: #704a34;
			--pitch1-primary-note: #D9895A;
			--pitch2-secondary-channel: #5f3538;
			--pitch2-primary-channel: #AE4951;
			--pitch2-secondary-note: #5f3538;
			--pitch2-primary-note: #AE4951;
			--pitch3-secondary-channel: #5c4336;
			--pitch3-primary-channel: #CA9A81;
			--pitch3-secondary-note: #5c4336;
			--pitch3-primary-note: #CA9A81;
			--pitch4-secondary-channel: #1d3143;
			--pitch4-primary-channel: #386995;
			--pitch4-secondary-note: #1d3143;
			--pitch4-primary-note: #386995;
			--pitch5-secondary-channel: #9c8a58;
			--pitch5-primary-channel: #D9D16E;
			--pitch5-secondary-note: #7c783f;
			--pitch5-primary-note: #D9D16E;
			--pitch6-secondary-channel: #886562;
			--pitch6-primary-channel: #D3A9A5;
			--pitch6-secondary-note: #886562;
			--pitch6-primary-note: #D3A9A5;
			--pitch7-secondary-channel: #1c3f37;
			--pitch7-primary-channel: #2D826F;
			--pitch7-secondary-note: #1c3f37;
			--pitch7-primary-note: #2D826F;
			--pitch8-secondary-channel: #442e2d;
			--pitch8-primary-channel: #815150;
			--pitch8-secondary-note: #442e2d;
			--pitch8-primary-note: #815150;
			--pitch9-secondary-channel: #8e6f60;
			--pitch9-primary-channel: #E5B8A1;
			--pitch9-secondary-note: #8e6f60;
			--pitch9-primary-note: #E5B8A1;
			--pitch10-secondary-channel: #4f3142;
			--pitch10-primary-channel: #834A69;
			--pitch10-secondary-note: #4f3142;
			--pitch10-primary-note: #834A69;
			--noise1-secondary-channel: #6b5346;
			--noise1-primary-channel: #b99c89;
			--noise1-secondary-note: #6b5346;
			--noise1-primary-note: #F0D0BB;
			--noise2-secondary-channel: #4a3839;
			--noise2-primary-channel: #9c6b6e;
			--noise2-secondary-note: #4a3839;
			--noise2-primary-note: #c18b8f;
			--noise3-secondary-channel: #2d3c4a;
			--noise3-primary-channel: #536e86;
			--noise3-secondary-note: #2d3c4a;
			--noise3-primary-note: #8fa8c0;
			--noise4-secondary-channel: #273f3a;
			--noise4-primary-channel: #4e8377;
			--noise4-secondary-note: #273f3a;
			--noise4-primary-note: #87baae;
			--noise5-secondary-channel: #372730;
			--noise5-primary-channel: #7f5e70;
			--noise5-secondary-note: #372730;
			--noise5-primary-note: #cc96b3;
			--mod1-secondary-channel: #783f1f;
			--mod1-primary-channel: #dc6d2c;
			--mod1-secondary-note: #783f1f;
			--mod1-primary-note: #dc6d2c;
			--mod2-secondary-channel: #0b3153;
			--mod2-primary-channel: #1464ac;
			--mod2-secondary-note: #0b3153;
			--mod2-primary-note: #1464ac;
			--mod3-secondary-channel: #075040;
			--mod3-primary-channel: #08a17f;
			--mod3-secondary-note: #075040;
			--mod3-primary-note: #08a17f;
			--mod4-secondary-channel: #631640;
			--mod4-primary-channel: #b4186d;
			--mod4-secondary-note: #631640;
			--mod4-primary-note: #b4186d;
			--mod-label-primary: #000;
			--mod-label-secondary-text: #707070;
			--mod-label-primary-text: white;
			--disabled-note-primary: #5d5d5d;
			--disabled-note-secondary: #292929;
		}`,
        "fruit": `
		:root {
			--page-margin: #040507;
			--editor-background: #040507;
			--text-selection: rgb(115 103 76);
			--box-selection-fill: rgb(174 109 73 / 45%);
			--loop-accent: #EC897D;
			--link-accent: #FDE484;
			--ui-widget-background: #22222c;
			--ui-widget-focus: #39394c;
			--pitch-background: #101010;
			--tonic: #2c2d34;
			--fifth-note: #191a20;
			--white-piano-key: #bbbaba;
			--black-piano-key: #2d2d2d;
			--track-editor-bg-pitch: #2b2d40;
			--track-editor-bg-pitch-dim: #191a25;
			--track-editor-bg-noise: #3c3644;
			--track-editor-bg-noise-dim: #26222b;
			--track-editor-bg-mod: #322a2a;
			--track-editor-bg-mod-dim: #191515;
			--multiplicative-mod-slider: #977da9;
			--overwriting-mod-slider: #798FA7;
			--indicator-primary: #EAAC9D;
			--indicator-secondary: #5e413a;
			--select2-opt-group: #191920;
			--input-box-outline: #191920;
			--mute-button-normal: #798FA7;
			--mute-button-mod: #354457;
			--pitch1-secondary-channel: #91655a;
			--pitch1-primary-channel: #EAAC9D;
			--pitch1-secondary-note: #91655a;
			--pitch1-primary-note: #EAAC9D;
			--pitch2-secondary-channel: #8f6513;
			--pitch2-primary-channel: #FFAF12;
			--pitch2-secondary-note: #8f6513;
			--pitch2-primary-note: #FFAF12;
			--pitch3-secondary-channel: #212f46;
			--pitch3-primary-channel: #34558B;
			--pitch3-secondary-note: #212f46;
			--pitch3-primary-note: #34558B;
			--pitch4-secondary-channel: #2e6b5b;
			--pitch4-primary-channel: #4EC5A7;
			--pitch4-secondary-note: #2e6b5b;
			--pitch4-primary-note: #4EC5A7;
			--pitch5-secondary-channel: #555D46;
			--pitch5-primary-channel: #aabf84;
			--pitch5-secondary-note: #555D46;
			--pitch5-primary-note: #aabf84;
			--pitch6-secondary-channel: #A2553B;
			--pitch6-primary-channel: #e59a81;
			--pitch6-secondary-note: #A2553B;
			--pitch6-primary-note: #e59a81;
			--pitch7-secondary-channel: #7b4021;
			--pitch7-primary-channel: #FE813E;
			--pitch7-secondary-note: #7b4021;
			--pitch7-primary-note: #FE813E;
			--pitch8-secondary-channel: #847753;
			--pitch8-primary-channel: #EFDAA3;
			--pitch8-secondary-note: #847753;
			--pitch8-primary-note: #EFDAA3;
			--pitch9-secondary-channel: #2c3642;
			--pitch9-primary-channel: #798FA7;
			--pitch9-secondary-note: #2c3642;
			--pitch9-primary-note: #798FA7;
			--pitch10-secondary-channel: #0d4453;
			--pitch10-primary-channel: #107895;
			--pitch10-secondary-note: #0d4453;
			--pitch10-primary-note: #107895;
			--noise1-secondary-channel: #71617C;
			--noise1-primary-channel: #977da9;
			--noise1-secondary-note: #71617C;
			--noise1-primary-note: #977da9;
			--noise2-secondary-channel: #3B3D4A;
			--noise2-primary-channel: #707591;
			--noise2-secondary-note: #3B3D4A;
			--noise2-primary-note: #707591;
			--noise3-secondary-channel: #625f5e;
			--noise3-primary-channel: #A19D9C;
			--noise3-secondary-note: #625f5e;
			--noise3-primary-note: #A19D9C;
			--noise4-secondary-channel: #ab847b;
			--noise4-primary-channel: #EAAC9D;
			--noise4-secondary-note: #ab847b;
			--noise4-primary-note: #EAAC9D;
			--noise5-secondary-channel: #B49D74;
			--noise5-primary-channel: #dec69b;
			--noise5-secondary-note: #B49D74;
			--noise5-primary-note: #dec69b;
			--mod1-secondary-channel: #722124;
			--mod1-primary-channel: #D13A41;
			--mod1-secondary-note: #722124;
			--mod1-primary-note: #D13A41;
			--mod2-secondary-channel: #213657;
			--mod2-primary-channel: #34558B;
			--mod2-secondary-note: #213657;
			--mod2-primary-note: #34558B;
			--mod3-secondary-channel: #555D46;
			--mod3-primary-channel: #848f6d;
			--mod3-secondary-note: #555D46;
			--mod3-primary-note: #848f6d;
			--mod4-secondary-channel: #71617C;
			--mod4-primary-channel: #a68ab9;
			--mod4-secondary-note: #71617C;
			--mod4-primary-note: #a68ab9;
			--mod-label-primary: #282828;
			--mod-label-secondary-text: #707070;
			--mod-label-primary-text: white;
			--disabled-note-primary: #5d5d5d;
			--disabled-note-secondary: #292929;
		}`,
        "sunset": `
		:root {
			--page-margin: #040300;
			--editor-background: #040300;
			--text-selection: rgb(94 0 157);
			--box-selection-fill: rgb(174 173 73 / 45%);
			--loop-accent: #EC897D;
			--link-accent: #FDE484;
			--ui-widget-background: #241b24;
			--ui-widget-focus: #3a2e39;
			--pitch-background: #141414;
			--tonic: #2C212B;
			--fifth-note: #2E2A15;
			--white-piano-key: #bbbaba;
			--black-piano-key: #2d2d2d;
			--track-editor-bg-pitch: #2d2e42;
			--track-editor-bg-pitch-dim: #191a25;
			--track-editor-bg-noise: #393340;
			--track-editor-bg-noise-dim: #26222b;
			--track-editor-bg-mod: #232a2c;
			--track-editor-bg-mod-dim: #151819;
			--multiplicative-mod-slider: #977da9;
			--overwriting-mod-slider: #798FA7;
			--indicator-primary: #F28891;
			--indicator-secondary: #601d23;
			--select2-opt-group: #151015;
			--input-box-outline: #151015;
			--mute-button-normal: #E4739D;
			--mute-button-mod: #9650A6;
			--pitch1-secondary-channel: #7F7721;
			--pitch1-primary-channel: #F3E79A;
			--pitch1-secondary-note: #7F7721;
			--pitch1-primary-note: #F3E79A;
			--pitch2-secondary-channel: #785E20;
			--pitch2-primary-channel: #F7D086;
			--pitch2-secondary-note: #785E20;
			--pitch2-primary-note: #F7D086;
			--pitch3-secondary-channel: #6E4219;
			--pitch3-primary-channel: #F9B881;
			--pitch3-secondary-note: #6E4219;
			--pitch3-primary-note: #F9B881;
			--pitch4-secondary-channel: #79351F;
			--pitch4-primary-channel: #F7A086;
			--pitch4-secondary-note: #79351F;
			--pitch4-primary-note: #F7A086;
			--pitch5-secondary-channel: #81272F;
			--pitch5-primary-channel: #F28891;
			--pitch5-secondary-note: #81272F;
			--pitch5-primary-note: #F28891;
			--pitch6-secondary-channel: #8F224D;
			--pitch6-primary-channel: #E4739D;
			--pitch6-secondary-note: #8F224D;
			--pitch6-primary-note: #E4739D;
			--pitch7-secondary-channel: #611548;
			--pitch7-primary-channel: #CF63A6;
			--pitch7-secondary-note: #611548;
			--pitch7-primary-note: #CF63A6;
			--pitch8-secondary-channel: #561253;
			--pitch8-primary-channel: #B557A9;
			--pitch8-secondary-note: #4D104A;
			--pitch8-primary-note: #B557A9;
			--pitch9-secondary-channel: #4c1260;
			--pitch9-primary-channel: #9650A6;
			--pitch9-secondary-note: #3C0F4C;
			--pitch9-primary-note: #9650A6;
			--pitch10-secondary-channel: #3e1d78;
			--pitch10-primary-channel: #704D9E;
			--pitch10-secondary-note: #27124C;
			--pitch10-primary-note: #704D9E;
			--noise1-secondary-channel: #A7A578;
			--noise1-primary-channel: #EFE9AC;
			--noise1-secondary-note: #A7A578;
			--noise1-primary-note: #EFE9AC;
			--noise2-secondary-channel: #947A5F;
			--noise2-primary-channel: #FBCEA8;
			--noise2-secondary-note: #947A5F;
			--noise2-primary-note: #FBCEA8;
			--noise3-secondary-channel: #A3635D;
			--noise3-primary-channel: #F4A5AB;
			--noise3-secondary-note: #A3635D;
			--noise3-primary-note: #F4A5AB;
			--noise4-secondary-channel: #724D60;
			--noise4-primary-channel: #CD90B6;
			--noise4-secondary-note: #724D60;
			--noise4-primary-note: #CD90B6;
			--noise5-secondary-channel: #503F5C;
			--noise5-primary-channel: #7C6A9E;
			--noise5-secondary-note: #503F5C;
			--noise5-primary-note: #7C6A9E;
			--mod1-secondary-channel: #371883;
			--mod1-primary-channel: #6416C6;
			--mod1-secondary-note: #1F0A52;
			--mod1-primary-note: #6416C6;
			--mod2-secondary-channel: #690645;
			--mod2-primary-channel: #E52FA2;
			--mod2-secondary-note: #690645;
			--mod2-primary-note: #E52FA2;
			--mod3-secondary-channel: #943618;
			--mod3-primary-channel: #eb5b2c;
			--mod3-secondary-note: #943618;
			--mod3-primary-note: #eb5b2c;
			--mod4-secondary-channel: #928409;
			--mod4-primary-channel: #ecd50e;
			--mod4-secondary-note: #928409;
			--mod4-primary-note: #ecd50e;
			--mod-label-primary: #282828;
			--mod-label-secondary-text: #707070;
			--mod-label-primary-text: white;
			--disabled-note-primary: #5d5d5d;
			--disabled-note-secondary: #292929;
		}`,
        "toxic": `
		:root {
			--page-margin: #010003;
			--editor-background: #010003;
			--text-selection: rgb(147 195 0);
			--box-selection-fill: rgb(145 174 73 / 49%);
			--loop-accent: #BCDE2C;
			--link-accent: #edff9f;
			--ui-widget-background: #261e2e;
			--ui-widget-focus: #322042;
			--pitch-background: #141c15;
			--tonic: #282c21;
			--fifth-note: #18221a;
			--white-piano-key: #e3e3e3;
			--black-piano-key: #2d2d2d;
			--track-editor-bg-pitch: #38293e;
			--track-editor-bg-pitch-dim: #251c29;
			--track-editor-bg-noise: #2c304c;
			--track-editor-bg-noise-dim: #191b2b;
			--track-editor-bg-mod: #311b32;
			--track-editor-bg-mod-dim: #1d101e;
			--multiplicative-mod-slider: #977da9;
			--overwriting-mod-slider: #798FA7;
			--indicator-primary: #aae9ff;
			--indicator-secondary: #253e46;
			--select2-opt-group: #110d15;
			--input-box-outline: #110d15;
			--mute-button-normal: #8f5ad1;
			--mute-button-mod: #482574;
			--pitch1-secondary-channel: #6b7f19;
			--pitch1-primary-channel: #BCDE2C;
			--pitch1-secondary-note: #6b7f19;
			--pitch1-primary-note: #BCDE2C;
			--pitch2-secondary-channel: #497a31;
			--pitch2-primary-channel: #7BD152;
			--pitch2-secondary-note: #497a31;
			--pitch2-primary-note: #7BD152;
			--pitch3-secondary-channel: #286b40;
			--pitch3-primary-channel: #45BE71;
			--pitch3-secondary-note: #286b40;
			--pitch3-primary-note: #45BE71;
			--pitch4-secondary-channel: #125140;
			--pitch4-primary-channel: #25A884;
			--pitch4-secondary-note: #125140;
			--pitch4-primary-note: #25A884;
			--pitch5-secondary-channel: #114c49;
			--pitch5-primary-channel: #21908C;
			--pitch5-secondary-note: #114c49;
			--pitch5-primary-note: #21908C;
			--pitch6-secondary-channel: #143843;
			--pitch6-primary-channel: #2B788E;
			--pitch6-secondary-note: #143843;
			--pitch6-primary-note: #2B788E;
			--pitch7-secondary-channel: #1d354e;
			--pitch7-primary-channel: #355F8D;
			--pitch7-secondary-note: #1a2f46;
			--pitch7-primary-note: #355F8D;
			--pitch8-secondary-channel: #2c2e5a;
			--pitch8-primary-channel: #414486;
			--pitch8-secondary-note: #1e1f3d;
			--pitch8-primary-note: #414486;
			--pitch9-secondary-channel: #3c1f5e;
			--pitch9-primary-channel: #5e3b89;
			--pitch9-secondary-note: #25133b;
			--pitch9-primary-note: #5e3b89;
			--pitch10-secondary-channel: #510264;
			--pitch10-primary-channel: #720d8a;
			--pitch10-secondary-note: #440154;
			--pitch10-primary-note: #720d8a;
			--noise1-secondary-channel: #BCDE2C;
			--noise1-primary-channel: #edff9f;
			--noise1-secondary-note: #BCDE2C;
			--noise1-primary-note: #edff9f;
			--noise2-secondary-channel: #45BE71;
			--noise2-primary-channel: #89ffb4;
			--noise2-secondary-note: #45BE71;
			--noise2-primary-note: #89ffb4;
			--noise3-secondary-channel: #21908C;
			--noise3-primary-channel: #72fffa;
			--noise3-secondary-note: #21908C;
			--noise3-primary-note: #72fffa;
			--noise4-secondary-channel: #355F8D;
			--noise4-primary-channel: #7cb6f5;
			--noise4-secondary-note: #355F8D;
			--noise4-primary-note: #7cb6f5;
			--noise5-secondary-channel: #482574;
			--noise5-primary-channel: #8f5ad1;
			--noise5-secondary-note: #48257A;
			--noise5-primary-note: #8f5ad1;
			--mod1-secondary-channel: #815a16;
			--mod1-primary-channel: #F5AB29;
			--mod1-secondary-note: #815a16;
			--mod1-primary-note: #F5AB29;
			--mod2-secondary-channel: #4d341a;
			--mod2-primary-channel: #C98540;
			--mod2-secondary-note: #4d341a;
			--mod2-primary-note: #C98540;
			--mod3-secondary-channel: #643734;
			--mod3-primary-channel: #A75D58;
			--mod3-secondary-note: #643734;
			--mod3-primary-note: #A75D58;
			--mod4-secondary-channel: #461430;
			--mod4-primary-channel: #812359;
			--mod4-secondary-note: #3f112b;
			--mod4-primary-note: #812359;
			--mod-label-primary: #282828;
			--mod-label-secondary-text: #707070;
			--mod-label-primary-text: white;
			--disabled-note-primary: #5d5d5d;
			--disabled-note-secondary: #292929;
		}`,
        "violet verdant": `
		:root {
			--page-margin: #0e031a;
			--editor-background: #0e031a;
			--hover-preview: #e5ffea;
			--playhead: rgba(255, 255, 255, 0.9);
			--primary-text: #f0e0ff;
			--secondary-text: #706087;
			--box-selection-fill: #225835;
			--loop-accent: #8f00fb;
			--link-accent: #82dd5d;
			--ui-widget-background: #303c66;
			--ui-widget-focus: #62559b;
			--pitch-background: #293b52;
			--tonic: #5b46ad;
			--fifth-note: #42604d;
			--white-piano-key: #f6e8ff;
			--black-piano-key: #5a4972;
			--use-color-formula: true;
			--track-editor-bg-pitch: #392a46;
			--track-editor-bg-pitch-dim: #1c1d28;
			--track-editor-bg-noise: #403150;
			--track-editor-bg-noise-dim: #161313;
			--track-editor-bg-mod: #253c25;
			--track-editor-bg-mod-dim: #0c1811;
			--multiplicative-mod-slider: #606c9f;
			--overwriting-mod-slider: #6850b5;
			--indicator-primary: #9c64f7;
			--indicator-secondary: #393e4f;
			--select2-opt-group: #5d576f;
			--input-box-outline: #403150;
			--mute-button-normal: #82dd5d;
			--mute-button-mod: #945de5;
			--mod-label-primary: #312840;
			--mod-label-secondary-text: rgb(88 70 104);
			--mod-label-primary-text: #82dd5d;
			--pitch-secondary-channel-hue: 64;
			--pitch-secondary-channel-hue-scale: 6.1;
			--pitch-secondary-channel-sat: 63.3;
			--pitch-secondary-channel-sat-scale: 0.1;
			--pitch-secondary-channel-lum: 40;
			--pitch-secondary-channel-lum-scale: 0.05;
			--pitch-primary-channel-hue: 64;
			--pitch-primary-channel-hue-scale: 6.1;
			--pitch-primary-channel-sat: 90;
			--pitch-primary-channel-sat-scale: 0.1;
			--pitch-primary-channel-lum: 67.5;
			--pitch-primary-channel-lum-scale: 0.05;
			--pitch-secondary-note-hue: 32;
			--pitch-secondary-note-hue-scale: 6.1;
			--pitch-secondary-note-sat: 87.9;
			--pitch-secondary-note-sat-scale: 0.1;
			--pitch-secondary-note-lum: 25;
			--pitch-secondary-note-lum-scale: 0.05;
			--pitch-primary-note-hue: 64;
			--pitch-primary-note-hue-scale: 6.1;
			--pitch-primary-note-sat: 90;
			--pitch-primary-note-sat-scale: 0.05;
			--pitch-primary-note-lum: 85.6;
			--pitch-primary-note-lum-scale: 0.025;
			--noise-secondary-channel-hue: 192;
			--noise-secondary-channel-hue-scale: 2;
			--noise-secondary-channel-sat: 45;
			--noise-secondary-channel-sat-scale: 0;
			--noise-secondary-channel-lum: 32;
			--noise-secondary-channel-lum-scale: 0;
			--noise-primary-channel-hue: 192;
			--noise-primary-channel-hue-scale: 2;
			--noise-primary-channel-sat: 33;
			--noise-primary-channel-sat-scale: 0;
			--noise-primary-channel-lum: 43.5;
			--noise-primary-channel-lum-scale: 0;
			--noise-secondary-note-hue: 160;
			--noise-secondary-note-hue-scale: 2;
			--noise-secondary-note-sat: 33.5;
			--noise-secondary-note-sat-scale: 0;
			--noise-secondary-note-lum: 45;
			--noise-secondary-note-lum-scale: 0;
			--noise-primary-note-hue: 192;
			--noise-primary-note-hue-scale: 2;
			--noise-primary-note-sat: 46.5;
			--noise-primary-note-sat-scale: 0;
			--noise-primary-note-lum: 74;
			--noise-primary-note-lum-scale: 0;
			--mod-secondary-channel-hue: 132;
			--mod-secondary-channel-hue-scale: 1.5;
			--mod-secondary-channel-sat: 88;
			--mod-secondary-channel-sat-scale: 0;
			--mod-secondary-channel-lum: 50;
			--mod-secondary-channel-lum-scale: 0;
			--mod-primary-channel-hue: 132;
			--mod-primary-channel-hue-scale: 1.5;
			--mod-primary-channel-sat: 96;
			--mod-primary-channel-sat-scale: 0;
			--mod-primary-channel-lum: 80;
			--mod-primary-channel-lum-scale: 0;
			--mod-secondary-note-hue: 100;
			--mod-secondary-note-hue-scale: 1.5;
			--mod-secondary-note-sat: 92;
			--mod-secondary-note-sat-scale: 0;
			--mod-secondary-note-lum: 45;
			--mod-secondary-note-lum-scale: 0;
			--mod-primary-note-hue: 132;
			--mod-primary-note-hue-scale: 1.5;
			--mod-primary-note-sat: 96;
			--mod-primary-note-sat-scale: 0;
			--mod-primary-note-lum: 85;
			--mod-primary-note-lum-scale: 0;
			--disabled-note-primary: #91879f;
			--disabled-note-secondary: #6a677a;
		}`,
        "portal": `
		:root {
			--page-margin: #04081a;
			--editor-background: #04081a;
			--box-selection-fill: rgb(0 72 181);
			--loop-accent: #44d4ff;
			--link-accent: #ffa500;
			--ui-widget-background: #212c4a;
			--ui-widget-focus: #121f42;
			--pitch-background: #1b263e;
			--tonic: #995d00;
			--fifth-note: #0898a1;
			--white-piano-key: #ffffff;
			--black-piano-key: #516d7a;
			--track-editor-bg-pitch: #213352;
			--track-editor-bg-pitch-dim: #152032;
			--track-editor-bg-noise: #403524;
			--track-editor-bg-noise-dim: #2a1f0e;
			--indicator-primary: #5490ff;
			--mute-button-normal: #3372ff;
			--mute-button-mod: #dd872f;
			--pitch1-primary-channel: #77f7ff;
			--pitch2-secondary-channel: #0083a1;
			--pitch2-primary-channel: #35d9ff;
			--pitch2-secondary-note: #0083a1;
			--pitch2-primary-note: #a4eeff;
			--pitch3-secondary-channel: #0074c7;
			--pitch3-primary-channel: #3caeff;
			--pitch3-secondary-note: #00477a;
			--pitch3-primary-note: #aadcff;
			--pitch4-secondary-channel: #0039a1;
			--pitch4-primary-channel: #2673ff;
			--pitch4-secondary-note: #001f56;
			--pitch4-primary-note: #9bbeff;
			--pitch5-secondary-channel: #31148b;
			--pitch5-primary-channel: #7042ff;
			--pitch5-secondary-note: #190656;
			--pitch5-primary-note: #b79fff;
			--pitch6-secondary-channel: #979934;
			--pitch6-primary-channel: #fbff2f;
			--pitch6-secondary-note: #5d5e0a;
			--pitch6-primary-note: #fdff9a;
			--pitch7-secondary-channel: #b78f00;
			--pitch7-primary-channel: #ffd747;
			--pitch7-secondary-note: #5e3d00;
			--pitch7-primary-note: #ffe381;
			--pitch8-secondary-channel: #9d6500;
			--pitch8-primary-channel: #ffa400;
			--pitch8-secondary-note: #583900;
			--pitch8-primary-note: #ffd07c;
			--pitch9-secondary-channel: #744203;
			--pitch9-primary-channel: #ff8e00;
			--pitch9-secondary-note: #502d00;
			--pitch9-primary-note: #ffcb89;
			--pitch10-secondary-channel: #a32d00;
			--pitch10-primary-channel: #ff885b;
			--pitch10-secondary-note: #521700;
			--pitch10-primary-note: #ffb397;
			--noise1-secondary-channel: #6e2210;
			--noise1-primary-channel: #ff4600;
			--noise1-secondary-note: #4c1a08;
			--noise1-primary-note: #ffc9b4;
			--noise2-secondary-channel: #6a3110;
			--noise2-primary-channel: #ff782a;
			--noise2-secondary-note: #4c1f05;
			--noise2-primary-note: #ffb488;
			--noise3-secondary-channel: #72460e;
			--noise3-primary-channel: #d9871f;
			--noise3-secondary-note: #442905;
			--noise3-primary-note: #ffdcae;
			--noise4-secondary-channel: #837a0f;
			--noise4-primary-channel: #f7ea55;
			--noise4-secondary-note: #605906;
			--noise4-primary-note: #fff9ab;
			--noise5-secondary-channel: #8c8f00;
			--noise5-primary-channel: #fdff90;
			--noise5-secondary-note: #606200;
			--noise5-primary-note: #feffbc;
			--mod1-secondary-channel: #561b97;
			--mod1-primary-channel: #aa66f5;
			--mod1-secondary-note: #30075c;
			--mod1-primary-note: #cd9fff;
			--mod2-secondary-channel: #5116df;
			--mod2-primary-channel: #6b2dff;
			--mod2-secondary-note: #36138b;
			--mod2-primary-note: #bea3ff;
			--mod3-secondary-channel: #2535a1;
			--mod3-primary-channel: #3f57ff;
			--mod3-secondary-note: #0e185c;
			--mod3-primary-note: #8494ff;
			--mod4-secondary-channel: #1b5883;
			--mod4-primary-channel: #5eb7f5;
			--mod4-secondary-note: #072f4a;
			--mod4-primary-note: #63beff;
			--mod-label-primary: #24293a;
			--mod-label-secondary-text: #454d4e;
			--mod-label-primary-text: #7bd4ff;
			--disabled-note-primary: #072f4a;
			--disabled-note-secondary: #6585a7;
		}`,
        "fusion": `:root {
			--page-margin: #0c0306;
			--editor-background: #0c0306;
			--primary-text: #26d9cd;
			--secondary-text: #ff6666;
			--inverted-text: white;
			--text-selection: #ffffff;
			--box-selection-fill: #ff00004d;
			--loop-accent: #ff6666;
			--link-accent: white;
			--ui-widget-background: #232323;
			--ui-widget-focus: #303030;
			--pitch-background: hsl(61deg 100% 70% / 25%);
			--tonic: #66a3ff40;
			--fifth-note: #ff666640;
			--white-piano-key: #cdcdcd;
			--black-piano-key: #232323;
			--track-editor-bg-pitch: #404040bf;
			--track-editor-bg-pitch-dim: #151515;
			--track-editor-bg-noise: #404040bf;
			--track-editor-bg-noise-dim: #151515;
			--track-editor-bg-mod: #404040bf;
			--track-editor-bg-mod-dim: #151515;
			--multiplicative-mod-slider: #ef7692;
			--overwriting-mod-slider: #f43e69;
			--indicator-primary: #26d9cd;
			--indicator-secondary: hsl(176deg 70% 25%);
			--select2-opt-group: #232323;
			--input-box-outline: #141e34;
			--mute-button-normal: #26d9cd;
			--mute-button-mod: hsl(346deg 70% 50%);
			--pitch1-secondary-channel: #bf4040;
			--pitch1-primary-channel: #ff6666;
			--pitch1-secondary-note: #bf4040;
			--pitch1-primary-note: #ff6666;
			--pitch2-secondary-channel: #bf5b40;
			--pitch2-primary-channel: #ff8766;
			--pitch2-secondary-note: #bf5b40;
			--pitch2-primary-note: #ff8766;
			--pitch3-secondary-channel: #bf7940;
			--pitch3-primary-channel: #ffab66;
			--pitch3-secondary-note: #bf7940;
			--pitch3-primary-note: #ffab66;
			--pitch4-secondary-channel: #bf9b40;
			--pitch4-primary-channel: #ffd466;
			--pitch4-secondary-note: #bf9b40;
			--pitch4-primary-note: #ffd466;
			--pitch5-secondary-channel: #bdbf40;
			--pitch5-primary-channel: #fcff66;
			--pitch5-secondary-note: #bdbf40;
			--pitch5-primary-note: #fcff66;
			--pitch6-secondary-channel: #9dbf40;
			--pitch6-primary-channel: #d6ff66;
			--pitch6-secondary-note: #9dbf40;
			--pitch6-primary-note: #d6ff66;
			--pitch7-secondary-channel: #9dbf40;
			--pitch7-primary-channel: #fcff66;
			--pitch7-secondary-note: #9dbf40;
			--pitch7-primary-note: #fcff66;
			--pitch8-secondary-channel: #bf9b40;
			--pitch8-primary-channel: #ffd466;
			--pitch8-secondary-note: #bf9b40;
			--pitch8-primary-note: #ffd466;
			--pitch9-secondary-channel: #bf5b40;
			--pitch9-primary-channel: #ffab66;
			--pitch9-secondary-note: #bf5b40;
			--pitch9-primary-note: #ffab66;
			--pitch10-secondary-channel: #d15a1f;
			--pitch10-primary-channel: #ff8766;
			--pitch10-secondary-note: #d15a1f;
			--pitch10-primary-note: #ff8766;
			--noise1-secondary-channel: #4073bf;
			--noise1-primary-channel: #66a3ff;
			--noise1-secondary-note: #4073bf;
			--noise1-primary-note: #66a3ff;
			--noise2-secondary-channel: #405dbf;
			--noise2-primary-channel: #668aff;
			--noise2-secondary-note: #405dbf;
			--noise2-primary-note: #668aff;
			--noise3-secondary-channel: #4f40bf;
			--noise3-primary-channel: #7866ff;
			--noise3-secondary-note: #4f40bf;
			--noise3-primary-note: #7866ff;
			--noise4-secondary-channel: #8840bf;
			--noise4-primary-channel: #bd66ff;
			--noise4-secondary-note: #8840bf;
			--noise4-primary-note: #bd66ff;
			--noise5-secondary-channel: #bf40b5;
			--noise5-primary-channel: #ff66f2;
			--noise5-secondary-note: #bf40b5;
			--noise5-primary-note: #ff66f2;
			--mod1-secondary-channel: #cc6666;
			--mod1-primary-channel: #ff9999;
			--mod1-secondary-note: #cc6666;
			--mod1-primary-note: #ff9999;
			--mod2-secondary-channel: #cc7766;
			--mod2-primary-channel: #ffaa99;
			--mod2-secondary-note: #bf5540;
			--mod2-primary-note: #ffaa99;
			--mod3-secondary-channel: #cc8866;
			--mod3-primary-channel: #ffbb99;
			--mod3-secondary-note: #cc8866;
			--mod3-primary-note: #ffbb99;
			--mod4-secondary-channel: #cc9966;
			--mod4-primary-channel: #ffcc99;
			--mod4-secondary-note: #cc9966;
			--mod4-primary-note: #ffcc99;
			--disabled-note-primary: #696969;
			--disabled-note-secondary: #232323;
		}`,
        "inverse": `:root {
			--page-margin: #c4c8e3;
			--editor-background: #c4c8e3;
			--hover-preview: #000000;
			--playhead: #243953;
			--primary-text: black;
			--secondary-text: #855b95;
			--text-selection: rgb(132 125 255);
			--box-selection-fill: rgb(174 109 73 / 65%);
			--loop-accent: #EC897D;
			--link-accent: #4e00c8;
			--ui-widget-background: #e7e7ff;
			--ui-widget-focus: #d0d3e9;
			--pitch-background: #ffffff;
			--tonic: #bbbbbb;
			--fifth-note: #dcdcdc;
			--white-piano-key: #ffffff;
			--black-piano-key: #615f66;
			--track-editor-bg-pitch: #e9ebff;
			--track-editor-bg-pitch-dim: #e9ebff;
			--track-editor-bg-noise: #fdf2fe;
			--track-editor-bg-noise-dim: #fdf2fe;
			--track-editor-bg-mod: #dbdefe;
			--track-editor-bg-mod-dim: #dbdefe;
			--multiplicative-mod-slider: #6900b3;
			--overwriting-mod-slider: #004b9d;
			--indicator-primary: #ff633d;
			--indicator-secondary: #933822;
			--select2-opt-group: #e7e7ff;
			--input-box-outline: #e7e7ff;
			--mute-button-normal: #0072ef;
			--mute-button-mod: #002e67;
			--pitch1-secondary-channel: #b77d6e;
			--pitch1-primary-channel: #ff9d85;
			--pitch1-secondary-note: #b77d6e;
			--pitch1-primary-note: #ff9d85;
			--pitch2-secondary-channel: #be8821;
			--pitch2-primary-channel: #FFAF12;
			--pitch2-secondary-note: #be8821;
			--pitch2-primary-note: #FFAF12;
			--pitch3-secondary-channel: #3a62a4;
			--pitch3-primary-channel: #528ae6;
			--pitch3-secondary-note: #3a62a4;
			--pitch3-primary-note: #528ae6;
			--pitch4-secondary-channel: #3e8d78;
			--pitch4-primary-channel: #4EC5A7;
			--pitch4-secondary-note: #3e8d78;
			--pitch4-primary-note: #4EC5A7;
			--pitch5-secondary-channel: #84906d;
			--pitch5-primary-channel: #aabf84;
			--pitch5-secondary-note: #84906d;
			--pitch5-primary-note: #aabf84;
			--pitch6-secondary-channel: #bd6345;
			--pitch6-primary-channel: #e59a81;
			--pitch6-secondary-note: #bd6345;
			--pitch6-primary-note: #e59a81;
			--pitch7-secondary-channel: #aa592f;
			--pitch7-primary-channel: #FE813E;
			--pitch7-secondary-note: #aa592f;
			--pitch7-primary-note: #FE813E;
			--pitch8-secondary-channel: #b2a171;
			--pitch8-primary-channel: #ffd76d;
			--pitch8-secondary-note: #b2a171;
			--pitch8-primary-note: #ffd76d;
			--pitch9-secondary-channel: #4f6177;
			--pitch9-primary-channel: #798FA7;
			--pitch9-secondary-note: #4f6177;
			--pitch9-primary-note: #798FA7;
			--pitch10-secondary-channel: #165162;
			--pitch10-primary-channel: #107895;
			--pitch10-secondary-note: #165162;
			--pitch10-primary-note: #107895;
			--noise1-secondary-channel: #71617C;
			--noise1-primary-channel: #977da9;
			--noise1-secondary-note: #71617C;
			--noise1-primary-note: #977da9;
			--noise2-secondary-channel: #4a4c5b;
			--noise2-primary-channel: #707591;
			--noise2-secondary-note: #4a4c5b;
			--noise2-primary-note: #707591;
			--noise3-secondary-channel: #817c7b;
			--noise3-primary-channel: #A19D9C;
			--noise3-secondary-note: #817c7b;
			--noise3-primary-note: #A19D9C;
			--noise4-secondary-channel: #ab847b;
			--noise4-primary-channel: #EAAC9D;
			--noise4-secondary-note: #ab847b;
			--noise4-primary-note: #EAAC9D;
			--noise5-secondary-channel: #B49D74;
			--noise5-primary-channel: #dec69b;
			--noise5-secondary-note: #B49D74;
			--noise5-primary-note: #dec69b;
			--mod1-secondary-channel: #722124;
			--mod1-primary-channel: #D13A41;
			--mod1-secondary-note: #722124;
			--mod1-primary-note: #D13A41;
			--mod2-secondary-channel: #213657;
			--mod2-primary-channel: #34558B;
			--mod2-secondary-note: #213657;
			--mod2-primary-note: #34558B;
			--mod3-secondary-channel: #555D46;
			--mod3-primary-channel: #848f6d;
			--mod3-secondary-note: #555D46;
			--mod3-primary-note: #848f6d;
			--mod4-secondary-channel: #71617C;
			--mod4-primary-channel: #a68ab9;
			--mod4-secondary-note: #71617C;
			--mod4-primary-note: #a68ab9;
			--mod-label-primary: #e9e9e9;
			--mod-label-secondary-text: #707070;
			--disabled-note-primary: #959595;
			--disabled-note-secondary: #6e6e6e;
			}`,
        "nebula": `
		:root {
			--page-margin: #040410;
			--editor-background: #150e1f;
			--playhead: rgba(255, 255, 255, 0.9);
			--secondary-text: #8C849A;
			--text-selection: rgba(141,79,201,0.99);
			--box-selection-fill: #311E44;
			--loop-accent: #CC688C;
			--link-accent: #817DC9;
			--ui-widget-background: #44394F;
			--ui-widget-focus: #7A6386;
			--pitch-background: #393e4f40;
			--tonic: #7D5C9EC0;
			--fifth-note: #ab77bd50;
			--white-piano-key: #EEEEEE;
			--black-piano-key: #5F5566;
			--use-color-formula: true;
			--track-editor-bg-pitch: #46374C;
			--track-editor-bg-pitch-dim: #1F1C2850;
			--track-editor-bg-noise: #3D353B;
			--track-editor-bg-noise-dim: #16131550;
			--track-editor-bg-mod: #623F4C;
			--track-editor-bg-mod-dim: #361A2450;
			--multiplicative-mod-slider: #9F6E6A;
			--overwriting-mod-slider: #A664B5;
			--indicator-primary: #CC6B8E;
			--indicator-secondary: #44394F;
			--select2-opt-group: #6A576F;
			--input-box-outline: #222;
			--mute-button-normal: #BF91DC;
			--mute-button-mod: #DC8C9A;
			--mod-label-primary: #3A2840;
			--mod-label-secondary-text: #62485E;
			--mod-label-primary-text: white;
			--pitch-secondary-channel-hue: -96;
			--pitch-secondary-channel-hue-scale: 4.2;
			--pitch-secondary-channel-sat: 50.3;
			--pitch-secondary-channel-sat-scale: 0.1;
			--pitch-secondary-channel-lum: 40;
			--pitch-secondary-channel-lum-scale: 0.05;
			--pitch-primary-channel-hue: -96;
			--pitch-primary-channel-hue-scale: 4.2;
			--pitch-primary-channel-sat: 70;
			--pitch-primary-channel-sat-scale: 0.1;
			--pitch-primary-channel-lum: 67.5;
			--pitch-primary-channel-lum-scale: 0.05;
			--pitch-secondary-note-hue: -96;
			--pitch-secondary-note-hue-scale: 4.2;
			--pitch-secondary-note-sat: 70.9;
			--pitch-secondary-note-sat-scale: 0.1;
			--pitch-secondary-note-lum: 25;
			--pitch-secondary-note-lum-scale: 0.05;
			--pitch-primary-note-hue: -96;
			--pitch-primary-note-hue-scale: 4.2;
			--pitch-primary-note-sat: 90;
			--pitch-primary-note-sat-scale: 0.05;
			--pitch-primary-note-lum: 85.6;
			--pitch-primary-note-lum-scale: 0.025;
			--noise-secondary-channel-hue: 16;
			--noise-secondary-channel-hue-scale: -1.33;
			--noise-secondary-channel-sat: 25;
			--noise-secondary-channel-sat-scale: 0;
			--noise-secondary-channel-lum: 42;
			--noise-secondary-channel-lum-scale: 0;
			--noise-primary-channel-hue: 16;
			--noise-primary-channel-hue-scale: -1.33;
			--noise-primary-channel-sat: 33;
			--noise-primary-channel-sat-scale: 0;
			--noise-primary-channel-lum: 63.5;
			--noise-primary-channel-lum-scale: 0;
			--noise-secondary-note-hue: 12;
			--noise-secondary-note-hue-scale: -1.33;
			--noise-secondary-note-sat: 33.5;
			--noise-secondary-note-sat-scale: 0;
			--noise-secondary-note-lum: 55;
			--noise-secondary-note-lum-scale: 0;
			--noise-primary-note-hue: 12;
			--noise-primary-note-hue-scale: -1.33;
			--noise-primary-note-sat: 46.5;
			--noise-primary-note-sat-scale: 0;
			--noise-primary-note-lum: 74;
			--noise-primary-note-lum-scale: 0;
			--mod-secondary-channel-hue: 12;
			--mod-secondary-channel-hue-scale: -.75;
			--mod-secondary-channel-sat: 50;
			--mod-secondary-channel-sat-scale: 0;
			--mod-secondary-channel-lum: 50;
			--mod-secondary-channel-lum-scale: 0;
			--mod-primary-channel-hue: 12;
			--mod-primary-channel-hue-scale: -.75;
			--mod-primary-channel-sat: 70;
			--mod-primary-channel-sat-scale: 0;
			--mod-primary-channel-lum: 80;
			--mod-primary-channel-lum-scale: 0;
			--mod-secondary-note-hue: 12;
			--mod-secondary-note-hue-scale: -.75;
			--mod-secondary-note-sat: 75;
			--mod-secondary-note-sat-scale: 0;
			--mod-secondary-note-lum: 45;
			--mod-secondary-note-lum-scale: 0;
			--mod-primary-note-hue: 12;
			--mod-primary-note-hue-scale: -.75;
			--mod-primary-note-sat: 85;
			--mod-primary-note-sat-scale: 0;
			--mod-primary-note-lum: 85;
			--mod-primary-note-lum-scale: 0;
			--disabled-note-primary: #aaa;
		}`,
        "roe light": `
		:root {
			--page-margin: #fff5f5;
			--editor-background: #fff5f5;
			--hover-preview: #0e8bf1;
			--playhead: 000;
			--primary-text: #0e8bf1;
			--secondary-text: #f10e0e;
			--inverted-text: white;
			--text-selection: #ff4444fc;
			--box-selection-fill: #ff00004d;
			--loop-accent: #9a75ff;
			--link-accent: #ff7070;
			--ui-widget-background: #bdc9e5;
			--ui-widget-focus: #a3b7e5;
			--pitch-background: #d0c7db;
			--tonic: #bed3e4;
			--fifth-note: #e7c6c6;
			--white-piano-key: #cdcdcd;
			--black-piano-key: #232323;
			--track-editor-bg-pitch: #e5e1ea;
			--track-editor-bg-pitch-dim: #cbc4d4;
			--track-editor-bg-noise: #e0ddee;
			--track-editor-bg-noise-dim: #c1bade;
			--track-editor-bg-mod: #d8e6f3;
			--track-editor-bg-mod-dim: #b1cce7;
			--multiplicative-mod-slider: #8097cb;
			--overwriting-mod-slider: #8097cb;
			--indicator-primary: #FF2A2A;
			--indicator-secondary: #92a6d3;
			--select2-opt-group: #b6c4e2;
			--input-box-outline: #bdc9e5;
			--mute-button-normal: #66baff;
			--mute-button-mod: #1a98ff;
			--pitch1-secondary-channel: #273c90;
			--pitch1-primary-channel: #476BFF;
			--pitch1-secondary-note: #273c90;
			--pitch1-primary-note: #476BFF;
			--pitch2-secondary-channel: #3a3898;
			--pitch2-primary-channel: #625FFB;
			--pitch2-secondary-note: #3a3898;
			--pitch2-primary-note: #625FFB;
			--pitch3-secondary-channel: #542780;
			--pitch3-primary-channel: #9C49EC;
			--pitch3-secondary-note: #542780;
			--pitch3-primary-note: #9C49EC;
			--pitch4-secondary-channel: #84225d;
			--pitch4-primary-channel: #fd3fb1;
			--pitch4-secondary-note: #84225d;
			--pitch4-primary-note: #fd3fb1;
			--pitch5-secondary-channel: #8d2323;
			--pitch5-primary-channel: #ff3f3f;
			--pitch5-secondary-note: #8d2323;
			--pitch5-primary-note: #ff3f3f;
			--pitch6-secondary-channel: #84225d;
			--pitch6-primary-channel: #fd3fb1;
			--pitch6-secondary-note: #84225d;
			--pitch6-primary-note: #fd3fb1;
			--pitch7-secondary-channel: #542780;
			--pitch7-primary-channel: #9C49EC;
			--pitch7-secondary-note: #542780;
			--pitch7-primary-note: #9C49EC;
			--pitch8-secondary-channel: #3a3898;
			--pitch8-primary-channel: #625FFB;
			--pitch8-secondary-note: #3a3898;
			--pitch8-primary-note: #625FFB;
			--pitch9-secondary-channel: #273c90;
			--pitch9-primary-channel: #476BFF;
			--pitch9-secondary-note: #273c90;
			--pitch9-primary-note: #476BFF;
			--pitch10-secondary-channel: #165a93;
			--pitch10-primary-channel: #299EFF;
			--pitch10-secondary-note: #165a93;
			--pitch10-primary-note: #299EFF;
			--noise1-secondary-channel: #336bdb;
			--noise1-primary-channel: #4281FF;
			--noise1-secondary-note: #336bdb;
			--noise1-primary-note: #4281FF;
			--noise2-secondary-channel: #5e38dc;
			--noise2-primary-channel: #7347FF;
			--noise2-secondary-note: #5e38dc;
			--noise2-primary-note: #7347FF;
			--noise3-secondary-channel: #7d3097;
			--noise3-primary-channel: #9F3CBF;
			--noise3-secondary-note: #7d3097;
			--noise3-primary-note: #9F3CBF;
			--noise4-secondary-channel: #ad2559;
			--noise4-primary-channel: #D3326F;
			--noise4-secondary-note: #ad2559;
			--noise4-primary-note: #D3326F;
			--noise5-secondary-channel: #d02525;
			--noise5-primary-channel: #FF2A2A;
			--noise5-secondary-note: #d02525;
			--noise5-primary-note: #FF2A2A;
			--mod1-secondary-channel: #35415a;
			--mod1-primary-channel: #47587a;
			--mod1-secondary-note: #35415a;
			--mod1-primary-note: #47587a;
			--mod2-secondary-channel: #5a5374;
			--mod2-primary-channel: #716791;
			--mod2-secondary-note: #5a5374;
			--mod2-primary-note: #716791;
			--mod3-secondary-channel: #53385c;
			--mod3-primary-channel: #6f4c7b;
			--mod3-secondary-note: #53385c;
			--mod3-primary-note: #6f4c7b;
			--mod4-secondary-channel: #7e4e60;
			--mod4-primary-channel: #9e6279;
			--mod4-secondary-note: #7e4e60;
			--mod4-primary-note: #9e6279;
			--mod-label-primary: #d0c7db;
			--mod-label-secondary-text: #cb3434;
			--disabled-note-primary: #616161;
			--disabled-note-secondary: #474747;
		}
		.promptContainerBG::before {
			box-shadow: inset 0 0 2000px rgba(255, 255, 255, .5);
		}`,
        "energized": `
		:root {
			--page-margin: #000a08;
			--editor-background: #000a08;
			--hover-preview: #ffffcc;
			--playhead: #ccfff5;
			--secondary-text: #d9d98c;
			--text-selection: #ffff6659;
			--box-selection-fill: #ffffff33;
			--loop-accent: #ffff00;
			--link-accent: #00ffcc;
			--ui-widget-background: #141f1d;
			--ui-widget-focus: #24423d;
			--pitch-background: #001410;
			--tonic: #00241d;
			--fifth-note: #ffff6633;
			--white-piano-key: #66998f;
			--black-piano-key: #141f1d;
			--track-editor-bg-pitch: #66998f40;
			--track-editor-bg-pitch-dim: #293d3940;
			--track-editor-bg-noise: #66998f40;
			--track-editor-bg-noise-dim: #293d3940;
			--track-editor-bg-mod: #99996640;
			--track-editor-bg-mod-dim: #3d3d2940;
			--multiplicative-mod-slider: #ffff00;
			--overwriting-mod-slider: #00ffcc;
			--indicator-primary: #ffff00;
			--indicator-secondary: #141f1d;
			--select2-opt-group: #1b312e;
			--input-box-outline: #141f1d;
			--mute-button-normal: #00ffcc;
			--mute-button-mod: #00997a;
			--pitch1-secondary-channel: #bfbf40;
			--pitch1-primary-channel: #ffff64;
			--pitch1-secondary-note: #bfbf40;
			--pitch1-primary-note: #ffff64;
			--pitch2-secondary-channel: #a2bf40;
			--pitch2-primary-channel: #e0ff7d;
			--pitch2-secondary-note: #a2bf40;
			--pitch2-primary-note: #e0ff7d;
			--pitch3-secondary-channel: #75bf40;
			--pitch3-primary-channel: #c1ff96;
			--pitch3-secondary-note: #75bf40;
			--pitch3-primary-note: #c1ff96;
			--pitch4-secondary-channel: #40bf51;
			--pitch4-primary-channel: #a2ffaf;
			--pitch4-secondary-note: #40bf51;
			--pitch4-primary-note: #a2ffaf;
			--pitch5-secondary-channel: #40bf86;
			--pitch5-primary-channel: #83ffc8;
			--pitch5-secondary-note: #40bf86;
			--pitch5-primary-note: #83ffc8;
			--pitch6-secondary-channel: #40bfa6;
			--pitch6-primary-channel: #64ffe1;
			--pitch6-secondary-note: #40bfa6;
			--pitch6-primary-note: #64ffe1;
			--pitch7-secondary-channel: #40bf86;
			--pitch7-primary-channel: #83ffc8;
			--pitch7-secondary-note: #40bf86;
			--pitch7-primary-note: #83ffc8;
			--pitch8-secondary-channel: #40bf51;
			--pitch8-primary-channel: #a2ffaf;
			--pitch8-secondary-note: #40bf51;
			--pitch8-primary-note: #a2ffaf;
			--pitch9-secondary-channel: #75bf40;
			--pitch9-primary-channel: #c1ff96;
			--pitch9-secondary-note: #75bf40;
			--pitch9-primary-note: #c1ff96;
			--pitch10-secondary-channel: #a2bf40;
			--pitch10-primary-channel: #e0ff7d;
			--pitch10-secondary-note: #a2bf40;
			--pitch10-primary-note: #e0ff7d;
			--noise1-secondary-channel: #a6a659;
			--noise1-primary-channel: #ffffcc;
			--noise1-secondary-note: #a6a659;
			--noise1-primary-note: #ffffcc;
			--noise2-secondary-channel: #94a659;
			--noise2-primary-channel: #f3ffcc;
			--noise2-secondary-note: #94a659;
			--noise2-primary-note: #f3ffcc;
			--noise3-secondary-channel: #79a659;
			--noise3-primary-channel: #e1ffcc;
			--noise3-secondary-note: #79a659;
			--noise3-primary-note: #e1ffcc;
			--noise4-secondary-channel: #94a659;
			--noise4-primary-channel: #f3ffcc;
			--noise4-secondary-note: #94a659;
			--noise4-primary-note: #f3ffcc;
			--noise5-secondary-channel: #a6a659;
			--noise5-primary-channel: #ffffcc;
			--noise5-secondary-note: #a6a659;
			--noise5-primary-note: #ffffcc;
			--mod1-secondary-channel: #a3a329;
			--mod1-primary-channel: #ffff00;
			--mod1-secondary-note: #a3a329;
			--mod1-primary-note: #ffff00;
			--mod2-secondary-channel: #a38529;
			--mod2-primary-channel: #ffbf00;
			--mod2-secondary-note: #a38529;
			--mod2-primary-note: #ffbf00;
			--mod3-secondary-channel: #a36629;
			--mod3-primary-channel: #ff7f00;
			--mod3-secondary-note: #a36629;
			--mod3-primary-note: #ff7f00;
			--mod4-secondary-channel: #a38529;
			--mod4-primary-channel: #ffbf00;
			--mod4-secondary-note: #a38529;
			--mod4-primary-note: #ffbf00;
			--mod-label-primary: #141f1d;
			--mod-label-secondary-text: #d9d98c;
			--mod-label-primary-text: white;
			--disabled-note-primary: #808080;
			--disabled-note-secondary: #666666;
		}`,
        "neapolitan": `:root {
			--page-margin: #120807;
			--editor-background: #120807;
			--hover-preview: #e79a82;
			--playhead: #e79a82;
			--primary-text: #decdbf;
			--secondary-text: #fa99bb;
			--text-selection: #990036;
			--loop-accent: #f6377a;
			--link-accent: #f6377a;
			--ui-widget-background: #24160f;
			--ui-widget-focus: #362217;
			--pitch-background: #1e1106;
			--tonic: #382414;
			--fifth-note: #41240c;
			--white-piano-key: #e1c5b7;
			--black-piano-key: #482c1e;
			--white-piano-key-text: black;
			--black-piano-key-text: white;
			--track-editor-bg-pitch: #4d2a19;
			--track-editor-bg-pitch-dim: #27150c;
			--track-editor-bg-noise: #4d2a19;
			--track-editor-bg-noise-dim: #27150c;
			--track-editor-bg-mod: #4d2a19;
			--track-editor-bg-mod-dim: #27150c;
			--multiplicative-mod-slider: #decdbf;
			--overwriting-mod-slider: #decdbf;
			--indicator-primary: #decdbf;
			--indicator-secondary: #362217;
			--select2-opt-group: #24160f;
			--input-box-outline: #24160f;
			--mute-button-normal: #ff66a1;
			--mute-button-mod: #e61968;
			--pitch1-secondary-channel: #680029;
			--pitch1-primary-channel: #cc0052;
			--pitch1-secondary-note: #660029;
			--pitch1-primary-note: #cc0052;
			--pitch2-secondary-channel: #7e1b43;
			--pitch2-primary-channel: #d32e71;
			--pitch2-secondary-note: #7e1b43;
			--pitch2-primary-note: #d32e71;
			--pitch3-secondary-channel: #aa275e;
			--pitch3-primary-channel: #da5d91;
			--pitch3-secondary-note: #aa275e;
			--pitch3-primary-note: #da5d91;
			--pitch4-secondary-channel: #cc3878;
			--pitch4-primary-channel: #e18bb0;
			--pitch4-secondary-note: #cc3878;
			--pitch4-primary-note: #e18bb0;
			--pitch5-secondary-channel: #d06c9b;
			--pitch5-primary-channel: #e9bad0;
			--pitch5-secondary-note: #d06c9b;
			--pitch5-primary-note: #e9bad0;
			--pitch6-secondary-channel: #c9acc5;
			--pitch6-primary-channel: #f0e8ef;
			--pitch6-secondary-note: #c9acc5;
			--pitch6-primary-note: #f0e8ef;
			--pitch7-secondary-channel: #d06c9b;
			--pitch7-primary-channel: #e9bad0;
			--pitch7-secondary-note: #d06c9b;
			--pitch7-primary-note: #e9bad0;
			--pitch8-secondary-channel: #cc3878;
			--pitch8-primary-channel: #e18bb0;
			--pitch8-secondary-note: #cc3878;
			--pitch8-primary-note: #e18bb0;
			--pitch9-secondary-channel: #aa275e;
			--pitch9-primary-channel: #da5d91;
			--pitch9-secondary-note: #aa275e;
			--pitch9-primary-note: #da5d91;
			--pitch10-secondary-channel: #7e1b43;
			--pitch10-primary-channel: #d32e71;
			--pitch10-secondary-note: #7e1b43;
			--pitch10-primary-note: #d32e71;
			--noise1-secondary-channel: #683a37;
			--noise1-primary-channel: #A85F5A;
			--noise1-secondary-note: #683a37;
			--noise1-primary-note: #A85F5A;
			--noise2-secondary-channel: #7c4a41;
			--noise2-primary-channel: #B47A70;
			--noise2-secondary-note: #7c4a41;
			--noise2-primary-note: #B47A70;
			--noise3-secondary-channel: #935f4d;
			--noise3-primary-channel: #c09587;
			--noise3-secondary-note: #935f4d;
			--noise3-primary-note: #C09587;
			--noise4-secondary-channel: #aa795a;
			--noise4-primary-channel: #cdb09d;
			--noise4-secondary-note: #aa795a;
			--noise4-primary-note: #CDAF9D;
			--noise5-secondary-channel: #bb987c;
			--noise5-primary-channel: #decdbf;
			--noise5-secondary-note: #bb987c;
			--noise5-primary-note: #decdbf;
			--mod1-secondary-channel: #6ca784;
			--mod1-primary-channel: #accdb9;
			--mod1-secondary-note: #6ca784;
			--mod1-primary-note: #accdb9;
			--mod2-secondary-channel: #7daa9f;
			--mod2-primary-channel: #bbd3cd;
			--mod2-secondary-note: #7daa9f;
			--mod2-primary-note: #bbd3cd;
			--mod3-secondary-channel: #70a3a9;
			--mod3-primary-channel: #afcccf;
			--mod3-secondary-note: #70a3a9;
			--mod3-primary-note: #afcccf;
			--mod4-secondary-channel: #5698b8;
			--mod4-primary-channel: #9ec3d6;
			--mod4-secondary-note: #5698b8;
			--mod4-primary-note: #9ec3d6;
			--mod-label-primary: #24160f;
			--mod-label-secondary-text: #E5AFC2;
			--mod-label-primary-text: #decdbf;
			--disabled-note-primary: #bababa;
			--disabled-note-secondary: #878787;
		}`,
        "poly":
            `:root {
			--page-margin: #000;
			--editor-background: #000;
			--hover-preview: #808080;
			--playhead: #808080;
			--secondary-text: #cccccc;
			--text-selection: #696969;
			--box-selection-fill: #cccccc40;
			--loop-accent: #808080;
			--link-accent: white;
			--ui-widget-background: #232323;
			--ui-widget-focus: #303030;
			--pitch-background: #1a1a1a;
			--tonic: #262626;
			--fifth-note: #0d0d0d;
			--white-piano-key: #808080;
			--black-piano-key: #232323;
			--use-color-formula: true;
			--track-editor-bg-pitch: #262626;
			--track-editor-bg-pitch-dim: #1a1a1a;
			--track-editor-bg-noise: #262626;
			--track-editor-bg-noise-dim: #1a1a1a;
			--track-editor-bg-mod: #262626;
			--track-editor-bg-mod-dim: #1a1a1a;
			--multiplicative-mod-slider: #808080;
			--overwriting-mod-slider: #808080;
			--indicator-primary: #808080;
			--indicator-secondary: #333333;
			--select2-opt-group: #232323;
			--input-box-outline: #222;
			--mute-button-normal: #808080;
			--mute-button-mod: #808080;
			--mod-label-primary: #232323;
			--mod-label-secondary-text: #696969;
			--mod-label-primary-text: #cdcdcd;
			--pitch-secondary-channel-hue: 208;
			--pitch-secondary-channel-hue-scale: 10;
			--pitch-secondary-channel-sat: 100;
			--pitch-secondary-channel-sat-scale: 0;
			--pitch-secondary-channel-lum: 88;
			--pitch-secondary-channel-lum-scale: 0;
			--pitch-primary-channel-hue: 207;
			--pitch-primary-channel-hue-scale: 10;
			--pitch-primary-channel-sat: 100;
			--pitch-primary-channel-sat-scale: 0;
			--pitch-primary-channel-lum: 910;
			--pitch-primary-channel-lum-scale: 0;
			--pitch-secondary-note-hue: 208;
			--pitch-secondary-note-hue-scale: 10;
			--pitch-secondary-note-sat: 100;
			--pitch-secondary-note-sat-scale: 0;
			--pitch-secondary-note-lum: 88;
			--pitch-secondary-note-lum-scale: 0;
			--pitch-primary-note-hue: 208;
			--pitch-primary-note-hue-scale: 10;
			--pitch-primary-note-sat: 100;
			--pitch-primary-note-sat-scale: 0;
			--pitch-primary-note-lum: 910;
			--pitch-primary-note-lum-scale: 0;
			--noise-secondary-channel-hue: 328;
			--noise-secondary-channel-hue-scale: 10;
			--noise-secondary-channel-sat: 100;
			--noise-secondary-channel-sat-scale: 0;
			--noise-secondary-channel-lum: 88;
			--noise-secondary-channel-lum-scale: 0;
			--noise-primary-channel-hue: 327;
			--noise-primary-channel-hue-scale: 10;
			--noise-primary-channel-sat: 100;
			--noise-primary-channel-sat-scale: 0;
			--noise-primary-channel-lum: 910;
			--noise-primary-channel-lum-scale: 0;
			--noise-secondary-note-hue: 328;
			--noise-secondary-note-hue-scale: 10;
			--noise-secondary-note-sat: 100;
			--noise-secondary-note-sat-scale: 0;
			--noise-secondary-note-lum: 88;
			--noise-secondary-note-lum-scale: 0;
			--noise-primary-note-hue: 327;
			--noise-primary-note-hue-scale: 10;
			--noise-primary-note-sat: 100;
			--noise-primary-note-sat-scale: 0;
			--noise-primary-note-lum: 910;
			--noise-primary-note-lum-scale: 0;
			--mod-secondary-channel-hue: 87;
			--mod-secondary-channel-hue-scale: 10;
			--mod-secondary-channel-sat: 100;
			--mod-secondary-channel-sat-scale: 0;
			--mod-secondary-channel-lum: 88;
			--mod-secondary-channel-lum-scale: 0;
			--mod-primary-channel-hue: 88;
			--mod-primary-channel-hue-scale: 10;
			--mod-primary-channel-sat: 100;
			--mod-primary-channel-sat-scale: 0;
			--mod-primary-channel-lum: 910;
			--mod-primary-channel-lum-scale: 0;
			--mod-secondary-note-hue: 87;
			--mod-secondary-note-hue-scale: 10;
			--mod-secondary-note-sat: 100;
			--mod-secondary-note-sat-scale: 0;
			--mod-secondary-note-lum: 88;
			--mod-secondary-note-lum-scale: 0;
			--mod-primary-note-hue: 88;
			--mod-primary-note-hue-scale: 10;
			--mod-primary-note-sat: 100;
			--mod-primary-note-sat-scale: 0;
			--mod-primary-note-lum: 910;
			--mod-primary-note-lum-scale: 0;
			--disabled-note-primary: #c6c6c6;
			--disabled-note-secondary: #8c8c8c;
		}`,
		"greyscale":
			`:root {
			--page-margin: #000;
			--editor-background: #000;
			--hover-preview: #808080;
			--playhead: #808080;
			--primary-text: white;
			--secondary-text: #cccccc;
			--inverted-text: black;
			--text-selection: #696969;
			--box-selection-fill: #cccccc40;
			--loop-accent: #808080;
			--link-accent: white;
			--ui-widget-background: #232323;
			--ui-widget-focus: #303030;
			--pitch-background: #1a1a1a;
			--tonic: #262626;
			--fifth-note: #0d0d0d;
			--white-piano-key: #808080;
			--black-piano-key: #232323;
			--use-color-formula: true;
			--track-editor-bg-pitch: #262626;
			--track-editor-bg-pitch-dim: #1a1a1a;
			--track-editor-bg-noise: #262626;
			--track-editor-bg-noise-dim: #1a1a1a;
			--track-editor-bg-mod: #262626;
			--track-editor-bg-mod-dim: #1a1a1a;
			--multiplicative-mod-slider: #808080;
			--overwriting-mod-slider: #808080;
			--indicator-primary: #808080;
			--indicator-secondary: #333333;
			--select2-opt-group: #232323;
			--input-box-outline: #222;
			--mute-button-normal: #808080;
			--mute-button-mod: #808080;
			--mod-label-primary: #232323;
			--mod-label-secondary-text: #696969;
			--mod-label-primary-text: #cdcdcd;
			--pitch-secondary-channel-hue: 0;
			--pitch-secondary-channel-hue-scale: 25;
			--pitch-secondary-channel-sat: 10;
			--pitch-secondary-channel-sat-scale: 0.1;
			--pitch-secondary-channel-lum: 70;
			--pitch-secondary-channel-lum-scale: 0;
			--pitch-primary-channel-hue: 0;
			--pitch-primary-channel-hue-scale: 25;
			--pitch-primary-channel-sat: 50;
			--pitch-primary-channel-sat-scale: 0.1;
			--pitch-primary-channel-lum: 95;
			--pitch-primary-channel-lum-scale: 0;
			--pitch-secondary-note-hue: 0;
			--pitch-secondary-note-hue-scale: 25;
			--pitch-secondary-note-sat: 10;
			--pitch-secondary-note-sat-scale: 0.1;
			--pitch-secondary-note-lum: 70;
			--pitch-secondary-note-lum-scale: 0;
			--pitch-primary-note-hue: 0;
			--pitch-primary-note-hue-scale: 25;
			--pitch-primary-note-sat: 50;
			--pitch-primary-note-sat-scale: 0.1;
			--pitch-primary-note-lum: 95;
			--pitch-primary-note-lum-scale: 0;
			--noise-secondary-channel-hue: 125;
			--noise-secondary-channel-hue-scale: 50;
			--noise-secondary-channel-sat: 10;
			--noise-secondary-channel-sat-scale: 0.1;
			--noise-secondary-channel-lum: 70;
			--noise-secondary-channel-lum-scale: 0;
			--noise-primary-channel-hue: 125;
			--noise-primary-channel-hue-scale: 50;
			--noise-primary-channel-sat: 50;
			--noise-primary-channel-sat-scale: 0.1;
			--noise-primary-channel-lum: 95;
			--noise-primary-channel-lum-scale: 0;
			--noise-secondary-note-hue: 125;
			--noise-secondary-note-hue-scale: 50;
			--noise-secondary-note-sat: 10;
			--noise-secondary-note-sat-scale: 0.1;
			--noise-secondary-note-lum: 70;
			--noise-secondary-note-lum-scale: 0;
			--noise-primary-note-hue: 125;
			--noise-primary-note-hue-scale: 50;
			--noise-primary-note-sat: 50;
			--noise-primary-note-sat-scale: 0.1;
			--noise-primary-note-lum: 95;
			--noise-primary-note-lum-scale: 0;
			--mod-secondary-channel-hue: 255;
			--mod-secondary-channel-hue-scale: 75;
			--mod-secondary-channel-sat: 10;
			--mod-secondary-channel-sat-scale: 0;
			--mod-secondary-channel-lum: 70;
			--mod-secondary-channel-lum-scale: 0;
			--mod-primary-channel-hue: 255;
			--mod-primary-channel-hue-scale: 75;
			--mod-primary-channel-sat: 50;
			--mod-primary-channel-sat-scale: 0;
			--mod-primary-channel-lum: 95;
			--mod-primary-channel-lum-scale: 0;
			--mod-secondary-note-hue: 255;
			--mod-secondary-note-hue-scale: 75;
			--mod-secondary-note-sat: 10;
			--mod-secondary-note-sat-scale: 0;
			--mod-secondary-note-lum: 70;
			--mod-secondary-note-lum-scale: 0;
			--mod-primary-note-hue: 255;
			--mod-primary-note-hue-scale: 75;
			--mod-primary-note-sat: 50;
			--mod-primary-note-sat-scale: 0;
			--mod-primary-note-lum: 95;
			--mod-primary-note-lum-scale: 0;
			--disabled-note-primary: #c6c6c6;
			--disabled-note-secondary: #8c8c8c;
		}`,
        "blutonium":
            `:root {
			--page-margin: #02070D;
			--editor-background: #02070D;
			--primary-text: #9bd1ee;
			--secondary-text: #5a6da8;
			--text-selection: rgb(68 68 255 / 99%);
			--box-selection-fill: rgb(0 0 255 / 30%);
			--loop-accent: #024aca;
			--link-accent: #024aca;
			--ui-widget-background: #161c2e;
			--ui-widget-focus: #262c3e;
			--pitch-background: #22272D;
			--tonic: #1b3056;
			--fifth-note: #344051;
			--white-piano-key: #a6c6ed;
			--black-piano-key: #2f4687;
			--track-editor-bg-pitch: #25284c;
			--track-editor-bg-pitch-dim: #211c26;
			--track-editor-bg-noise: #261f42;
			--track-editor-bg-noise-dim: #1a152d;
			--track-editor-bg-mod: #183049;
			--track-editor-bg-mod-dim: #102132;
			--multiplicative-mod-slider: #344a7f;
			--overwriting-mod-slider: #344a7f;
			--indicator-primary: #024aca;
			--indicator-secondary: #00177d;
			--select2-opt-group: #141e34;
			--input-box-outline: #141e34;
			--mute-button-normal: #273b9d;
			--mute-button-mod: #27989d;
			--pitch1-secondary-channel: hsl(200, 100%, 40%);
			--pitch1-primary-channel: #99ddff;
			--pitch1-secondary-note: hsl(200, 100%, 40%);
			--pitch1-primary-note: #99ddff;
			--pitch2-secondary-channel: 	hsl(212, 100%, 34%);
			--pitch2-primary-channel: #5BA8FF;
			--pitch2-secondary-note: hsl(212, 100%, 34%);
			--pitch2-primary-note: #5BA8FF;
			--pitch3-secondary-channel: #024ACA;
			--pitch3-primary-channel: #0A89FF;
			--pitch3-secondary-note: #024ACA;
			--pitch3-primary-note: #0A89FF;
			--pitch4-secondary-channel: #00177D;
			--pitch4-primary-channel: #024ACA;
			--pitch4-secondary-note: #00177D;
			--pitch4-primary-note: #024ACA;
			--pitch5-secondary-channel: #000e4e;
			--pitch5-primary-channel: #0023bf;
			--pitch5-secondary-note: #000e4e;
			--pitch5-primary-note: #0023bf;
			--pitch6-secondary-channel: #8990FE;
			--pitch6-primary-channel: #C2C6FF;
			--pitch6-secondary-note: #8990FE;
			--pitch6-primary-note: #C2C6FF;
			--pitch7-secondary-channel: #5E65D3;
			--pitch7-primary-channel: #8990FE;
			--pitch7-secondary-note: #5E65D3;
			--pitch7-primary-note: #8990FE;
			--pitch8-secondary-channel: #3138A6;
			--pitch8-primary-channel: #5E65D3;
			--pitch8-secondary-note: #3138A6;
			--pitch8-primary-note: #5E65D3;
			--pitch9-secondary-channel: #1B0B7F;
			--pitch9-primary-channel: #3138A6;
			--pitch9-secondary-note: #1B0B7F;
			--pitch9-primary-note: #3138A6;
			--pitch10-secondary-channel: #13015D;
			--pitch10-primary-channel: #1c02bd;
			--pitch10-secondary-note: #13015D;
			--pitch10-primary-note: #1c02bd;
			--noise1-secondary-channel: #A675FE;
			--noise1-primary-channel: #E2C9FF;
			--noise1-secondary-note: #A675FE;
			--noise1-primary-note: #E2C9FF;
			--noise2-secondary-channel: #6A31CA;
			--noise2-primary-channel: #A675FE;
			--noise2-secondary-note: #6A31CA;
			--noise2-primary-note: #A675FE;
			--noise3-secondary-channel: #5A1991;
			--noise3-primary-channel: #6A31CA;
			--noise3-secondary-note: #5A1991;
			--noise3-primary-note: #6A31CA;
			--noise4-secondary-channel: #2f1a68;
			--noise4-primary-channel: #5A1991;
			--noise4-secondary-note: #2f1a68;
			--noise4-primary-note: #5A1991;
			--noise5-secondary-channel: #211640;
			--noise5-primary-channel: #391b8d;
			--noise5-secondary-note: #211640;
			--noise5-primary-note: #391b8d;
			--mod1-secondary-channel: #25E2CD;
			--mod1-primary-channel: #BDFFCA;
			--mod1-secondary-note: #25E2CD;
			--mod1-primary-note: #BDFFCA;
			--mod2-secondary-channel: #0A98AC;
			--mod2-primary-channel: #25E2CD;
			--mod2-secondary-note: #0A98AC;
			--mod2-primary-note: #25E2CC;
			--mod3-secondary-channel: #005280;
			--mod3-primary-channel: #0A98AC;
			--mod3-secondary-note: #005280;
			--mod3-primary-note: #0A98AC;
			--mod4-secondary-channel: #0f3670;
			--mod4-primary-channel: #1369c1;
			--mod4-secondary-note: #0f3670;
			--mod4-primary-note: #1369c1;
			--mod-label-primary: #191d26;
			--mod-label-secondary-text: #024aca;
			--mod-label-primary-text: #ffffffa6;
			--disabled-note-primary: #c9c9c9;
			--disabled-note-secondary: #616161;
	}`,
"slushie": `
	:root {
		--page-margin: #040814;
		--editor-background: #040814;
		--hover-preview: #c6f7ff;
		--primary-text: #d3f3ff;
		--secondary-text: #6f72b5;
		--inverted-text: black;
		--box-selection-fill: rgb(43 70 171 / 62%);
		--loop-accent: #573ebb;
		--ui-widget-background: #2e2f44;
		--ui-widget-focus: #2b2c46;
		--pitch-background: #353654;
		--tonic: #716fe3;
		--fifth-note: #76469b;
		--white-piano-key: #abbce3;
		--black-piano-key: #2f235e;
		--track-editor-bg-pitch: #3a3b5c;
		--track-editor-bg-pitch-dim: #1f2036;
		--track-editor-bg-noise: #3c3554;
		--track-editor-bg-noise-dim: #1e1834;
		--track-editor-bg-mod: #30335e;
		--track-editor-bg-mod-dim: #161938;
		--multiplicative-mod-slider: #e29cff;
		--overwriting-mod-slider: #495789;
		--indicator-primary: #e1a6ff;
		--indicator-secondary: #415187;
		--select2-opt-group: #22223a;
		--input-box-outline: #2d2648;
		--mute-button-normal: #7aceff;
		--pitch1-secondary-channel: #5f3ea5;
		--pitch1-primary-channel: #c1a4ff;
		--pitch1-secondary-note: #794fd3;
		--pitch1-primary-note: #d8c6ff;
		--pitch2-secondary-channel: #4f44bf;
		--pitch2-primary-channel: #9287ff;
		--pitch2-secondary-note: #5e51d9;
		--pitch2-primary-note: #b6afff;
		--pitch3-secondary-channel: #374eb9;
		--pitch3-primary-channel: #8097ff;
		--pitch3-secondary-note: #445cc9;
		--pitch3-primary-note: #a0b2ff;
		--pitch4-secondary-channel: #2867cf;
		--pitch4-primary-channel: #6fa5ff;
		--pitch4-secondary-note: #2e6ed7;
		--pitch4-primary-note: #a6c7ff;
		--pitch5-secondary-channel: #3175a7;
		--pitch5-primary-channel: #7ec9ff;
		--pitch5-secondary-note: #367eb3;
		--pitch5-primary-note: #9fd7ff;
		--pitch6-secondary-channel: #3993a9;
		--pitch6-primary-channel: #8ce9ff;
		--pitch6-secondary-note: #386da3;
		--pitch6-primary-note: #9eecff;
		--pitch7-secondary-channel: #369d8a;
		--pitch7-primary-channel: #8bfce7;
		--pitch7-secondary-note: #1c93a7;
		--pitch7-primary-note: #abffef;
		--pitch8-secondary-channel: #00A170;
		--pitch8-primary-channel: #50FFC9;
		--pitch8-secondary-note: #00C78A;
		--pitch8-primary-note: #83FFD9;
		--pitch9-secondary-channel: #49b374;
		--pitch9-primary-channel: #8affa9;
		--pitch9-secondary-note: #26815f;
		--pitch9-primary-note: #c8ffde;
		--pitch10-secondary-channel: #58a747;
		--pitch10-primary-channel: #bbffaa;
		--pitch10-secondary-note: #1d7c48;
		--pitch10-primary-note: #c7ffbc;
		--noise1-secondary-channel: #42829b;
		--noise1-primary-channel: #97d3fc;
		--noise1-secondary-note: #3f53b3;
		--noise1-primary-note: #97d3fc;
		--noise2-secondary-channel: #6354bb;
		--noise2-primary-channel: #9a89ff;
		--noise2-secondary-note: #5f4dcd;
		--noise2-primary-note: #c6bcff;
		--noise3-secondary-channel: #704a95;
		--noise3-primary-channel: #c285ff;
		--noise3-secondary-note: #ad5aff;
		--noise3-primary-note: #d3a6ff;
		--noise4-secondary-channel: #a53c65;
		--noise4-primary-channel: #f794bb;
		--noise4-secondary-note: #cb5080;
		--noise4-primary-note: #f794bb;
		--noise5-secondary-channel: #9b2d2d;
		--noise5-primary-channel: #ff7676;
		--noise5-secondary-note: #cb4444;
		--noise5-primary-note: #ff9999;
		--mod1-secondary-channel: #b7613c;
		--mod1-primary-channel: #ff9f76;
		--mod1-secondary-note: #e77e52;
		--mod1-primary-note: #ffb99b;
		--mod2-secondary-channel: #916d34;
		--mod2-primary-channel: #fece80;
		--mod2-secondary-note: #c58b35;
		--mod2-primary-note: #ffdda5;
		--mod3-secondary-channel: #83761a;
		--mod3-primary-channel: #fdf68c;
		--mod3-secondary-note: #c18e00;
		--mod3-primary-note: #fdf68c;
		--mod4-secondary-channel: #a86436;
		--mod4-primary-channel: #c8a825;
		--mod4-secondary-note: #e8ba46;
		--mod4-primary-note: #c8a825;
		--mod-label-primary: #37325e;
		--mod-label-secondary-text: #6e8aa7;
		--mod-label-primary-text: #c1ffff;
}`,
"ultrabox dark": `
:root {
/*--mod-title: #CCCCCC;*/
--loop-accent: #CCCCCC;
--playhead: #CCCCCC;
/*--primary-text: #CCCCCC;
--hover-preview: #CCCCCC;*/
--link-accent: #FF8EC5;
--indicator-primary: #FF8EC5;
/*--indicator-primary: #CCCCCC;*/
/*--indicator-secondary: #E856B2;*/
--white-piano-key: #CCCCCC;
/*--black-piano-key: #444;*/
--text-selection: #932253;
--oscilloscope-line-L: #CCCCCC;
--oscilloscope-line-R: #932253;
--pitch-channel-limit: 8;
--pitch1-secondary-channel: #A83030;
--pitch1-primary-channel:   #FF7C7C;
--pitch1-secondary-note:    #B51532;
--pitch1-primary-note:      #FFA3A3;

--pitch2-secondary-channel: #C75000;
--pitch2-primary-channel:   #FF9752;
--pitch2-secondary-note:    #FF771C;
--pitch2-primary-note:      #FFCDAB;

--pitch3-secondary-channel: #A1A100;
--pitch3-primary-channel: #FFFF25;
--pitch3-secondary-note: #C7C700;
--pitch3-primary-note: #FFFF92;

--pitch4-secondary-channel: #139620;
--pitch4-primary-channel:   #25ff3a;
--pitch4-secondary-note:    #21FF33;
--pitch4-primary-note:      #C0FFB5;

--pitch5-secondary-channel: #0099A1;
--pitch5-primary-channel:   #25F3FF;
--pitch5-secondary-note:    #00BDC7;
--pitch5-primary-note:      #92F9FF;

--pitch6-secondary-channel: #58599E;
--pitch6-primary-channel:   #5EA3FF;
--pitch6-secondary-note:    #183AC7;
--pitch6-primary-note:      #9EC8FF;

--pitch7-secondary-channel: #6038a5;
--pitch7-primary-channel:   #C760FF;
--pitch7-secondary-note:    #5433A0;
--pitch7-primary-note:      #D99EFF;

--pitch8-secondary-channel: #932253;
--pitch8-primary-channel:   #FF60A5;
--pitch8-secondary-note:    #8E1C4E;
--pitch8-primary-note:      #FF8EC5;

/*--track-editor-bg-mod: #632D45;
--track-editor-bg-mod-dim: #3F1D2C;*/
}`,
		"modbox classic": `
			:root {
				--loop-accent: #9900cc;
					--pitch-channel-limit: 6;
					--noise-channel-limit: 4;
				--pitch1-secondary-note:    #0099a1;
				--pitch1-primary-note:      #25f3ff;
				--pitch2-secondary-channel: #439143;
				--pitch2-primary-channel:   #44ff44;
				--pitch2-secondary-note:    #439143;
				--pitch2-primary-note:      #44ff44;
				--pitch3-secondary-channel: #a1a100;
				--pitch3-primary-channel:   #ffff25;
				--pitch3-secondary-note:    #a1a100;
				--pitch3-primary-note:      #ffff25;
				--pitch4-secondary-channel: #c75000;
				--pitch4-primary-channel:   #ff9752;
				--pitch4-secondary-note:    #c75000;
				--pitch4-primary-note:      #ff9752;
				--pitch5-secondary-note:    #d020d0;
				--pitch5-primary-note:      #ff90ff;
				--pitch6-secondary-channel: #552377;
				--pitch6-primary-channel:   #9f31ea;
				--pitch6-secondary-note:    #552377;
				--pitch6-primary-note:      #9f31ea;
				--pitch7-secondary-channel: #221b89;
				--pitch7-primary-channel:   #2b6aff;
				--pitch7-secondary-note:    #221b89;
				--pitch7-primary-note:      #2b6aff;
				--pitch8-secondary-channel: #00995f;
				--pitch8-primary-channel:   #00ff9f;
				--pitch8-secondary-note:    #00995f;
				--pitch8-primary-note:      #00ff9f;
				--pitch9-secondary-channel: #d6b03e;
				--pitch9-primary-channel:   #ffbf00;
				--pitch9-secondary-note:    #d6b03e;
				--pitch9-primary-note:      #ffbf00;
				--pitch10-secondary-channel:#b25915;
				--pitch10-primary-channel:  #d85d00;
				--pitch10-secondary-note:   #b25915;
				--pitch10-primary-note:     #d85d00;
				--noise1-secondary-channel: #991010;
				--noise1-primary-channel:   #ff1616;
				--noise1-secondary-note:    #991010;
				--noise1-primary-note:      #ff1616;
				--noise2-secondary-channel: #aaaaaa;
				--noise2-primary-channel:   #ffffff;
				--noise2-secondary-note:    #aaaaaa;
				--noise2-primary-note:      #ffffff;
				--noise3-secondary-channel: #5869BD;
				--noise3-primary-channel:   #768dfc;
				--noise3-secondary-note:    #5869BD;
				--noise3-primary-note:      #768dfc;
				--noise4-secondary-channel: #7c9b42;
				--noise4-primary-channel:   #a5ff00;
				--noise4-secondary-note:    #7c9b42;
				--noise4-primary-note:      #a5ff00;
				--noise5-secondary-channel: #7c9b42;
         --mod1-secondary-channel: #0099a1;
				--mod1-primary-channel:   #25f3ff;
				--mod1-secondary-note:    #0099a1;
				--mod1-primary-note:      #25f3ff;
				--mod2-secondary-channel: #439143;
				--mod2-primary-channel:   #44ff44;
				--mod2-secondary-note:    #439143;
				--mod2-primary-note:      #44ff44;
				--mod3-secondary-channel: #a1a100;
				--mod3-primary-channel:   #ffff25;
				--mod3-secondary-note:    #a1a100;
				--mod3-primary-note:      #ffff25;
				--mod4-secondary-channel: #c75000;
				--mod4-primary-channel:   #ff9752;
				--mod4-secondary-note:    #c75000;
				--mod4-primary-note:      #ff9752;
					--text-disabled-icon: ✗ ;
				}
			`,
        "zefbox": `
			:root {
				--loop-accent: #C3593D;
				--pitch1-secondary-channel: #06c400;
				--pitch1-primary-channel:   #08ff00;
				--pitch1-secondary-note:    #06c400;
				--pitch1-primary-note:      #06e000;
				--pitch2-secondary-channel: #00bf97;
				--pitch2-primary-channel:   #00ffcb;
				--pitch2-secondary-note:    #00bf97;
				--pitch2-primary-note:      #00edbc;
				--pitch3-secondary-channel: #b5b000;
				--pitch3-primary-channel:   #fffa00;
				--pitch3-secondary-note:    #b5b000;
				--pitch3-primary-note:      #e0db00;
				--pitch4-secondary-channel: #c90000;
				--pitch4-primary-channel:   #e20000;
				--pitch4-secondary-note:    #c90000;
				--pitch4-primary-note:      #e20000;
				--pitch5-secondary-channel: #d17d12;
				--pitch5-primary-channel:   #ff9e21;
				--pitch5-secondary-note:    #d17d12;
				--pitch5-primary-note:      #ef9017;
				--pitch6-secondary-channel: #d35bc8;
				--pitch6-primary-channel:   #ffa5f7;
				--pitch6-secondary-note:    #d35bc8;
				--pitch6-primary-note:      #fc64ee;
				--pitch7-secondary-channel: #D00000;
				--pitch7-primary-channel:   #FF4444;
				--pitch7-secondary-note:    #D00000;
				--pitch7-primary-note:      #FF4444;
				--pitch8-secondary-channel: #00C700;
				--pitch8-primary-channel:   #A0FFA0;
				--pitch8-secondary-note:    #00C700;
				--pitch8-primary-note:      #A0FFA0;
				--pitch9-secondary-channel: #A88981;
				--pitch9-primary-channel:   #F1C3B7;
				--pitch9-secondary-note:    #A88981;
				--pitch9-primary-note:      #F1C3B7;
				--pitch10-secondary-channel:#0C0A99;
				--pitch10-primary-channel:  #0000EE;
				--pitch10-secondary-note:   #0C0A99;
				--pitch10-primary-note:     #0000EE;
				--noise1-secondary-channel: #ABABAB;
				--noise1-primary-channel:   #D6D6D6;
				--noise1-secondary-note:    #ABABAB;
				--noise1-primary-note:      #D6D6D6;
				--noise2-secondary-channel: #A18F51;
				--noise2-primary-channel:   #F6BB6A;
				--noise2-secondary-note:    #A18F51;
				--noise2-primary-note:      #F6BB6A;
				--noise3-secondary-channel: #5869BD;
				--noise3-primary-channel:   #768DFC;
				--noise3-secondary-note:    #5869BD;
				--noise3-primary-note:      #768DFC;
				--noise4-secondary-channel: #8888D0;
				--noise4-primary-channel:   #D0D0FF;
				--noise4-secondary-note:    #8888D0;
				--noise4-primary-note:      #D0D0FF;
				--noise5-secondary-channel: #B7148E;
				--noise5-primary-channel:   #E819B4;
				--noise5-secondary-note:    #B7148E;
				--noise5-primary-note:      #E819B4;
       --mod1-secondary-channel: #06c400;
				--mod1-primary-channel:   #08ff00;
				--mod1-secondary-note:    #06c400;
				--mod1-primary-note:      #06e000;
				--mod2-secondary-channel: #00bf97;
				--mod2-primary-channel:   #00ffcb;
				--mod2-secondary-note:    #00bf97;
				--mod2-primary-note:      #00edbc;
				--mod3-secondary-channel: #b5b000;
				--mod3-primary-channel:   #fffa00;
				--mod3-secondary-note:    #b5b000;
				--mod3-primary-note:      #e0db00;
				--mod4-secondary-channel: #c90000;
				--mod4-primary-channel:   #e20000;
				--mod4-secondary-note:    #c90000;
				--mod4-primary-note:      #e20000;
				}
			`,
        "sandbox classic": `
			:root {
				--loop-accent: #198195;
					--pitch-channel-limit: 6;
					--noise-channel-limit: 4;
				--pitch1-secondary-channel: #539999;
				--pitch1-primary-channel:   #5EB1B1;
				--pitch1-secondary-note:    #539999;
				--pitch1-primary-note:      #5EB1B1;
				--pitch2-secondary-channel: #95933C;
				--pitch2-primary-channel:   #B0AD44;
				--pitch2-secondary-note:    #95933C;
				--pitch2-primary-note:      #B0AD44;
				--pitch3-secondary-channel: #E75566;
				--pitch3-primary-channel:   #FF9AA6;
				--pitch3-secondary-note:    #E75566;
				--pitch3-primary-note:      #FF9AA6;
				--pitch4-secondary-channel: #8B4343;
				--pitch4-primary-channel:   #FF8844;
				--pitch4-secondary-note:    #8B4343;
				--pitch4-primary-note:      #FF8844;
				--pitch5-secondary-channel: #888888;
				--pitch5-primary-channel:   #BBBBBB;
				--pitch5-secondary-note:    #888888;
				--pitch5-primary-note:      #BBBBBB;
				--pitch6-secondary-channel: #BB6906;
				--pitch6-primary-channel:   #FE8D00;
				--pitch6-secondary-note:    #BB6906;
				--pitch6-primary-note:      #FE8D00;
				--pitch7-secondary-channel: #539999;
				--pitch7-primary-channel:   #5EB1B1;
				--pitch7-secondary-note:    #539999;
				--pitch7-primary-note:      #5EB1B1;
				--pitch8-secondary-channel: #95933C;
				--pitch8-primary-channel:   #B0AD44;
				--pitch8-secondary-note:    #95933C;
				--pitch8-primary-note:      #B0AD44;
				--pitch9-secondary-channel: #E75566;
				--pitch9-primary-channel:   #FF9AA6;
				--pitch9-secondary-note:    #E75566;
				--pitch9-primary-note:      #FF9AA6;
				--pitch10-secondary-channel: #8B4343;
				--pitch10-primary-channel:   #FF8844;
				--pitch10-secondary-note:    #8B4343;
				--pitch10-primary-note:      #FF8844;			
				--noise1-secondary-channel: #ABABAB;
				--noise1-primary-channel:   #D6D6D6;
				--noise1-secondary-note:    #ABABAB;
				--noise1-primary-note:      #D6D6D6;
				--noise2-secondary-channel: #A18F51;
				--noise2-primary-channel:   #F6BB6A;
				--noise2-secondary-note:    #A18F51;
				--noise2-primary-note:      #F6BB6A;
				--noise3-secondary-channel: #5869BD;
				--noise3-primary-channel:   #768DFC;
				--noise3-secondary-note:    #5869BD;
				--noise3-primary-note:      #768DFC;
				--noise4-secondary-channel: #8888D0;
				--noise4-primary-channel:   #D0D0FF;
				--noise4-secondary-note:    #8888D0;
				--noise4-primary-note:      #D0D0FF;
				--noise5-secondary-channel: #A18F51;
				--noise5-primary-channel:   #F6BB6A;
				--noise5-secondary-note:    #A18F51;
				--noise5-primary-note:      #F6BB6A;			
         	--mod1-secondary-channel: #539999;
				--mod1-primary-channel:   #5EB1B1;
				--mod1-secondary-note:    #539999;
				--mod1-primary-note:      #5EB1B1;
				--mod2-secondary-channel: #95933C;
				--mod2-primary-channel:   #B0AD44;
				--mod2-secondary-note:    #95933C;
				--mod2-primary-note:      #B0AD44;
				--mod3-secondary-channel: #E75566;
				--mod3-primary-channel:   #FF9AA6;
				--mod3-secondary-note:    #E75566;
				--mod3-primary-note:      #FF9AA6;
				--mod4-secondary-channel: #8B4343;
				--mod4-primary-channel:   #FF8844;
				--mod4-secondary-note:    #8B4343;
				--mod4-primary-note:      #FF8844;
				}
			`,
        "harrybox": `
			:root {
				--loop-accent: #9900cc;
					--noise-channel-limit: 2;
				--pitch1-secondary-channel: #00ffff;
				--pitch1-primary-channel:   #00ffff;
				--pitch1-secondary-note:    #00ffff;
				--pitch1-primary-note:      #00ffff;
				--pitch2-secondary-channel: #00d8d8;
				--pitch2-primary-channel:   #00d8d8;
				--pitch2-secondary-note:    #00d8d8;
				--pitch2-primary-note:      #00d8d8;
				--pitch3-secondary-channel: #00adad;
				--pitch3-primary-channel:   #00adad;
				--pitch3-secondary-note:    #00adad;
				--pitch3-primary-note:      #00adad;
				-pitch4-secondary-channel: #008c8c;
				--pitch4-primary-channel:   #008c8c;
				--pitch4-secondary-note:    #008c8c;
				--pitch4-primary-note:      #008c8c;
				--pitch5-secondary-channel: #005b5b;
				--pitch5-primary-channel:   #005b5b;
				--pitch5-secondary-note:    #005b5b;
				--pitch5-primary-note:      #005b5b;
				--pitch6-secondary-channel: #003333;
				--pitch6-primary-channel:   #003333;
				--pitch6-secondary-note:    #003333;
				--pitch6-primary-note:      #003333;
				--pitch7-secondary-channel: #00ffff;
				--pitch7-primary-channel:   #00ffff;
				--pitch7-secondary-note:    #00ffff;
				--pitch7-primary-note:      #00ffff;
				--pitch8-secondary-channel: #00ffff;
				--pitch8-primary-channel:   #00ffff;
				--pitch8-secondary-note:    #00ffff;
				--pitch8-primary-note:      #00ffff;
				--pitch9-secondary-channel: #00ffff;
				--pitch9-primary-channel:   #00ffff;
				--pitch9-secondary-note:    #00ffff;
				--pitch9-primary-note:      #00ffff;
				--pitch10-secondary-channel:#00ffff;
				--pitch10-primary-channel:  #00ffff;
				--pitch10-secondary-note:   #00ffff;
				--pitch10-primary-note:     #00ffff;
				--noise1-secondary-channel: #991010;
				--noise1-primary-channel:   #ff1616;
				--noise1-secondary-note:    #991010;
				--noise1-primary-note:      #ff1616;
				--noise2-secondary-channel: #aaaaaa;
				--noise2-primary-channel:   #ffffff;
				--noise2-secondary-note:    #aaaaaa;
				--noise2-primary-note:      #ffffff;
				--noise3-secondary-channel: #991010;
				--noise3-primary-channel:   #ff1616;
				--noise3-secondary-note:    #991010;
				--noise3-primary-note:      #ff1616;
				--noise4-secondary-channel: #aaaaaa;
				--noise4-primary-channel:   #ffffff;
				--noise4-secondary-note:    #aaaaaa;
				--noise4-primary-note:      #ffffff;
				--noise5-secondary-channel: #991010;
				--noise5-primary-channel:   #ff1616;
				--noise5-secondary-note:    #991010;
				--noise5-primary-note:      #ff1616;
         	--mod1-secondary-channel: #00ffff;
				--mod1-primary-channel:   #00ffff;
				--mod1-secondary-note:    #00ffff;
				--mod1-primary-note:      #00ffff;
				--mod2-secondary-channel: #00d8d8;
				--mod2-primary-channel:   #00d8d8;
				--mod2-secondary-note:    #00d8d8;
				--mod2-primary-note:      #00d8d8;
				--mod3-secondary-channel: #00adad;
				--mod3-primary-channel:   #00adad;
				--mod3-secondary-note:    #00adad;
				--mod3-primary-note:      #00adad;
				-mod4-secondary-channel: #008c8c;
				--mod4-primary-channel:   #008c8c;
				--mod4-secondary-note:    #008c8c;
				--mod4-primary-note:      #008c8c;
				}
			`,
        "brucebox": `
		:root {
				font: 16px/2 cursive;
				--page-margin: #4667CE;
				--editor-background: #4667CE;
					--track-editor-bg-pitch-dim: #444;
					--track-editor-bg-noise-dim: #444;
					--pitch-channel-limit: 3;
					--noise-channel-limit: 1;
				--pitch1-secondary-channel: #bda822;
				--pitch1-primary-channel:   #fcdb00;
				--pitch1-secondary-note:    #bda822;
				--pitch1-primary-note:      #fcdb00;
				--pitch2-secondary-channel: #612278;
				--pitch2-primary-channel:   #bb00ff;
				--pitch2-secondary-note:    #612278;
				--pitch2-primary-note:      #bb00ff;
				--pitch3-secondary-channel: #8b4343;
				--pitch3-primary-channel:   #ff8844;
				--pitch3-secondary-note:    #8b4343;
				--pitch3-primary-note:      #ff8844;
				--pitch4-secondary-channel: #bda822;
				--pitch4-primary-channel:   #fcdb00;
				--pitch4-secondary-note:    #bda822;
				--pitch4-primary-note:      #fcdb00;
				--pitch5-secondary-channel: #612278;
				--pitch5-primary-channel:   #bb00ff;
				--pitch5-secondary-note:    #612278;
				--pitch5-primary-note:      #bb00ff;
				--pitch6-secondary-channel: #8b4343;
				--pitch6-primary-channel:   #ff8844;
				--pitch6-secondary-note:    #8b4343;
				--pitch6-primary-note:      #ff8844;
				--pitch7-secondary-channel: #bda822;
				--pitch7-primary-channel:   #fcdb00;
				--pitch7-secondary-note:    #bda822;
				--pitch7-primary-note:      #fcdb00;
				--pitch8-secondary-channel: #612278;
				--pitch8-primary-channel:   #bb00ff;
				--pitch8-secondary-note:    #612278;
				--pitch8-primary-note:      #bb00ff;
				--pitch9-secondary-channel: #8b4343;
				--pitch9-primary-channel:   #ff8844;
				--pitch9-secondary-note:    #8b4343;
				--pitch9-primary-note:      #ff8844;
				--pitch10-secondary-channel: #bda822;
				--pitch10-primary-channel:   #fcdb00;
				--pitch10-secondary-note:    #bda822;
				--pitch10-primary-note:      #fcdb00;
				--noise1-secondary-channel: #991010;
				}

				.trackContainer .noSelection {
				background: black !important;
				}

				span input, 
				div.harmonics svg,
				div.spectrum svg,
				div.filterEditor svg,
				div.fadeInOut svg,
				div.loopEditor svg,
				svg#firstImage,
				div.trackContainer div.noSelection
				{
					background: black !important;
				}

				input, textarea {
					background-color: black !important;
				}

				#text-content > section > h1 {
					color: white;
				}

			`,
        "shitbox 2.0": `
			:root {
			--page-margin: maroon;
					--playhead: firebrick;
					--primary-text: silver;
				--text-selection: rgba(139,69,19,0.99);
					--box-selection-fill: rgba(220,20,60,0.2);
					--loop-accent: #841;
					--link-accent: #841;
					--ui-widget-background: #800;
					--ui-widget-focus: #a00;
					--pitch-background: #700;
					--tonic: #522;
					--fifth-note: #f75;
					--pitch-channel-limit: 6;
					--noise-channel-limit: 3;
				--pitch1-secondary-channel: #7e4a35;
					--pitch1-primary-channel:   #c27251;
					--pitch1-secondary-note:    #7e4a35;
					--pitch1-primary-note:      #f09571;
					--pitch2-secondary-channel: #998a5c;
					--pitch2-primary-channel:   #d9c27c;
					--pitch2-secondary-note:    #998a5c;
					--pitch2-primary-note:      #fae196;
					--pitch3-secondary-channel: #9c927c;
					--pitch3-primary-channel:   #dbceb0;
					--pitch3-secondary-note:    #9c927c;
					--pitch3-primary-note:      #eddebb;
					--pitch4-secondary-channel: #838060;
					--pitch4-primary-channel:   #ccc795;
					--pitch4-secondary-note:    #838060;
					--pitch4-primary-note:      #f2ecb1;
					--pitch5-secondary-channel: #8b6f47;
					--pitch5-primary-channel:   #d1a76b;
					--pitch5-secondary-note:    #8b6f47;
					--pitch5-primary-note:      #ffcc82;
					--pitch6-secondary-channel: #a96e5b;
					--pitch6-primary-channel:   #e3967d;
					--pitch6-secondary-note:    #a96e5b;
					--pitch6-primary-note:      #ffa68a;
						--pitch7-secondary-channel: #7e4a35;
					--pitch7-primary-channel:   #c27251;
					--pitch7-secondary-note:    #7e4a35;
					--pitch7-primary-note:      #f09571;
					--pitch8-secondary-channel: #998a5c;
					--pitch8-primary-channel:   #d9c27c;
					--pitch8-secondary-note:    #998a5c;
					--pitch8-primary-note:      #fae196;
					--pitch9-secondary-channel: #9c927c;
					--pitch9-primary-channel:   #dbceb0;
					--pitch9-secondary-note:    #9c927c;
					--pitch9-primary-note:      #eddebb;
					--pitch10-secondary-channel: #838060;
					--pitch10-primary-channel:   #ccc795;
					--pitch10-secondary-note:    #838060;
					--pitch10-primary-note:      #f2ecb1;
					--noise4-secondary-channel: #6f6f6f;
					--noise4-primary-channel:   #aaaaaa;
					--noise4-secondary-note:    #a7a7a7;
					--noise4-primary-note:      #e0e0e0;
					--noise5-secondary-channel: #996633;
					--noise5-primary-channel:   #ddaa77;
					--noise5-secondary-note:    #cc9966;
					--noise5-primary-note:      #f0d0bb;
         --mod1-secondary-channel: #7e4a35;
					--mod1-primary-channel:   #c27251;
					--mod1-secondary-note:    #7e4a35;
					--mod1-primary-note:      #f09571;
					--mod2-secondary-channel: #998a5c;
					--mod2-primary-channel:   #d9c27c;
					--mod2-secondary-note:    #998a5c;
					--mod2-primary-note:      #fae196;
					--mod3-secondary-channel: #9c927c;
					--mod3-primary-channel:   #dbceb0;
					--mod3-secondary-note:    #9c927c;
					--mod3-primary-note:      #eddebb;
					--mod4-secondary-channel: #838060;
					--mod4-primary-channel:   #ccc795;
					--mod4-secondary-note:    #838060;
					--mod4-primary-note:      #f2ecb1;
					--note-flash: firebrick;
  					--note-flash-secondary: firebrick;
				}
			`,
        "shitbox 3.0": `
			
			:root {
				font: 20px/2 monospace;
				--page-margin: #252525;
				--editor-background: #252525;
				--primary-text: #C8C8C8;
				--link-accent: #945800;
					--track-editor-bg-pitch-dim: #444;
					--track-editor-bg-noise-dim: #444;
					--pitch-channel-limit: 6;
					--noise-channel-limit: 3;
					--text-disabled-icon: ✗ ;
				}

				.beepboxEditor input[type="range"]::-moz-range-thumb {
					width: 8px !important;
				  }

				button.playButton {
					width: 80px;
				}
				button.prevBarButton {
					width: 40px;
					left:-5px;
				}
				button.nextBarButton {
					width: 40px;
				}

				.trackContainer .noSelection {
				background: black !important;
				}

				span input, 
				div.harmonics svg,
				div.spectrum svg,
				div.filterEditor svg,
				div.fadeInOut svg,
				div.loopEditor svg,
				svg#firstImage 
				{
					background: black !important;
				}

				.beepboxEditor {
					line-height: 1.25;
				}

				#text-content {
					font-size: 32px;
					line-height: 40px;
				}

				#text-content > section > h1 {
					color: #C8C8C8;
					}
			`,
        "nerdbox": `
			:root {
					--pitch-channel-limit: 9;
					--noise-channel-limit: 3;
				--pitch1-secondary-channel: #139620;
				--pitch1-primary-channel:   #25ff3a;
				--pitch1-secondary-note:    #139620;
				--pitch1-primary-note:      #25ff3a;
				--pitch2-secondary-channel: #109986;
				--pitch2-primary-channel:   #1cffe0;
				--pitch2-secondary-note:    #109986;
				--pitch2-primary-note:      #1cffe0;
				--pitch3-secondary-channel: #127296;
				--pitch3-primary-channel:   #21c3ff;
				--pitch3-secondary-note:    #127296;
				--pitch3-primary-note:      #21c3ff;
				--pitch4-secondary-channel: #6038a5;
				--pitch4-primary-channel:   #9456ff;
				--pitch4-secondary-note:    #6038a5;
				--pitch4-primary-note:      #ff35e0;
				--pitch5-secondary-channel: #a52491;
				--pitch5-primary-channel:   #ff35e0;
				--pitch5-secondary-note:    #a52491;
				--pitch5-primary-note:      #af3221;
				--pitch6-secondary-channel: #af3221;
				--pitch6-primary-channel:   #ff4a32;
				--pitch6-secondary-note:    #af3221;
				--pitch6-primary-note:      #ff4a32;
				--pitch7-secondary-channel: #ad6e0f;
				--pitch7-primary-channel:   #ffa216;
				--pitch7-secondary-note:    #ad6e0f;
				--pitch7-primary-note:      #ffa216;
				--pitch8-secondary-channel: #ad6e0f;
				--pitch8-primary-channel:   #ffa216;
				--pitch8-secondary-note:    #ad6e0f;
				--pitch8-primary-note:      #ffa216;
				--pitch9-secondary-channel: #a7b512;
				--pitch9-primary-channel:   #ebff19;
				--pitch9-secondary-note:    #a7b512;
				--pitch9-primary-note:      #ebff19;
				--pitch10-secondary-channel:#70ad1b;
				--pitch10-primary-channel:  #a4ff26;
				--pitch10-secondary-note:   #70ad1b;
				--pitch10-primary-note:     #a4ff26;
				--noise1-secondary-channel: #68706f;
				--noise1-primary-channel:   #a6b2b1;
				--noise1-secondary-note:    #68706f;
				--noise1-primary-note:      #a6b2b1;
				--noise2-secondary-channel: #665c64;
				--noise2-primary-channel:   #a396a1;
				--noise2-secondary-note:    #665c64;
				--noise2-primary-note:      #a396a1;
				--noise3-secondary-channel: #60605a;
				--noise3-primary-channel:   #afaea3;
				--noise3-secondary-note:    #60605a;
				--noise3-primary-note:      #afaea3;
			--noise4-secondary-channel: #665c64;
			--noise4-primary-channel:   #a396a1;
				--noise4-secondary-note:    #665c64;
				--noise4-primary-note:      #a396a1;
				--noise5-secondary-channel: #60605a;
				--noise5-primary-channel:   #afaea3;
				--noise5-secondary-note:    #60605a;
				--noise5-primary-note:      #afaea3;
         --mod1-secondary-channel: #139620;
				--mod1-primary-channel:   #25ff3a;
				--mod1-secondary-note:    #139620;
				--mod1-primary-note:      #25ff3a;
				--mod2-secondary-channel: #109986;
				--mod2-primary-channel:   #1cffe0;
				--mod2-secondary-note:    #109986;
				--mod2-primary-note:      #1cffe0;
				--mod3-secondary-channel: #127296;
				--mod3-primary-channel:   #21c3ff;
				--mod3-secondary-note:    #127296;
				--mod3-primary-note:      #21c3ff;
				--mod4-secondary-channel: #6038a5;
				--mod4-primary-channel:   #9456ff;
				--mod4-secondary-note:    #6038a5;
				--mod4-primary-note:      #ff35e0;
				}
			`,
        "nepbox": `
			:root {
				--page-margin: #000;
				--editor-background: #060606;
				--hover-preview: #fff;
				--playhead: rgb(0, 242, 255);
				--primary-text: #00fff5;
				--secondary-text: #a82f2f;
				--inverted-text: #000;
				--text-selection: rgba(98, 46, 164, .99);
				--box-selection-fill: #b74a4a;
				--loop-accent: #7744FF;
				--link-accent: #ff00e1;
				--ui-widget-background: #484848;
				--ui-widget-focus: #3e3e3e;
				--pitch-background: #0a2d44;
				--tonic: #9150ff;
				--fifth-note: #900;
				--white-piano-key: #353535;
				--black-piano-key: #fff;
				--white-piano-key-text: #fff;
				--black-piano-key-text: #000;
				--track-editor-bg-pitch: #424242;
				--track-editor-bg-pitch-dim: #000;
				--track-editor-bg-noise: #424242;
				--track-editor-bg-noise-dim: #000;
				--track-editor-bg-mod: #3c3c3c;
				--track-editor-bg-mod-dim: #000;
				--multiplicative-mod-slider: #fff;
				--overwriting-mod-slider: #9d9d9d;
				--indicator-primary: #f00;
				--indicator-secondary: #919191;
				--select2-opt-group: #5d576f;
				--input-box-outline: #626262;
				--mute-button-normal: #9a00ff;
				--mute-button-mod: #00fff7;
				--mod-label-primary: #2b2b2b;
				--pitch-channel-limit: 4;
				--noise-channel-limit: 2;

				--pitch1-secondary-channel: #c13cbf;
				--pitch1-primary-channel: #f75dff;
				--pitch1-secondary-note: #b930a2;
				--pitch1-primary-note: #fca5ff;
				--pitch2-secondary-channel: #800000;
				--pitch2-primary-channel: #f00;
				--pitch2-secondary-note: #8c2121;
				--pitch2-primary-note: #ff5252;
				--pitch3-secondary-channel: #004bb3;
				--pitch3-primary-channel: #1792ff;
				--pitch3-secondary-note: #005cb3;
				--pitch3-primary-note: #00ffe9;
				--pitch4-secondary-channel: #a48800;
				--pitch4-primary-channel: #fb0;
				--pitch4-secondary-note: #9c4100;
				--pitch4-primary-note: #ffd84e;
				--noise1-secondary-channel: #868686;
				--noise1-primary-channel: #fff;
				--noise1-secondary-note: #868686;
				--noise1-primary-note: #fff;
				--noise2-secondary-channel: #805300;
				--noise2-primary-channel: #ff8c00;
				--noise2-secondary-note: #6a3500;
				--noise2-primary-note: #a85400;
				--mod1-secondary-channel: #6c0000;
				--mod1-primary-channel: #ff3e3e;
				--mod1-secondary-note: #6c0000;
				--mod1-primary-note: #ff3e3e;
				--mod2-secondary-channel: #d25a00;
				--mod2-primary-channel: #fdff00;
				--mod2-secondary-note: #d25a00;
				--mod2-primary-note: #fdff00;
				--mod3-secondary-channel: #046000;
				--mod3-primary-channel: #23ff1b;
				--mod3-secondary-note: #046000;
				--mod3-primary-note: #23ff1b;
				--mod4-secondary-channel: #3b2bae;
				--mod4-primary-channel: #0c79ff;
				--mod4-secondary-note: #3b2bae;
				--mod4-primary-note: #0c79ff;
				--disabled-note-secondary: #696969;
				}
			`,
        "cardboardbox classic": `
				:root {
					--page-margin: #0f0700;
--editor-background: #0f0700;
--hover-preview: #75461d;
--playhead: #75461d;
--primary-text: #ddd;
--secondary-text: #8e695b;
--text-selection: #75461d;
--box-selection-fill: rgba(117, 70, 29,0.5);
--loop-accent: #75461d;
--link-accent: #75461d;
--ui-widget-background: #574a3e;
--ui-widget-focus: #756453;
--pitch-background: #361900;
--tonic: #fdba9a;
--fifth-note: #7f78d2;
--pitch1-secondary-channel: #798566;
--pitch1-primary-channel: #9dab86;
--pitch1-secondary-note: #798566;
--pitch1-primary-note: #9dab86;
--pitch2-secondary-channel: #a6733d;
--pitch2-primary-channel: #e6a157;
--pitch2-secondary-note: #a6733d;
--pitch2-primary-note: #e6a157;
--pitch3-secondary-channel: #874c27;
--pitch3-primary-channel: #eb8242;
--pitch3-secondary-note: #874c27;
--pitch3-primary-note: #eb8242;
--pitch4-secondary-channel: #395866;
--pitch4-primary-channel: #537d91;
--pitch4-secondary-note: #395866;
--pitch4-primary-note: #537d91;
--pitch5-secondary-channel: #779992;
--pitch5-primary-channel: #a4d1c8;
--pitch5-secondary-note: #779992;
--pitch5-primary-note: #a4d1c8;
--pitch7-secondary-channel: #300707;
--pitch7-primary-channel: #560d0d;
--pitch7-secondary-note: #300707;
--pitch7-primary-note: #560d0d;
--pitch8-secondary-channel: #486312;
--pitch8-primary-channel: #76a21e;
--pitch8-secondary-note: #486312;
--pitch8-primary-note: #76a21e;
--pitch9-secondary-channel: #4a1242;
--pitch9-primary-channel: #721b65;
--pitch9-secondary-note: #4a1242;
--pitch9-primary-note: #721b65;
--pitch10-secondary-channel: #7a312d;
--pitch10-primary-channel: #f8615a;
--pitch10-secondary-note: #7a312d;
--pitch10-primary-note: #f8615a;
--noise1-secondary-channel: #5f6582;
--noise1-primary-channel: #a6b1e1;
--noise1-secondary-note: #5f6582;
--noise1-primary-note: #a6b1e1;
--noise4-secondary-channel: #6B3E8E;
--noise5-secondary-channel: #996633;
--noise5-primary-channel: #ddaa77;
--noise5-secondary-note: #cc9966;
--noise5-primary-note: #f0d0bb;
--mod1-secondary-channel: #339955;
				}
			`,
        "blubox classic": `
			:root {
				--page-margin: #040410;
					--editor-background: #040410;
					--secondary-text: #84859a;
					--box-selection-fill: #044b94;
					--link-accent: #024ACA;
					--ui-widget-background: #393e4f;
					--ui-widget-focus: #6d6886;
					--pitch-background: #393e4f;
					--tonic: #725491;
					--fifth-note: #54547a;
					--track-editor-bg-pitch: #393e4f;
					--track-editor-bg-pitch-dim: #1c1d28;
					--track-editor-bg-noise: #3d3535;
					--track-editor-bg-noise-dim: #161313;
					--track-editor-bg-mod: #283560;
					--track-editor-bg-mod-dim: #0a101f;
					--multiplicative-mod-slider: #606c9f;
					--overwriting-mod-slider: #6850b5;
					--indicator-primary: #9c64f7;
					--indicator-secondary: #393e4f;
					--select2-opt-group: #5d576f;
					--input-box-outline: #222;
					--mute-button-normal: #886eae;
					--pitch1-secondary-channel: #0A89FF;
					--pitch1-primary-channel:   #024ACA;
					--pitch1-secondary-note:    #0A89FF;
					--pitch1-primary-note:      #024ACA;
					--pitch2-secondary-channel: #0A89FF;
					--pitch2-primary-channel:   #024ACA;
					--pitch2-secondary-note:    #0A89FF;
					--pitch2-primary-note:      #024ACA;
					--pitch3-secondary-channel: #0A89FF;
					--pitch3-primary-channel:   #024ACA;
					--pitch3-secondary-note:    #0A89FF;
					--pitch3-primary-note:      #024ACA;
					--pitch4-secondary-channel: #0A89FF;
					--pitch4-primary-channel:   #024ACA;
					--pitch4-secondary-note:    #0A89FF;
					--pitch4-primary-note:      #024ACA;
					--pitch5-secondary-channel: #0A89FF;
					--pitch5-primary-channel:   #024ACA;
					--pitch5-secondary-note:    #0A89FF;
					--pitch5-primary-note:      #024ACA;
					--pitch6-secondary-channel: #0A89FF;
					--pitch6-primary-channel:   #024ACA;
					--pitch6-secondary-note:    #0A89FF;
					--pitch6-primary-note:      #024ACA;
					--pitch7-secondary-channel: #0A89FF;
					--pitch7-primary-channel:   #024ACA;
					--pitch7-secondary-note:	  #0A89FF;
					--pitch7-primary-note:			#024ACA;
					--pitch8-secondary-channel: #0A89FF;
					--pitch8-primary-channel:   #024ACA;
					--pitch8-secondary-note:    #0A89FF;
					--pitch8-primary-note:      #024ACA;
					--pitch9-secondary-channel: #0A89FF;
					--pitch9-primary-channel:   #024ACA;
					--pitch9-secondary-note:    #0A89FF;
					--pitch9-primary-note:			#024ACA;
					--pitch10-secondary-channel:#0A89FF;
					--pitch10-primary-channel:  #024ACA;
					--pitch10-secondary-note:   #0A89FF;
					--pitch10-primary-note:     #024ACA;
					--noise1-secondary-channel: #0A89FF;
					--noise1-primary-channel:   #024ACA;
					--noise1-secondary-note:    #0A89FF;
					--noise1-primary-note:      #024ACA;
					--noise2-secondary-channel: #0A89FF;
					--noise2-primary-channel:   #024ACA;
					--noise2-secondary-note:    #0A89FF;
					--noise2-primary-note:      #024ACA;
					--noise3-secondary-channel: #0A89FF;
					--noise3-primary-channel:   #024ACA;
					--noise3-secondary-note:    #0A89FF;
					--noise3-primary-note:      #024ACA;
					--noise4-secondary-channel: #0A89FF;
					--noise4-primary-channel:   #024ACA;
					--noise4-secondary-note:    #0A89FF;
					--noise4-primary-note:      #024ACA;
					--mod1-secondary-channel:   #0A89FF;
					--mod1-primary-channel:     #024ACA;
					--mod1-secondary-note:      #0A89FF;
					--mod1-primary-note:        #024ACA;
					--mod2-secondary-channel:   #0A89FF;
					--mod2-primary-channel:     #024ACA;
					--mod2-secondary-note:      #0A89FF;
					--mod2-primary-note:        #024ACA;
					--mod3-secondary-channel:   #0A89FF;
					--mod3-primary-channel:     #024ACA;
					--mod3-secondary-note:      #0A89FF;
					--mod3-primary-note:			  #024ACA;
					--mod4-secondary-channel:   #0A89FF;
					--mod4-primary-channel:     #024ACA;
					--mod4-secondary-note:      #0A89FF;
					--mod4-primary-note:        #024ACA;
					--mod-label-primary:        #282840;
					--mod-label-secondary-text: rgb(87, 86, 120);
					--mod-label-primary-text:   white;
				}
			`,
        "dogebox classic": `
				:root {
			--page-margin: #0d0063;
			--editor-background: #0D0063;
			--pitch-background: #322c59;
			--tonic: #1c1933;
			--fifth-note: #7b74ad;
			--pitch-channel-limit: 6;
			--noise-channel-limit: 3;
			--pitch1-secondary-channel: #c7ac00;
			--pitch1-primary-channel: #fcf403;
			--pitch1-secondary-note: #c7c700;
			--pitch1-primary-note: #fcf403;
			--pitch2-secondary-channel: #9400b5;
			--pitch2-primary-channel: #ff00ee;
			--pitch2-secondary-note: #9400b5;
			--pitch2-primary-note: #ff00ee;
			--pitch3-secondary-channel: #b37466;
			--pitch3-primary-channel: #ffc6a1;
			--pitch3-secondary-note: #b37466;
			--pitch3-primary-note: #ffc6a1;
			--pitch7-secondary-channel: #c7ac00;
			--pitch7-primary-channel: #fcf403;
			--pitch7-secondary-note: #c7c700;
			--pitch7-primary-note: #fcf403;
			--pitch8-secondary-channel: #9400b5;
			--pitch8-primary-channel: #ff00ee;
			--pitch8-secondary-note: #9400b5;
			--pitch8-primary-note: #ff00ee;
			--pitch9-secondary-channel: #b37466;
			--pitch9-primary-channel: #ffc6a1;
			--pitch9-secondary-note: #b37466;
			--pitch9-primary-note: #ffc6a1;
			--pitch10-secondary-channel: #00a100;
			--pitch10-primary-channel: #50ff50;
			--pitch10-secondary-note: #00c700;
			--pitch10-primary-note: #a0ffa0;
			--noise1-secondary-channel: #95acad;
			--noise1-primary-channel: #cee9eb;
			--noise1-secondary-note: #95acad;
			--noise1-primary-note: #cee9eb;
			--noise4-secondary-channel: #7c9b42;
			--noise4-primary-channel:   #a5ff00;
			--noise4-secondary-note:    #7c9b42;
			--noise4-primary-note:      #a5ff00;
			--noise5-secondary-channel: #7c9b42;
      	 	--mod1-secondary-channel: #c7ac00;
			--mod1-primary-channel: #fcf403;
			--mod1-secondary-note: #c7c700;
			--mod1-primary-note: #fcf403;
			--mod2-secondary-channel: #9400b5;
			--mod2-primary-channel: #ff00ee;
			--mod2-secondary-note: #9400b5;
			--mod2-primary-note: #ff00ee;
			--mod3-secondary-channel: #b37466;
			--mod3-primary-channel: #ffc6a1;
			--mod3-secondary-note: #b37466;
			--mod3-primary-note: #ffc6a1;
			--mod4-secondary-channel: #00a100;
			--mod4-primary-channel: #50ff50;
			--mod4-secondary-note: #00c700;
			--mod4-primary-note: #a0ffa0;
				}
			`,
        "dogebox dark": `
				:root {
					--page-margin: #0d0063;
					--editor-background: #0D0063;
					--pitch-background: #322c59;
					--tonic: #1c1933;
					--fifth-note: #7b74ad;
					--pitch1-secondary-channel: #c7ac00;
					--pitch1-primary-channel:   #fcf403;
					--pitch1-secondary-note:    #c7c700;
					--pitch1-primary-note:      #fcf403;
					--pitch2-secondary-channel: #9400b5;
					--pitch2-primary-channel:   #ff00ee;
					--pitch2-secondary-note:    #9400b5;
					--pitch2-primary-note:      #ff00ee;
					--pitch3-secondary-channel: #b37466;
					--pitch3-primary-channel:   #ffc6a1;
					--pitch3-secondary-note:    #b37466;
					--pitch3-primary-note:      #ffc6a1;
					--noise1-secondary-channel: #95acad;
					--noise1-primary-channel:   #cee9eb;
					--noise1-secondary-note:    #95acad;
					--noise1-primary-note:      #cee9eb;
				}
			`,
		"todbox dark mode": `
			:root {
				-webkit-text-stroke-width: 0.5px;
					--hover-preview: #999999;
					--playhead: #999999;
					--primary-text: #999999;
					--secondary-text: #444444;
				--text-selection: #999999;
					--box-selection-fill: #999999;
					--loop-accent: #999999;
					--link-accent: #999999;
					--ui-widget-background: #222222;
					--ui-widget-focus: #444444;
				--pitch-background: #101010;
					--tonic: #404040;
					--fifth-note: #202020;
					--white-piano-key: #999999;
					--black-piano-key: #101010;
					--pitch-channel-limit: 6;
					--noise-channel-limit: 3;
					--pitch1-secondary-channel: #004444;
					--pitch1-primary-channel:   #009999;
					--pitch1-secondary-note:    #004444;
					--pitch1-primary-note:      #009999;
					--pitch2-secondary-channel: #444400;
					--pitch2-primary-channel:   #999900;
					--pitch2-secondary-note:    #444400;
					--pitch2-primary-note:      #999900;
					--pitch3-secondary-channel: #443300;
					--pitch3-primary-channel:   #996600;
					--pitch3-secondary-note:    #443300;
					--pitch3-primary-note:      #996600;
					--pitch4-secondary-channel: #004400;
					--pitch4-primary-channel:   #009900;
					--pitch4-secondary-note:    #004400;
					--pitch4-primary-note:      #009900;
					--pitch5-secondary-channel: #440044;
					--pitch5-primary-channel:   #990099;
					--pitch5-secondary-note:    #440044;
					--pitch5-primary-note:      #990099;
					--pitch6-secondary-channel: #333344;
					--pitch6-primary-channel:   #666699;
					--pitch6-secondary-note:    #333344;
					--pitch6-primary-note:      #666699;
					--pitch7-secondary-channel: #444400;
					--pitch7-primary-channel:   #999900;
					--pitch7-secondary-note:    #444400;
					--pitch7-primary-note:      #999900;
					--pitch8-secondary-channel: #824E54;
					--pitch8-primary-channel:   #C4757E;
					--pitch8-secondary-note:    #824E54;
					--pitch8-primary-note:      #C4757E;
					--pitch9-secondary-channel: #006342;
					--pitch9-primary-channel:   #008E5F;
					--pitch9-secondary-note:    #006342;
					--pitch9-primary-note:      #008E5F;
					--pitch10-secondary-channel: #561291;
					--pitch10-primary-channel:   #7819C1;
					--pitch10-secondary-note:    #561291;
					--pitch10-primary-note:      #7819C1;
					--noise1-secondary-channel: #444444;
					--noise1-primary-channel:   #999999;
					--noise1-secondary-note:    #444444;
					--noise1-primary-note:      #999999;
					--noise2-secondary-channel: #443311;
					--noise2-primary-channel:   #996633;
					--noise2-secondary-note:    #443311;
					--noise2-primary-note:      #996633;
					--noise3-secondary-channel: #113344;
					--noise3-primary-channel:   #336699;
					--noise3-secondary-note:    #113344;
					--noise3-primary-note:      #336699;
					--noise4-secondary-channel: #444444;
					--noise4-primary-channel:   #999999;
					--noise4-secondary-note:    #444444;
					--noise4-primary-note:      #999999;
					--noise5-secondary-channel: #443311;
					--noise5-primary-channel:   #996633;
					--noise5-secondary-note:    #443311;
					--noise5-primary-note:      #996633;
          --mod1-secondary-channel: #004444;
					--mod1-primary-channel:   #009999;
					--mod1-secondary-note:    #004444;
					--mod1-primary-note:      #009999;
					--mod2-secondary-channel: #444400;
					--mod2-primary-channel:   #999900;
					--mod2-secondary-note:    #444400;
					--mod2-primary-note:      #999900;
					--mod3-secondary-channel: #443300;
					--mod3-primary-channel:   #996600;
					--mod3-secondary-note:    #443300;
					--mod3-primary-note:      #996600;
					--mod4-secondary-channel: #004400;
					--mod4-primary-channel:   #009900;
					--mod4-secondary-note:    #004400;
					--mod4-primary-note:      #009900;
				}
				.beepboxEditor button, .beepboxEditor select {
					box-shadow: inset 0 0 0 1px var(--secondary-text);
				}
			`,
        "mainbox 1.0": `
			:root {
				--loop-accent: #2F1C40;
				--link-accent: #543873;
				--ui-widget-background: #2F1C40;
				--ui-widget-focus: #543873;
				--pitch-background: #2F1C40;
				--tonic: #42286D;
				--fifth-note: #37416B;
				--white-piano-key: #156CB6;
				--black-piano-key: #130D14;
					--pitch-channel-limit: 6;
					--noise-channel-limit: 3;
					--pitch1-secondary-channel: #156C99;
					--pitch1-primary-channel:   #00CFDF;
					--pitch1-secondary-note:    #0080A8;
					--pitch1-primary-note:      #009FC6;
					--pitch2-secondary-channel: #AD923A;
					--pitch2-primary-channel:   #FFD552;
					--pitch2-secondary-note:    #C49736;
					--pitch2-primary-note:      #EFC742;
					--pitch3-secondary-channel: #7A401E;
					--pitch3-primary-channel:   #C14E30;
					--pitch3-secondary-note:    #89381B;
					--pitch3-primary-note:      #E15427;
					--pitch4-secondary-channel: #0B6030;
					--pitch4-primary-channel:   #00915C;
					--pitch4-secondary-note:    #004337;
					--pitch4-primary-note:      #00915E;
					--pitch5-secondary-channel: #543873;
					--pitch5-primary-channel:   #695B95;
					--pitch5-secondary-note:    #8188BE;
					--pitch5-primary-note:      #848ED8;
					--pitch6-secondary-channel: #585882;
					--pitch6-primary-channel:   #5A72DD;
					--pitch7-secondary-channel: #7D7C2E;
					--pitch7-primary-channel:   #B0C952;
					--pitch7-secondary-note:    #7D7C2E;
					--pitch7-primary-note:      #B0C952;
					--pitch8-secondary-channel: #7F426A;
					--pitch8-primary-channel:   #B75297;
					--pitch8-secondary-note:    #7F426A;
					--pitch8-primary-note:      #B75297;
					--pitch9-secondary-channel: #2A6B65;
					--pitch9-primary-channel:   #3BA590;
					--pitch9-secondary-note:    #2A6B65;
					--pitch9-primary-note:      #3BA590;
					--pitch10-secondary-channel: #713EA0;
					--pitch10-primary-channel:   #925EC9;
					--pitch10-secondary-note:    #713EA0;
					--pitch10-primary-note:      #925EC9;
					--noise1-secondary-channel: #6C6C8E;
					--noise1-primary-channel:   #8A7F96;
					--noise1-secondary-note:    #A1A3B7;
					--noise1-primary-note:      #DDBADD;
					--noise2-secondary-channel: #865E40;
					--noise2-secondary-note:    #C7B47A;
					--noise2-primary-note:      #CFC587;
					--noise3-secondary-channel: #7E7068;
					--noise3-primary-channel:   #B19998;
					--noise3-secondary-note:    #BAA6BC;
					--noise3-primary-note:      #EDDCEC;
          --mod1-secondary-channel: #156C99;
					--mod1-primary-channel:   #00CFDF;
					--mod1-secondary-note:    #0080A8;
					--mod1-primary-note:      #009FC6;
					--mod2-secondary-channel: #AD923A;
					--mod2-primary-channel:   #FFD552;
					--mod2-secondary-note:    #C49736;
					--mod2-primary-note:      #EFC742;
					--mod3-secondary-channel: #7A401E;
					--mod3-primary-channel:   #C14E30;
					--mod3-secondary-note:    #89381B;
					--mod3-primary-note:      #E15427;
					--mod4-secondary-channel: #0B6030;
					--mod4-primary-channel:   #00915C;
					--mod4-secondary-note:    #004337;
					--mod4-primary-note:      #00915E;
				}
			`,
        "fogbox": `
			:root {
				--page-margin: #252525;
				--editor-background: #252525;
				--hover-preview: white;
				--playhead: white;
				--primary-text: white;
				--secondary-text: #999;
				--inverted-text: black;
				--text-selection: rgba(119,68,255,0.99);
				--box-selection-fill: rgba(255,255,255,0.2);
				--loop-accent: #74f;
				--link-accent: #98f;
				--ui-widget-background: #444;
				--ui-widget-focus: #777;
				--pitch-background: #444;
				--tonic: #864;
				--fifth-note: #468;
				--white-piano-key: #bbb;
				--black-piano-key: #444;
				--white-piano-key-text: #131200;
				--black-piano-key-text: #fff;
					--use-color-formula: false;
					--track-editor-bg-pitch: #444;
					--track-editor-bg-pitch-dim: #333;
					--track-editor-bg-noise: #444;
					--track-editor-bg-noise-dim: #333;
					--track-editor-bg-mod: #234;
					--track-editor-bg-mod-dim: #123;
					--multiplicative-mod-slider: #456;
					--overwriting-mod-slider: #654;
					--indicator-primary: #74f;
					--indicator-secondary: #444;
					--select2-opt-group: #585858;
					--input-box-outline: #333;
					--mute-button-normal: #ffa033;
					--mute-button-mod: #9a6bff;
				--pitch1-secondary-channel: #0099A1;
				--pitch1-primary-channel:   #25F3FF;
				--pitch1-secondary-note:    #00BDC7;
				--pitch1-primary-note:      #92F9FF;
				--pitch2-secondary-channel: #A1A100;
				--pitch2-primary-channel:   #FFFF25;
				--pitch2-secondary-note:    #C7C700;
				--pitch2-primary-note:      #FFFF92;
				--pitch3-secondary-channel: #C75000;
				--pitch3-primary-channel:   #FF9752;
				--pitch3-secondary-note:    #FF771C;
				--pitch3-primary-note:      #FFCDAB;
				--pitch4-secondary-channel: #00A100;
				--pitch4-primary-channel:   #50FF50;
				--pitch4-secondary-note:    #00C700;
				--pitch4-primary-note:      #A0FFA0;
				--pitch5-secondary-channel: #D020D0;
				--pitch5-primary-channel:   #FF90FF;
				--pitch5-secondary-note:    #E040E0;
				--pitch5-primary-note:      #FFC0FF;
				--pitch6-secondary-channel: #7777B0;
				--pitch6-primary-channel:   #A0A0FF;
				--pitch6-secondary-note:    #8888D0;
				--pitch6-primary-note:      #D0D0FF;
				--pitch7-secondary-channel: #8AA100;
				--pitch7-primary-channel:   #DEFF25;
				--pitch7-secondary-note:    #AAC700;
				--pitch7-primary-note:      #E6FF92;
				--pitch8-secondary-channel: #DF0019;
				--pitch8-primary-channel:   #FF98A4;
				--pitch8-secondary-note:    #FF4E63;
				--pitch8-primary-note:      #FFB2BB;
				--pitch9-secondary-channel: #00A170;
				--pitch9-primary-channel:   #50FFC9;
				--pitch9-secondary-note:    #00C78A;
				--pitch9-primary-note:      #83FFD9;
				--pitch10-secondary-channel:#A11FFF;
				--pitch10-primary-channel:  #CE8BFF;
				--pitch10-secondary-note:   #B757FF;
				--pitch10-primary-note:     #DFACFF;
				--noise1-secondary-channel: #6F6F6F;
				--noise1-primary-channel:   #AAAAAA;
				--noise1-secondary-note:    #A7A7A7;
				--noise1-primary-note:      #E0E0E0;
				--noise2-secondary-channel: #996633;
				--noise2-primary-channel:   #DDAA77;
				--noise2-secondary-note:    #CC9966;
				--noise2-primary-note:      #F0D0BB;
				--noise3-secondary-channel: #4A6D8F;
				--noise3-primary-channel:   #77AADD;
				--noise3-secondary-note:    #6F9FCF;
				--noise3-primary-note:      #BBD7FF;
				--noise4-secondary-channel: #7A4F9A;
				--noise4-primary-channel:   #AF82D2;
				--noise4-secondary-note:    #9E71C1;
				--noise4-primary-note:      #D4C1EA;
				--noise5-secondary-channel: #607837;
				--noise5-primary-channel:   #A2BB77;
				--noise5-secondary-note:    #91AA66;
				--noise5-primary-note:      #C5E2B2;
          --mod1-secondary-channel:   #339955;
					--mod1-primary-channel:     #77fc55;
					--mod1-secondary-note:      #77ff8a;
					--mod1-primary-note:        #cdffee;
					--mod2-secondary-channel:   #993355;
					--mod2-primary-channel:     #f04960;
					--mod2-secondary-note:      #f057a0;
					--mod2-primary-note:        #ffb8de;
					--mod3-secondary-channel:   #553399;
					--mod3-primary-channel:     #8855fc;
					--mod3-secondary-note:      #aa64ff;
					--mod3-primary-note:	    #f8ddff;
					--mod4-secondary-channel:   #a86436;
					--mod4-primary-channel:     #c8a825;
					--mod4-secondary-note:      #e8ba46;
					--mod4-primary-note:        #fff6d3;
					--mod-label-primary:        #999;
					--mod-label-secondary-text: #333;
					--mod-label-primary-text:   black;
					--disabled-note-primary:    #999;
					--disabled-note-secondary:  #666;
				}
			`,
        "foxbox": `
			:root {
				--page-margin: #ADD8E6;
				}
			`,
        "wackybox": `
			
			:root {
				--page-margin: #050000;
				--editor-background: #050000;
					--pitch-channel-limit: 6;
					--noise-channel-limit: 3;
				}

				* {
					cursor: url("theme_resources/wackybox_cursor.png"), auto !important;
				}

			`,
        "microbox": `
				:root {
					--page-margin: #000000;
					--editor-background: #000000;
					--playhead: rgba(255, 255, 255, 0.9);
					--secondary-text: #93B6AD;
					--text-selection: rgba(47,255,250,0.99);
					--box-selection-fill: #03B068;
					--loop-accent: #FF0061;
					--link-accent: #FFC800;
					--ui-widget-background: #38554E;
					--ui-widget-focus: #2A7E69;
					--pitch-background: #281F23;
					--tonic: #004634;
					--fifth-note: #463400;
					--white-piano-key: #edc;
					--black-piano-key: #456;
					--use-color-formula: true;
					--track-editor-bg-pitch: #333333;
					--track-editor-bg-pitch-dim: #000000;
					--track-editor-bg-noise: #463400;
					--track-editor-bg-noise-dim: #000000;
					--track-editor-bg-mod: #004634;
					--track-editor-bg-mod-dim: #000000;
					--multiplicative-mod-slider: #FFC800;
					--overwriting-mod-slider: #00ffc0;
					--indicator-primary: #00ffc0;
					--indicator-secondary: #333333;
					--select2-opt-group: #2B2B2B;
					--input-box-outline: #69BFC6;
					--mute-button-normal: #00ffc0;
					--mute-button-mod: #FFC800;
					--mod-label-primary: #38554E;
					--mod-label-secondary-text: rgb(0, 43, 45);
					--mod-label-primary-text: white;
					--pitch-secondary-channel-hue: 0;
					--pitch-secondary-channel-hue-scale: 6.1;
					--pitch-secondary-channel-sat: 83.3;
					--pitch-secondary-channel-sat-scale: 0.1;
					--pitch-secondary-channel-lum: 40;
					--pitch-secondary-channel-lum-scale: 0.05;
					--pitch-primary-channel-hue: 0;
					--pitch-primary-channel-hue-scale: 6.1;
					--pitch-primary-channel-sat: 100;
					--pitch-primary-channel-sat-scale: 0.1;
					--pitch-primary-channel-lum: 67.5;
					--pitch-primary-channel-lum-scale: 0.05;
					--pitch-secondary-note-hue: 0;
					--pitch-secondary-note-hue-scale: 6.1;
					--pitch-secondary-note-sat: 93.9;
					--pitch-secondary-note-sat-scale: 0.1;
					--pitch-secondary-note-lum: 25;
					--pitch-secondary-note-lum-scale: 0.05;
					--pitch-primary-note-hue: 0;
					--pitch-primary-note-hue-scale: 6.1;
					--pitch-primary-note-sat: 100;
					--pitch-primary-note-sat-scale: 0.05;
					--pitch-primary-note-lum: 85.6;
					--pitch-primary-note-lum-scale: 0.025;
					--noise-secondary-channel-hue: 0;
					--noise-secondary-channel-hue-scale: 2;
					--noise-secondary-channel-sat: 25;
					--noise-secondary-channel-sat-scale: 0;
					--noise-secondary-channel-lum: 42;
					--noise-secondary-channel-lum-scale: 0;
					--noise-primary-channel-hue: 0;
					--noise-primary-channel-hue-scale: 2;
					--noise-primary-channel-sat: 33;
					--noise-primary-channel-sat-scale: 0;
					--noise-primary-channel-lum: 63.5;
					--noise-primary-channel-lum-scale: 0;
					--noise-secondary-note-hue: 0;
					--noise-secondary-note-hue-scale: 2;
					--noise-secondary-note-sat: 33.5;
					--noise-secondary-note-sat-scale: 0;
					--noise-secondary-note-lum: 55;
					--noise-secondary-note-lum-scale: 0;
					--noise-primary-note-hue: 0;
					--noise-primary-note-hue-scale: 2;
					--noise-primary-note-sat: 46.5;
					--noise-primary-note-sat-scale: 0;
					--noise-primary-note-lum: 74;
					--noise-primary-note-lum-scale: 0;
					--mod-secondary-channel-hue: 192;
					--mod-secondary-channel-hue-scale: 1.5;
					--mod-secondary-channel-sat: 88;
					--mod-secondary-channel-sat-scale: 0;
					--mod-secondary-channel-lum: 50;
					--mod-secondary-channel-lum-scale: 0;
					--mod-primary-channel-hue: 192;
					--mod-primary-channel-hue-scale: 1.5;
					--mod-primary-channel-sat: 96;
					--mod-primary-channel-sat-scale: 0;
					--mod-primary-channel-lum: 80;
					--mod-primary-channel-lum-scale: 0;
					--mod-secondary-note-hue: 192;
					--mod-secondary-note-hue-scale: 1.5;
					--mod-secondary-note-sat: 92;
					--mod-secondary-note-sat-scale: 0;
					--mod-secondary-note-lum: 45;
					--mod-secondary-note-lum-scale: 0;
					--mod-primary-note-hue: 192;
					--mod-primary-note-hue-scale: 1.5;
					--mod-primary-note-sat: 96;
					--mod-primary-note-sat-scale: 0;
					--mod-primary-note-lum: 85;
					--mod-primary-note-lum-scale: 0;
				}
			`,
        "paandorasbox": `
			:root {
			 --page-margin: #200000;
			  --editor-background: #200000;
			  --text-selection: #FF5100;
			  --loop-accent: #FF5100;
			  --link-accent: #0F0;
			  --ui-widget-background: #562334;
			  --ui-widget-focus: #6D1B36;
			  --pitch-background: #6D1B36;
			  --tonic: #FF5100;
			  --fifth-note: #00B6FF;
			  --track-editor-bg-pitch: #380C14;
			  --track-editor-bg-pitch-dim: #200000;
			  --track-editor-bg-noise: #233323;
			  --track-editor-bg-noise-dim: #101A0F;
			  --track-editor-bg-mod: #234C82;
			  --track-editor-bg-mod-dim: #0D1D33;
			  --indicator-primary: #FF5100;
			  --pitch1-secondary-channel: #00B200;
			  --pitch1-primary-channel: #0F0;
			  --pitch1-secondary-note: #00B200;
			  --pitch1-primary-note: #0F0;
			  --pitch2-secondary-channel: #00B282;
			  --pitch2-primary-channel: #00FFBF;
			  --pitch2-secondary-note: #00B282;
			  --pitch2-primary-note: #00FFBF;
			  --pitch3-secondary-channel: #00B2B2;
			  --pitch3-primary-channel: #0FF;
			  --pitch3-secondary-note: #00B2B2;
			  --pitch3-primary-note: #0FF;
			  --pitch4-secondary-channel: #2623B2;
			  --pitch4-primary-channel: #3631FF;
			  --pitch4-secondary-note: #2623B2;
			  --pitch4-primary-note: #3631FF;
			  --pitch5-secondary-channel: #7700B2;
			  --pitch5-primary-channel: #A0F;
			  --pitch5-secondary-note: #7700B2;
			  --pitch5-primary-note: #A0F;
			  --pitch6-secondary-channel: #B200B2;
			  --pitch6-primary-channel: #F0F;
			  --pitch6-secondary-note: #B200B2;
			  --pitch6-primary-note: #F0F;
			  --pitch7-secondary-channel: #B20000;
			  --pitch7-primary-channel: #F00;
			  --pitch7-secondary-note: #B20000;
			  --pitch7-primary-note: #F00;
			  --pitch8-secondary-channel: #00B200;
			  --pitch8-primary-channel: #0F0;
			  --pitch8-secondary-note: #00B200;
			  --pitch8-primary-note: #0F0;
			  --pitch9-secondary-channel: #00B282;
			  --pitch9-primary-channel: #0FF;
			  --pitch9-secondary-note: #00B282;
			  --pitch9-primary-note: #0FF;
			  --pitch10-secondary-channel: #0071B2;
			  --pitch10-primary-channel: #009EFF;
			  --pitch10-secondary-note: #0071B2;
			  --pitch10-primary-note: #009EFF;
			  --noise1-secondary-channel: #32B221;
			  --noise1-primary-channel: #44FF2F;
			  --noise1-secondary-note: #32B221;
			  --noise1-primary-note: #44FF2F;
			  --noise2-secondary-channel: #216FB2;
			  --noise2-primary-channel: #2F9DFF;
			  --noise2-secondary-note: #216FB2;
			  --noise2-primary-note: #2F9DFF;
			  --noise3-secondary-channel: #2623B2;
			  --noise3-primary-channel: #3631FF;
			  --noise3-secondary-note: #2623B2;
			  --noise3-primary-note: #3631FF;
			  --noise4-secondary-channel: #7223B2;
			  --noise4-primary-channel: #A531FF;
			  --noise4-secondary-note: #7223B2;
			  --noise4-primary-note: #A531FF;
			  --noise5-secondary-channel: #B2235A;
			  --noise5-primary-channel: #FF317E;
			  --noise5-secondary-note: #B2235A;
			  --noise5-primary-note: #FF317E;
			  --mod1-secondary-channel: #17B274;
			  --mod1-primary-channel: #21FFA8;
			  --mod1-secondary-note: #17B274;
			  --mod1-primary-note: #21FFA8;
			  --mod2-secondary-channel: #1783B2;
			  --mod2-primary-channel: #1FBAFF;
			  --mod2-secondary-note: #1783B2;
			  --mod2-primary-note: #1FBAFF;
			  --mod4-secondary-channel: #B20E6B;
			  --mod4-primary-channel: #FF1291;
			  --mod4-secondary-note: #B20E6B;
			  --mod4-primary-note: #FF1291;
			  --mod-label-primary: #994038;
			  --mod-label-secondary-text: #331512;
			  --mod-label-primary-text: #331512;
			  --disabled-note-primary: #994038;
			  --disabled-note-secondary: #331512;
			}
			`,
        "midbox":
            `:root {
			--page-margin: #010a1e;
			--editor-background: #010a1e;
			--hover-preview: #dfe9fe;
			--playhead: #e7f5f6;
			--primary-text: #f0fdff;
			--secondary-text: #c4c7d7;
			--inverted-text: #0f0623;
			--text-selection: #3f0ab4;
			--box-selection-fill: #32afb3;
			--loop-accent: #1719ff;
			--link-accent: #83a6ed;
			--ui-widget-background: #222856;
			--ui-widget-focus: #21417c;
			--pitch-background: #10264a;
			--tonic: #0797ce;
			--fifth-note: #3e2fb5;
			--white-piano-key: #ebf3f4;
			--black-piano-key: #253353;
			--white-piano-key-text: black;
			--black-piano-key-text: white;
			--oscilloscope-line-L: #72dcfc;
			--oscilloscope-line-R: #304eff;
			--mod-title: #1b2fff;
			--use-color-formula: true;
			--track-editor-bg-pitch: #183b65; 
			--track-editor-bg-pitch-dim: #1f2c3d;
			--track-editor-bg-noise: #2e196d;
			--track-editor-bg-noise-dim: #212038;
			--track-editor-bg-mod: #066433;
			--track-editor-bg-mod-dim: #152b1f;
			--multiplicative-mod-slider: #1242a4;
			--overwriting-mod-slider: #2218db;
			--indicator-primary: #1698d3;
			--indicator-secondary: #1b478e;
			--select2-opt-group: #312f6d;
			--input-box-outline: #788b96;
			--mute-button-normal: #1d34f2;
			--mute-button-mod: #06bad6;
			--mod-label-primary: #14383f;
			--mod-label-secondary-text: #1d7080;
			--mod-label-primary-text: #b7e9f2;
			--pitch-secondary-channel-hue: 190;
			--pitch-secondary-channel-hue-scale: 2.5;
			--pitch-secondary-channel-sat: 80;
			--pitch-secondary-channel-sat-scale: 0.1;
			--pitch-secondary-channel-lum: 50;
			--pitch-secondary-channel-lum-scale: 0.05;
			--pitch-primary-channel-hue: 190;
			--pitch-primary-channel-hue-scale: 2.5;
			--pitch-primary-channel-sat: 100;
			--pitch-primary-channel-sat-scale: 0.1;
			--pitch-primary-channel-lum: 76.5;
			--pitch-primary-channel-lum-scale: 0.05;
			--pitch-secondary-note-hue: 190;
			--pitch-secondary-note-hue-scale: 2.5;
			--pitch-secondary-note-sat: 90;
			--pitch-secondary-note-sat-scale: 0.1;
			--pitch-secondary-note-lum: 30;
			--pitch-secondary-note-lum-scale: 0.05;
			--pitch-primary-note-hue: 190;
			--pitch-primary-note-hue-scale: 2.5;
			--pitch-primary-note-sat: 100;
			--pitch-primary-note-sat-scale: 0.05;
			--pitch-primary-note-lum: 85;
			--pitch-primary-note-lum-scale: 0.025;
			--noise-secondary-channel-hue: 200;
			--noise-secondary-channel-hue-scale: 2.5;
			--noise-secondary-channel-sat: 25;
			--noise-secondary-channel-sat-scale: 0;
			--noise-secondary-channel-lum: 42;
			--noise-secondary-channel-lum-scale: 0;
			--noise-primary-channel-hue: 200;
			--noise-primary-channel-hue-scale: 2.5;
			--noise-primary-channel-sat: 33;
			--noise-primary-channel-sat-scale: 0;
			--noise-primary-channel-lum: 63.5;
			--noise-primary-channel-lum-scale: 0;
			--noise-secondary-note-hue: 200;
			--noise-secondary-note-hue-scale: 2.5;
			--noise-secondary-note-sat: 33.5;
			--noise-secondary-note-sat-scale: 0;
			--noise-secondary-note-lum: 55;
			--noise-secondary-note-lum-scale: 0;
			--noise-primary-note-hue: 200;
			--noise-primary-note-hue-scale: 2.5;
			--noise-primary-note-sat: 46.5;
			--noise-primary-note-sat-scale: 0;
			--noise-primary-note-lum: 74;
			--noise-primary-note-lum-scale: 0;
			--mod-secondary-channel-hue: 140;
			--mod-secondary-channel-hue-scale: 1.5;
			--mod-secondary-channel-sat: 90;
			--mod-secondary-channel-sat-scale: 0;
			--mod-secondary-channel-lum: 55;
			--mod-secondary-channel-lum-scale: 0;
			--mod-primary-channel-hue: 140;
			--mod-primary-channel-hue-scale: 1.5;
			--mod-primary-channel-sat: 100;
			--mod-primary-channel-sat-scale: 0;
			--mod-primary-channel-lum: 85;
			--mod-primary-channel-lum-scale: 0;
			--mod-secondary-note-hue: 140;
			--mod-secondary-note-hue-scale: 1.5;
			--mod-secondary-note-sat: 95;
			--mod-secondary-note-sat-scale: 0;
			--mod-secondary-note-lum: 50;
			--mod-secondary-note-lum-scale: 0;
			--mod-primary-note-hue: 140;
			--mod-primary-note-hue-scale: 1.5;
			--mod-primary-note-sat: 100;
			--mod-primary-note-sat-scale: 0;
			--mod-primary-note-lum: 90;
			--mod-primary-note-lum-scale: 0;
			--disabled-note-primary:    #53527b;
			--disabled-note-secondary:  #1c1b30;
		}
		`,
        "dogebox2": `
			:root {
				--page-margin: #000015;
				--editor-background: #000015;
				--hover-preview: #00ffff;
				--playhead: #00ffff;
				--text-selection: rgba(255, 127, 80, 0.99);
				--box-selection-fill: rgba(255, 255, 255, 0.2);
				--loop-accent: #ff00ff;
				--link-accent: #00ffff;
				--ui-widget-background: #222222;
				--ui-widget-focus: #444444;
				--pitch-background: #222222;
				--tonic: #ab382c;
				--fifth-note: #2a76a8;
				--white-piano-key: #ffffff;
				--black-piano-key: #222222;
				--white-piano-key-text: #000000;
				--track-editor-bg-pitch: #222222;
				--track-editor-bg-pitch-dim: #111111;
				--track-editor-bg-noise: #222222;
				--track-editor-bg-noise-dim: #111111;
				--track-editor-bg-mod: #333333;
				--track-editor-bg-mod-dim: #111111;
				--multiplicative-mod-slider: #666666;
				--overwriting-mod-slider: #666666;
				--indicator-primary: #ff00ff;
				--indicator-secondary: #00ffff;
				--select2-opt-group: #333333;
				--input-box-outline: #444444;
				--mute-button-normal: #ff00ff;
				--mute-button-mod: #00ffff;
				--mod-label-primary: #282840;
				--mod-label-secondary-text: rgb(87, 86, 120);
				--mod-label-primary-text: white;
				--pitch1-secondary-channel: #bd9909;
				--pitch1-primary-channel: #fbff8e;
				--pitch1-secondary-note: #c79d3a;
				--pitch1-primary-note: #fdffb2;
				--pitch2-secondary-channel: #b86e0d;
				--pitch2-primary-channel: #ffb28e;
				--pitch2-secondary-note: #ba643a;
				--pitch2-primary-note: #fbac92;
				--pitch3-secondary-channel: #a81b08;
				--pitch3-primary-channel: #f56c67;
				--pitch3-secondary-note: #94352b;
				--pitch3-primary-note: #f56147;
				--pitch4-secondary-channel: #2a7722;
				--pitch4-primary-channel: #6ebf5e;
				--pitch4-secondary-note: #1c5c18;
				--pitch4-primary-note: #88cf82;
				--pitch5-secondary-channel: #8c8b3c;
				--pitch5-primary-channel: #c3c168;
				--pitch5-secondary-note: #747330;
				--pitch5-primary-note: #d4d394;
				--pitch6-secondary-channel: #3f9577;
				--pitch6-primary-channel: #6fc4b4;
				--pitch6-secondary-note: #2c6a5c;
				--pitch6-primary-note: #8fdad0;
				--pitch7-secondary-channel: #204a80;
				--pitch7-primary-channel: #6d9fc2;
				--pitch7-secondary-note: #132f5a;
				--pitch7-primary-note: #9dbed8;
				--pitch8-secondary-channel: #a531ad;
				--pitch8-primary-channel: #db68e3;
				--pitch8-secondary-note: #8d2f94;
				--pitch8-primary-note: #e66cbf;
				--pitch9-secondary-channel: #03a1a1;
				--pitch9-primary-channel: #52fffb;
				--pitch9-secondary-note: #34baba;
				--pitch9-primary-note: #60fbfb;
				--pitch10-secondary-channel: #4208a1;
				--pitch10-primary-channel: #9282ff;
				--pitch10-secondary-note: #5735b5;
				--pitch10-primary-note: #ab52fb;
				--noise1-secondary-channel: #2a5555;
				--noise1-primary-channel: #4c7878;
				--noise1-secondary-note: #6e9a9a;
				--noise1-primary-note: #90bcbc;
				--noise2-secondary-channel: #553355;
				--noise2-primary-channel: #775577;
				--noise2-secondary-note: #997799;
				--noise2-primary-note: #bbaa99;
				--noise3-secondary-channel: #2a6622;
				--noise3-primary-channel: #4c8844;
				--noise3-secondary-note: #6eaa66;
				--noise3-primary-note: #90cc88;
				--noise4-secondary-channel: #664400;
				--noise4-primary-channel: #886600;
				--noise4-secondary-note: #aa8800;
				--noise4-primary-note: #cccc00;
				--noise5-secondary-channel: #006633;
				--noise5-primary-channel: #008855;
				--noise5-secondary-note: #00aa77;
				--noise5-primary-note: #00cc99;
				--mod1-secondary-channel: #fe00ff;
				--mod1-primary-channel: #ff72ff;
				--mod1-secondary-note: #ff92ff;
				--mod1-primary-note: #ffb2fb;
				--mod2-secondary-channel: #00fe00;
				--mod2-primary-channel: #8eff8e;
				--mod2-secondary-note: #92ff92;
				--mod2-primary-note: #b2ffb2;
				--mod3-secondary-channel: #feff00;
				--mod3-primary-channel: #fffb8e;
				--mod3-secondary-note: #fffd92;
				--mod3-primary-note: #fffe92;
				--mod4-secondary-channel: #00fffe;
				--mod4-primary-channel: #82fffb;
				--mod4-secondary-note: #92ffff;
				--mod4-primary-note: #b2fffb;
				--disabled-note-primary: #c6c6c6;
				--disabled-note-secondary: #8c8c8c;
				--note-flash: #ffffff;
				--note-flash-secondary: #ffffff77;
				}`,
				"abyssbox classic": `
				:root {		
				--page-margin: #1e0915; 		
				--editor-background: #1e0915; 		
				--playhead: rgba(255, 255, 255, 0.9); 		
				--secondary-text: #ffcedd; 		
				--box-selection-fill: #1e0915; 		
				--loop-accent: #873a51; 		
				--link-accent: #df88ff; 		
				--ui-widget-background: #581b3e; 		
				--ui-widget-focus: #762b4c; 		
				--pitch-background: #381d24; 		
				--tonic: #873a51; 		
				--fifth-note: #75001e; 		
				--white-piano-key: #cca5c7; 		
				--black-piano-key: #402f2f;
				--use-color-formula: true; 		
				--track-editor-bg-pitch: #571c40; 		
				--track-editor-bg-pitch-dim: #290d0d; 		
				--track-editor-bg-noise: #571131; 		
				--track-editor-bg-noise-dim: #330a28; 		
				--track-editor-bg-mod: #54083c; 		
				--track-editor-bg-mod-dim: #360426; 		
				--multiplicative-mod-slider: #9f6082; 		
				--overwriting-mod-slider: #9e3470; 		
				--indicator-primary: #b3498f; 		
				--indicator-secondary: #541d40; 		
				--select2-opt-group: #4f191e; 		
				--input-box-outline: #18041a; 		
				--mute-button-normal: #dd5d94;	 		
				--mute-button-mod: #ba364c; 		
				--mod-label-primary: #541625; 		
				--mod-label-secondary-text: rgb(120, 87, 86); 
				--mod-label-primary-text: gray; 
			
				--pitch-secondary-channel-hue: -80; 		
				--pitch-secondary-channel-hue-scale 0; 		
				--pitch-secondary-channel-sat: 43; 		
				--pitch-secondary-channel-sat-scale: 0.1; 		
				--pitch-secondary-channel-lum: 40; 		
				--pitch-secondary-channel-lum-scale: 0.05; 
			
				--pitch-primary-channel-hue: -53; 		
				--pitch-primary-channel-hue-scale: 6.1; 		
				--pitch-primary-channel-sat: 75; 		
				--pitch-primary-channel-sat-scale: 0.1; 		
				--pitch-primary-channel-lum: 67.5; 		
				--pitch-primary-channel-lum-scale: 0.05; 	
		
				--pitch-secondary-note-hue: -34; 		
				--pitch-secondary-note-hue-scale: 6.1; 		
				--pitch-secondary-note-sat: 93.9; 		
				--pitch-secondary-note-sat-scale: 0.1; 		
				--pitch-secondary-note-lum: 25; 		
				--pitch-secondary-note-lum-scale: 0.05; 
			
				--pitch-primary-note-hue: -53; 		
				--pitch-primary-note-hue-scale: 6.1; 		
				--pitch-primary-note-sat: 100; 		
				--pitch-primary-note-sat-scale: 0.05; 		
				--pitch-primary-note-lum: 85.6; 		
				--pitch-primary-note-lum-scale: 0.025; 
			
				--noise-secondary-channel-hue: 0; 		
				--noise-secondary-channel-hue-scale: 2; 		
				--noise-secondary-channel-sat: 65; 		
				--noise-secondary-channel-sat-scale: 0; 		
				--noise-secondary-channel-lum: 42; 		
				--noise-secondary-channel-lum-scale: 0; 
			
				--noise-primary-channel-hue: 0; 		
				--noise-primary-channel-hue-scale: 1; 		
				--noise-primary-channel-sat: 100; 		
				--noise-primary-channel-sat-scale: 1; 		
				--noise-primary-channel-lum: 63.5; 		
				--noise-primary-channel-lum-scale: 0; 
			
				--noise-secondary-note-hue: 24; 		
				--noise-secondary-note-hue-scale: 2; 		
				--noise-secondary-note-sat: 100; 		
				--noise-secondary-note-sat-scale: 0; 		
				--noise-secondary-note-lum: 35; 		
				--noise-secondary-note-lum-scale: 0; 	
		
				--noise-primary-note-hue: 24; 		
				--noise-primary-note-hue-scale: 2; 		
				--noise-primary-note-sat: 100; 		
				--noise-primary-note-sat-scale: 1; 		
				--noise-primary-note-lum: 60; 		
				--noise-primary-note-lum-scale: 1; 	
		
				--mod-secondary-channel-hue: 55; 		
				--mod-secondary-channel-hue-scale: 1.5; 		
				--mod-secondary-channel-sat: 100; 		
				--mod-secondary-channel-sat-scale: 0; 		
				--mod-secondary-channel-lum: 20; 		
				--mod-secondary-channel-lum-scale: 0; 
			
				--mod-primary-channel-hue: 55; 		
				--mod-primary-channel-hue-scale: 1.5; 		
				--mod-primary-channel-sat: 96; 		
				--mod-primary-channel-sat-scale: 0; 		
				--mod-primary-channel-lum: 50; 		
				--mod-primary-channel-lum-scale: 0; 
			
				--mod-secondary-note-hue: 55; 		
				--mod-secondary-note-hue-scale: 1.5; 		
				--mod-secondary-note-sat: 92; 		
				--mod-secondary-note-sat-scale: 0; 		
				--mod-secondary-note-lum: 45; 		
				--mod-secondary-note-lum-scale: 0; 
			
				--mod-primary-note-hue: 55; 		
				--mod-primary-note-hue-scale: 1.5; 		
				--mod-primary-note-sat: 96; 		
				--mod-primary-note-sat-scale: 0; 		
				--mod-primary-note-lum: 85; 		
				--mod-primary-note-lum-scale: 0; 	
	
				--note-flash: #ffffff;
				--note-flash-secondary: #ffffff77;
				
				--oscilloscope-line-R: var(--ui-widget-background);
				--oscilloscope-line-L: var(--secondary-text);
				--text-spacing-icon: > ;
				--scrollbar-color: #bf2c5d;
				
				--file-page-symbol: url("theme_resources/icon-file.png");
				--edit-pencil-symbol: url("theme_resources/icon-edit.png");
				--preferences-gear-symbol: url("theme_resources/icon-preferences.png");
				--instrument-copy-symbol: url("theme_resources/icon-copy.png");
				--instrument-paste-symbol: url("theme_resources/icon-paste.png");
				--play-symbol: url("theme_resources/icon-play.png");
				--pause-symbol: url("theme_resources/icon-pause.png");
				--record-symbol: url("theme_resources/icon-record.png");
				--stop-symbol: url("theme_resources/icon-stop.png");
				--prev-bar-symbol: url("theme_resources/icon-prev.png");
				--next-bar-symbol: url("theme_resources/icon-next.png");
				--muted-symbol: url("theme_resources/icon-speakerMuted.png");
				--unmuted-symbol: url("theme_resources/icon-speaker.png");
				--volume-symbol: url("theme_resources/icon-speaker.png");
				--zoom-in-symbol: url("theme_resources/icon-zoomIn.png");
				--zoom-out-symbol: url("theme_resources/icon-zoomOut.png");
				--export-symbol: url("theme_resources/icon-export.png");
					}
			* {
			cursor: url("theme_resources/abyssbox_cursor.png"), auto;
			}
			
				@font-face {
			   font-family: "AbyssType";
			   src:
				url("theme_resources/abysstype.otf") format("opentype") tech(color-COLRv1),
				}
	
				/* sets background image */
				body {
				background-image: url("theme_resources/stripesbg.gif") !important;
				background-position: center;
				background-repeat: repeat;
	
				image-rendering: -moz-crisp-edges !important;         /* Firefox */
				image-rendering: -webkit-optimize-contrast !important; /* Webkit (Chrome/Safari) */
				image-rendering: -o-crisp-edges !important;            /* Opera */
				image-rendering: pixelated !important;                 /* Future browsers */
				image-rendering: optimizeSpeed !important;             /* IE */
					}
	
				#text-content {
						border-image-source: url("theme_resources/abyssbox_border.png");
						border-image-slice: 4 fill; 
					   border-image-width: 8px; 
					border-image-repeat: stretch; 
						padding: 12px; 
	
						image-rendering: -moz-crisp-edges !important;         /* Firefox */
						image-rendering: -webkit-optimize-contrast !important; /* Webkit (Chrome/Safari) */
						image-rendering: -o-crisp-edges !important;            /* Opera */
						image-rendering: pixelated !important;                 /* Future browsers */
						image-rendering: optimizeSpeed !important;             /* IE */
					}
				#beepboxEditorContainer {
						border-image-source: url("theme_resources/abyssbox_border.png");
						border-image-slice: 4 fill; 
					   	border-image-width: 8px; 
						border-image-repeat: stretch;
						padding: 12px;
	
						image-rendering: -moz-crisp-edges !important;         /* Firefox */
						image-rendering: -webkit-optimize-contrast !important; /* Webkit (Chrome/Safari) */
						image-rendering: -o-crisp-edges !important;            /* Opera */
						image-rendering: pixelated !important;                 /* Future browsers */
						image-rendering: optimizeSpeed !important;             /* IE */ 
					}
				.beepboxEditor button,
				button.playButton,
				button.pauseButton, 
				button.recordButton, 
				button.stopButton,
				button.nextBarButton, 
				button.prevBarButton, 
				button.copyButton, 
				button.pasteButton, 
				button.exportInstrumentButton, 
				button.importInstrumentButton, 
				.beepboxEditor select, 
				.beepboxEditor .select2-selection__rendered {
						border-image-source: url("theme_resources/abyssbox_border.png") !important;
						border-image-slice: 4 fill !important; 
					   border-image-width: 4px !important; 
					border-image-repeat: stretch !important;
						padding: 4px !important; 
	
						image-rendering: -moz-crisp-edges !important;         /* Firefox */
						image-rendering: -webkit-optimize-contrast !important; /* Webkit (Chrome/Safari) */
						image-rendering: -o-crisp-edges !important;            /* Opera */
						image-rendering: pixelated !important;                 /* Future browsers */
						image-rendering: optimizeSpeed !important;             /* IE */
	
						cursor: url("theme_resources/abyssbox_cursor_hand.png"), pointer !important;
					}
	
				div.selectRow button:not(.copyButton,.pasteButton,.exportInstrumentButton,.importInstrumentButton) {
					--ui-widget-background: #1e0915 !important;
					border-image-source:none !important;
				}
	
					select.trackSelectBox {
						border-image: none !important;
					}
					
				@font-face {
			   font-family: "AbyssType_small";
			   src:
				url("theme_resources/abysstype_small.otf") format("opentype") tech(color-COLRv1),
				}
	
				html {
					font-family: 'AbyssType';
				}
	
				div.channelBoxLabel {
					font-family: 'AbyssType_small' !important;
				}
	
				.beepboxEditor input[type="range"]::-webkit-slider-thumb
				{
					cursor: url("theme_resources/abyssbox_cursor_hand.png"), pointer !important;
				}
				 
				.beepboxEditor input[type="range"]::-webkit-slider-runnable-track
				{
					cursor: url("theme_resources/abyssbox_cursor_hand.png"), pointer !important;
				}
				 
				.beepboxEditor input[type="range"]:focus::-webkit-slider-runnable-track
				{
					cursor: url("theme_resources/abyssbox_cursor_hand.png"), pointer !important;
				}
				 
				.beepboxEditor input[type="range"]::-ms-thumb
				{
					cursor: url("theme_resources/abyssbox_cursor_hand.png"), pointer !important;
				}
				 
				.beepboxEditor input[type="range"]::-ms-track
				{
					cursor: url("theme_resources/abyssbox_cursor_hand.png"), pointer !important;
				}
				 
				.beepboxEditor input[type="range"]:focus::-ms-track
				{
					cursor: url("theme_resources/abyssbox_cursor_hand.png"), pointer !important;
				}
				 
				.beepboxEditor input[type="range"]::-moz-range-thumb
				{
					cursor: url("theme_resources/abyssbox_cursor_hand.png"), pointer !important;
				}
				 
				.beepboxEditor input[type="range"]::-moz-range-track
				{
					cursor: url("theme_resources/abyssbox_cursor_hand.png"), pointer !important;
				}
				 
				.beepboxEditor input[type="range"]:focus::-moz-range-track
				{
					cursor: url("theme_resources/abyssbox_cursor_hand.png"), pointer !important;
				}
				 
				.beepboxEditor input[type="text"],
				.beepboxEditor input[type="number"]
				{
					cursor: url("theme_resources/abyssbox_cursor_hand.png"), pointer !important;
				}
				 
				.beepboxEditor input[type="checkbox"]
				{
					cursor: url("theme_resources/abyssbox_cursor_hand.png"), pointer !important;
				}
				 
				.beepboxEditor input[type="checkbox"]:checked
				{
					cursor: url("theme_resources/abyssbox_cursor_hand.png"), pointer !important;
				}
				 
				.beepboxEditor input[type="checkbox"]:checked:after
				{
					cursor: url("theme_resources/abyssbox_cursor_hand.png"), pointer !important;
				}
	
				div.selectRow span {
					cursor: url("theme_resources/abyssbox_cursor_hand.png"), pointer !important;
				}
	
				`,
		"abyssbox light": `
			:root { 		
				--page-margin: #e0adbc; 		
				--editor-background: #e0adbc; 		
				--playhead: rgba(255, 255, 255, 0.9); 		
				--primary-text: #6110d9; 		
				--secondary-text: #cc1338;	
				--inverted-text:  #e8bcc9;	 		
				--box-selection-fill: #bf2c5d; 		
				--loop-accent: #8c346a; 		
				--link-accent: #8c346a; 		
				--ui-widget-background: #f5e9f0;		
				--ui-widget-focus: #f5e9f0; 		
				--pitch-background: #eddadf; 		
				--tonic: #f5f0f1; 		
				--fifth-note: #ffb5c9; 		
				--white-piano-key: #cca5c7; 		
				--black-piano-key: #402f2f;
				--use-color-formula: true; 		
				--track-editor-bg-pitch: #edbecc; 		
				--track-editor-bg-pitch-dim: #e0adbc; 		
				--track-editor-bg-noise: #edbecc; 		
				--track-editor-bg-noise-dim: #e0adbc; 		
				--track-editor-bg-mod: #edbecc; 		
				--track-editor-bg-mod-dim: #e0adbc; 		
				--multiplicative-mod-slider: #9f6082; 		
				--overwriting-mod-slider: #9e3470; 		
				--indicator-primary: #b3498f; 		
				--indicator-secondary: #541d40; 		
				--select2-opt-group: #4f191e; 		
				--input-box-outline: #18041a; 		
				--mute-button-normal: #dd5d94;	 		
				--mute-button-mod: #ba364c; 		
				--mod-label-primary: #541625; 		
				--mod-label-secondary-text: rgb(120, 87, 86); 
				--mod-label-primary-text: gray;
				--mod-title: #cc1338; 
			
				--pitch-secondary-channel-hue: -80; 		
				--pitch-secondary-channel-hue-scale 0; 		
				--pitch-secondary-channel-sat: 255; 		
				--pitch-secondary-channel-sat-scale: 0.1; 		
				--pitch-secondary-channel-lum: 30; 		
				--pitch-secondary-channel-lum-scale: 0.05; 
			
				--pitch-primary-channel-hue: -53; 		
				--pitch-primary-channel-hue-scale: 6.1; 		
				--pitch-primary-channel-sat: 255; 		
				--pitch-primary-channel-sat-scale: 0.1; 		
				--pitch-primary-channel-lum: 60; 		
				--pitch-primary-channel-lum-scale: 0.05; 	
		
				--pitch-secondary-note-hue: -34; 		
				--pitch-secondary-note-hue-scale: 6.1; 		
				--pitch-secondary-note-sat: 255; 		
				--pitch-secondary-note-sat-scale: 0.1; 		
				--pitch-secondary-note-lum: 30; 		
				--pitch-secondary-note-lum-scale: 0.05; 
			
				--pitch-primary-note-hue: -53; 		
				--pitch-primary-note-hue-scale: 6.1; 		
				--pitch-primary-note-sat: 255; 		
				--pitch-primary-note-sat-scale: 0.05; 		
				--pitch-primary-note-lum: 60; 		
				--pitch-primary-note-lum-scale: 0.025; 
			
				--noise-secondary-channel-hue: 0; 		
				--noise-secondary-channel-hue-scale: 2; 		
				--noise-secondary-channel-sat: 255; 		
				--noise-secondary-channel-sat-scale: 0; 		
				--noise-secondary-channel-lum: 30; 		
				--noise-secondary-channel-lum-scale: 0; 
			
				--noise-primary-channel-hue: 0; 		
				--noise-primary-channel-hue-scale: 1; 		
				--noise-primary-channel-sat: 255; 		
				--noise-primary-channel-sat-scale: 1; 		
				--noise-primary-channel-lum: 60; 		
				--noise-primary-channel-lum-scale: 0; 
			
				--noise-secondary-note-hue: 24; 		
				--noise-secondary-note-hue-scale: 2; 		
				--noise-secondary-note-sat: 255; 		
				--noise-secondary-note-sat-scale: 0; 		
				--noise-secondary-note-lum: 30; 		
				--noise-secondary-note-lum-scale: 0; 	
		
				--noise-primary-note-hue: 24; 		
				--noise-primary-note-hue-scale: 2; 		
				--noise-primary-note-sat: 255; 		
				--noise-primary-note-sat-scale: 1; 		
				--noise-primary-note-lum: 60; 		
				--noise-primary-note-lum-scale: 1; 	
		
				--mod-secondary-channel-hue: 55; 		
				--mod-secondary-channel-hue-scale: 1.5; 		
				--mod-secondary-channel-sat: 255; 		
				--mod-secondary-channel-sat-scale: 0; 		
				--mod-secondary-channel-lum: 30; 		
				--mod-secondary-channel-lum-scale: 0; 
			
				--mod-primary-channel-hue: 55; 		
				--mod-primary-channel-hue-scale: 1.5; 		
				--mod-primary-channel-sat: 255; 		
				--mod-primary-channel-sat-scale: 0; 		
				--mod-primary-channel-lum: 60; 		
				--mod-primary-channel-lum-scale: 0; 
			
				--mod-secondary-note-hue: 55; 		
				--mod-secondary-note-hue-scale: 1.5; 		
				--mod-secondary-note-sat: 255; 		
				--mod-secondary-note-sat-scale: 0; 		
				--mod-secondary-note-lum: 30; 		
				--mod-secondary-note-lum-scale: 0; 
			
				--mod-primary-note-hue: 55; 		
				--mod-primary-note-hue-scale: 1.5; 		
				--mod-primary-note-sat: 255; 		
				--mod-primary-note-sat-scale: 0; 		
				--mod-primary-note-lum: 60; 		
				--mod-primary-note-lum-scale: 0; 

				--note-flash: #ffffff;
				--note-flash-secondary: #ffffff77;

				--oscilloscope-line-R: var(--ui-widget-background);
				--oscilloscope-line-L: var(--secondary-text);
				--text-spacing-icon: > ;
				--scrollbar-color: #bf2c5d;

				--file-page-symbol: url("theme_resources/icon-file.png");
				--edit-pencil-symbol: url("theme_resources/icon-edit.png");
				--preferences-gear-symbol: url("theme_resources/icon-preferences.png");
				--instrument-copy-symbol: url("theme_resources/icon-copy.png");
				--instrument-paste-symbol: url("theme_resources/icon-paste.png");
				--play-symbol: url("theme_resources/icon-play.png");
				--pause-symbol: url("theme_resources/icon-pause.png");
				--record-symbol: url("theme_resources/icon-record.png");
				--stop-symbol: url("theme_resources/icon-stop.png");
				--prev-bar-symbol: url("theme_resources/icon-prev.png");
				--next-bar-symbol: url("theme_resources/icon-next.png");
				--muted-symbol: url("theme_resources/icon-speakerMuted.png");
				--unmuted-symbol: url("theme_resources/icon-speaker.png");
				--volume-symbol: url("theme_resources/icon-speaker.png");
				--zoom-in-symbol: url("theme_resources/icon-zoomIn.png");
				--zoom-out-symbol: url("theme_resources/icon-zoomOut.png");
				--export-symbol: url("theme_resources/icon-export.png");
			}
					/* sets background image */
					body {
					background-image: url("theme_resources/stripesbg_light.gif") !important;
					background-position: center;
					background-repeat: repeat;
		
					image-rendering: -moz-crisp-edges !important;         /* Firefox */
					image-rendering: -webkit-optimize-contrast !important; /* Webkit (Chrome/Safari) */
					image-rendering: -o-crisp-edges !important;            /* Opera */
					image-rendering: pixelated !important;                 /* Future browsers */
					image-rendering: optimizeSpeed !important;             /* IE */
						}		
				#text-content {
						border-image-source: url("theme_resources/abyssbox_border_light.png");
						border-image-slice: 4 fill; 
					   border-image-width: 8px; 
					border-image-repeat: stretch; 
						padding: 12px; 
	
						image-rendering: -moz-crisp-edges !important;         /* Firefox */
						image-rendering: -webkit-optimize-contrast !important; /* Webkit (Chrome/Safari) */
						image-rendering: -o-crisp-edges !important;            /* Opera */
						image-rendering: pixelated !important;                 /* Future browsers */
						image-rendering: optimizeSpeed !important;             /* IE */
					}
				#beepboxEditorContainer {
						border-image-source: url("theme_resources/abyssbox_border_light.png");
						border-image-slice: 4 fill; 
					   border-image-width: 8px; 
					border-image-repeat: stretch;
						padding: 12px;
	
						image-rendering: -moz-crisp-edges !important;         /* Firefox */
						image-rendering: -webkit-optimize-contrast !important; /* Webkit (Chrome/Safari) */
						image-rendering: -o-crisp-edges !important;            /* Opera */
						image-rendering: pixelated !important;                 /* Future browsers */
						image-rendering: optimizeSpeed !important;             /* IE */ 
					}
					.beepboxEditor button,
					button.playButton,
					button.pauseButton, 
					button.recordButton, 
					button.stopButton,
					button.nextBarButton, 
					button.prevBarButton, 
					button.copyButton, 
					button.pasteButton, 
					button.exportInstrumentButton, 
					button.importInstrumentButton, 
					.beepboxEditor select, 
					.beepboxEditor .select2-selection__rendered {
							border-image-source: url("theme_resources/abyssbox_border_light.png") !important;
							border-image-slice: 4 fill !important; 
						   border-image-width: 4px !important; 
						border-image-repeat: stretch !important;
							padding: 4px !important; 
		
							image-rendering: -moz-crisp-edges !important;         /* Firefox */
							image-rendering: -webkit-optimize-contrast !important; /* Webkit (Chrome/Safari) */
							image-rendering: -o-crisp-edges !important;            /* Opera */
							image-rendering: pixelated !important;                 /* Future browsers */
							image-rendering: optimizeSpeed !important;             /* IE */
		
							cursor: url("theme_resources/abyssbox_cursor_hand.png"), pointer !important;
						}
		
					div.selectRow button:not(.copyButton,.pasteButton,.exportInstrumentButton,.importInstrumentButton) {
						--ui-widget-background: var(--editor-background) !important;
						border-image-source:none !important;
					}
	
					select.trackSelectBox {
						border-image: none !important;
					}
	
			/* sets cursor */ 
			* {
			cursor: url("theme_resources/abyssbox_cursor.png"), auto !important;
			}
				@font-face {
			   font-family: "AbyssType";
			   src:
				url("theme_resources/abysstype.otf") format("opentype") tech(color-COLRv1),
				}
	
				@font-face {
			   font-family: "AbyssType_small";
			   src:
				url("theme_resources/abysstype_small.otf") format("opentype") tech(color-COLRv1),
				}
	
				html {
				font-family: 'AbyssType';
				}
				div.channelBoxLabel {
					font-family: 'AbyssType_small' !important;
				}
	
				.beepboxEditor input[type="range"]::-webkit-slider-thumb
				{
					cursor: url("theme_resources/abyssbox_cursor_hand.png"), pointer !important;
				}
				 
				.beepboxEditor input[type="range"]::-webkit-slider-runnable-track
				{
					cursor: url("theme_resources/abyssbox_cursor_hand.png"), pointer !important;
				}
				 
				.beepboxEditor input[type="range"]:focus::-webkit-slider-runnable-track
				{
					cursor: url("theme_resources/abyssbox_cursor_hand.png"), pointer !important;
				}
				 
				.beepboxEditor input[type="range"]::-ms-thumb
				{
					cursor: url("theme_resources/abyssbox_cursor_hand.png"), pointer !important;
				}
				 
				.beepboxEditor input[type="range"]::-ms-track
				{
					cursor: url("theme_resources/abyssbox_cursor_hand.png"), pointer !important;
				}
				 
				.beepboxEditor input[type="range"]:focus::-ms-track
				{
					cursor: url("theme_resources/abyssbox_cursor_hand.png"), pointer !important;
				}
				 
				.beepboxEditor input[type="range"]::-moz-range-thumb
				{
					cursor: url("theme_resources/abyssbox_cursor_hand.png"), pointer !important;
				}
				 
				.beepboxEditor input[type="range"]::-moz-range-track
				{
					cursor: url("theme_resources/abyssbox_cursor_hand.png"), pointer !important;
				}
				 
				.beepboxEditor input[type="range"]:focus::-moz-range-track
				{
					cursor: url("theme_resources/abyssbox_cursor_hand.png"), pointer !important;
				}
				 
				.beepboxEditor input[type="text"],
				.beepboxEditor input[type="number"]
				{
					cursor: url("theme_resources/abyssbox_cursor_hand.png"), pointer !important;
				}
				 
				.beepboxEditor input[type="checkbox"]
				{
					cursor: url("theme_resources/abyssbox_cursor_hand.png"), pointer !important;
				}
				 
				.beepboxEditor input[type="checkbox"]:checked
				{
					cursor: url("theme_resources/abyssbox_cursor_hand.png"), pointer !important;
				}
				 
				.beepboxEditor input[type="checkbox"]:checked:after
				{
					cursor: url("theme_resources/abyssbox_cursor_hand.png"), pointer !important;
				}
	
				div.selectRow span {
					cursor: url("theme_resources/abyssbox_cursor_hand.png"), pointer !important;
				}
	
				`,
	"slarmoosbox": `
		:root {
			--page-margin: #14051a;
			--editor-background: #14051a;
			--playhead: rgba(255, 255, 255, 0.9);
			--primary-text: #71eee5;
			--secondary-text: #3abbb2;
			--inverted-text: #13695e;
			--box-selection-fill: #36c71c;
			--loop-accent: #36c71c;
			--link-accent: white;
			--ui-widget-background: #183d05;
			--ui-widget-focus: #247d0d;
			--pitch-background: #2e0e51;
			--tonic: #247d0d;
			--fifth-note: #3abbb2;
			--white-piano-key: #ffffff;
			--black-piano-key: #061705;
			--white-piano-key-text: #061705;
			--use-color-formula: true;
			--track-editor-bg-pitch: #09382b;
			--track-editor-bg-pitch-dim: #14051a;
			--track-editor-bg-noise: #40400b;
			--track-editor-bg-noise-dim: #14051a;
			--track-editor-bg-mod: #0a2c08;
			--track-editor-bg-mod-dim: #14051a;
			--multiplicative-mod-slider: #3abb22;
			--overwriting-mod-slider: #71eee5;
			--indicator-primary: #a773e5;
			--indicator-secondary: #4c1c89;
			--select2-opt-group: #183d05;
			--input-box-outline: #18040a;
			--mute-button-normal: #36c71c;
			--mute-button-mod: #a773e5;
			--mod-label-primary: #a773e5;
			--mod-label-secondary-text: #6b29bf;
			--mod-label-primary-text: #14051a;
			--mod-title: #247d1d;
			--pitch-secondary-channel-hue: 100;
			--pitch-secondary-channel-hue-scale: 6.1;
			--pitch-secondary-channel-sat: 100.0;
			--pitch-secondary-channel-sat-scale: 0.15;
			--pitch-secondary-channel-lum: 60.0;
			--pitch-secondary-channel-lum-scale: 0.05;
			--pitch-primary-channel-hue: 100;
			--pitch-primary-channel-hue-scale: 6.1;
			--pitch-primary-channel-sat: 100;
			--pitch-primary-channel-sat-scale: 0.15;
			--pitch-primary-channel-lum: 75.0;
			--pitch-primary-channel-lum-scale: 0.05;
			--pitch-secondary-note-hue: 100;
			--pitch-secondary-note-hue-scale: 6.1;
			--pitch-secondary-note-sat: 95.0;
			--pitch-secondary-note-sat-scale: 0.15;
			--pitch-secondary-note-lum: 40;
			--pitch-secondary-note-lum-scale: 0.05;
			--pitch-primary-note-hue: 100;
			--pitch-primary-note-hue-scale: 6.1;
			--pitch-primary-note-sat: 100;
			--pitch-primary-note-sat-scale: 0.15;
			--pitch-primary-note-lum: 85.6;
			--pitch-primary-note-lum-scale: 0.025;
			--noise-secondary-channel-hue: 65;
			--noise-secondary-channel-hue-scale: 2;
			--noise-secondary-channel-sat: 55;
			--noise-secondary-channel-sat-scale: 0;
			--noise-secondary-channel-lum: 42;
			--noise-secondary-channel-lum-scale: 0;
			--noise-primary-channel-hue: 65;
			--noise-primary-channel-hue-scale: 2;
			--noise-primary-channel-sat: 66;
			--noise-primary-channel-sat-scale: 0;
			--noise-primary-channel-lum: 63.5;
			--noise-primary-channel-lum-scale: 0;
			--noise-secondary-note-hue: 65;
			--noise-secondary-note-hue-scale: 2;
			--noise-secondary-note-sat: 66;
			--noise-secondary-note-sat-scale: 0;
			--noise-secondary-note-lum: 55;
			--noise-secondary-note-lum-scale: 0;
			--noise-primary-note-hue: 65;
			--noise-primary-note-hue-scale: 2;
			--noise-primary-note-sat: 70;
			--noise-primary-note-sat-scale: 0;
			--noise-primary-note-lum: 74;
			--noise-primary-note-lum-scale: 0;
			--mod-secondary-channel-hue: 192;
			--mod-secondary-channel-hue-scale: 1.5;
			--mod-secondary-channel-sat: 88;
			--mod-secondary-channel-sat-scale: 0;
			--mod-secondary-channel-lum: 50;
			--mod-secondary-channel-lum-scale: 0;
			--mod-primary-channel-hue: 192;
			--mod-primary-channel-hue-scale: 1.5;
			--mod-primary-channel-sat: 96;
			--mod-primary-channel-sat-scale: 0;
			--mod-primary-channel-lum: 80;
			--mod-primary-channel-lum-scale: 0;
			--mod-secondary-note-hue: 192;
			--mod-secondary-note-hue-scale: 1.5;
			--mod-secondary-note-sat: 92;
			--mod-secondary-note-sat-scale: 0;
			--mod-secondary-note-lum: 45;
			--mod-secondary-note-lum-scale: 0;
			--mod-primary-note-hue: 192;
			--mod-primary-note-hue-scale: 1.5;
			--mod-primary-note-sat: 96;
			--mod-primary-note-sat-scale: 0;
			--mod-primary-note-lum: 85;
			--mod-primary-note-lum-scale: 0;
			--oscilloscope-line-R: white;
			--oscilloscope-line-L: var(--secondary-text);
		}`,
		"azur lane":`
		:root {
			--page-margin: #19337e;
			--editor-background: #000333cf;
			--playhead: rgba(255, 255, 255, 0.9);
			--primary-text: #9af9ff;
			--secondary-text: #4072dd;
			--box-selection-fill: #044b94;
			--loop-accent: #950d0d;
			--link-accent: #0072ff;
			--ui-widget-background: #255bb3;
			--ui-widget-focus: #757575;
			--pitch-background: #20468b73;
			--tonic: #c9c9c9;
			--fifth-note: #731d1d;
			--white-piano-key: #eee;
			--black-piano-key: #000;
			--track-editor-bg-pitch: #535a73;
			--track-editor-bg-pitch-dim: #353643;
			--track-editor-bg-noise: #770000;
			--track-editor-bg-noise-dim: #430000;
			--track-editor-bg-mod: #5d1d06;
			--track-editor-bg-mod-dim: #270000;
			--multiplicative-mod-slider: #bb0000;
			--overwriting-mod-slider: #ad0000;
			--indicator-primary: #9c64f7;
			--indicator-secondary: #393e4f;
			--select2-opt-group: #5d576f;
			--input-box-outline: #002957;
			--mute-button-normal: #ffffff;
			--mute-button-mod: #4f4f4f;
			--mod-label-primary: #531313;
			--pitch1-secondary-channel: #80858d;
		  --pitch1-primary-channel: #f2f7ff;
		  --pitch1-secondary-note: #80858d;
		  --pitch1-primary-note: #f2f7ff;
		  --pitch2-secondary-channel: #7392ad;
		  --pitch2-primary-channel: #a8d6ff;
		  --pitch2-secondary-note: #7392ad;
		  --pitch2-primary-note: #a8d6ff;
		  --pitch3-secondary-channel: #4b7eaa;
		  --pitch3-primary-channel: #71bdff;
		  --pitch3-secondary-note: #4b7eaa;
		  --pitch3-primary-note: #71bdff;
		  --pitch4-secondary-channel: #3594b1;
		  --pitch4-primary-channel: #48d4ff;
		  --pitch4-secondary-note: #3594b1;
		  --pitch4-primary-note: #48d4ff;
		  --pitch5-secondary-channel: #1b98b1;
		  --pitch5-primary-channel: #30f1ff;
		  --pitch5-secondary-note: #1b98b1;
		  --pitch5-primary-note: #30f1ff;
		  --pitch6-secondary-channel: #9e0000;
		  --pitch6-primary-channel: #db0000;
		  --pitch6-secondary-note: #9e0000;
		  --pitch6-primary-note: #db0000;
		  --pitch7-secondary-channel: #7c1717;
		  --pitch7-primary-channel: #9e0000;
		  --pitch7-secondary-note: #7c1717;
		  --pitch7-primary-note: #9e0000;
		  --pitch8-secondary-channel: #5c1f1f;
		  --pitch8-primary-channel: #7c1717;
		  --pitch8-secondary-note: #5c1f1f;
		  --pitch8-primary-note: #7c1717;
		  --pitch9-secondary-channel: #3e2020;
		  --pitch9-primary-channel: #5c1f1f;
		  --pitch9-secondary-note: #3e2020;
		  --pitch9-primary-note: #5c1f1f;
		  --pitch10-secondary-channel: #2f1c1c;
		  --pitch10-primary-channel: #5c1f1f;
		  --pitch10-secondary-note: #2f1c1c;
		  --pitch10-primary-note: #5c1f1f;
		  --noise1-secondary-channel: #828282;
		  --noise1-primary-channel: #cacaca;
		  --noise1-secondary-note: #828282;
		  --noise1-primary-note: #cacaca;
		  --noise2-secondary-channel: #2f8baf;
		  --noise2-primary-channel: #3de2ff;
		  --noise2-secondary-note: #2f8baf;
		  --noise2-primary-note: #3de2ff;
		  --noise3-secondary-channel: #6f50b1;
		  --noise3-primary-channel: #8567ff;
		  --noise3-secondary-note: #6f50b1;
		  --noise3-primary-note: #8567ff;
		  --noise4-secondary-channel: #d38900;
		  --noise4-primary-channel: #ffb500;
		  --noise4-secondary-note: #d38900;
		  --noise4-primary-note: #ffb500;
		  --noise5-secondary-channel: #af0008;
		  --noise5-primary-channel: #00d70e;
		  --noise5-secondary-note: #29b700;
		  --noise5-primary-note: #00f7ff;
		  --mod1-secondary-channel: #9d5bb9;
		  --mod1-primary-channel: #e16bff;
		  --mod1-secondary-note: #3a3ea4;
		  --mod1-primary-note: #fff;
		  --mod2-secondary-channel: #3a8d58;
		  --mod2-primary-channel: #42ffff;
		  --mod2-secondary-note: #3a8d58;
		  --mod2-primary-note: #42ffff;
		  --mod3-secondary-channel: #af6c00;
		  --mod3-primary-channel: #fa0;
		  --mod3-secondary-note: #0001a2;
		  --mod3-primary-note: #970000;
		  --mod4-secondary-channel: #d3d3d3;
		  --mod4-primary-channel: #759bff;
		  --mod4-secondary-note: #a00000;
		  --mod4-primary-note: #fff;
		  --disabled-note-primary: #3a3a3a;
		  --disabled-note-secondary: #000;
			}
<<<<<<< HEAD
		/* replaces hotdog (in a hacky way) with an image of the girls using the same scratch sprites from the 404 page*/
		.instructions-column > section:first-of-type > p:first-of-type:after {
		display: block;
		content: url("theme_resources/AzurLaneThemeStarterSquad.png");
		width: 100%;
		text-align: center;
		margin-top: 25px;
=======
		/* replaces hotdog with an image of the girls using the same scratch sprites from the 404 page*/
		#Hotdog {
			display: inline !important;
			content: url("theme_resources/AzurLaneThemeStarterSquad.png") !important;
			width: 75%;
			height: 75%;
			text-align: center;
			margin-top: 25px;
>>>>>>> aafe1399
		}
		/* sets cursor */
		* {
		cursor: url("theme_resources/AzurLaneThemeMouse.png"), auto !important;
		}
		/* sets background image */
		body {
		background-image: url("theme_resources/AzurLaneThemeMemoryTaskBackground.png") !important;
		background-size: cover;
		background-position: center;
		background-repeat: no-repeat;
			}
			/* make editor background transparent */
		#beepboxEditorContainer, .beepboxEditor, #text-content {
		background: #0400257d !important;
		}
			#text-content > section > h1 > font {
		display: none;
		}
		#text-content > section > h1 {
		margin: auto;
		content: url("theme_resources/AzurLaneThemeLogo.png");
		}
		.promptContainerBG::before {
			box-shadow: inset 0 0 2000px rgba(255, 255, 255, .5);
		}
	}`,
	"custom": `${localStorage.getItem("customColors") || `:root {  }`}`,
    };

    public static readonly pageMargin: string = "var(--page-margin, black)";
    public static readonly editorBackground: string = "var(--editor-background, black)";
    public static readonly hoverPreview: string = "var(--hover-preview, white)";
    public static readonly playhead: string = "var(--playhead, white)";
    public static readonly primaryText: string = "var(--primary-text, white)";
    public static readonly secondaryText: string = "var(--secondary-text, #999)";
    public static readonly invertedText: string = "var(--inverted-text, black)";
    public static readonly textSelection: string = "var(--text-selection, rgba(119,68,255,0.99))";
    public static readonly boxSelectionFill: string = "var(--box-selection-fill, rgba(255,255,255,0.2))";
    public static readonly loopAccent: string = "var(--loop-accent, #74f)";
    public static readonly linkAccent: string = "var(--link-accent, #98f)";
    public static readonly uiWidgetBackground: string = "var(--ui-widget-background, #444)";
    public static readonly uiWidgetFocus: string = "var(--ui-widget-focus, #777)";
    public static readonly pitchBackground: string = "var(--pitch-background, #444)";
    public static readonly tonic: string = "var(--tonic, #864)";
    public static readonly fifthNote: string = "var(--fifth-note, #468)";
    public static readonly whitePianoKey: string = "var(--white-piano-key, #bbb)";
    public static readonly blackPianoKey: string = "var(--black-piano-key, #444)";
    public static readonly whitePianoKeyText: string = "var(--white-piano-key-text, #131200)";
    public static readonly blackPianoKeyText: string = "var(--black-piano-key-text, #fff)";
	//public static readonly oscilloscopeLineL: string = "var(--oscilloscope-line-L, var(--primary-text, white))";
	//public static readonly oscilloscopeLineR: string = "var(--oscilloscope-line-R, var(--text-selection, rgba(119,68,255,0.99)))";
	// modTitle can stay uncommented until it's used somwhere that's not index.html
	// public static readonly modTitle: string = "var(--mod-title)";
    public static readonly useColorFormula: string = "var(--use-color-formula, false)";
	// public static readonly pitchLimit: string = "var(--pitch-channel-limit)";
	// public static readonly noiseLimit: string = "var(--noise-channel-limit)";
	// public static readonly modLimit: string = "var(--mod-channel-limit)";
	// public static readonly colorFormulaPitchLimit: string = "var(--formula-pitch-channel-limit)";
	// public static readonly colorFormulaNoiseLimit: string = "var(--formula-noise-channel-limit)";
	// public static readonly colorFormulaModLimit: string = "var(--formula-mod-channel-limit)";
    public static readonly pitchSecondaryChannelHue: string = "var(--pitch-secondary-channel-hue)";
    public static readonly pitchSecondaryChannelHueScale: string = "var(--pitch-secondary-channel-hue-scale)";
    public static readonly pitchSecondaryChannelSat: string = "var(--pitch-secondary-channel-sat)";
    public static readonly pitchSecondaryChannelSatScale: string = "var(--pitch-secondary-channel-sat-scale)";
    public static readonly pitchSecondaryChannelLum: string = "var(--pitch-secondary-channel-lum)";
    public static readonly pitchSecondaryChannelLumScale: string = "var(--pitch-secondary-channel-lum-scale)";
    public static readonly pitchPrimaryChannelHue: string = "var(--pitch-primary-channel-hue)";
    public static readonly pitchPrimaryChannelHueScale: string = "var(--pitch-primary-channel-hue-scale)";
    public static readonly pitchPrimaryChannelSat: string = "var(--pitch-primary-channel-sat)";
    public static readonly pitchPrimaryChannelSatScale: string = "var(--pitch-primary-channel-sat-scale)";
    public static readonly pitchPrimaryChannelLum: string = "var(--pitch-primary-channel-lum)";
    public static readonly pitchPrimaryChannelLumScale: string = "var(--pitch-primary-channel-lum-scale)";
    public static readonly pitchSecondaryNoteHue: string = "var(--pitch-secondary-note-hue)";
    public static readonly pitchSecondaryNoteHueScale: string = "var(--pitch-secondary-note-hue-scale)";
    public static readonly pitchSecondaryNoteSat: string = "var(--pitch-secondary-note-sat)";
    public static readonly pitchSecondaryNoteSatScale: string = "var(--pitch-secondary-note-sat-scale)";
    public static readonly pitchSecondaryNoteLum: string = "var(--pitch-secondary-note-lum)";
    public static readonly pitchSecondaryNoteLumScale: string = "var(--pitch-secondary-note-lum-scale)";
    public static readonly pitchPrimaryNoteHue: string = "var(--pitch-primary-note-hue)";
    public static readonly pitchPrimaryNoteHueScale: string = "var(--pitch-primary-note-hue-scale)";
    public static readonly pitchPrimaryNoteSat: string = "var(--pitch-primary-note-sat)";
    public static readonly pitchPrimaryNoteSatScale: string = "var(--pitch-primary-note-sat-scale)";
    public static readonly pitchPrimaryNoteLum: string = "var(--pitch-primary-note-lum)";
    public static readonly pitchPrimaryNoteLumScale: string = "var(--pitch-primary-note-lum-scale)";
    public static readonly modSecondaryChannelHue: string = "var(--mod-secondary-channel-hue)";
    public static readonly modSecondaryChannelHueScale: string = "var(--mod-secondary-channel-hue-scale)";
    public static readonly modSecondaryChannelSat: string = "var(--mod-secondary-channel-sat)";
    public static readonly modSecondaryChannelSatScale: string = "var(--mod-secondary-channel-sat-scale)";
    public static readonly modSecondaryChannelLum: string = "var(--mod-secondary-channel-lum)";
    public static readonly modSecondaryChannelLumScale: string = "var(--mod-secondary-channel-lum-scale)";
    public static readonly modPrimaryChannelHue: string = "var(--mod-primary-channel-hue)";
    public static readonly modPrimaryChannelHueScale: string = "var(--mod-primary-channel-hue-scale)";
    public static readonly modPrimaryChannelSat: string = "var(--mod-primary-channel-sat)";
    public static readonly modPrimaryChannelSatScale: string = "var(--mod-primary-channel-sat-scale)";
    public static readonly modPrimaryChannelLum: string = "var(--mod-primary-channel-lum)";
    public static readonly modPrimaryChannelLumScale: string = "var(--mod-primary-channel-lum-scale)";
    public static readonly modSecondaryNoteHue: string = "var(--mod-secondary-note-hue)";
    public static readonly modSecondaryNoteHueScale: string = "var(--mod-secondary-note-hue-scale)";
    public static readonly modSecondaryNoteSat: string = "var(--mod-secondary-note-sat)";
    public static readonly modSecondaryNoteSatScale: string = "var(--mod-secondary-note-sat-scale)";
    public static readonly modSecondaryNoteLum: string = "var(--mod-secondary-note-lum)";
    public static readonly modSecondaryNoteLumScale: string = "var(--mod-secondary-note-lum-scale)";
    public static readonly modPrimaryNoteHue: string = "var(--mod-primary-note-hue)";
    public static readonly modPrimaryNoteHueScale: string = "var(--mod-primary-note-hue-scale)";
    public static readonly modPrimaryNoteSat: string = "var(--mod-primary-note-sat)";
    public static readonly modPrimaryNoteSatScale: string = "var(--mod-primary-note-sat-scale)";
    public static readonly modPrimaryNoteLum: string = "var(--mod-primary-note-lum)";
    public static readonly modPrimaryNoteLumScale: string = "var(--mod-primary-note-lum-scale)";
    public static readonly noiseSecondaryChannelHue: string = "var(--noise-secondary-channel-hue)";
    public static readonly noiseSecondaryChannelHueScale: string = "var(--noise-secondary-channel-hue-scale)";
    public static readonly noiseSecondaryChannelSat: string = "var(--noise-secondary-channel-sat)";
    public static readonly noiseSecondaryChannelSatScale: string = "var(--noise-secondary-channel-sat-scale)";
    public static readonly noiseSecondaryChannelLum: string = "var(--noise-secondary-channel-lum)";
    public static readonly noiseSecondaryChannelLumScale: string = "var(--noise-secondary-channel-lum-scale)";
    public static readonly noisePrimaryChannelHue: string = "var(--noise-primary-channel-hue)";
    public static readonly noisePrimaryChannelHueScale: string = "var(--noise-primary-channel-hue-scale)";
    public static readonly noisePrimaryChannelSat: string = "var(--noise-primary-channel-sat)";
    public static readonly noisePrimaryChannelSatScale: string = "var(--noise-primary-channel-sat-scale)";
    public static readonly noisePrimaryChannelLum: string = "var(--noise-primary-channel-lum)";
    public static readonly noisePrimaryChannelLumScale: string = "var(--noise-primary-channel-lum-scale)";
    public static readonly noiseSecondaryNoteHue: string = "var(--noise-secondary-note-hue)";
    public static readonly noiseSecondaryNoteHueScale: string = "var(--noise-secondary-note-hue-scale)";
    public static readonly noiseSecondaryNoteSat: string = "var(--noise-secondary-note-sat)";
    public static readonly noiseSecondaryNoteSatScale: string = "var(--noise-secondary-note-sat-scale)";
    public static readonly noiseSecondaryNoteLum: string = "var(--noise-secondary-note-lum)";
    public static readonly noiseSecondaryNoteLumScale: string = "var(--noise-secondary-note-lum-scale)";
    public static readonly noisePrimaryNoteHue: string = "var(--noise-primary-note-hue)";
    public static readonly noisePrimaryNoteHueScale: string = "var(--noise-primary-note-hue-scale)";
    public static readonly noisePrimaryNoteSat: string = "var(--noise-primary-note-sat)";
    public static readonly noisePrimaryNoteSatScale: string = "var(--noise-primary-note-sat-scale)";
    public static readonly noisePrimaryNoteLum: string = "var(--noise-primary-note-lum)";
    public static readonly noisePrimaryNoteLumScale: string = "var(--noise-primary-note-lum-scale)";
    public static readonly trackEditorBgPitch: string = "var(--track-editor-bg-pitch, #444)";
    public static readonly trackEditorBgPitchDim: string = "var(--track-editor-bg-pitch-dim, #333)";
    public static readonly trackEditorBgNoise: string = "var(--track-editor-bg-noise, #444)";
    public static readonly trackEditorBgNoiseDim: string = "var(--track-editor-bg-noise-dim, #333)";
    public static readonly trackEditorBgMod: string = "var(--track-editor-bg-mod, #234)";
    public static readonly trackEditorBgModDim: string = "var(--track-editor-bg-mod-dim, #123)";
    public static readonly multiplicativeModSlider: string = "var(--multiplicative-mod-slider, #456;)";
    public static readonly overwritingModSlider: string = "var(--overwriting-mod-slider, #654)";
    public static readonly indicatorPrimary: string = "var(--indicator-primary, #74f)";
    public static readonly indicatorSecondary: string = "var(--indicator-secondary, #444)";
    public static readonly select2OptGroup: string = "var(--select2-opt-group, #585858)";
    public static readonly inputBoxOutline: string = "var(--input-box-outline, #333)";
    public static readonly muteButtonNormal: string = "var(--mute-button-normal, #ffa033)";
    public static readonly muteButtonMod: string = "var(--mute-button-mod, #9a6bff)";
    public static readonly modLabelPrimary: string = "var(--mod-label-primary, #999)";
    public static readonly modLabelSecondaryText: string = "var(--mod-label-secondary-text, #333)";
    public static readonly modLabelPrimaryText: string = "var(--mod-label-primary-text, black)";
    public static readonly disabledNotePrimary: string = "var(--disabled-note-primary, #999)";
    public static readonly disabledNoteSecondary: string = "var(--disabled-note-secondary, #666)";

    public static c_pitchSecondaryChannelHue: number = 0;
    public static c_pitchSecondaryChannelHueScale: number = 0;
    public static c_pitchSecondaryChannelSat: number = 0;
    public static c_pitchSecondaryChannelSatScale: number = 0;
    public static c_pitchSecondaryChannelLum: number = 0;
    public static c_pitchSecondaryChannelLumScale: number = 0;
    public static c_pitchPrimaryChannelHue: number = 0;
    public static c_pitchPrimaryChannelHueScale: number = 0;
    public static c_pitchPrimaryChannelSat: number = 0;
    public static c_pitchPrimaryChannelSatScale: number = 0;
    public static c_pitchPrimaryChannelLum: number = 0;
    public static c_pitchPrimaryChannelLumScale: number = 0;
    public static c_pitchSecondaryNoteHue: number = 0;
    public static c_pitchSecondaryNoteHueScale: number = 0;
    public static c_pitchSecondaryNoteSat: number = 0;
    public static c_pitchSecondaryNoteSatScale: number = 0;
    public static c_pitchSecondaryNoteLum: number = 0;
    public static c_pitchSecondaryNoteLumScale: number = 0;
    public static c_pitchPrimaryNoteHue: number = 0;
    public static c_pitchPrimaryNoteHueScale: number = 0;
    public static c_pitchPrimaryNoteSat: number = 0;
    public static c_pitchPrimaryNoteSatScale: number = 0;
    public static c_pitchPrimaryNoteLum: number = 0;
    public static c_pitchPrimaryNoteLumScale: number = 0;
    public static c_modSecondaryChannelHue: number = 0;
    public static c_modSecondaryChannelHueScale: number = 0;
    public static c_modSecondaryChannelSat: number = 0;
    public static c_modSecondaryChannelSatScale: number = 0;
    public static c_modSecondaryChannelLum: number = 0;
    public static c_modSecondaryChannelLumScale: number = 0;
    public static c_modPrimaryChannelHue: number = 0;
    public static c_modPrimaryChannelHueScale: number = 0;
    public static c_modPrimaryChannelSat: number = 0;
    public static c_modPrimaryChannelSatScale: number = 0;
    public static c_modPrimaryChannelLum: number = 0;
    public static c_modPrimaryChannelLumScale: number = 0;
    public static c_modSecondaryNoteHue: number = 0;
    public static c_modSecondaryNoteHueScale: number = 0;
    public static c_modSecondaryNoteSat: number = 0;
    public static c_modSecondaryNoteSatScale: number = 0;
    public static c_modSecondaryNoteLum: number = 0;
    public static c_modSecondaryNoteLumScale: number = 0;
    public static c_modPrimaryNoteHue: number = 0;
    public static c_modPrimaryNoteHueScale: number = 0;
    public static c_modPrimaryNoteSat: number = 0;
    public static c_modPrimaryNoteSatScale: number = 0;
    public static c_modPrimaryNoteLum: number = 0;
    public static c_modPrimaryNoteLumScale: number = 0;
    public static c_noiseSecondaryChannelHue: number = 0;
    public static c_noiseSecondaryChannelHueScale: number = 0;
    public static c_noiseSecondaryChannelSat: number = 0;
    public static c_noiseSecondaryChannelSatScale: number = 0;
    public static c_noiseSecondaryChannelLum: number = 0;
    public static c_noiseSecondaryChannelLumScale: number = 0;
    public static c_noisePrimaryChannelHue: number = 0;
    public static c_noisePrimaryChannelHueScale: number = 0;
    public static c_noisePrimaryChannelSat: number = 0;
    public static c_noisePrimaryChannelSatScale: number = 0;
    public static c_noisePrimaryChannelLum: number = 0;
    public static c_noisePrimaryChannelLumScale: number = 0;
    public static c_noiseSecondaryNoteHue: number = 0;
    public static c_noiseSecondaryNoteHueScale: number = 0;
    public static c_noiseSecondaryNoteSat: number = 0;
    public static c_noiseSecondaryNoteSatScale: number = 0;
    public static c_noiseSecondaryNoteLum: number = 0;
    public static c_noiseSecondaryNoteLumScale: number = 0;
    public static c_noisePrimaryNoteHue: number = 0;
    public static c_noisePrimaryNoteHueScale: number = 0;
    public static c_noisePrimaryNoteSat: number = 0;
    public static c_noisePrimaryNoteSatScale: number = 0;
    public static c_noisePrimaryNoteLum: number = 0;
    public static c_noisePrimaryNoteLumScale: number = 0;

	public static c_pitchChannelCountOverride: number = 40;
	public static c_noiseChannelCountOverride: number = 16;
	public static c_modChannelCountOverride: number = 12;

	public static c_invertedText: string = "";
	public static c_trackEditorBgNoiseDim: string = "";
	public static c_trackEditorBgNoise: string = "";
	public static c_trackEditorBgModDim: string = "";
	public static c_trackEditorBgMod: string = "";
	public static c_trackEditorBgPitchDim: string = "";
	public static c_trackEditorBgPitch: string = "";

    public static readonly pitchChannels: DictionaryArray<ChannelColors> = toNameMap([
        {
            name: "pitch1", // cyan
            secondaryChannel: "var(--pitch1-secondary-channel, #0099A1)",
            primaryChannel: "var(--pitch1-primary-channel, #25F3FF)",
            secondaryNote: "var(--pitch1-secondary-note, #00BDC7)",
            primaryNote: "var(--pitch1-primary-note, #92F9FF)",
        }, {
            name: "pitch2", // yellow
            secondaryChannel: "var(--pitch2-secondary-channel, #A1A100)",
            primaryChannel: "var(--pitch2-primary-channel, #FFFF25)",
            secondaryNote: "var(--pitch2-secondary-note, #C7C700)",
            primaryNote: "var(--pitch2-primary-note, #FFFF92)",
        }, {
            name: "pitch3", // orange
            secondaryChannel: "var(--pitch3-secondary-channel, #C75000)",
            primaryChannel: "var(--pitch3-primary-channel, #FF9752)",
            secondaryNote: "var(--pitch3-secondary-note, #FF771C)",
            primaryNote: "var(--pitch3-primary-note, #FFCDAB)",
        }, {
            name: "pitch4", // green
            secondaryChannel: "var(--pitch4-secondary-channel, #00A100)",
            primaryChannel: "var(--pitch4-primary-channel, #50FF50)",
            secondaryNote: "var(--pitch4-secondary-note, #00C700)",
            primaryNote: "var(--pitch4-primary-note, #A0FFA0)",
        }, {
            name: "pitch5", // magenta
            secondaryChannel: "var(--pitch5-secondary-channel, #D020D0)",
            primaryChannel: "var(--pitch5-primary-channel, #FF90FF)",
            secondaryNote: "var(--pitch5-secondary-note, #E040E0)",
            primaryNote: "var(--pitch5-primary-note, #FFC0FF)",
        }, {
            name: "pitch6", // blue
            secondaryChannel: "var(--pitch6-secondary-channel, #7777B0)",
            primaryChannel: "var(--pitch6-primary-channel, #A0A0FF)",
            secondaryNote: "var(--pitch6-secondary-note, #8888D0)",
            primaryNote: "var(--pitch6-primary-note, #D0D0FF)",
        }, {
            name: "pitch7", // olive
            secondaryChannel: "var(--pitch7-secondary-channel, #8AA100)",
            primaryChannel: "var(--pitch7-primary-channel, #DEFF25)",
            secondaryNote: "var(--pitch7-secondary-note, #AAC700)",
            primaryNote: "var(--pitch7-primary-note, #E6FF92)",
        }, {
            name: "pitch8", // red
            secondaryChannel: "var(--pitch8-secondary-channel, #DF0019)",
            primaryChannel: "var(--pitch8-primary-channel, #FF98A4)",
            secondaryNote: "var(--pitch8-secondary-note, #FF4E63)",
            primaryNote: "var(--pitch8-primary-note, #FFB2BB)",
        }, {
            name: "pitch9", // teal
            secondaryChannel: "var(--pitch9-secondary-channel, #00A170)",
            primaryChannel: "var(--pitch9-primary-channel, #50FFC9)",
            secondaryNote: "var(--pitch9-secondary-note, #00C78A)",
            primaryNote: "var(--pitch9-primary-note, #83FFD9)",
        }, {
            name: "pitch10", // purple
            secondaryChannel: "var(--pitch10-secondary-channel, #A11FFF)",
            primaryChannel: "var(--pitch10-primary-channel, #CE8BFF)",
            secondaryNote: "var(--pitch10-secondary-note, #B757FF)",
            primaryNote: "var(--pitch10-primary-note, #DFACFF)",
        },
    ]);
    public static readonly noiseChannels: DictionaryArray<ChannelColors> = toNameMap([
        {
            name: "noise1", // gray
            secondaryChannel: "var(--noise1-secondary-channel, #6F6F6F)",
            primaryChannel: "var(--noise1-primary-channel, #AAAAAA)",
            secondaryNote: "var(--noise1-secondary-note, #A7A7A7)",
            primaryNote: "var(--noise1-primary-note, #E0E0E0)",
        }, {
            name: "noise2", // brown
            secondaryChannel: "var(--noise2-secondary-channel, #996633)",
            primaryChannel: "var(--noise2-primary-channel, #DDAA77)",
            secondaryNote: "var(--noise2-secondary-note, #CC9966)",
            primaryNote: "var(--noise2-primary-note, #F0D0BB)",
        }, {
            name: "noise3", // azure
            secondaryChannel: "var(--noise3-secondary-channel, #4A6D8F)",
            primaryChannel: "var(--noise3-primary-channel, #77AADD)",
            secondaryNote: "var(--noise3-secondary-note, #6F9FCF)",
            primaryNote: "var(--noise3-primary-note, #BBD7FF)",
        }, {
            name: "noise4", // purple
            secondaryChannel: "var(--noise4-secondary-channel, #7A4F9A)",
            primaryChannel: "var(--noise4-primary-channel, #AF82D2)",
            secondaryNote: "var(--noise4-secondary-note, #9E71C1)",
            primaryNote: "var(--noise4-primary-note, #D4C1EA)",
        }, {
            name: "noise5", // sage
            secondaryChannel: "var(--noise5-secondary-channel, #607837)",
            primaryChannel: "var(--noise5-primary-channel, #A2BB77)",
            secondaryNote: "var(--noise5-secondary-note, #91AA66)",
            primaryNote: "var(--noise5-primary-note, #C5E2B2)",
        },
    ]);
    public static readonly modChannels: DictionaryArray<ChannelColors> = toNameMap([
        {
            name: "mod1",
            secondaryChannel: "var(--mod1-secondary-channel, #339955)",
            primaryChannel: "var(--mod1-primary-channel, #77fc55)",
            secondaryNote: "var(--mod1-secondary-note, #77ff8a)",
            primaryNote: "var(--mod1-primary-note, #cdffee)",
        }, {
            name: "mod2",
            secondaryChannel: "var(--mod2-secondary-channel, #993355)",
            primaryChannel: "var(--mod2-primary-channel, #f04960)",
            secondaryNote: "var(--mod2-secondary-note, #f057a0)",
            primaryNote: "var(--mod2-primary-note, #ffb8de)",
        }, {
            name: "mod3",
            secondaryChannel: "var(--mod3-secondary-channel, #553399)",
            primaryChannel: "var(--mod3-primary-channel, #8855fc)",
            secondaryNote: "var(--mod3-secondary-note, #aa64ff)",
            primaryNote: "var(--mod3-primary-note, #f8ddff)",
        }, {
            name: "mod4",
            secondaryChannel: "var(--mod4-secondary-channel, #a86436)",
            primaryChannel: "var(--mod4-primary-channel, #c8a825)",
            secondaryNote: "var(--mod4-secondary-note, #e8ba46)",
            primaryNote: "var(--mod4-primary-note, #fff6d3)",
        },
    ]);

    public static resetColors() {
        this.colorLookup.clear();
    }

    public static getArbitaryChannelColor(type: string, channel: number): ChannelColors {

        if (!this.usesColorFormula) {
            let base: ChannelColors;
            switch (type) {
                case ("noise"): {
                    base = ColorConfig.noiseChannels[(channel % +ColorConfig.getComputed("--noise-channel-limit")) % ColorConfig.noiseChannels.length];
                    break;
                }
                case ("mod"): {
                    base = ColorConfig.modChannels[(channel % +ColorConfig.getComputed("--mod-channel-limit")) % ColorConfig.modChannels.length];
                    break;
                }
                case ("pitch"):
                default: {
                    base = ColorConfig.pitchChannels[(channel % +ColorConfig.getComputed("--pitch-channel-limit")) % ColorConfig.pitchChannels.length];
                    break;
                }
            }
            var regex = /\(([^\,)]+)/;
            let newChannelSecondary: string = ColorConfig.getComputed((regex.exec(base.secondaryChannel) as RegExpExecArray)[1] as string);
            let newChannelPrimary: string = ColorConfig.getComputed((regex.exec(base.primaryChannel) as RegExpExecArray)[1] as string);
            let newNoteSecondary: string = ColorConfig.getComputed((regex.exec(base.secondaryNote) as RegExpExecArray)[1] as string);
            let newNotePrimary: string = ColorConfig.getComputed((regex.exec(base.primaryNote) as RegExpExecArray)[1] as string);
            return <ChannelColors>{ secondaryChannel: newChannelSecondary, primaryChannel: newChannelPrimary, secondaryNote: newNoteSecondary, primaryNote: newNotePrimary };
        }
		let colorFormulaPitchLimit: number = +ColorConfig.getComputed("--formula-pitch-channel-limit");
		let colorFormulaNoiseLimit: number = +ColorConfig.getComputed("--formula-noise-channel-limit");
		let colorFormulaModLimit: number = +ColorConfig.getComputed("--formula-mod-channel-limit");
        switch (type) {
            case ("noise"): {
                // Noise formula

                let newChannelSecondary: string = "hsl(" + ((this.c_noiseSecondaryChannelHue + ((channel * this.c_noiseSecondaryChannelHueScale) / this.c_noiseChannelCountOverride) * 256) % colorFormulaNoiseLimit) + ","
                    + (this.c_noiseSecondaryChannelSat + channel * this.c_noiseSecondaryChannelSatScale) + "%,"
                    + (this.c_noiseSecondaryChannelLum + channel * this.c_noiseSecondaryChannelLumScale) + "%)";
                let newChannelPrimary: string = "hsl(" + ((this.c_noisePrimaryChannelHue + ((channel * this.c_noisePrimaryChannelHueScale) / this.c_noiseChannelCountOverride) * 256) % colorFormulaNoiseLimit) + ","
                    + (this.c_noisePrimaryChannelSat + channel * this.c_noisePrimaryChannelSatScale) + "%,"
                    + (this.c_noisePrimaryChannelLum + channel * this.c_noisePrimaryChannelLumScale) + "%)";
                let newNoteSecondary: string = "hsl(" + ((this.c_noiseSecondaryNoteHue + ((channel * this.c_noiseSecondaryNoteHueScale) / this.c_noiseChannelCountOverride) * 256) % colorFormulaNoiseLimit) + ","
                    + (this.c_noiseSecondaryNoteSat + channel * this.c_noiseSecondaryNoteSatScale) + "%,"
                    + (this.c_noiseSecondaryNoteLum + channel * this.c_noiseSecondaryNoteLumScale) + "%)";
                let newNotePrimary: string = "hsl(" + ((this.c_noisePrimaryNoteHue + ((channel * this.c_noisePrimaryNoteHueScale) / this.c_noiseChannelCountOverride) * 256) % colorFormulaNoiseLimit) + ","
                    + (this.c_noisePrimaryNoteSat + channel * this.c_noisePrimaryNoteSatScale) + "%,"
                    + (this.c_noisePrimaryNoteLum + channel * this.c_noisePrimaryNoteLumScale) + "%)";

                let newChannelColors = <ChannelColors>{ secondaryChannel: newChannelSecondary, primaryChannel: newChannelPrimary, secondaryNote: newNoteSecondary, primaryNote: newNotePrimary };
                return newChannelColors;
            } case ("mod"): {
                // Mod formula

                let newChannelSecondary: string = "hsl(" + ((this.c_modSecondaryChannelHue + ((channel * this.c_modSecondaryChannelHueScale) / this.c_modChannelCountOverride) * 256) % colorFormulaModLimit) + ","
                    + (this.c_modSecondaryChannelSat + channel * this.c_modSecondaryChannelSatScale) + "%,"
                    + (this.c_modSecondaryChannelLum + channel * this.c_modSecondaryChannelLumScale) + "%)";
                let newChannelPrimary: string = "hsl(" + ((this.c_modPrimaryChannelHue + ((channel * this.c_modPrimaryChannelHueScale) / this.c_modChannelCountOverride) * 256) % colorFormulaModLimit) + ","
                    + (this.c_modPrimaryChannelSat + channel * this.c_modPrimaryChannelSatScale) + "%,"
                    + (this.c_modPrimaryChannelLum + channel * this.c_modPrimaryChannelLumScale) + "%)";
                let newNoteSecondary: string = "hsl(" + ((this.c_modSecondaryNoteHue + ((channel * this.c_modSecondaryNoteHueScale) / this.c_modChannelCountOverride) * 256) % colorFormulaModLimit) + ","
                    + (this.c_modSecondaryNoteSat + channel * this.c_modSecondaryNoteSatScale) + "%,"
                    + (this.c_modSecondaryNoteLum + channel * this.c_modSecondaryNoteLumScale) + "%)";
                let newNotePrimary: string = "hsl(" + ((this.c_modPrimaryNoteHue + ((channel * this.c_modPrimaryNoteHueScale) / this.c_modChannelCountOverride) * 256) % colorFormulaModLimit) + ","
                    + (this.c_modPrimaryNoteSat + channel * this.c_modPrimaryNoteSatScale) + "%,"
                    + (this.c_modPrimaryNoteLum + channel * this.c_modPrimaryNoteLumScale) + "%)";

                let newChannelColors = <ChannelColors>{ secondaryChannel: newChannelSecondary, primaryChannel: newChannelPrimary, secondaryNote: newNoteSecondary, primaryNote: newNotePrimary };
                return newChannelColors;
            }
            case ("pitch"):
            default: {
                // Pitch formula

                let newChannelSecondary: string = "hsl(" + ((this.c_pitchSecondaryChannelHue + (channel * this.c_pitchSecondaryChannelHueScale / this.c_pitchChannelCountOverride) * 256) % colorFormulaPitchLimit) + ","
                    + (this.c_pitchSecondaryChannelSat * (1 - (this.c_pitchSecondaryChannelSatScale * Math.floor(channel / 7)))) + "%,"
                    + (this.c_pitchSecondaryChannelLum * (1 - (this.c_pitchSecondaryChannelLumScale * Math.floor(channel / 7)))) + "%)";
                let newChannelPrimary: string = "hsl(" + ((this.c_pitchPrimaryChannelHue + (channel * this.c_pitchPrimaryChannelHueScale / this.c_pitchChannelCountOverride) * 256) % colorFormulaPitchLimit) + ","
                    + (this.c_pitchPrimaryChannelSat * (1 - (this.c_pitchPrimaryChannelSatScale * Math.floor(channel / 7)))) + "%,"
                    + (this.c_pitchPrimaryChannelLum * (1 - (this.c_pitchPrimaryChannelLumScale * Math.floor(channel / 7)))) + "%)";
                let newNoteSecondary: string = "hsl(" + ((this.c_pitchSecondaryNoteHue + (channel * this.c_pitchSecondaryNoteHueScale / this.c_pitchChannelCountOverride) * 256) % colorFormulaPitchLimit) + ","
                    + (this.c_pitchSecondaryNoteSat * (1 - (this.c_pitchSecondaryNoteSatScale * Math.floor(channel / 7)))) + "%,"
                    + (this.c_pitchSecondaryNoteLum * (1 - (this.c_pitchSecondaryNoteLumScale * Math.floor(channel / 7)))) + "%)";
                let newNotePrimary: string = "hsl(" + ((this.c_pitchPrimaryNoteHue + (channel * this.c_pitchPrimaryNoteHueScale / this.c_pitchChannelCountOverride) * 256) % colorFormulaPitchLimit) + ","
                    + (this.c_pitchPrimaryNoteSat * (1 - (this.c_pitchPrimaryNoteSatScale * Math.floor(channel / 7)))) + "%,"
                    + (this.c_pitchPrimaryNoteLum * (1 - (this.c_pitchPrimaryNoteLumScale * Math.floor(channel / 7)))) + "%)";

                let newChannelColors = <ChannelColors>{ secondaryChannel: newChannelSecondary, primaryChannel: newChannelPrimary, secondaryNote: newNoteSecondary, primaryNote: newNotePrimary };
                return newChannelColors;
            }
        }
    }

    // Same as below, but won't return var colors
    public static getComputedChannelColor(song: Song, channel: number): ChannelColors {
        if (!this.usesColorFormula) {
            let base: ChannelColors = ColorConfig.getChannelColor(song, channel);
            // Trim away "var(...)"
            var regex = /\(([^\,)]+)/;
            let newChannelSecondary: string = ColorConfig.getComputed((regex.exec(base.secondaryChannel) as RegExpExecArray)[1] as string);
            let newChannelPrimary: string = ColorConfig.getComputed((regex.exec(base.primaryChannel) as RegExpExecArray)[1] as string);
            let newNoteSecondary: string = ColorConfig.getComputed((regex.exec(base.secondaryNote) as RegExpExecArray)[1] as string);
            let newNotePrimary: string = ColorConfig.getComputed((regex.exec(base.primaryNote) as RegExpExecArray)[1] as string);
            return <ChannelColors>{ secondaryChannel: newChannelSecondary, primaryChannel: newChannelPrimary, secondaryNote: newNoteSecondary, primaryNote: newNotePrimary };
        }
        else {
            return ColorConfig.getChannelColor(song, channel);
        }
    };

    public static getChannelColor(song: Song, channel: number): ChannelColors {
        if (!this.usesColorFormula) {
            // Set colors, not defined by formula
            if (channel < song.pitchChannelCount) {
				return ColorConfig.pitchChannels[(channel % +(ColorConfig.getComputed("--pitch-channel-limit"))) % ColorConfig.pitchChannels.length];
            } else if (channel < song.pitchChannelCount + song.noiseChannelCount) {
                return ColorConfig.noiseChannels[((channel - song.pitchChannelCount) % +(ColorConfig.getComputed("--noise-channel-limit"))) % ColorConfig.noiseChannels.length];
            } else {
                return ColorConfig.modChannels[((channel - song.pitchChannelCount - song.noiseChannelCount) % +(ColorConfig.getComputed("--mod-channel-limit"))) % ColorConfig.modChannels.length];
            }
        }
        else {
            // Determine if color is cached
            if (ColorConfig.colorLookup.has(channel)) {
                return ColorConfig.colorLookup.get(channel) as ChannelColors;
            }
            else {
                // Formulaic color definition
				let colorFormulaPitchLimit: number = +ColorConfig.getComputed("--formula-pitch-channel-limit");
				let colorFormulaNoiseLimit: number = +ColorConfig.getComputed("--formula-noise-channel-limit");
				let colorFormulaModLimit: number = +ColorConfig.getComputed("--formula-mod-channel-limit");
                if (channel < song.pitchChannelCount) {
                    // Pitch formula

				let newChannelSecondary: string = "hsl(" + ((this.c_pitchSecondaryChannelHue + (channel * this.c_pitchSecondaryChannelHueScale / this.c_pitchChannelCountOverride) * 256) % colorFormulaPitchLimit) + ","
					+ (this.c_pitchSecondaryChannelSat * (1 - (this.c_pitchSecondaryChannelSatScale * Math.floor(channel / 9)))) + "%,"
					+ (this.c_pitchSecondaryChannelLum * (1 - (this.c_pitchSecondaryChannelLumScale * Math.floor(channel / 9)))) + "%)";
				let newChannelPrimary: string = "hsl(" + ((this.c_pitchPrimaryChannelHue + (channel * this.c_pitchPrimaryChannelHueScale / this.c_pitchChannelCountOverride) * 256) % colorFormulaPitchLimit) + ","
					+ (this.c_pitchPrimaryChannelSat * (1 - (this.c_pitchPrimaryChannelSatScale * Math.floor(channel / 9)))) + "%,"
					+ (this.c_pitchPrimaryChannelLum * (1 - (this.c_pitchPrimaryChannelLumScale * Math.floor(channel / 9)))) + "%)";
				let newNoteSecondary: string = "hsl(" + ((this.c_pitchSecondaryNoteHue + (channel * this.c_pitchSecondaryNoteHueScale / this.c_pitchChannelCountOverride) * 256) % colorFormulaPitchLimit) + ","
					+ (this.c_pitchSecondaryNoteSat * (1 - (this.c_pitchSecondaryNoteSatScale * Math.floor(channel / 9)))) + "%,"
					+ (this.c_pitchSecondaryNoteLum * (1 - (this.c_pitchSecondaryNoteLumScale * Math.floor(channel / 9)))) + "%)";
				let newNotePrimary: string = "hsl(" + ((this.c_pitchPrimaryNoteHue + (channel * this.c_pitchPrimaryNoteHueScale / this.c_pitchChannelCountOverride) * 256) % colorFormulaPitchLimit) + ","
					+ (this.c_pitchPrimaryNoteSat * (1 - (this.c_pitchPrimaryNoteSatScale * Math.floor(channel / 9)))) + "%,"
					+ (this.c_pitchPrimaryNoteLum * (1 - (this.c_pitchPrimaryNoteLumScale * Math.floor(channel / 9)))) + "%)";

                    let newChannelColors = <ChannelColors>{ secondaryChannel: newChannelSecondary, primaryChannel: newChannelPrimary, secondaryNote: newNoteSecondary, primaryNote: newNotePrimary };
                    ColorConfig.colorLookup.set(channel, newChannelColors);
                    return newChannelColors;

                }
                else if (channel < song.pitchChannelCount + song.noiseChannelCount) {
                    // Noise formula
					
				let newChannelSecondary: string = "hsl(" + ((this.c_noiseSecondaryChannelHue + (((channel - song.pitchChannelCount) * this.c_noiseSecondaryChannelHueScale) / this.c_noiseChannelCountOverride) * 256) % colorFormulaNoiseLimit) + ","
					+ (this.c_noiseSecondaryChannelSat + channel * this.c_noiseSecondaryChannelSatScale) + "%,"
					+ (this.c_noiseSecondaryChannelLum + channel * this.c_noiseSecondaryChannelLumScale) + "%)";
				let newChannelPrimary: string = "hsl(" + ((this.c_noisePrimaryChannelHue + (((channel - song.pitchChannelCount) * this.c_noisePrimaryChannelHueScale) / this.c_noiseChannelCountOverride) * 256) % colorFormulaNoiseLimit) + ","
					+ (this.c_noisePrimaryChannelSat + channel * this.c_noisePrimaryChannelSatScale) + "%,"
					+ (this.c_noisePrimaryChannelLum + channel * this.c_noisePrimaryChannelLumScale) + "%)";
				let newNoteSecondary: string = "hsl(" + ((this.c_noiseSecondaryNoteHue + (((channel - song.pitchChannelCount) * this.c_noiseSecondaryNoteHueScale) / this.c_noiseChannelCountOverride) * 256) % colorFormulaNoiseLimit) + ","
					+ (this.c_noiseSecondaryNoteSat + channel * this.c_noiseSecondaryNoteSatScale) + "%,"
					+ (this.c_noiseSecondaryNoteLum + channel * this.c_noiseSecondaryNoteLumScale) + "%)";
				let newNotePrimary: string = "hsl(" + ((this.c_noisePrimaryNoteHue + (((channel - song.pitchChannelCount) * this.c_noisePrimaryNoteHueScale) / this.c_noiseChannelCountOverride) * 256) % colorFormulaNoiseLimit) + ","
					+ (this.c_noisePrimaryNoteSat + channel * this.c_noisePrimaryNoteSatScale) + "%,"
					+ (this.c_noisePrimaryNoteLum + channel * this.c_noisePrimaryNoteLumScale) + "%)";

                    let newChannelColors = <ChannelColors>{ secondaryChannel: newChannelSecondary, primaryChannel: newChannelPrimary, secondaryNote: newNoteSecondary, primaryNote: newNotePrimary };
                    ColorConfig.colorLookup.set(channel, newChannelColors);
                    return newChannelColors;
                }
                else {
                    // Mod formula

					let newChannelSecondary: string = "hsl(" + ((this.c_modSecondaryChannelHue + (((channel - song.pitchChannelCount - song.noiseChannelCount) * this.c_modSecondaryChannelHueScale) / this.c_modChannelCountOverride) * 256) % colorFormulaModLimit) + ","
						+ (this.c_modSecondaryChannelSat + channel * this.c_modSecondaryChannelSatScale) + "%,"
						+ (this.c_modSecondaryChannelLum + channel * this.c_modSecondaryChannelLumScale) + "%)";
					let newChannelPrimary: string = "hsl(" + ((this.c_modPrimaryChannelHue + (((channel - song.pitchChannelCount - song.noiseChannelCount) * this.c_modPrimaryChannelHueScale) / this.c_modChannelCountOverride) * 256) % colorFormulaModLimit) + ","
						+ (this.c_modPrimaryChannelSat + channel * this.c_modPrimaryChannelSatScale) + "%,"
						+ (this.c_modPrimaryChannelLum + channel * this.c_modPrimaryChannelLumScale) + "%)";
					let newNoteSecondary: string = "hsl(" + ((this.c_modSecondaryNoteHue + (((channel - song.pitchChannelCount - song.noiseChannelCount) * this.c_modSecondaryNoteHueScale) / this.c_modChannelCountOverride) * 256) % colorFormulaModLimit) + ","
						+ (this.c_modSecondaryNoteSat + channel * this.c_modSecondaryNoteSatScale) + "%,"
						+ (this.c_modSecondaryNoteLum + channel * this.c_modSecondaryNoteLumScale) + "%)";
					let newNotePrimary: string = "hsl(" + ((this.c_modPrimaryNoteHue + (((channel - song.pitchChannelCount - song.noiseChannelCount) * this.c_modPrimaryNoteHueScale) / this.c_modChannelCountOverride) * 256) % colorFormulaModLimit) + ","
						+ (this.c_modPrimaryNoteSat + channel * this.c_modPrimaryNoteSatScale) + "%,"
						+ (this.c_modPrimaryNoteLum + channel * this.c_modPrimaryNoteLumScale) + "%)";

                    let newChannelColors = <ChannelColors>{ secondaryChannel: newChannelSecondary, primaryChannel: newChannelPrimary, secondaryNote: newNoteSecondary, primaryNote: newNotePrimary };
                    ColorConfig.colorLookup.set(channel, newChannelColors);
                    return newChannelColors;
                }
            }
        }
    }

    private static readonly _styleElement: HTMLStyleElement = document.head.appendChild(HTML.style({ type: "text/css" }));

    public static setTheme(name: string): void {
		let theme: string = this.themes[name];
		if (theme == undefined) theme = ColorConfig.defaultTheme;
		this._styleElement.textContent = theme;

		// for getComputed
		let valuesToAdd: string = ":root{";

		if (getComputedStyle(this._styleElement).getPropertyValue("--oscilloscope-line-L") == "") valuesToAdd += "--oscilloscope-line-L:var(--primary-text,white);";
		if (getComputedStyle(this._styleElement).getPropertyValue("--oscilloscope-line-R") == "") valuesToAdd += "--oscilloscope-line-R:var(--text-selection,rgba(119,68,255,0.99));";
		if (getComputedStyle(this._styleElement).getPropertyValue("--text-enabled-icon") == "") valuesToAdd += "--text-enabled-icon:✓ ;";
		if (getComputedStyle(this._styleElement).getPropertyValue("--text-disabled-icon") == "") valuesToAdd += "--text-disabled-icon:　;";
		if (getComputedStyle(this._styleElement).getPropertyValue("--text-spacing-icon") == "") valuesToAdd += "--text-spacing-icon:　;";
		if (getComputedStyle(this._styleElement).getPropertyValue("--note-flash") == "") valuesToAdd += "--note-flash:#ffffff;";
		if (getComputedStyle(this._styleElement).getPropertyValue("--note-flash-secondary") == "") valuesToAdd += "--note-flash-secondary:#ffffff77;";
		if (getComputedStyle(this._styleElement).getPropertyValue("--pitch-channel-limit") == "") valuesToAdd += "--pitch-channel-limit:" + Config.pitchChannelCountMax + ";";
		if (getComputedStyle(this._styleElement).getPropertyValue("--noise-channel-limit") == "") valuesToAdd += "--noise-channel-limit:" + Config.noiseChannelCountMax + ";";
		if (getComputedStyle(this._styleElement).getPropertyValue("--mod-channel-limit") == "") valuesToAdd += "--mod-channel-limit:" + Config.modChannelCountMax + ";";
		if (getComputedStyle(this._styleElement).getPropertyValue("--formula-pitch-channel-limit") == "") valuesToAdd += "--formula-pitch-channel-limit:360;";
		if (getComputedStyle(this._styleElement).getPropertyValue("--formula-noise-channel-limit") == "") valuesToAdd += "--formula-noise-channel-limit:360;";
		if (getComputedStyle(this._styleElement).getPropertyValue("--formula-mod-channel-limit") == "") valuesToAdd += "--formula-mod-channel-limit:360;";
		if (getComputedStyle(this._styleElement).getPropertyValue("--editor-background") == "") valuesToAdd += "--editor-background:black;";
		if (getComputedStyle(this._styleElement).getPropertyValue("--ui-widget-background") == "") valuesToAdd += "--ui-widget-background:#444;";
		if (getComputedStyle(this._styleElement).getPropertyValue("--loop-accent") == "") valuesToAdd += "--loop-accent:#74f;";
		// if (getComputedStyle(this._styleElement).getPropertyValue("--link-accent") == "") valuesToAdd += "--link-accent:#9c64f7;";
		// if (getComputedStyle(this._styleElement).getPropertyValue("--mod-title") == "") valuesToAdd += "--mod-title:var(--link-accent);";
		if (getComputedStyle(this._styleElement).getPropertyValue("--box-selection-fill") == "") valuesToAdd += "--box-selection-fill:rgba(255,255,255,0.2);";
		if (getComputedStyle(this._styleElement).getPropertyValue("--primary-text") == "") valuesToAdd += "--primary-text:white;";
		if (getComputedStyle(this._styleElement).getPropertyValue("--inverted-text") == "") valuesToAdd += "--inverted-text:black;";
		if (getComputedStyle(this._styleElement).getPropertyValue("--track-editor-bg-pitch") == "") valuesToAdd += "--track-editor-bg-pitch:#444;";
		if (getComputedStyle(this._styleElement).getPropertyValue("--track-editor-bg-pitch-dim") == "") valuesToAdd += "--track-editor-bg-pitch-dim:#333;";
		if (getComputedStyle(this._styleElement).getPropertyValue("--track-editor-bg-noise") == "") valuesToAdd += "--track-editor-bg-noise:#444;";
		if (getComputedStyle(this._styleElement).getPropertyValue("--track-editor-bg-noise-dim") == "") valuesToAdd += "--track-editor-bg-noise-dim:#333;";
		if (getComputedStyle(this._styleElement).getPropertyValue("--track-editor-bg-mod") == "") valuesToAdd += "--track-editor-bg-mod:#234;";
		if (getComputedStyle(this._styleElement).getPropertyValue("--track-editor-bg-mod-dim") == "") valuesToAdd += "--track-editor-bg-mod-dim:#123;";
		if (getComputedStyle(this._styleElement).getPropertyValue("--mute-button-normal") == "") valuesToAdd += "--mute-button-normal:#ffa033;";
		if (getComputedStyle(this._styleElement).getPropertyValue("--mute-button-mod") == "") valuesToAdd += "--mute-button-mod:#9a6bff;";

		if (getComputedStyle(this._styleElement).getPropertyValue("--pitch1-secondary-channel") == "") valuesToAdd += "--pitch1-secondary-channel:#0099A1;";
		if (getComputedStyle(this._styleElement).getPropertyValue("--pitch1-primary-channel") == "") valuesToAdd += "--pitch1-primary-channel:#25F3FF;";
		if (getComputedStyle(this._styleElement).getPropertyValue("--pitch1-secondary-note") == "") valuesToAdd += "--pitch1-secondary-note:#00BDC7;";
		if (getComputedStyle(this._styleElement).getPropertyValue("--pitch1-primary-note") == "") valuesToAdd += "--pitch1-primary-note:#92F9FF;";
		if (getComputedStyle(this._styleElement).getPropertyValue("--pitch2-secondary-channel") == "") valuesToAdd += "--pitch2-secondary-channel:#A1A100;";
		if (getComputedStyle(this._styleElement).getPropertyValue("--pitch2-primary-channel") == "") valuesToAdd += "--pitch2-primary-channel:#FFFF25;";
		if (getComputedStyle(this._styleElement).getPropertyValue("--pitch2-secondary-note") == "") valuesToAdd += "--pitch2-secondary-note:#C7C700;";
		if (getComputedStyle(this._styleElement).getPropertyValue("--pitch2-primary-note") == "") valuesToAdd += "--pitch2-primary-note:#FFFF92;";
		if (getComputedStyle(this._styleElement).getPropertyValue("--pitch3-secondary-channel") == "") valuesToAdd += "--pitch3-secondary-channel:#C75000;";
		if (getComputedStyle(this._styleElement).getPropertyValue("--pitch3-primary-channel") == "") valuesToAdd += "--pitch3-primary-channel:#FF9752;";
		if (getComputedStyle(this._styleElement).getPropertyValue("--pitch3-secondary-note") == "") valuesToAdd += "--pitch3-secondary-note:#FF771C;";
		if (getComputedStyle(this._styleElement).getPropertyValue("--pitch3-primary-note") == "") valuesToAdd += "--pitch3-primary-note:#FFCDAB;";
		if (getComputedStyle(this._styleElement).getPropertyValue("--pitch4-secondary-channel") == "") valuesToAdd += "--pitch4-secondary-channel:#00A100;";
		if (getComputedStyle(this._styleElement).getPropertyValue("--pitch4-primary-channel") == "") valuesToAdd += "--pitch4-primary-channel:#50FF50;";
		if (getComputedStyle(this._styleElement).getPropertyValue("--pitch4-secondary-note") == "") valuesToAdd += "--pitch4-secondary-note:#00C700;";
		if (getComputedStyle(this._styleElement).getPropertyValue("--pitch4-primary-note") == "") valuesToAdd += "--pitch4-primary-note:#A0FFA0;";
		if (getComputedStyle(this._styleElement).getPropertyValue("--pitch5-secondary-channel") == "") valuesToAdd += "--pitch5-secondary-channel:#D020D0;";
		if (getComputedStyle(this._styleElement).getPropertyValue("--pitch5-primary-channel") == "") valuesToAdd += "--pitch5-primary-channel:#FF90FF;";
		if (getComputedStyle(this._styleElement).getPropertyValue("--pitch5-secondary-note") == "") valuesToAdd += "--pitch5-secondary-note:#E040E0;";
		if (getComputedStyle(this._styleElement).getPropertyValue("--pitch5-primary-note") == "") valuesToAdd += "--pitch5-primary-note:#FFC0FF;";
		if (getComputedStyle(this._styleElement).getPropertyValue("--pitch6-secondary-channel") == "") valuesToAdd += "--pitch6-secondary-channel:#7777B0;";
		if (getComputedStyle(this._styleElement).getPropertyValue("--pitch6-primary-channel") == "") valuesToAdd += "--pitch6-primary-channel:#A0A0FF;";
		if (getComputedStyle(this._styleElement).getPropertyValue("--pitch6-secondary-note") == "") valuesToAdd += "--pitch6-secondary-note:#8888D0;";
		if (getComputedStyle(this._styleElement).getPropertyValue("--pitch6-primary-note") == "") valuesToAdd += "--pitch6-primary-note:#D0D0FF;";
		if (getComputedStyle(this._styleElement).getPropertyValue("--pitch7-secondary-channel") == "") valuesToAdd += "--pitch7-secondary-channel:#8AA100;";
		if (getComputedStyle(this._styleElement).getPropertyValue("--pitch7-primary-channel") == "") valuesToAdd += "--pitch7-primary-channel:#DEFF25;";
		if (getComputedStyle(this._styleElement).getPropertyValue("--pitch7-secondary-note") == "") valuesToAdd += "--pitch7-secondary-note:#AAC700;";
		if (getComputedStyle(this._styleElement).getPropertyValue("--pitch7-primary-note") == "") valuesToAdd += "--pitch7-primary-note:#E6FF92;";
		if (getComputedStyle(this._styleElement).getPropertyValue("--pitch8-secondary-channel") == "") valuesToAdd += "--pitch8-secondary-channel:#DF0019;";
		if (getComputedStyle(this._styleElement).getPropertyValue("--pitch8-primary-channel") == "") valuesToAdd += "--pitch8-primary-channel:#FF98A4;";
		if (getComputedStyle(this._styleElement).getPropertyValue("--pitch8-secondary-note") == "") valuesToAdd += "--pitch8-secondary-note:#FF4E63;";
		if (getComputedStyle(this._styleElement).getPropertyValue("--pitch8-primary-note") == "") valuesToAdd += "--pitch8-primary-note:#FFB2BB;";
		if (getComputedStyle(this._styleElement).getPropertyValue("--pitch9-secondary-channel") == "") valuesToAdd += "--pitch9-secondary-channel:#00A170;";
		if (getComputedStyle(this._styleElement).getPropertyValue("--pitch9-primary-channel") == "") valuesToAdd += "--pitch9-primary-channel:#50FFC9;";
		if (getComputedStyle(this._styleElement).getPropertyValue("--pitch9-secondary-note") == "") valuesToAdd += "--pitch9-secondary-note:#00C78A;";
		if (getComputedStyle(this._styleElement).getPropertyValue("--pitch9-primary-note") == "") valuesToAdd += "--pitch9-primary-note:#83FFD9;";
		if (getComputedStyle(this._styleElement).getPropertyValue("--pitch10-secondary-channel") == "") valuesToAdd += "--pitch10-secondary-channel:#A11FFF;";
		if (getComputedStyle(this._styleElement).getPropertyValue("--pitch10-primary-channel") == "") valuesToAdd += "--pitch10-primary-channel:#CE8BFF;";
		if (getComputedStyle(this._styleElement).getPropertyValue("--pitch10-secondary-note") == "") valuesToAdd += "--pitch10-secondary-note:#B757FF;";
		if (getComputedStyle(this._styleElement).getPropertyValue("--pitch10-primary-note") == "") valuesToAdd += "--pitch10-primary-note:#DFACFF;";

		if (getComputedStyle(this._styleElement).getPropertyValue("--noise1-secondary-channel") == "") valuesToAdd += "--noise1-secondary-channel:#6F6F6F;";
		if (getComputedStyle(this._styleElement).getPropertyValue("--noise1-primary-channel") == "") valuesToAdd += "--noise1-primary-channel:#AAAAAA;";
		if (getComputedStyle(this._styleElement).getPropertyValue("--noise1-secondary-note") == "") valuesToAdd += "--noise1-secondary-note:#A7A7A7;";
		if (getComputedStyle(this._styleElement).getPropertyValue("--noise1-primary-note") == "") valuesToAdd += "--noise1-primary-note:#E0E0E0;";
		if (getComputedStyle(this._styleElement).getPropertyValue("--noise2-secondary-channel") == "") valuesToAdd += "--noise2-secondary-channel:#996633;";
		if (getComputedStyle(this._styleElement).getPropertyValue("--noise2-primary-channel") == "") valuesToAdd += "--noise2-primary-channel:#DDAA77;";
		if (getComputedStyle(this._styleElement).getPropertyValue("--noise2-secondary-note") == "") valuesToAdd += "--noise2-secondary-note:#CC9966;";
		if (getComputedStyle(this._styleElement).getPropertyValue("--noise2-primary-note") == "") valuesToAdd += "--noise2-primary-note:#F0D0BB;";
		if (getComputedStyle(this._styleElement).getPropertyValue("--noise3-secondary-channel") == "") valuesToAdd += "--noise3-secondary-channel:#4A6D8F;";
		if (getComputedStyle(this._styleElement).getPropertyValue("--noise3-primary-channel") == "") valuesToAdd += "--noise3-primary-channel:#77AADD;";
		if (getComputedStyle(this._styleElement).getPropertyValue("--noise3-secondary-note") == "") valuesToAdd += "--noise3-secondary-note:#6F9FCF;";
		if (getComputedStyle(this._styleElement).getPropertyValue("--noise3-primary-note") == "") valuesToAdd += "--noise3-primary-note:#BBD7FF;";
		if (getComputedStyle(this._styleElement).getPropertyValue("--noise4-secondary-channel") == "") valuesToAdd += "--noise4-secondary-channel:#7A4F9A;";
		if (getComputedStyle(this._styleElement).getPropertyValue("--noise4-primary-channel") == "") valuesToAdd += "--noise4-primary-channel:#AF82D2;";
		if (getComputedStyle(this._styleElement).getPropertyValue("--noise4-secondary-note") == "") valuesToAdd += "--noise4-secondary-note:#9E71C1;";
		if (getComputedStyle(this._styleElement).getPropertyValue("--noise4-primary-note") == "") valuesToAdd += "--noise4-primary-note:#D4C1EA;";
		if (getComputedStyle(this._styleElement).getPropertyValue("--noise5-secondary-channel") == "") valuesToAdd += "--noise5-secondary-channel:#607837;";
		if (getComputedStyle(this._styleElement).getPropertyValue("--noise5-primary-channel") == "") valuesToAdd += "--noise5-primary-channel:#A2BB77;";
		if (getComputedStyle(this._styleElement).getPropertyValue("--noise5-secondary-note") == "") valuesToAdd += "--noise5-secondary-note:#91AA66;";
		if (getComputedStyle(this._styleElement).getPropertyValue("--noise5-primary-note") == "") valuesToAdd += "--noise5-primary-note:#C5E2B2;";

		if (getComputedStyle(this._styleElement).getPropertyValue("--mod1-secondary-channel") == "") valuesToAdd += "--mod1-secondary-channel:#339955;";
		if (getComputedStyle(this._styleElement).getPropertyValue("--mod1-primary-channel") == "") valuesToAdd += "--mod1-primary-channel:#77fc55;";
		if (getComputedStyle(this._styleElement).getPropertyValue("--mod1-secondary-note") == "") valuesToAdd += "--mod1-secondary-note:#77ff8a;";
		if (getComputedStyle(this._styleElement).getPropertyValue("--mod1-primary-note") == "") valuesToAdd += "--mod1-primary-note:#cdffee;";
		if (getComputedStyle(this._styleElement).getPropertyValue("--mod2-secondary-channel") == "") valuesToAdd += "--mod2-secondary-channel:#993355;";
		if (getComputedStyle(this._styleElement).getPropertyValue("--mod2-primary-channel") == "") valuesToAdd += "--mod2-primary-channel:#f04960;";
		if (getComputedStyle(this._styleElement).getPropertyValue("--mod2-secondary-note") == "") valuesToAdd += "--mod2-secondary-note:#f057a0;";
		if (getComputedStyle(this._styleElement).getPropertyValue("--mod2-primary-note") == "") valuesToAdd += "--mod2-primary-note:#ffb8de;";
		if (getComputedStyle(this._styleElement).getPropertyValue("--mod3-secondary-channel") == "") valuesToAdd += "--mod3-secondary-channel:#553399;";
		if (getComputedStyle(this._styleElement).getPropertyValue("--mod3-primary-channel") == "") valuesToAdd += "--mod3-primary-channel:#8855fc;";
		if (getComputedStyle(this._styleElement).getPropertyValue("--mod3-secondary-note") == "") valuesToAdd += "--mod3-secondary-note:#aa64ff;";
		if (getComputedStyle(this._styleElement).getPropertyValue("--mod3-primary-note") == "") valuesToAdd += "--mod3-primary-note:#f8ddff;";
		if (getComputedStyle(this._styleElement).getPropertyValue("--mod4-secondary-channel") == "") valuesToAdd += "--mod4-secondary-channel:#a86436;";
		if (getComputedStyle(this._styleElement).getPropertyValue("--mod4-primary-channel") == "") valuesToAdd += "--mod4-primary-channel:#c8a825;";
		if (getComputedStyle(this._styleElement).getPropertyValue("--mod4-secondary-note") == "") valuesToAdd += "--mod4-secondary-note:#e8ba46;";
		if (getComputedStyle(this._styleElement).getPropertyValue("--mod4-primary-note") == "") valuesToAdd += "--mod4-primary-note:#fff6d3;";

		valuesToAdd += "}";
		this._styleElement.textContent = valuesToAdd + this._styleElement.textContent;

        const themeColor = <HTMLMetaElement>document.querySelector("meta[name='theme-color']");
        if (themeColor != null) {
            themeColor.setAttribute("content", getComputedStyle(document.documentElement).getPropertyValue('--ui-widget-background'));
        }

        this.resetColors();

        this.usesColorFormula = (getComputedStyle(this._styleElement).getPropertyValue("--use-color-formula").trim() == "true");

        this.c_invertedText = getComputedStyle(this._styleElement).getPropertyValue("--inverted-text");
        this.c_trackEditorBgNoiseDim = getComputedStyle(this._styleElement).getPropertyValue("--track-editor-bg-noise-dim");
        this.c_trackEditorBgNoise = getComputedStyle(this._styleElement).getPropertyValue("--track-editor-bg-noise");
        this.c_trackEditorBgModDim = getComputedStyle(this._styleElement).getPropertyValue("--track-editor-bg-mod-dim");
        this.c_trackEditorBgMod = getComputedStyle(this._styleElement).getPropertyValue("--track-editor-bg-mod");
        this.c_trackEditorBgPitchDim = getComputedStyle(this._styleElement).getPropertyValue("--track-editor-bg-pitch-dim");
        this.c_trackEditorBgPitch = getComputedStyle(this._styleElement).getPropertyValue("--track-editor-bg-pitch");

        if (this.usesColorFormula) {
            this.c_pitchSecondaryChannelHue = +getComputedStyle(this._styleElement).getPropertyValue("--pitch-secondary-channel-hue");
            this.c_pitchSecondaryChannelHueScale = +getComputedStyle(this._styleElement).getPropertyValue("--pitch-secondary-channel-hue-scale");
            this.c_pitchSecondaryChannelSat = +getComputedStyle(this._styleElement).getPropertyValue("--pitch-secondary-channel-sat");
            this.c_pitchSecondaryChannelSatScale = +getComputedStyle(this._styleElement).getPropertyValue("--pitch-secondary-channel-sat-scale");
            this.c_pitchSecondaryChannelLum = +getComputedStyle(this._styleElement).getPropertyValue("--pitch-secondary-channel-lum");
            this.c_pitchSecondaryChannelLumScale = +getComputedStyle(this._styleElement).getPropertyValue("--pitch-secondary-channel-lum-scale");
            this.c_pitchPrimaryChannelHue = +getComputedStyle(this._styleElement).getPropertyValue("--pitch-primary-channel-hue");
            this.c_pitchPrimaryChannelHueScale = +getComputedStyle(this._styleElement).getPropertyValue("--pitch-primary-channel-hue-scale");
            this.c_pitchPrimaryChannelSat = +getComputedStyle(this._styleElement).getPropertyValue("--pitch-primary-channel-sat");
            this.c_pitchPrimaryChannelSatScale = +getComputedStyle(this._styleElement).getPropertyValue("--pitch-primary-channel-sat-scale");
            this.c_pitchPrimaryChannelLum = +getComputedStyle(this._styleElement).getPropertyValue("--pitch-primary-channel-lum");
            this.c_pitchPrimaryChannelLumScale = +getComputedStyle(this._styleElement).getPropertyValue("--pitch-primary-channel-lum-scale");
            this.c_pitchSecondaryNoteHue = +getComputedStyle(this._styleElement).getPropertyValue("--pitch-secondary-note-hue");
            this.c_pitchSecondaryNoteHueScale = +getComputedStyle(this._styleElement).getPropertyValue("--pitch-secondary-note-hue-scale");
            this.c_pitchSecondaryNoteSat = +getComputedStyle(this._styleElement).getPropertyValue("--pitch-secondary-note-sat");
            this.c_pitchSecondaryNoteSatScale = +getComputedStyle(this._styleElement).getPropertyValue("--pitch-secondary-note-sat-scale");
            this.c_pitchSecondaryNoteLum = +getComputedStyle(this._styleElement).getPropertyValue("--pitch-secondary-note-lum");
            this.c_pitchSecondaryNoteLumScale = +getComputedStyle(this._styleElement).getPropertyValue("--pitch-secondary-note-lum-scale");
            this.c_pitchPrimaryNoteHue = +getComputedStyle(this._styleElement).getPropertyValue("--pitch-primary-note-hue");
            this.c_pitchPrimaryNoteHueScale = +getComputedStyle(this._styleElement).getPropertyValue("--pitch-primary-note-hue-scale");
            this.c_pitchPrimaryNoteSat = +getComputedStyle(this._styleElement).getPropertyValue("--pitch-primary-note-sat");
            this.c_pitchPrimaryNoteSatScale = +getComputedStyle(this._styleElement).getPropertyValue("--pitch-primary-note-sat-scale");
            this.c_pitchPrimaryNoteLum = +getComputedStyle(this._styleElement).getPropertyValue("--pitch-primary-note-lum");
            this.c_pitchPrimaryNoteLumScale = +getComputedStyle(this._styleElement).getPropertyValue("--pitch-primary-note-lum-scale");

            this.c_noiseSecondaryChannelHue = +getComputedStyle(this._styleElement).getPropertyValue("--noise-secondary-channel-hue");
            this.c_noiseSecondaryChannelHueScale = +getComputedStyle(this._styleElement).getPropertyValue("--noise-secondary-channel-hue-scale");
            this.c_noiseSecondaryChannelSat = +getComputedStyle(this._styleElement).getPropertyValue("--noise-secondary-channel-sat");
            this.c_noiseSecondaryChannelSatScale = +getComputedStyle(this._styleElement).getPropertyValue("--noise-secondary-channel-sat-scale");
            this.c_noiseSecondaryChannelLum = +getComputedStyle(this._styleElement).getPropertyValue("--noise-secondary-channel-lum");
            this.c_noiseSecondaryChannelLumScale = +getComputedStyle(this._styleElement).getPropertyValue("--noise-secondary-channel-lum-scale");
            this.c_noisePrimaryChannelHue = +getComputedStyle(this._styleElement).getPropertyValue("--noise-primary-channel-hue");
            this.c_noisePrimaryChannelHueScale = +getComputedStyle(this._styleElement).getPropertyValue("--noise-primary-channel-hue-scale");
            this.c_noisePrimaryChannelSat = +getComputedStyle(this._styleElement).getPropertyValue("--noise-primary-channel-sat");
            this.c_noisePrimaryChannelSatScale = +getComputedStyle(this._styleElement).getPropertyValue("--noise-primary-channel-sat-scale");
            this.c_noisePrimaryChannelLum = +getComputedStyle(this._styleElement).getPropertyValue("--noise-primary-channel-lum");
            this.c_noisePrimaryChannelLumScale = +getComputedStyle(this._styleElement).getPropertyValue("--noise-primary-channel-lum-scale");
            this.c_noiseSecondaryNoteHue = +getComputedStyle(this._styleElement).getPropertyValue("--noise-secondary-note-hue");
            this.c_noiseSecondaryNoteHueScale = +getComputedStyle(this._styleElement).getPropertyValue("--noise-secondary-note-hue-scale");
            this.c_noiseSecondaryNoteSat = +getComputedStyle(this._styleElement).getPropertyValue("--noise-secondary-note-sat");
            this.c_noiseSecondaryNoteSatScale = +getComputedStyle(this._styleElement).getPropertyValue("--noise-secondary-note-sat-scale");
            this.c_noiseSecondaryNoteLum = +getComputedStyle(this._styleElement).getPropertyValue("--noise-secondary-note-lum");
            this.c_noiseSecondaryNoteLumScale = +getComputedStyle(this._styleElement).getPropertyValue("--noise-secondary-note-lum-scale");
            this.c_noisePrimaryNoteHue = +getComputedStyle(this._styleElement).getPropertyValue("--noise-primary-note-hue");
            this.c_noisePrimaryNoteHueScale = +getComputedStyle(this._styleElement).getPropertyValue("--noise-primary-note-hue-scale");
            this.c_noisePrimaryNoteSat = +getComputedStyle(this._styleElement).getPropertyValue("--noise-primary-note-sat");
            this.c_noisePrimaryNoteSatScale = +getComputedStyle(this._styleElement).getPropertyValue("--noise-primary-note-sat-scale");
            this.c_noisePrimaryNoteLum = +getComputedStyle(this._styleElement).getPropertyValue("--noise-primary-note-lum");
            this.c_noisePrimaryNoteLumScale = +getComputedStyle(this._styleElement).getPropertyValue("--noise-primary-note-lum-scale");

            this.c_modSecondaryChannelHue = +getComputedStyle(this._styleElement).getPropertyValue("--mod-secondary-channel-hue");
            this.c_modSecondaryChannelHueScale = +getComputedStyle(this._styleElement).getPropertyValue("--mod-secondary-channel-hue-scale");
            this.c_modSecondaryChannelSat = +getComputedStyle(this._styleElement).getPropertyValue("--mod-secondary-channel-sat");
            this.c_modSecondaryChannelSatScale = +getComputedStyle(this._styleElement).getPropertyValue("--mod-secondary-channel-sat-scale");
            this.c_modSecondaryChannelLum = +getComputedStyle(this._styleElement).getPropertyValue("--mod-secondary-channel-lum");
            this.c_modSecondaryChannelLumScale = +getComputedStyle(this._styleElement).getPropertyValue("--mod-secondary-channel-lum-scale");
            this.c_modPrimaryChannelHue = +getComputedStyle(this._styleElement).getPropertyValue("--mod-primary-channel-hue");
            this.c_modPrimaryChannelHueScale = +getComputedStyle(this._styleElement).getPropertyValue("--mod-primary-channel-hue-scale");
            this.c_modPrimaryChannelSat = +getComputedStyle(this._styleElement).getPropertyValue("--mod-primary-channel-sat");
            this.c_modPrimaryChannelSatScale = +getComputedStyle(this._styleElement).getPropertyValue("--mod-primary-channel-sat-scale");
            this.c_modPrimaryChannelLum = +getComputedStyle(this._styleElement).getPropertyValue("--mod-primary-channel-lum");
            this.c_modPrimaryChannelLumScale = +getComputedStyle(this._styleElement).getPropertyValue("--mod-primary-channel-lum-scale");
            this.c_modSecondaryNoteHue = +getComputedStyle(this._styleElement).getPropertyValue("--mod-secondary-note-hue");
            this.c_modSecondaryNoteHueScale = +getComputedStyle(this._styleElement).getPropertyValue("--mod-secondary-note-hue-scale");
            this.c_modSecondaryNoteSat = +getComputedStyle(this._styleElement).getPropertyValue("--mod-secondary-note-sat");
            this.c_modSecondaryNoteSatScale = +getComputedStyle(this._styleElement).getPropertyValue("--mod-secondary-note-sat-scale");
            this.c_modSecondaryNoteLum = +getComputedStyle(this._styleElement).getPropertyValue("--mod-secondary-note-lum");
            this.c_modSecondaryNoteLumScale = +getComputedStyle(this._styleElement).getPropertyValue("--mod-secondary-note-lum-scale");
            this.c_modPrimaryNoteHue = +getComputedStyle(this._styleElement).getPropertyValue("--mod-primary-note-hue");
            this.c_modPrimaryNoteHueScale = +getComputedStyle(this._styleElement).getPropertyValue("--mod-primary-note-hue-scale");
            this.c_modPrimaryNoteSat = +getComputedStyle(this._styleElement).getPropertyValue("--mod-primary-note-sat");
            this.c_modPrimaryNoteSatScale = +getComputedStyle(this._styleElement).getPropertyValue("--mod-primary-note-sat-scale");
            this.c_modPrimaryNoteLum = +getComputedStyle(this._styleElement).getPropertyValue("--mod-primary-note-lum");
            this.c_modPrimaryNoteLumScale = +getComputedStyle(this._styleElement).getPropertyValue("--mod-primary-note-lum-scale");

			if (getComputedStyle(this._styleElement).getPropertyValue("--formula-pitch-channel-count-override") != "") this.c_pitchChannelCountOverride = +getComputedStyle(this._styleElement).getPropertyValue("--formula-pitch-channel-count-override");
			if (getComputedStyle(this._styleElement).getPropertyValue("--formula-noise-channel-count-override") != "") this.c_noiseChannelCountOverride = +getComputedStyle(this._styleElement).getPropertyValue("--formula-noise-channel-count-override");
			if (getComputedStyle(this._styleElement).getPropertyValue("--formula-mod-channel-count-override") != "") this.c_modChannelCountOverride = +getComputedStyle(this._styleElement).getPropertyValue("--formula-mod-channel-count-override");
        }

    }

    public static getComputed(name: string): string {
        return getComputedStyle(this._styleElement).getPropertyValue(name);
    }
}<|MERGE_RESOLUTION|>--- conflicted
+++ resolved
@@ -5612,15 +5612,6 @@
 		  --disabled-note-primary: #3a3a3a;
 		  --disabled-note-secondary: #000;
 			}
-<<<<<<< HEAD
-		/* replaces hotdog (in a hacky way) with an image of the girls using the same scratch sprites from the 404 page*/
-		.instructions-column > section:first-of-type > p:first-of-type:after {
-		display: block;
-		content: url("theme_resources/AzurLaneThemeStarterSquad.png");
-		width: 100%;
-		text-align: center;
-		margin-top: 25px;
-=======
 		/* replaces hotdog with an image of the girls using the same scratch sprites from the 404 page*/
 		#Hotdog {
 			display: inline !important;
@@ -5629,7 +5620,6 @@
 			height: 75%;
 			text-align: center;
 			margin-top: 25px;
->>>>>>> aafe1399
 		}
 		/* sets cursor */
 		* {
