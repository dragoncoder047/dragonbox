--- conflicted
+++ resolved
@@ -5129,7 +5129,6 @@
 					--disabled-note-secondary:  #666;
 				}
 			`,
-<<<<<<< HEAD
         "fogbox": `
 			:root {
 				--page-margin: #252525;
@@ -5251,9 +5250,6 @@
 				}
 			`,
         "foxbox": `
-=======
-			"foxbox": `
->>>>>>> b39ec9c6
 			:root {
 				--page-margin: #ADD8E6;
 				--editor-background: black;
