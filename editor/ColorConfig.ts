--- conflicted
+++ resolved
@@ -14,31 +14,6 @@
 export class ColorConfig {
     public static colorLookup: Map<number, ChannelColors> = new Map<number, ChannelColors>();
 
-<<<<<<< HEAD
-	public static readonly themes: { [name: string]: string } = {
-		"dark classic": `
-				:root {
-					--page-margin: black;
-					--editor-background: black;
-					--hover-preview: white;
-					--playhead: white;
-					--primary-text: white;
-					--secondary-text: #999;
-					--inverted-text: black;
-					--text-selection: rgba(119,68,255,0.99);
-					--box-selection-fill: rgba(255,255,255,0.2);
-					--loop-accent: #74f;
-					--link-accent: #98f;
-					--ui-widget-background: #444;
-					--ui-widget-focus: #777;
-					--pitch-background: #444;
-					--tonic: #864;
-					--fifth-note: #468;
-					--white-piano-key: #bbb;
-					--black-piano-key: #444;
-                    --white-piano-key-text: #131200;
-                    --black-piano-key-text: #fff;
-=======
     public static readonly themes: { [name: string]: string } = {
         "dark classic": `
 			:root {
@@ -60,7 +35,8 @@
 				--fifth-note: #468;
 				--white-piano-key: #bbb;
 				--black-piano-key: #444;
->>>>>>> e3dad13b
+				--white-piano-key-text: #131200;
+				--black-piano-key-text: #fff;
 					--use-color-formula: false;
 					--track-editor-bg-pitch: #444;
 					--track-editor-bg-pitch-dim: #333;
@@ -277,33 +253,6 @@
 					--disabled-note-primary:    #999;
 					--disabled-note-secondary:  #666;
 
-<<<<<<< HEAD
-				}
-			`,
-		"light classic": `
-				:root {
-					-webkit-text-stroke-width: 0.5px;
-					--page-margin: #685d88;
-					--editor-background: white;
-					--hover-preview: black;
-					--playhead: rgba(0,0,0,0.5);
-					--primary-text: black;
-					--secondary-text: #777;
-					--inverted-text: white;
-					--text-selection: rgba(200,170,255,0.99);
-					--box-selection-fill: rgba(0,0,0,0.1);
-					--loop-accent: #98f;
-					--link-accent: #74f;
-					--ui-widget-background: #ececec;
-					--ui-widget-focus: #eee;
-					--pitch-background: #ececec;
-					--tonic: #f0d6b6;
-					--fifth-note: #bbddf0;
-					--white-piano-key: #eee;
-					--black-piano-key: #666;
-                    --white-piano-key-text: #131200;
-                    --black-piano-key-text: #fff;
-=======
 			}
 		`,
         "light classic": `
@@ -327,7 +276,8 @@
 				--fifth-note: #bbddf0;
 				--white-piano-key: #eee;
 				--black-piano-key: #666;
->>>>>>> e3dad13b
+				--white-piano-key-text: #131200;
+				--black-piano-key-text: #fff;
 					--use-color-formula: false;
 					--track-editor-bg-pitch: #ececec;
 					--track-editor-bg-pitch-dim: #fdfdfd;
@@ -1011,12 +961,8 @@
 					--mod-primary-note-sat-scale: 0;
 					--mod-primary-note-lum: 55;
 					--mod-primary-note-lum-scale: 0;
-<<<<<<< HEAD
-
-=======
 					--disabled-note-primary:    #868;
 					--disabled-note-secondary:  #767;
->>>>>>> e3dad13b
 				}
 
 				.beepboxEditor button, .beepboxEditor select {
@@ -1148,118 +1094,6 @@
 
 			`,
 
-<<<<<<< HEAD
-	public static readonly pageMargin: string = "var(--page-margin)";
-	public static readonly editorBackground: string = "var(--editor-background)";
-	public static readonly hoverPreview: string = "var(--hover-preview)";
-	public static readonly playhead: string = "var(--playhead)";
-	public static readonly primaryText: string = "var(--primary-text)";
-	public static readonly secondaryText: string = "var(--secondary-text)";
-	public static readonly invertedText: string = "var(--inverted-text)";
-	public static readonly textSelection: string = "var(--text-selection)";
-	public static readonly boxSelectionFill: string = "var(--box-selection-fill)";
-	public static readonly loopAccent: string = "var(--loop-accent)";
-	public static readonly linkAccent: string = "var(--link-accent)";
-	public static readonly uiWidgetBackground: string = "var(--ui-widget-background)";
-	public static readonly uiWidgetFocus: string = "var(--ui-widget-focus)";
-	public static readonly pitchBackground: string = "var(--pitch-background)";
-	public static readonly tonic: string = "var(--tonic)";
-	public static readonly fifthNote: string = "var(--fifth-note)";
-	public static readonly whitePianoKey: string = "var(--white-piano-key)";
-    public static readonly blackPianoKey: string = "var(--black-piano-key)";
-    public static readonly whitePianoKeyText: string = "var(--white-piano-key-text)";
-    public static readonly blackPianoKeyText: string = "var(--black-piano-key-text)";
-	public static readonly useColorFormula: string = "var(--use-color-formula)";
-	public static readonly pitchSecondaryChannelHue: string = "var(--pitch-secondary-channel-hue)";
-	public static readonly pitchSecondaryChannelHueScale: string = "var(--pitch-secondary-channel-hue-scale)";
-	public static readonly pitchSecondaryChannelSat: string = "var(--pitch-secondary-channel-sat)";
-	public static readonly pitchSecondaryChannelSatScale: string = "var(--pitch-secondary-channel-sat-scale)";
-	public static readonly pitchSecondaryChannelLum: string = "var(--pitch-secondary-channel-lum)";
-	public static readonly pitchSecondaryChannelLumScale: string = "var(--pitch-secondary-channel-lum-scale)";
-	public static readonly pitchPrimaryChannelHue: string = "var(--pitch-primary-channel-hue)";
-	public static readonly pitchPrimaryChannelHueScale: string = "var(--pitch-primary-channel-hue-scale)";
-	public static readonly pitchPrimaryChannelSat: string = "var(--pitch-primary-channel-sat)";
-	public static readonly pitchPrimaryChannelSatScale: string = "var(--pitch-primary-channel-sat-scale)";
-	public static readonly pitchPrimaryChannelLum: string = "var(--pitch-primary-channel-lum)";
-	public static readonly pitchPrimaryChannelLumScale: string = "var(--pitch-primary-channel-lum-scale)";
-	public static readonly pitchSecondaryNoteHue: string = "var(--pitch-secondary-note-hue)";
-	public static readonly pitchSecondaryNoteHueScale: string = "var(--pitch-secondary-note-hue-scale)";
-	public static readonly pitchSecondaryNoteSat: string = "var(--pitch-secondary-note-sat)";
-	public static readonly pitchSecondaryNoteSatScale: string = "var(--pitch-secondary-note-sat-scale)";
-	public static readonly pitchSecondaryNoteLum: string = "var(--pitch-secondary-note-lum)";
-	public static readonly pitchSecondaryNoteLumScale: string = "var(--pitch-secondary-note-lum-scale)";
-	public static readonly pitchPrimaryNoteHue: string = "var(--pitch-primary-note-hue)";
-	public static readonly pitchPrimaryNoteHueScale: string = "var(--pitch-primary-note-hue-scale)";
-	public static readonly pitchPrimaryNoteSat: string = "var(--pitch-primary-note-sat)";
-	public static readonly pitchPrimaryNoteSatScale: string = "var(--pitch-primary-note-sat-scale)";
-	public static readonly pitchPrimaryNoteLum: string = "var(--pitch-primary-note-lum)";
-	public static readonly pitchPrimaryNoteLumScale: string = "var(--pitch-primary-note-lum-scale)";
-	public static readonly modSecondaryChannelHue: string = "var(--mod-secondary-channel-hue)";
-	public static readonly modSecondaryChannelHueScale: string = "var(--mod-secondary-channel-hue-scale)";
-	public static readonly modSecondaryChannelSat: string = "var(--mod-secondary-channel-sat)";
-	public static readonly modSecondaryChannelSatScale: string = "var(--mod-secondary-channel-sat-scale)";
-	public static readonly modSecondaryChannelLum: string = "var(--mod-secondary-channel-lum)";
-	public static readonly modSecondaryChannelLumScale: string = "var(--mod-secondary-channel-lum-scale)";
-	public static readonly modPrimaryChannelHue: string = "var(--mod-primary-channel-hue)";
-	public static readonly modPrimaryChannelHueScale: string = "var(--mod-primary-channel-hue-scale)";
-	public static readonly modPrimaryChannelSat: string = "var(--mod-primary-channel-sat)";
-	public static readonly modPrimaryChannelSatScale: string = "var(--mod-primary-channel-sat-scale)";
-	public static readonly modPrimaryChannelLum: string = "var(--mod-primary-channel-lum)";
-	public static readonly modPrimaryChannelLumScale: string = "var(--mod-primary-channel-lum-scale)";
-	public static readonly modSecondaryNoteHue: string = "var(--mod-secondary-note-hue)";
-	public static readonly modSecondaryNoteHueScale: string = "var(--mod-secondary-note-hue-scale)";
-	public static readonly modSecondaryNoteSat: string = "var(--mod-secondary-note-sat)";
-	public static readonly modSecondaryNoteSatScale: string = "var(--mod-secondary-note-sat-scale)";
-	public static readonly modSecondaryNoteLum: string = "var(--mod-secondary-note-lum)";
-	public static readonly modSecondaryNoteLumScale: string = "var(--mod-secondary-note-lum-scale)";
-	public static readonly modPrimaryNoteHue: string = "var(--mod-primary-note-hue)";
-	public static readonly modPrimaryNoteHueScale: string = "var(--mod-primary-note-hue-scale)";
-	public static readonly modPrimaryNoteSat: string = "var(--mod-primary-note-sat)";
-	public static readonly modPrimaryNoteSatScale: string = "var(--mod-primary-note-sat-scale)";
-	public static readonly modPrimaryNoteLum: string = "var(--mod-primary-note-lum)";
-	public static readonly modPrimaryNoteLumScale: string = "var(--mod-primary-note-lum-scale)";
-	public static readonly noiseSecondaryChannelHue: string = "var(--noise-secondary-channel-hue)";
-	public static readonly noiseSecondaryChannelHueScale: string = "var(--noise-secondary-channel-hue-scale)";
-	public static readonly noiseSecondaryChannelSat: string = "var(--noise-secondary-channel-sat)";
-	public static readonly noiseSecondaryChannelSatScale: string = "var(--noise-secondary-channel-sat-scale)";
-	public static readonly noiseSecondaryChannelLum: string = "var(--noise-secondary-channel-lum)";
-	public static readonly noiseSecondaryChannelLumScale: string = "var(--noise-secondary-channel-lum-scale)";
-	public static readonly noisePrimaryChannelHue: string = "var(--noise-primary-channel-hue)";
-	public static readonly noisePrimaryChannelHueScale: string = "var(--noise-primary-channel-hue-scale)";
-	public static readonly noisePrimaryChannelSat: string = "var(--noise-primary-channel-sat)";
-	public static readonly noisePrimaryChannelSatScale: string = "var(--noise-primary-channel-sat-scale)";
-	public static readonly noisePrimaryChannelLum: string = "var(--noise-primary-channel-lum)";
-	public static readonly noisePrimaryChannelLumScale: string = "var(--noise-primary-channel-lum-scale)";
-	public static readonly noiseSecondaryNoteHue: string = "var(--noise-secondary-note-hue)";
-	public static readonly noiseSecondaryNoteHueScale: string = "var(--noise-secondary-note-hue-scale)";
-	public static readonly noiseSecondaryNoteSat: string = "var(--noise-secondary-note-sat)";
-	public static readonly noiseSecondaryNoteSatScale: string = "var(--noise-secondary-note-sat-scale)";
-	public static readonly noiseSecondaryNoteLum: string = "var(--noise-secondary-note-lum)";
-	public static readonly noiseSecondaryNoteLumScale: string = "var(--noise-secondary-note-lum-scale)";
-	public static readonly noisePrimaryNoteHue: string = "var(--noise-primary-note-hue)";
-	public static readonly noisePrimaryNoteHueScale: string = "var(--noise-primary-note-hue-scale)";
-	public static readonly noisePrimaryNoteSat: string = "var(--noise-primary-note-sat)";
-	public static readonly noisePrimaryNoteSatScale: string = "var(--noise-primary-note-sat-scale)";
-	public static readonly noisePrimaryNoteLum: string = "var(--noise-primary-note-lum)";
-	public static readonly noisePrimaryNoteLumScale: string = "var(--noise-primary-note-lum-scale)";
-	public static readonly trackEditorBgPitch: string = "var(--track-editor-bg-pitch)";
-	public static readonly trackEditorBgPitchDim: string = "var(--track-editor-bg-pitch-dim)";
-	public static readonly trackEditorBgNoise: string = "var(--track-editor-bg-noise)";
-	public static readonly trackEditorBgNoiseDim: string = "var(--track-editor-bg-noise-dim)";
-	public static readonly trackEditorBgMod: string = "var(--track-editor-bg-mod)";
-	public static readonly trackEditorBgModDim: string = "var(--track-editor-bg-mod-dim)";
-	public static readonly multiplicativeModSlider: string = "var(--multiplicative-mod-slider)";
-	public static readonly overwritingModSlider: string = "var(--overwriting-mod-slider)";
-	public static readonly indicatorPrimary: string = "var(--indicator-primary)";
-	public static readonly indicatorSecondary: string = "var(--indicator-secondary)";
-	public static readonly select2OptGroup: string = "var(--select2-opt-group)";
-	public static readonly inputBoxOutline: string = "var(--input-box-outline)";
-	public static readonly muteButtonNormal: string = "var(--mute-button-normal)";
-	public static readonly muteButtonMod: string = "var(--mute-button-mod)";
-	public static readonly modLabelPrimary: string = "var(--mod-label-primary)";
-	public static readonly modLabelSecondaryText: string = "var(--mod-label-secondary-text)";
-	public static readonly modLabelPrimaryText: string = "var(--mod-label-primary-text)";
-=======
 		"beachcombing": `
 			:root {
 			--page-margin: #010121;
@@ -1280,6 +1114,8 @@
 			--fifth-note: #0044a0;
 			--white-piano-key: #fff;
 			--black-piano-key: #202d42;
+			--white-piano-key-text: #131200;
+			--black-piano-key-text: #fff;
 			--use-color-formula: false;
 			--track-editor-bg-pitch: #34406c;
 			--track-editor-bg-pitch-dim: #1c1d28;
@@ -1376,190 +1212,11 @@
 			--mod-label-primary-text: white;
 			--disabled-note-primary: #91879f;
 			--disabled-note-secondary: #6a677a;
->>>>>>> e3dad13b
 
 
 			}
 		`,
 
-<<<<<<< HEAD
-    public static getArbitaryChannelColor(type: string, channel: number): ChannelColors {
-
-        if (getComputedStyle(this._styleElement).getPropertyValue("--use-color-formula").trim() == "false") {
-            let base: ChannelColors;
-            switch (type) {
-                case ("noise"): {
-                    base = ColorConfig.noiseChannels[channel % ColorConfig.noiseChannels.length];
-                    break;
-                }
-                case ("mod"): {
-                    base = ColorConfig.modChannels[channel % ColorConfig.modChannels.length];
-                    break;
-                }
-                case ("pitch"):
-                default: {
-                    base = ColorConfig.pitchChannels[channel % ColorConfig.pitchChannels.length];
-                    break;
-                }
-            }
-            var regex = /\(([^)]+)\)/;
-            let newChannelSecondary: string = ColorConfig.getComputed((regex.exec(base.secondaryChannel) as RegExpExecArray)[1] as string);
-            let newChannelPrimary: string = ColorConfig.getComputed((regex.exec(base.primaryChannel) as RegExpExecArray)[1] as string);
-            let newNoteSecondary: string = ColorConfig.getComputed((regex.exec(base.secondaryNote) as RegExpExecArray)[1] as string);
-            let newNotePrimary: string = ColorConfig.getComputed((regex.exec(base.primaryNote) as RegExpExecArray)[1] as string);
-            return <ChannelColors>{ secondaryChannel: newChannelSecondary, primaryChannel: newChannelPrimary, secondaryNote: newNoteSecondary, primaryNote: newNotePrimary };
-        }
-        switch (type) {
-            case ("noise"): {
-                const noiseSecondaryChannelHue: number = +getComputedStyle(this._styleElement).getPropertyValue("--noise-secondary-channel-hue");
-                const noiseSecondaryChannelHueScale: number = +getComputedStyle(this._styleElement).getPropertyValue("--noise-secondary-channel-hue-scale");
-                const noiseSecondaryChannelSat: number = +getComputedStyle(this._styleElement).getPropertyValue("--noise-secondary-channel-sat");
-                const noiseSecondaryChannelSatScale: number = +getComputedStyle(this._styleElement).getPropertyValue("--noise-secondary-channel-sat-scale");
-                const noiseSecondaryChannelLum: number = +getComputedStyle(this._styleElement).getPropertyValue("--noise-secondary-channel-lum");
-                const noiseSecondaryChannelLumScale: number = +getComputedStyle(this._styleElement).getPropertyValue("--noise-secondary-channel-lum-scale");
-                const noisePrimaryChannelHue: number = +getComputedStyle(this._styleElement).getPropertyValue("--noise-primary-channel-hue");
-                const noisePrimaryChannelHueScale: number = +getComputedStyle(this._styleElement).getPropertyValue("--noise-primary-channel-hue-scale");
-                const noisePrimaryChannelSat: number = +getComputedStyle(this._styleElement).getPropertyValue("--noise-primary-channel-sat");
-                const noisePrimaryChannelSatScale: number = +getComputedStyle(this._styleElement).getPropertyValue("--noise-primary-channel-sat-scale");
-                const noisePrimaryChannelLum: number = +getComputedStyle(this._styleElement).getPropertyValue("--noise-primary-channel-lum");
-                const noisePrimaryChannelLumScale: number = +getComputedStyle(this._styleElement).getPropertyValue("--noise-primary-channel-lum-scale");
-                const noiseSecondaryNoteHue: number = +getComputedStyle(this._styleElement).getPropertyValue("--noise-secondary-note-hue");
-                const noiseSecondaryNoteHueScale: number = +getComputedStyle(this._styleElement).getPropertyValue("--noise-secondary-note-hue-scale");
-                const noiseSecondaryNoteSat: number = +getComputedStyle(this._styleElement).getPropertyValue("--noise-secondary-note-sat");
-                const noiseSecondaryNoteSatScale: number = +getComputedStyle(this._styleElement).getPropertyValue("--noise-secondary-note-sat-scale");
-                const noiseSecondaryNoteLum: number = +getComputedStyle(this._styleElement).getPropertyValue("--noise-secondary-note-lum");
-                const noiseSecondaryNoteLumScale: number = +getComputedStyle(this._styleElement).getPropertyValue("--noise-secondary-note-lum-scale");
-                const noisePrimaryNoteHue: number = +getComputedStyle(this._styleElement).getPropertyValue("--noise-primary-note-hue");
-                const noisePrimaryNoteHueScale: number = +getComputedStyle(this._styleElement).getPropertyValue("--noise-primary-note-hue-scale");
-                const noisePrimaryNoteSat: number = +getComputedStyle(this._styleElement).getPropertyValue("--noise-primary-note-sat");
-                const noisePrimaryNoteSatScale: number = +getComputedStyle(this._styleElement).getPropertyValue("--noise-primary-note-sat-scale");
-                const noisePrimaryNoteLum: number = +getComputedStyle(this._styleElement).getPropertyValue("--noise-primary-note-lum");
-                const noisePrimaryNoteLumScale: number = +getComputedStyle(this._styleElement).getPropertyValue("--noise-primary-note-lum-scale");
-
-                let newChannelSecondary: string = "hsl(" + ((+noiseSecondaryChannelHue + ((channel * +noiseSecondaryChannelHueScale) / Config.noiseChannelCountMax) * 256) % 256) + ","
-                    + (+noiseSecondaryChannelSat + channel * +noiseSecondaryChannelSatScale) + "%,"
-                    + (+noiseSecondaryChannelLum + channel * +noiseSecondaryChannelLumScale) + "%)";
-                let newChannelPrimary: string = "hsl(" + ((+noisePrimaryChannelHue + ((channel * +noisePrimaryChannelHueScale) / Config.noiseChannelCountMax) * 256) % 256) + ","
-                    + (+noisePrimaryChannelSat + channel * +noisePrimaryChannelSatScale) + "%,"
-                    + (+noisePrimaryChannelLum + channel * +noisePrimaryChannelLumScale) + "%)";
-                let newNoteSecondary: string = "hsl(" + ((+noiseSecondaryNoteHue + ((channel * +noiseSecondaryNoteHueScale) / Config.noiseChannelCountMax) * 256) % 256) + ","
-                    + (+noiseSecondaryNoteSat + channel * +noiseSecondaryNoteSatScale) + "%,"
-                    + (+noiseSecondaryNoteLum + channel * +noiseSecondaryNoteLumScale) + "%)";
-                let newNotePrimary: string = "hsl(" + ((+noisePrimaryNoteHue + ((channel * +noisePrimaryNoteHueScale) / Config.noiseChannelCountMax) * 256) % 256) + ","
-                    + (+noisePrimaryNoteSat + channel * +noisePrimaryNoteSatScale) + "%,"
-                    + (+noisePrimaryNoteLum + channel * +noisePrimaryNoteLumScale) + "%)";
-
-                let newChannelColors = <ChannelColors>{ secondaryChannel: newChannelSecondary, primaryChannel: newChannelPrimary, secondaryNote: newNoteSecondary, primaryNote: newNotePrimary };
-                ColorConfig.colorLookup.set(channel, newChannelColors);
-                return newChannelColors;
-            } case ("mod"): {
-                // Mod formula
-                const modSecondaryChannelHue: number = +getComputedStyle(this._styleElement).getPropertyValue("--mod-secondary-channel-hue");
-                const modSecondaryChannelHueScale: number = +getComputedStyle(this._styleElement).getPropertyValue("--mod-secondary-channel-hue-scale");
-                const modSecondaryChannelSat: number = +getComputedStyle(this._styleElement).getPropertyValue("--mod-secondary-channel-sat");
-                const modSecondaryChannelSatScale: number = +getComputedStyle(this._styleElement).getPropertyValue("--mod-secondary-channel-sat-scale");
-                const modSecondaryChannelLum: number = +getComputedStyle(this._styleElement).getPropertyValue("--mod-secondary-channel-lum");
-                const modSecondaryChannelLumScale: number = +getComputedStyle(this._styleElement).getPropertyValue("--mod-secondary-channel-lum-scale");
-                const modPrimaryChannelHue: number = +getComputedStyle(this._styleElement).getPropertyValue("--mod-primary-channel-hue");
-                const modPrimaryChannelHueScale: number = +getComputedStyle(this._styleElement).getPropertyValue("--mod-primary-channel-hue-scale");
-                const modPrimaryChannelSat: number = +getComputedStyle(this._styleElement).getPropertyValue("--mod-primary-channel-sat");
-                const modPrimaryChannelSatScale: number = +getComputedStyle(this._styleElement).getPropertyValue("--mod-primary-channel-sat-scale");
-                const modPrimaryChannelLum: number = +getComputedStyle(this._styleElement).getPropertyValue("--mod-primary-channel-lum");
-                const modPrimaryChannelLumScale: number = +getComputedStyle(this._styleElement).getPropertyValue("--mod-primary-channel-lum-scale");
-                const modSecondaryNoteHue: number = +getComputedStyle(this._styleElement).getPropertyValue("--mod-secondary-note-hue");
-                const modSecondaryNoteHueScale: number = +getComputedStyle(this._styleElement).getPropertyValue("--mod-secondary-note-hue-scale");
-                const modSecondaryNoteSat: number = +getComputedStyle(this._styleElement).getPropertyValue("--mod-secondary-note-sat");
-                const modSecondaryNoteSatScale: number = +getComputedStyle(this._styleElement).getPropertyValue("--mod-secondary-note-sat-scale");
-                const modSecondaryNoteLum: number = +getComputedStyle(this._styleElement).getPropertyValue("--mod-secondary-note-lum");
-                const modSecondaryNoteLumScale: number = +getComputedStyle(this._styleElement).getPropertyValue("--mod-secondary-note-lum-scale");
-                const modPrimaryNoteHue: number = +getComputedStyle(this._styleElement).getPropertyValue("--mod-primary-note-hue");
-                const modPrimaryNoteHueScale: number = +getComputedStyle(this._styleElement).getPropertyValue("--mod-primary-note-hue-scale");
-                const modPrimaryNoteSat: number = +getComputedStyle(this._styleElement).getPropertyValue("--mod-primary-note-sat");
-                const modPrimaryNoteSatScale: number = +getComputedStyle(this._styleElement).getPropertyValue("--mod-primary-note-sat-scale");
-                const modPrimaryNoteLum: number = +getComputedStyle(this._styleElement).getPropertyValue("--mod-primary-note-lum");
-                const modPrimaryNoteLumScale: number = +getComputedStyle(this._styleElement).getPropertyValue("--mod-primary-note-lum-scale");
-
-                let newChannelSecondary: string = "hsl(" + ((+modSecondaryChannelHue + ((channel * +modSecondaryChannelHueScale) / Config.modChannelCountMax) * 256) % 256) + ","
-                    + (+modSecondaryChannelSat + channel * +modSecondaryChannelSatScale) + "%,"
-                    + (+modSecondaryChannelLum + channel * +modSecondaryChannelLumScale) + "%)";
-                let newChannelPrimary: string = "hsl(" + ((+modPrimaryChannelHue + ((channel * +modPrimaryChannelHueScale) / Config.modChannelCountMax) * 256) % 256) + ","
-                    + (+modPrimaryChannelSat + channel * +modPrimaryChannelSatScale) + "%,"
-                    + (+modPrimaryChannelLum + channel * +modPrimaryChannelLumScale) + "%)";
-                let newNoteSecondary: string = "hsl(" + ((+modSecondaryNoteHue + ((channel * +modSecondaryNoteHueScale) / Config.modChannelCountMax) * 256) % 256) + ","
-                    + (+modSecondaryNoteSat + channel * +modSecondaryNoteSatScale) + "%,"
-                    + (+modSecondaryNoteLum + channel * +modSecondaryNoteLumScale) + "%)";
-                let newNotePrimary: string = "hsl(" + ((+modPrimaryNoteHue + ((channel * +modPrimaryNoteHueScale) / Config.modChannelCountMax) * 256) % 256) + ","
-                    + (+modPrimaryNoteSat + channel * +modPrimaryNoteSatScale) + "%,"
-                    + (+modPrimaryNoteLum + channel * +modPrimaryNoteLumScale) + "%)";
-
-                let newChannelColors = <ChannelColors>{ secondaryChannel: newChannelSecondary, primaryChannel: newChannelPrimary, secondaryNote: newNoteSecondary, primaryNote: newNotePrimary };
-                ColorConfig.colorLookup.set(channel, newChannelColors);
-                return newChannelColors;
-            }
-            case ("pitch"):
-            default: {
-                const pitchSecondaryChannelHue: number = +getComputedStyle(this._styleElement).getPropertyValue("--pitch-secondary-channel-hue");
-                const pitchSecondaryChannelHueScale: number = +getComputedStyle(this._styleElement).getPropertyValue("--pitch-secondary-channel-hue-scale");
-                const pitchSecondaryChannelSat: number = +getComputedStyle(this._styleElement).getPropertyValue("--pitch-secondary-channel-sat");
-                const pitchSecondaryChannelSatScale: number = +getComputedStyle(this._styleElement).getPropertyValue("--pitch-secondary-channel-sat-scale");
-                const pitchSecondaryChannelLum: number = +getComputedStyle(this._styleElement).getPropertyValue("--pitch-secondary-channel-lum");
-                const pitchSecondaryChannelLumScale: number = +getComputedStyle(this._styleElement).getPropertyValue("--pitch-secondary-channel-lum-scale");
-                const pitchPrimaryChannelHue: number = +getComputedStyle(this._styleElement).getPropertyValue("--pitch-primary-channel-hue");
-                const pitchPrimaryChannelHueScale: number = +getComputedStyle(this._styleElement).getPropertyValue("--pitch-primary-channel-hue-scale");
-                const pitchPrimaryChannelSat: number = +getComputedStyle(this._styleElement).getPropertyValue("--pitch-primary-channel-sat");
-                const pitchPrimaryChannelSatScale: number = +getComputedStyle(this._styleElement).getPropertyValue("--pitch-primary-channel-sat-scale");
-                const pitchPrimaryChannelLum: number = +getComputedStyle(this._styleElement).getPropertyValue("--pitch-primary-channel-lum");
-                const pitchPrimaryChannelLumScale: number = +getComputedStyle(this._styleElement).getPropertyValue("--pitch-primary-channel-lum-scale");
-                const pitchSecondaryNoteHue: number = +getComputedStyle(this._styleElement).getPropertyValue("--pitch-secondary-note-hue");
-                const pitchSecondaryNoteHueScale: number = +getComputedStyle(this._styleElement).getPropertyValue("--pitch-secondary-note-hue-scale");
-                const pitchSecondaryNoteSat: number = +getComputedStyle(this._styleElement).getPropertyValue("--pitch-secondary-note-sat");
-                const pitchSecondaryNoteSatScale: number = +getComputedStyle(this._styleElement).getPropertyValue("--pitch-secondary-note-sat-scale");
-                const pitchSecondaryNoteLum: number = +getComputedStyle(this._styleElement).getPropertyValue("--pitch-secondary-note-lum");
-                const pitchSecondaryNoteLumScale: number = +getComputedStyle(this._styleElement).getPropertyValue("--pitch-secondary-note-lum-scale");
-                const pitchPrimaryNoteHue: number = +getComputedStyle(this._styleElement).getPropertyValue("--pitch-primary-note-hue");
-                const pitchPrimaryNoteHueScale: number = +getComputedStyle(this._styleElement).getPropertyValue("--pitch-primary-note-hue-scale");
-                const pitchPrimaryNoteSat: number = +getComputedStyle(this._styleElement).getPropertyValue("--pitch-primary-note-sat");
-                const pitchPrimaryNoteSatScale: number = +getComputedStyle(this._styleElement).getPropertyValue("--pitch-primary-note-sat-scale");
-                const pitchPrimaryNoteLum: number = +getComputedStyle(this._styleElement).getPropertyValue("--pitch-primary-note-lum");
-                const pitchPrimaryNoteLumScale: number = +getComputedStyle(this._styleElement).getPropertyValue("--pitch-primary-note-lum-scale");
-
-                let newChannelSecondary: string = "hsl(" + ((+pitchSecondaryChannelHue + (channel * +pitchSecondaryChannelHueScale / Config.pitchChannelCountMax) * 256) % 256) + ","
-                    + (+pitchSecondaryChannelSat * (1 - (+pitchSecondaryChannelSatScale * Math.floor(channel / 7)))) + "%,"
-                    + (+pitchSecondaryChannelLum * (1 - (+pitchSecondaryChannelLumScale * Math.floor(channel / 7)))) + "%)";
-                let newChannelPrimary: string = "hsl(" + ((+pitchPrimaryChannelHue + (channel * +pitchPrimaryChannelHueScale / Config.pitchChannelCountMax) * 256) % 256) + ","
-                    + (+pitchPrimaryChannelSat * (1 - (+pitchPrimaryChannelSatScale * Math.floor(channel / 7)))) + "%,"
-                    + (+pitchPrimaryChannelLum * (1 - (+pitchPrimaryChannelLumScale * Math.floor(channel / 7)))) + "%)";
-                let newNoteSecondary: string = "hsl(" + ((+pitchSecondaryNoteHue + (channel * +pitchSecondaryNoteHueScale / Config.pitchChannelCountMax) * 256) % 256) + ","
-                    + (+pitchSecondaryNoteSat * (1 - (+pitchSecondaryNoteSatScale * Math.floor(channel / 7)))) + "%,"
-                    + (+pitchSecondaryNoteLum * (1 - (+pitchSecondaryNoteLumScale * Math.floor(channel / 7)))) + "%)";
-                let newNotePrimary: string = "hsl(" + ((+pitchPrimaryNoteHue + (channel * +pitchPrimaryNoteHueScale / Config.pitchChannelCountMax) * 256) % 256) + ","
-                    + (+pitchPrimaryNoteSat * (1 - (+pitchPrimaryNoteSatScale * Math.floor(channel / 7)))) + "%,"
-                    + (+pitchPrimaryNoteLum * (1 - (+pitchPrimaryNoteLumScale * Math.floor(channel / 7)))) + "%)";
-
-                let newChannelColors = <ChannelColors>{ secondaryChannel: newChannelSecondary, primaryChannel: newChannelPrimary, secondaryNote: newNoteSecondary, primaryNote: newNotePrimary };
-                ColorConfig.colorLookup.set(channel, newChannelColors);
-                return newChannelColors;
-            }
-        }
-    }
-
-	// Same as below, but won't return var colors
-	public static getComputedChannelColor(song: Song, channel: number): ChannelColors {
-		if (getComputedStyle(this._styleElement).getPropertyValue("--use-color-formula").trim() == "false") {
-			let base: ChannelColors = ColorConfig.getChannelColor(song, channel);
-			// Trim away "var(...)"
-			var regex = /\(([^)]+)\)/;
-			let newChannelSecondary: string = ColorConfig.getComputed((regex.exec(base.secondaryChannel) as RegExpExecArray)[1] as string);
-			let newChannelPrimary: string = ColorConfig.getComputed((regex.exec(base.primaryChannel) as RegExpExecArray)[1] as string);
-			let newNoteSecondary: string = ColorConfig.getComputed((regex.exec(base.secondaryNote) as RegExpExecArray)[1] as string);
-			let newNotePrimary: string = ColorConfig.getComputed((regex.exec(base.primaryNote) as RegExpExecArray)[1] as string);
-			return <ChannelColors>{ secondaryChannel: newChannelSecondary, primaryChannel: newChannelPrimary, secondaryNote: newNoteSecondary, primaryNote: newNotePrimary };
-		}
-		else {
-			return ColorConfig.getChannelColor(song, channel);
-		}
-    };
-=======
 		"roe": `
 			:root {
 			--page-margin: #050000;
@@ -1580,6 +1237,8 @@
 			--fifth-note: #381818;
 			--white-piano-key: #cdcdcd;
 			--black-piano-key: #232323;
+			--white-piano-key-text: #131200;
+			--black-piano-key-text: #fff;
 			--use-color-formula: false;
 			--track-editor-bg-pitch: #302938;
 			--track-editor-bg-pitch-dim: #211c26;
@@ -1677,7 +1336,6 @@
 			--disabled-note-primary: #c9c9c9;
 			--disabled-note-secondary: #616161;
 		}`,
->>>>>>> e3dad13b
 
 		"moonlight": `
 			:root {
@@ -1699,6 +1357,8 @@
 			--fifth-note: hsl(206deg 36% 16%);
 			--white-piano-key: #c1bfe9;
 			--black-piano-key: #454354;
+			--white-piano-key-text: #131200;
+			--black-piano-key-text: #fff;
 			--use-color-formula: false;
 			--track-editor-bg-pitch: #25568d80;
 			--track-editor-bg-pitch-dim: #10253c80;
@@ -1817,6 +1477,8 @@
 			--fifth-note: #222;
 			--white-piano-key: #b59b9b;
 			--black-piano-key: #231e1e;
+			--white-piano-key-text: #131200;
+			--black-piano-key-text: #fff;
 			--use-color-formula: false;
 			--track-editor-bg-pitch: #352f38;
 			--track-editor-bg-pitch-dim: #232025;
@@ -1935,6 +1597,8 @@
 			--fifth-note: #191a20;
 			--white-piano-key: #bbbaba;
 			--black-piano-key: #2d2d2d;
+			--white-piano-key-text: #131200;
+			--black-piano-key-text: #fff;
 			--use-color-formula: false;
 			--track-editor-bg-pitch: #2b2d40;
 			--track-editor-bg-pitch-dim: #191a25;
@@ -2053,6 +1717,8 @@
 			--fifth-note: #2E2A15;
 			--white-piano-key: #bbbaba;
 			--black-piano-key: #2d2d2d;
+			--white-piano-key-text: #131200;
+			--black-piano-key-text: #fff;
 			--use-color-formula: false;
 			--track-editor-bg-pitch: #2d2e42;
 			--track-editor-bg-pitch-dim: #191a25;
@@ -2171,6 +1837,8 @@
 			--fifth-note: #18221a;
 			--white-piano-key: #e3e3e3;
 			--black-piano-key: #2d2d2d;
+			--white-piano-key-text: #131200;
+			--black-piano-key-text: #fff;
 			--use-color-formula: false;
 			--track-editor-bg-pitch: #38293e;
 			--track-editor-bg-pitch-dim: #251c29;
@@ -2289,6 +1957,8 @@
 			--fifth-note: #42604d;
 			--white-piano-key: #f6e8ff;
 			--black-piano-key: #5a4972;
+			--white-piano-key-text: #131200;
+			--black-piano-key-text: #fff;
 			--use-color-formula: true;
 			--track-editor-bg-pitch: #392a46;
 			--track-editor-bg-pitch-dim: #1c1d28;
@@ -2403,6 +2073,8 @@
 			--fifth-note: #0898a1;
 			--white-piano-key: #ffffff;
 			--black-piano-key: #516d7a;
+			--white-piano-key-text: #131200;
+			--black-piano-key-text: #fff;
 			--use-color-formula: false;
 			--track-editor-bg-pitch: #213352;
 			--track-editor-bg-pitch-dim: #152032;
@@ -2521,6 +2193,8 @@
 			--fifth-note: #ff666640;
 			--white-piano-key: #cdcdcd;
 			--black-piano-key: #232323;
+			--white-piano-key-text: #131200;
+			--black-piano-key-text: #fff;
 			--use-color-formula: false;
 			--track-editor-bg-pitch: #404040bf;
 			--track-editor-bg-pitch-dim: #151515;
@@ -2639,6 +2313,8 @@
 			--fifth-note: #dcdcdc;
 			--white-piano-key: #ffffff;
 			--black-piano-key: #615f66;
+			--white-piano-key-text: #131200;
+			--black-piano-key-text: #fff;
 			--use-color-formula: false;
 			--track-editor-bg-pitch: #e9ebff;
 			--track-editor-bg-pitch-dim: #e9ebff;
@@ -2757,6 +2433,8 @@
 			--fifth-note: #ab77bd50;
 			--white-piano-key: #EEEEEE;
 			--black-piano-key: #5F5566;
+			--white-piano-key-text: #131200;
+			--black-piano-key-text: #fff;
 			--use-color-formula: true;
 			--track-editor-bg-pitch: #46374C;
 			--track-editor-bg-pitch-dim: #1F1C2850;
@@ -2871,6 +2549,8 @@
 			--fifth-note: #e7c6c6;
 			--white-piano-key: #cdcdcd;
 			--black-piano-key: #232323;
+			--white-piano-key-text: #131200;
+			--black-piano-key-text: #fff;
 			--use-color-formula: false;
 			--track-editor-bg-pitch: #e5e1ea;
 			--track-editor-bg-pitch-dim: #cbc4d4;
@@ -2988,6 +2668,8 @@
     public static readonly fifthNote: string = "var(--fifth-note)";
     public static readonly whitePianoKey: string = "var(--white-piano-key)";
     public static readonly blackPianoKey: string = "var(--black-piano-key)";
+    public static readonly whitePianoKeyText: string = "var(--white-piano-key-text)";
+    public static readonly blackPianoKeyText: string = "var(--black-piano-key-text)";
     public static readonly useColorFormula: string = "var(--use-color-formula)";
     public static readonly pitchSecondaryChannelHue: string = "var(--pitch-secondary-channel-hue)";
     public static readonly pitchSecondaryChannelHueScale: string = "var(--pitch-secondary-channel-hue-scale)";
@@ -3209,6 +2891,166 @@
         this.colorLookup.clear();
     }
 
+	public static getArbitaryChannelColor(type: string, channel: number): ChannelColors {
+
+        if (getComputedStyle(this._styleElement).getPropertyValue("--use-color-formula").trim() == "false") {
+            let base: ChannelColors;
+            switch (type) {
+                case ("noise"): {
+                    base = ColorConfig.noiseChannels[channel % ColorConfig.noiseChannels.length];
+                    break;
+                }
+                case ("mod"): {
+                    base = ColorConfig.modChannels[channel % ColorConfig.modChannels.length];
+                    break;
+                }
+                case ("pitch"):
+                default: {
+                    base = ColorConfig.pitchChannels[channel % ColorConfig.pitchChannels.length];
+                    break;
+                }
+            }
+            var regex = /\(([^)]+)\)/;
+            let newChannelSecondary: string = ColorConfig.getComputed((regex.exec(base.secondaryChannel) as RegExpExecArray)[1] as string);
+            let newChannelPrimary: string = ColorConfig.getComputed((regex.exec(base.primaryChannel) as RegExpExecArray)[1] as string);
+            let newNoteSecondary: string = ColorConfig.getComputed((regex.exec(base.secondaryNote) as RegExpExecArray)[1] as string);
+            let newNotePrimary: string = ColorConfig.getComputed((regex.exec(base.primaryNote) as RegExpExecArray)[1] as string);
+            return <ChannelColors>{ secondaryChannel: newChannelSecondary, primaryChannel: newChannelPrimary, secondaryNote: newNoteSecondary, primaryNote: newNotePrimary };
+        }
+        switch (type) {
+            case ("noise"): {
+                const noiseSecondaryChannelHue: number = +getComputedStyle(this._styleElement).getPropertyValue("--noise-secondary-channel-hue");
+                const noiseSecondaryChannelHueScale: number = +getComputedStyle(this._styleElement).getPropertyValue("--noise-secondary-channel-hue-scale");
+                const noiseSecondaryChannelSat: number = +getComputedStyle(this._styleElement).getPropertyValue("--noise-secondary-channel-sat");
+                const noiseSecondaryChannelSatScale: number = +getComputedStyle(this._styleElement).getPropertyValue("--noise-secondary-channel-sat-scale");
+                const noiseSecondaryChannelLum: number = +getComputedStyle(this._styleElement).getPropertyValue("--noise-secondary-channel-lum");
+                const noiseSecondaryChannelLumScale: number = +getComputedStyle(this._styleElement).getPropertyValue("--noise-secondary-channel-lum-scale");
+                const noisePrimaryChannelHue: number = +getComputedStyle(this._styleElement).getPropertyValue("--noise-primary-channel-hue");
+                const noisePrimaryChannelHueScale: number = +getComputedStyle(this._styleElement).getPropertyValue("--noise-primary-channel-hue-scale");
+                const noisePrimaryChannelSat: number = +getComputedStyle(this._styleElement).getPropertyValue("--noise-primary-channel-sat");
+                const noisePrimaryChannelSatScale: number = +getComputedStyle(this._styleElement).getPropertyValue("--noise-primary-channel-sat-scale");
+                const noisePrimaryChannelLum: number = +getComputedStyle(this._styleElement).getPropertyValue("--noise-primary-channel-lum");
+                const noisePrimaryChannelLumScale: number = +getComputedStyle(this._styleElement).getPropertyValue("--noise-primary-channel-lum-scale");
+                const noiseSecondaryNoteHue: number = +getComputedStyle(this._styleElement).getPropertyValue("--noise-secondary-note-hue");
+                const noiseSecondaryNoteHueScale: number = +getComputedStyle(this._styleElement).getPropertyValue("--noise-secondary-note-hue-scale");
+                const noiseSecondaryNoteSat: number = +getComputedStyle(this._styleElement).getPropertyValue("--noise-secondary-note-sat");
+                const noiseSecondaryNoteSatScale: number = +getComputedStyle(this._styleElement).getPropertyValue("--noise-secondary-note-sat-scale");
+                const noiseSecondaryNoteLum: number = +getComputedStyle(this._styleElement).getPropertyValue("--noise-secondary-note-lum");
+                const noiseSecondaryNoteLumScale: number = +getComputedStyle(this._styleElement).getPropertyValue("--noise-secondary-note-lum-scale");
+                const noisePrimaryNoteHue: number = +getComputedStyle(this._styleElement).getPropertyValue("--noise-primary-note-hue");
+                const noisePrimaryNoteHueScale: number = +getComputedStyle(this._styleElement).getPropertyValue("--noise-primary-note-hue-scale");
+                const noisePrimaryNoteSat: number = +getComputedStyle(this._styleElement).getPropertyValue("--noise-primary-note-sat");
+                const noisePrimaryNoteSatScale: number = +getComputedStyle(this._styleElement).getPropertyValue("--noise-primary-note-sat-scale");
+                const noisePrimaryNoteLum: number = +getComputedStyle(this._styleElement).getPropertyValue("--noise-primary-note-lum");
+                const noisePrimaryNoteLumScale: number = +getComputedStyle(this._styleElement).getPropertyValue("--noise-primary-note-lum-scale");
+
+                let newChannelSecondary: string = "hsl(" + ((+noiseSecondaryChannelHue + ((channel * +noiseSecondaryChannelHueScale) / Config.noiseChannelCountMax) * 256) % 256) + ","
+                    + (+noiseSecondaryChannelSat + channel * +noiseSecondaryChannelSatScale) + "%,"
+                    + (+noiseSecondaryChannelLum + channel * +noiseSecondaryChannelLumScale) + "%)";
+                let newChannelPrimary: string = "hsl(" + ((+noisePrimaryChannelHue + ((channel * +noisePrimaryChannelHueScale) / Config.noiseChannelCountMax) * 256) % 256) + ","
+                    + (+noisePrimaryChannelSat + channel * +noisePrimaryChannelSatScale) + "%,"
+                    + (+noisePrimaryChannelLum + channel * +noisePrimaryChannelLumScale) + "%)";
+                let newNoteSecondary: string = "hsl(" + ((+noiseSecondaryNoteHue + ((channel * +noiseSecondaryNoteHueScale) / Config.noiseChannelCountMax) * 256) % 256) + ","
+                    + (+noiseSecondaryNoteSat + channel * +noiseSecondaryNoteSatScale) + "%,"
+                    + (+noiseSecondaryNoteLum + channel * +noiseSecondaryNoteLumScale) + "%)";
+                let newNotePrimary: string = "hsl(" + ((+noisePrimaryNoteHue + ((channel * +noisePrimaryNoteHueScale) / Config.noiseChannelCountMax) * 256) % 256) + ","
+                    + (+noisePrimaryNoteSat + channel * +noisePrimaryNoteSatScale) + "%,"
+                    + (+noisePrimaryNoteLum + channel * +noisePrimaryNoteLumScale) + "%)";
+
+                let newChannelColors = <ChannelColors>{ secondaryChannel: newChannelSecondary, primaryChannel: newChannelPrimary, secondaryNote: newNoteSecondary, primaryNote: newNotePrimary };
+                ColorConfig.colorLookup.set(channel, newChannelColors);
+                return newChannelColors;
+            } case ("mod"): {
+                // Mod formula
+                const modSecondaryChannelHue: number = +getComputedStyle(this._styleElement).getPropertyValue("--mod-secondary-channel-hue");
+                const modSecondaryChannelHueScale: number = +getComputedStyle(this._styleElement).getPropertyValue("--mod-secondary-channel-hue-scale");
+                const modSecondaryChannelSat: number = +getComputedStyle(this._styleElement).getPropertyValue("--mod-secondary-channel-sat");
+                const modSecondaryChannelSatScale: number = +getComputedStyle(this._styleElement).getPropertyValue("--mod-secondary-channel-sat-scale");
+                const modSecondaryChannelLum: number = +getComputedStyle(this._styleElement).getPropertyValue("--mod-secondary-channel-lum");
+                const modSecondaryChannelLumScale: number = +getComputedStyle(this._styleElement).getPropertyValue("--mod-secondary-channel-lum-scale");
+                const modPrimaryChannelHue: number = +getComputedStyle(this._styleElement).getPropertyValue("--mod-primary-channel-hue");
+                const modPrimaryChannelHueScale: number = +getComputedStyle(this._styleElement).getPropertyValue("--mod-primary-channel-hue-scale");
+                const modPrimaryChannelSat: number = +getComputedStyle(this._styleElement).getPropertyValue("--mod-primary-channel-sat");
+                const modPrimaryChannelSatScale: number = +getComputedStyle(this._styleElement).getPropertyValue("--mod-primary-channel-sat-scale");
+                const modPrimaryChannelLum: number = +getComputedStyle(this._styleElement).getPropertyValue("--mod-primary-channel-lum");
+                const modPrimaryChannelLumScale: number = +getComputedStyle(this._styleElement).getPropertyValue("--mod-primary-channel-lum-scale");
+                const modSecondaryNoteHue: number = +getComputedStyle(this._styleElement).getPropertyValue("--mod-secondary-note-hue");
+                const modSecondaryNoteHueScale: number = +getComputedStyle(this._styleElement).getPropertyValue("--mod-secondary-note-hue-scale");
+                const modSecondaryNoteSat: number = +getComputedStyle(this._styleElement).getPropertyValue("--mod-secondary-note-sat");
+                const modSecondaryNoteSatScale: number = +getComputedStyle(this._styleElement).getPropertyValue("--mod-secondary-note-sat-scale");
+                const modSecondaryNoteLum: number = +getComputedStyle(this._styleElement).getPropertyValue("--mod-secondary-note-lum");
+                const modSecondaryNoteLumScale: number = +getComputedStyle(this._styleElement).getPropertyValue("--mod-secondary-note-lum-scale");
+                const modPrimaryNoteHue: number = +getComputedStyle(this._styleElement).getPropertyValue("--mod-primary-note-hue");
+                const modPrimaryNoteHueScale: number = +getComputedStyle(this._styleElement).getPropertyValue("--mod-primary-note-hue-scale");
+                const modPrimaryNoteSat: number = +getComputedStyle(this._styleElement).getPropertyValue("--mod-primary-note-sat");
+                const modPrimaryNoteSatScale: number = +getComputedStyle(this._styleElement).getPropertyValue("--mod-primary-note-sat-scale");
+                const modPrimaryNoteLum: number = +getComputedStyle(this._styleElement).getPropertyValue("--mod-primary-note-lum");
+                const modPrimaryNoteLumScale: number = +getComputedStyle(this._styleElement).getPropertyValue("--mod-primary-note-lum-scale");
+
+                let newChannelSecondary: string = "hsl(" + ((+modSecondaryChannelHue + ((channel * +modSecondaryChannelHueScale) / Config.modChannelCountMax) * 256) % 256) + ","
+                    + (+modSecondaryChannelSat + channel * +modSecondaryChannelSatScale) + "%,"
+                    + (+modSecondaryChannelLum + channel * +modSecondaryChannelLumScale) + "%)";
+                let newChannelPrimary: string = "hsl(" + ((+modPrimaryChannelHue + ((channel * +modPrimaryChannelHueScale) / Config.modChannelCountMax) * 256) % 256) + ","
+                    + (+modPrimaryChannelSat + channel * +modPrimaryChannelSatScale) + "%,"
+                    + (+modPrimaryChannelLum + channel * +modPrimaryChannelLumScale) + "%)";
+                let newNoteSecondary: string = "hsl(" + ((+modSecondaryNoteHue + ((channel * +modSecondaryNoteHueScale) / Config.modChannelCountMax) * 256) % 256) + ","
+                    + (+modSecondaryNoteSat + channel * +modSecondaryNoteSatScale) + "%,"
+                    + (+modSecondaryNoteLum + channel * +modSecondaryNoteLumScale) + "%)";
+                let newNotePrimary: string = "hsl(" + ((+modPrimaryNoteHue + ((channel * +modPrimaryNoteHueScale) / Config.modChannelCountMax) * 256) % 256) + ","
+                    + (+modPrimaryNoteSat + channel * +modPrimaryNoteSatScale) + "%,"
+                    + (+modPrimaryNoteLum + channel * +modPrimaryNoteLumScale) + "%)";
+
+                let newChannelColors = <ChannelColors>{ secondaryChannel: newChannelSecondary, primaryChannel: newChannelPrimary, secondaryNote: newNoteSecondary, primaryNote: newNotePrimary };
+                ColorConfig.colorLookup.set(channel, newChannelColors);
+                return newChannelColors;
+            }
+            case ("pitch"):
+            default: {
+                const pitchSecondaryChannelHue: number = +getComputedStyle(this._styleElement).getPropertyValue("--pitch-secondary-channel-hue");
+                const pitchSecondaryChannelHueScale: number = +getComputedStyle(this._styleElement).getPropertyValue("--pitch-secondary-channel-hue-scale");
+                const pitchSecondaryChannelSat: number = +getComputedStyle(this._styleElement).getPropertyValue("--pitch-secondary-channel-sat");
+                const pitchSecondaryChannelSatScale: number = +getComputedStyle(this._styleElement).getPropertyValue("--pitch-secondary-channel-sat-scale");
+                const pitchSecondaryChannelLum: number = +getComputedStyle(this._styleElement).getPropertyValue("--pitch-secondary-channel-lum");
+                const pitchSecondaryChannelLumScale: number = +getComputedStyle(this._styleElement).getPropertyValue("--pitch-secondary-channel-lum-scale");
+                const pitchPrimaryChannelHue: number = +getComputedStyle(this._styleElement).getPropertyValue("--pitch-primary-channel-hue");
+                const pitchPrimaryChannelHueScale: number = +getComputedStyle(this._styleElement).getPropertyValue("--pitch-primary-channel-hue-scale");
+                const pitchPrimaryChannelSat: number = +getComputedStyle(this._styleElement).getPropertyValue("--pitch-primary-channel-sat");
+                const pitchPrimaryChannelSatScale: number = +getComputedStyle(this._styleElement).getPropertyValue("--pitch-primary-channel-sat-scale");
+                const pitchPrimaryChannelLum: number = +getComputedStyle(this._styleElement).getPropertyValue("--pitch-primary-channel-lum");
+                const pitchPrimaryChannelLumScale: number = +getComputedStyle(this._styleElement).getPropertyValue("--pitch-primary-channel-lum-scale");
+                const pitchSecondaryNoteHue: number = +getComputedStyle(this._styleElement).getPropertyValue("--pitch-secondary-note-hue");
+                const pitchSecondaryNoteHueScale: number = +getComputedStyle(this._styleElement).getPropertyValue("--pitch-secondary-note-hue-scale");
+                const pitchSecondaryNoteSat: number = +getComputedStyle(this._styleElement).getPropertyValue("--pitch-secondary-note-sat");
+                const pitchSecondaryNoteSatScale: number = +getComputedStyle(this._styleElement).getPropertyValue("--pitch-secondary-note-sat-scale");
+                const pitchSecondaryNoteLum: number = +getComputedStyle(this._styleElement).getPropertyValue("--pitch-secondary-note-lum");
+                const pitchSecondaryNoteLumScale: number = +getComputedStyle(this._styleElement).getPropertyValue("--pitch-secondary-note-lum-scale");
+                const pitchPrimaryNoteHue: number = +getComputedStyle(this._styleElement).getPropertyValue("--pitch-primary-note-hue");
+                const pitchPrimaryNoteHueScale: number = +getComputedStyle(this._styleElement).getPropertyValue("--pitch-primary-note-hue-scale");
+                const pitchPrimaryNoteSat: number = +getComputedStyle(this._styleElement).getPropertyValue("--pitch-primary-note-sat");
+                const pitchPrimaryNoteSatScale: number = +getComputedStyle(this._styleElement).getPropertyValue("--pitch-primary-note-sat-scale");
+                const pitchPrimaryNoteLum: number = +getComputedStyle(this._styleElement).getPropertyValue("--pitch-primary-note-lum");
+                const pitchPrimaryNoteLumScale: number = +getComputedStyle(this._styleElement).getPropertyValue("--pitch-primary-note-lum-scale");
+
+                let newChannelSecondary: string = "hsl(" + ((+pitchSecondaryChannelHue + (channel * +pitchSecondaryChannelHueScale / Config.pitchChannelCountMax) * 256) % 256) + ","
+                    + (+pitchSecondaryChannelSat * (1 - (+pitchSecondaryChannelSatScale * Math.floor(channel / 7)))) + "%,"
+                    + (+pitchSecondaryChannelLum * (1 - (+pitchSecondaryChannelLumScale * Math.floor(channel / 7)))) + "%)";
+                let newChannelPrimary: string = "hsl(" + ((+pitchPrimaryChannelHue + (channel * +pitchPrimaryChannelHueScale / Config.pitchChannelCountMax) * 256) % 256) + ","
+                    + (+pitchPrimaryChannelSat * (1 - (+pitchPrimaryChannelSatScale * Math.floor(channel / 7)))) + "%,"
+                    + (+pitchPrimaryChannelLum * (1 - (+pitchPrimaryChannelLumScale * Math.floor(channel / 7)))) + "%)";
+                let newNoteSecondary: string = "hsl(" + ((+pitchSecondaryNoteHue + (channel * +pitchSecondaryNoteHueScale / Config.pitchChannelCountMax) * 256) % 256) + ","
+                    + (+pitchSecondaryNoteSat * (1 - (+pitchSecondaryNoteSatScale * Math.floor(channel / 7)))) + "%,"
+                    + (+pitchSecondaryNoteLum * (1 - (+pitchSecondaryNoteLumScale * Math.floor(channel / 7)))) + "%)";
+                let newNotePrimary: string = "hsl(" + ((+pitchPrimaryNoteHue + (channel * +pitchPrimaryNoteHueScale / Config.pitchChannelCountMax) * 256) % 256) + ","
+                    + (+pitchPrimaryNoteSat * (1 - (+pitchPrimaryNoteSatScale * Math.floor(channel / 7)))) + "%,"
+                    + (+pitchPrimaryNoteLum * (1 - (+pitchPrimaryNoteLumScale * Math.floor(channel / 7)))) + "%)";
+
+                let newChannelColors = <ChannelColors>{ secondaryChannel: newChannelSecondary, primaryChannel: newChannelPrimary, secondaryNote: newNoteSecondary, primaryNote: newNotePrimary };
+                ColorConfig.colorLookup.set(channel, newChannelColors);
+                return newChannelColors;
+            }
+        }
+    }
+
     // Same as below, but won't return var colors
     public static getComputedChannelColor(song: Song, channel: number): ChannelColors {
         if (getComputedStyle(this._styleElement).getPropertyValue("--use-color-formula").trim() == "false") {
@@ -3397,4 +3239,4 @@
     public static getComputed(name: string): string {
         return getComputedStyle(this._styleElement).getPropertyValue(name);
     }
-}+}
