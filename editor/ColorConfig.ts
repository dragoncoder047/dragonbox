// Copyright (C) 2019 John Nesky, distributed under the MIT license.
/// <reference path="EditorConfig.ts" />

namespace beepbox {
	export interface ChannelColors extends BeepBoxOption {
		readonly channelDim: string;
		readonly channelBright: string;
		readonly noteDim: string;
		readonly noteBright: string;
	}
	
	export class ColorConfig {
<<<<<<< HEAD
    public static colorLookup: Map<number, ChannelColors> = new Map<number, ChannelColors>();
		
		/*
		public static readonly pitchColors: DictionaryArray<ChannelColors> = toNameMap([
=======
		public static readonly pitchChannelColors: DictionaryArray<ChannelColors> = toNameMap([
>>>>>>> e13b3214
			{name: "cyan",   channelDim: "#0099a1", channelBright: "#25f3ff", noteDim: "#00bdc7", noteBright: "#92f9ff"},
			{name: "yellow", channelDim: "#a1a100", channelBright: "#ffff25", noteDim: "#c7c700", noteBright: "#ffff92"},
			{name: "orange", channelDim: "#c75000", channelBright: "#ff9752", noteDim: "#ff771c", noteBright: "#ffcdab"},
			{name: "green",  channelDim: "#00a100", channelBright: "#50ff50", noteDim: "#00c700", noteBright: "#a0ffa0"},
			{name: "purple", channelDim: "#d020d0", channelBright: "#ff90ff", noteDim: "#e040e0", noteBright: "#ffc0ff"},
			{name: "blue",   channelDim: "#7777b0", channelBright: "#a0a0ff", noteDim: "#8888d0", noteBright: "#d0d0ff"},
		]);
		public static readonly noiseChannelColors: DictionaryArray<ChannelColors> = toNameMap([
			{name: "gray",   channelDim: "#6f6f6f", channelBright: "#aaaaaa", noteDim: "#a7a7a7", noteBright: "#e0e0e0"},
			{name: "brown",  channelDim: "#996633", channelBright: "#ddaa77", noteDim: "#cc9966", noteBright: "#f0d0bb"},
			{name: "azure",  channelDim: "#4a6d8f", channelBright: "#77aadd", noteDim: "#6f9fcf", noteBright: "#bbd7ff"},
		]);
		*/

    public static resetColors() {
      this.colorLookup.clear();
    }
		
		public static readonly pitchBackgroundColors: string[] = [
			"#886644",
			"#3E444E",
			"#4A443A",
			"#3E444E",
			"#4A443A",
			"#3E444E",
			"#4A443A",
			"#446688",
			"#4A443A",
			"#3E444E",
			"#4A443A",
			"#3E444E",
		];
		
		public static getChannelColor(song: Song, channel: number): ChannelColors {
<<<<<<< HEAD

      if ( ColorConfig.colorLookup.has(channel) ) {
        return ColorConfig.colorLookup.get(channel) as ChannelColors;
			}
			else {
				// Pitch channel color formula
				if ( channel < song.pitchChannelCount ) {
          let newChannelDim: string = "hsl(" + ( ( (channel * 3.05 / Config.pitchChannelCountMax) * 256 ) % 256 ) + "," + ( 83.3 * ( 1 - ( 0.2 * Math.floor( channel / 7 ) ) ) ) + "%," + ( 40 * ( 1 - ( 0.1 * Math.floor( channel / 7 ) ) ) ) + "%)";
          let newChannelBright: string = "hsl(" + (((channel * 3.05 / Config.pitchChannelCountMax) * 256) % 256) + "," + (100.0 * (1 - (0.2 * Math.floor(channel / 7)))) + "%," + (67.5 * (1 - (0.1 * Math.floor(channel / 7)))) + "%)";
          let newNoteDim: string = "hsl(" + (((channel * 3.05 / Config.pitchChannelCountMax) * 256) % 256) + "," + (93.9 * (1 - (0.2 * Math.floor(channel / 7)))) + "%," + (25.0 * (1 - (0.1 * Math.floor(channel / 7)))) + "%)";
          let newNoteBright: string = "hsl(" + (((channel * 3.05 / Config.pitchChannelCountMax) * 256) % 256) + "," + (100.0 * (1 - (0.1 * Math.floor(channel / 7)))) + "%," + (85.6 * (1 - (0.05 * Math.floor(channel / 7)))) + "%)";
					
					let newChannelColors = <ChannelColors>{ channelDim: newChannelDim, channelBright: newChannelBright, noteDim: newNoteDim, noteBright: newNoteBright };
					ColorConfig.colorLookup.set(channel, newChannelColors );
          return ColorConfig.colorLookup.get(channel) as ChannelColors;
				}
				// Drum channel color formula
				else {
					let newChannelDim : string = "hsl(" + ((channel - song.pitchChannelCount) / Config.noiseChannelCountMax) * 256 + ",25%,42%)";
          let newChannelBright: string = "hsl(" + ((channel - song.pitchChannelCount) / Config.noiseChannelCountMax) * 256 + ",33%,63.5%)";
          let newNoteDim: string = "hsl(" + ((channel - song.pitchChannelCount) / Config.noiseChannelCountMax) * 256 + ",33.5%,55%)";
          let newNoteBright: string = "hsl(" + ((channel - song.pitchChannelCount) / Config.noiseChannelCountMax) * 256 + ",46.5%,74%)";
					
					let newChannelColors = <ChannelColors>{ channelDim: newChannelDim, channelBright: newChannelBright, noteDim: newNoteDim, noteBright: newNoteBright };
					ColorConfig.colorLookup.set(channel, newChannelColors );
          return ColorConfig.colorLookup.get(channel) as ChannelColors;
				}
				
			}
=======
			return channel < song.pitchChannelCount
				? ColorConfig.pitchChannelColors[channel % ColorConfig.pitchChannelColors.length]
				: ColorConfig.noiseChannelColors[(channel - song.pitchChannelCount) % ColorConfig.noiseChannelColors.length];
>>>>>>> e13b3214
		}
	}
}<|MERGE_RESOLUTION|>--- conflicted
+++ resolved
@@ -8,16 +8,12 @@
 		readonly noteDim: string;
 		readonly noteBright: string;
 	}
-	
+
 	export class ColorConfig {
-<<<<<<< HEAD
-    public static colorLookup: Map<number, ChannelColors> = new Map<number, ChannelColors>();
-		
+		public static colorLookup: Map<number, ChannelColors> = new Map<number, ChannelColors>();
+
 		/*
-		public static readonly pitchColors: DictionaryArray<ChannelColors> = toNameMap([
-=======
 		public static readonly pitchChannelColors: DictionaryArray<ChannelColors> = toNameMap([
->>>>>>> e13b3214
 			{name: "cyan",   channelDim: "#0099a1", channelBright: "#25f3ff", noteDim: "#00bdc7", noteBright: "#92f9ff"},
 			{name: "yellow", channelDim: "#a1a100", channelBright: "#ffff25", noteDim: "#c7c700", noteBright: "#ffff92"},
 			{name: "orange", channelDim: "#c75000", channelBright: "#ff9752", noteDim: "#ff771c", noteBright: "#ffcdab"},
@@ -32,12 +28,9 @@
 		]);
 		*/
 
-    public static resetColors() {
-      this.colorLookup.clear();
-    }
-		
+		// Merge note - may need to change more than just the first value. What are the others used for? @jummbus
 		public static readonly pitchBackgroundColors: string[] = [
-			"#886644",
+			"#446688",
 			"#3E444E",
 			"#4A443A",
 			"#3E444E",
@@ -50,43 +43,41 @@
 			"#4A443A",
 			"#3E444E",
 		];
-		
+
+		public static resetColors() {
+			this.colorLookup.clear();
+		}
+
 		public static getChannelColor(song: Song, channel: number): ChannelColors {
-<<<<<<< HEAD
 
-      if ( ColorConfig.colorLookup.has(channel) ) {
-        return ColorConfig.colorLookup.get(channel) as ChannelColors;
+			if (ColorConfig.colorLookup.has(channel)) {
+				return ColorConfig.colorLookup.get(channel) as ChannelColors;
 			}
 			else {
 				// Pitch channel color formula
-				if ( channel < song.pitchChannelCount ) {
-          let newChannelDim: string = "hsl(" + ( ( (channel * 3.05 / Config.pitchChannelCountMax) * 256 ) % 256 ) + "," + ( 83.3 * ( 1 - ( 0.2 * Math.floor( channel / 7 ) ) ) ) + "%," + ( 40 * ( 1 - ( 0.1 * Math.floor( channel / 7 ) ) ) ) + "%)";
-          let newChannelBright: string = "hsl(" + (((channel * 3.05 / Config.pitchChannelCountMax) * 256) % 256) + "," + (100.0 * (1 - (0.2 * Math.floor(channel / 7)))) + "%," + (67.5 * (1 - (0.1 * Math.floor(channel / 7)))) + "%)";
-          let newNoteDim: string = "hsl(" + (((channel * 3.05 / Config.pitchChannelCountMax) * 256) % 256) + "," + (93.9 * (1 - (0.2 * Math.floor(channel / 7)))) + "%," + (25.0 * (1 - (0.1 * Math.floor(channel / 7)))) + "%)";
-          let newNoteBright: string = "hsl(" + (((channel * 3.05 / Config.pitchChannelCountMax) * 256) % 256) + "," + (100.0 * (1 - (0.1 * Math.floor(channel / 7)))) + "%," + (85.6 * (1 - (0.05 * Math.floor(channel / 7)))) + "%)";
-					
+				if (channel < song.pitchChannelCount) {
+					let newChannelDim: string = "hsl(" + (((channel * 6.1 / Config.pitchChannelCountMax) * 256) % 256) + "," + (83.3 * (1 - (0.1 * Math.floor(channel / 7)))) + "%," + (40 * (1 - (0.05 * Math.floor(channel / 7)))) + "%)";
+					let newChannelBright: string = "hsl(" + (((channel * 6.1 / Config.pitchChannelCountMax) * 256) % 256) + "," + (100.0 * (1 - (0.1 * Math.floor(channel / 7)))) + "%," + (67.5 * (1 - (0.05 * Math.floor(channel / 7)))) + "%)";
+					let newNoteDim: string = "hsl(" + (((channel * 6.1 / Config.pitchChannelCountMax) * 256) % 256) + "," + (93.9 * (1 - (0.1 * Math.floor(channel / 7)))) + "%," + (25.0 * (1 - (0.05 * Math.floor(channel / 7)))) + "%)";
+					let newNoteBright: string = "hsl(" + (((channel * 6.1 / Config.pitchChannelCountMax) * 256) % 256) + "," + (100.0 * (1 - (0.05 * Math.floor(channel / 7)))) + "%," + (85.6 * (1 - (0.025 * Math.floor(channel / 7)))) + "%)";
+
 					let newChannelColors = <ChannelColors>{ channelDim: newChannelDim, channelBright: newChannelBright, noteDim: newNoteDim, noteBright: newNoteBright };
-					ColorConfig.colorLookup.set(channel, newChannelColors );
-          return ColorConfig.colorLookup.get(channel) as ChannelColors;
+					ColorConfig.colorLookup.set(channel, newChannelColors);
+					return ColorConfig.colorLookup.get(channel) as ChannelColors;
 				}
 				// Drum channel color formula
 				else {
-					let newChannelDim : string = "hsl(" + ((channel - song.pitchChannelCount) / Config.noiseChannelCountMax) * 256 + ",25%,42%)";
-          let newChannelBright: string = "hsl(" + ((channel - song.pitchChannelCount) / Config.noiseChannelCountMax) * 256 + ",33%,63.5%)";
-          let newNoteDim: string = "hsl(" + ((channel - song.pitchChannelCount) / Config.noiseChannelCountMax) * 256 + ",33.5%,55%)";
-          let newNoteBright: string = "hsl(" + ((channel - song.pitchChannelCount) / Config.noiseChannelCountMax) * 256 + ",46.5%,74%)";
-					
+					let newChannelDim: string = "hsl(" + ((channel - song.pitchChannelCount) * 2 / Config.noiseChannelCountMax) * 256 + ",25%,42%)";
+					let newChannelBright: string = "hsl(" + ((channel - song.pitchChannelCount) * 2 / Config.noiseChannelCountMax) * 256 + ",33%,63.5%)";
+					let newNoteDim: string = "hsl(" + ((channel - song.pitchChannelCount) * 2 / Config.noiseChannelCountMax) * 256 + ",33.5%,55%)";
+					let newNoteBright: string = "hsl(" + ((channel - song.pitchChannelCount) * 2 / Config.noiseChannelCountMax) * 256 + ",46.5%,74%)";
+
 					let newChannelColors = <ChannelColors>{ channelDim: newChannelDim, channelBright: newChannelBright, noteDim: newNoteDim, noteBright: newNoteBright };
-					ColorConfig.colorLookup.set(channel, newChannelColors );
-          return ColorConfig.colorLookup.get(channel) as ChannelColors;
+					ColorConfig.colorLookup.set(channel, newChannelColors);
+					return ColorConfig.colorLookup.get(channel) as ChannelColors;
 				}
-				
+
 			}
-=======
-			return channel < song.pitchChannelCount
-				? ColorConfig.pitchChannelColors[channel % ColorConfig.pitchChannelColors.length]
-				: ColorConfig.noiseChannelColors[(channel - song.pitchChannelCount) % ColorConfig.noiseChannelColors.length];
->>>>>>> e13b3214
 		}
 	}
 }