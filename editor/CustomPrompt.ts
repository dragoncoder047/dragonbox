// Copyright (C) 2020 John Nesky, distributed under the MIT license.

import { HTML } from "imperative-html/dist/esm/elements-strict";
import { Prompt } from "./Prompt";
import { SongDocument } from "./SongDocument";

import { PatternEditor } from "./PatternEditor";
// import { ColorConfig } from "./ColorConfig";

//namespace beepbox {
const { button, div, h2, input, p, a } = HTML;
let doReload = false;
export class CustomPrompt implements Prompt {
<<<<<<< HEAD
    private readonly _fileInput: HTMLInputElement = input({ type: "file", accept: ".png,.jpg,.jpeg,.gif", text: "choose editor background image" });
    private readonly _fileInput2: HTMLInputElement = input({ type: "file", accept: ".png,.jpg,.jpeg,.gif", text: "choose website background image" });
    private readonly _colorInput: HTMLInputElement = input({
        type: "text", value: localStorage.getItem("customColors") || `:root {
		--page-margin: #040410;
		--editor-background: #040410;
		--hover-preview: white;
		--playhead: rgba(255, 255, 255, 0.9);
		--primary-text: white;
		--secondary-text: #84859a;
		--inverted-text: black;
		--text-selection: rgba(119,68,255,0.99);
		--box-selection-fill: #044b94;
		--loop-accent: #74f;
		--link-accent: #98f;
		--ui-widget-background: #393e4f;
		--ui-widget-focus: #6d6886;
		--pitch-background: #393e4f;
		--tonic: #725491;
		--fifth-note: #54547a;
		--white-piano-key: #eee;
		--black-piano-key: #666;
		--white-piano-key-text: #131200;
		--black-piano-key-text: #fff;
		--use-color-formula: true;
		--track-editor-bg-pitch: #393e4f;
		--track-editor-bg-pitch-dim: #1c1d28;
		--track-editor-bg-noise: #3d3535;
		--track-editor-bg-noise-dim: #161313;
		--track-editor-bg-mod: #283560;
		--track-editor-bg-mod-dim: #0a101f;
		--multiplicative-mod-slider: #606c9f;
		--overwriting-mod-slider: #6850b5;
		--indicator-primary: #9c64f7;
		--indicator-secondary: #393e4f;
		--select2-opt-group: #5d576f;
		--input-box-outline: #222;
		--mute-button-normal: #dda85d;
		--mute-button-mod: #886eae;
		--mod-label-primary: #282840;
		--mod-label-secondary-text: rgb(87, 86, 120);
		--mod-label-primary-text: white;
		--pitch-secondary-channel-hue: 0;
		--pitch-secondary-channel-hue-scale: 6.5;
		--pitch-secondary-channel-sat: 83.3;
		--pitch-secondary-channel-sat-scale: 0.1;
		--pitch-secondary-channel-lum: 40;
		--pitch-secondary-channel-lum-scale: 0.05;
		--pitch-primary-channel-hue: 0;
		--pitch-primary-channel-hue-scale: 6.5;
		--pitch-primary-channel-sat: 100;
		--pitch-primary-channel-sat-scale: 0.1;
		--pitch-primary-channel-lum: 67.5;
		--pitch-primary-channel-lum-scale: 0.05;
		--pitch-secondary-note-hue: 0;
		--pitch-secondary-note-hue-scale: 6.5;
		--pitch-secondary-note-sat: 93.9;
		--pitch-secondary-note-sat-scale: 0.1;
		--pitch-secondary-note-lum: 25;
		--pitch-secondary-note-lum-scale: 0.05;
		--pitch-primary-note-hue: 0;
		--pitch-primary-note-hue-scale: 6.5;
		--pitch-primary-note-sat: 100;
		--pitch-primary-note-sat-scale: 0.05;
		--pitch-primary-note-lum: 85.6;
		--pitch-primary-note-lum-scale: 0.025;
		--noise-secondary-channel-hue: 0;
		--noise-secondary-channel-hue-scale: 2;
		--noise-secondary-channel-sat: 25;
		--noise-secondary-channel-sat-scale: 0;
		--noise-secondary-channel-lum: 42;
		--noise-secondary-channel-lum-scale: 0;
		--noise-primary-channel-hue: 0;
		--noise-primary-channel-hue-scale: 2;
		--noise-primary-channel-sat: 33;
		--noise-primary-channel-sat-scale: 0;
		--noise-primary-channel-lum: 63.5;
		--noise-primary-channel-lum-scale: 0;
		--noise-secondary-note-hue: 0;
		--noise-secondary-note-hue-scale: 2;
		--noise-secondary-note-sat: 33.5;
		--noise-secondary-note-sat-scale: 0;
		--noise-secondary-note-lum: 55;
		--noise-secondary-note-lum-scale: 0;
		--noise-primary-note-hue: 0;
		--noise-primary-note-hue-scale: 2;
		--noise-primary-note-sat: 46.5;
		--noise-primary-note-sat-scale: 0;
		--noise-primary-note-lum: 74;
		--noise-primary-note-lum-scale: 0;
		--mod-secondary-channel-hue: 192;
		--mod-secondary-channel-hue-scale: 1.5;
		--mod-secondary-channel-sat: 88;
		--mod-secondary-channel-sat-scale: 0;
		--mod-secondary-channel-lum: 50;
		--mod-secondary-channel-lum-scale: 0;
		--mod-primary-channel-hue: 192;
		--mod-primary-channel-hue-scale: 1.5;
		--mod-primary-channel-sat: 96;
		--mod-primary-channel-sat-scale: 0;
		--mod-primary-channel-lum: 80;
		--mod-primary-channel-lum-scale: 0;
		--mod-secondary-note-hue: 192;
		--mod-secondary-note-hue-scale: 1.5;
		--mod-secondary-note-sat: 92;
		--mod-secondary-note-sat-scale: 0;
		--mod-secondary-note-lum: 45;
		--mod-secondary-note-lum-scale: 0;
		--mod-primary-note-hue: 192;
		--mod-primary-note-hue-scale: 1.5;
		--mod-primary-note-sat: 96;
		--mod-primary-note-sat-scale: 0;
		--mod-primary-note-lum: 85;
		--mod-primary-note-lum-scale: 0;
		--disabled-note-primary:    #91879f;
		--disabled-note-secondary:  #6a677a;
	}`});
    private readonly _cancelButton: HTMLButtonElement = button({ class: "cancelButton" });
    private readonly _okayButton: HTMLButtonElement = button({ class: "okayButton", style: "width:45%;" }, "Okay");
    private readonly _resetButton: HTMLButtonElement = button({ style: "height: auto; min-height: var(--button-size);" }, "Reset to defaults");

    public readonly container: HTMLDivElement = div({ class: "prompt noSelection", style: "width: 300px;" },
        h2("Import"),
        p({ style: "text-align: left; margin: 0.5em 0;" },
            "You can upload images to create a custom theme. The first image will become the editor background, and the second image will be tiled across the webpage.",
=======
	private readonly _fileInput: HTMLInputElement = input({ type: "file", accept: "image/*", text: "choose editor background image"});
	private readonly _fileInput2: HTMLInputElement = input({ type: "file", accept: "image/*", text: "choose website background image" });
	private readonly _colorInput: HTMLInputElement = input({ type: "text", value: localStorage.getItem("customColors") || `:root {  }`});
	private readonly _cancelButton: HTMLButtonElement = button({ class: "cancelButton" });
	private readonly _okayButton: HTMLButtonElement = button({ class: "okayButton", style: "width:45%;" }, "Okay");
	private readonly _resetButton: HTMLButtonElement = button({ style: "height: auto; min-height: var(--button-size);" }, "Reset to defaults");

	public readonly container: HTMLDivElement = div({ class: "prompt noSelection", style: "width: 300px;" },
		h2("Import"),
		p({ style: "text-align: left; margin: 0.5em 0;" },
			"You can upload images to create a custom theme. The first image will become the editor background, and the second image will be tiled across the webpage.",
		),
		div({ style: "text-align: left; margin-top: 0.5em; margin-bottom: 0.5em;" },
			"You can find a list of custom themes made by other users on the ",
			a({ target: "_blank", href: "https://docs.google.com/spreadsheets/d/1dGjEcLgJrPwzBExPmwA9pbE_KVQ3jNrnTBrd46d2IKo/edit" }, "custom theme sheet."),
>>>>>>> 62af6e39
        ),
        // p({ style: "text-align: left; margin: 0.5em 0;" },
        // 	"The first image will become the editor background, and the second image will be tiled across the webpage.",
        // ),
        div({ style: "text-align: left; margin-top: 0.5em; margin-bottom: 0.5em;" },
            "You can find a list of custom themes made by other users on the ",
            a({ target: "_blank", href: "https://docs.google.com/spreadsheets/d/1dGjEcLgJrPwzBExPmwA9pbE_KVQ3jNrnTBrd46d2IKo/edit" }, "custom theme sheet."),
        ),
        div(),
        p({ style: "text-align: left; margin: 0;" },
            "Editor Background Image:",
            this._fileInput
        ),
        p({ style: "text-align: left; margin: 0.5em 0;" },
            "Website Background Image:",
            this._fileInput2
        ),
        div(),
        p({ style: "text-align: left; margin: 0;" },
            "Replace the text below with your custom theme data to load it:",
        ),
        this._colorInput,
        div({ style: "display: flex; flex-direction: row-reverse; justify-content: space-between;" },
            this._resetButton
        ),
        div({ style: "display: flex; flex-direction: row-reverse; justify-content: space-between;" },
            this._okayButton,
        ),
        this._cancelButton,
    );
    // private readonly lastTheme: string | null = window.localStorage.getItem("colorTheme")

    constructor(private _doc: SongDocument, private _pattern: PatternEditor, private _pattern2: HTMLDivElement, private _pattern3: HTMLElement) {
        this._fileInput.addEventListener("change", this._whenFileSelected);
        this._fileInput2.addEventListener("change", this._whenFileSelected2);
        this._colorInput.addEventListener("change", this._whenColorsChanged);
        this._okayButton.addEventListener("click", this._close);
        this._cancelButton.addEventListener("click", this._close);
        this._resetButton.addEventListener("click", this._reset);
    }

    private _close = (): void => {
        this._doc.prompt = null;
        this._doc.undo();
        if (doReload) {
            // The prompt seems to get stuck if reloading is done too quickly.
            setTimeout(() => { window.location.reload(); }, 50);
        }
    }

    public cleanUp = (): void => {
        this._okayButton.removeEventListener("click", this._close);
        this._cancelButton.removeEventListener("click", this._close);
        // this.container.removeEventListener("keydown", this._whenKeyPressed);
        this._resetButton.removeEventListener("click", this._reset);
    }
    private _reset = (): void => {
        window.localStorage.removeItem("colorTheme");
        window.localStorage.removeItem("customTheme");
        window.localStorage.removeItem("customTheme2");
        window.localStorage.removeItem("customColors");
        this._pattern._svg.style.backgroundImage = "";
        document.body.style.backgroundImage = "";
        this._pattern2.style.backgroundImage = "";
        this._pattern3.style.backgroundImage = "";
        const secondImage: HTMLElement | null = document.getElementById("secondImage");
        if (secondImage != null) {
            secondImage.style.backgroundImage = "";
        }
        doReload = true;
        this._close();
    }
    private _whenColorsChanged = (): void => {
        localStorage.setItem("customColors", this._colorInput.value);
        window.localStorage.setItem("colorTheme", "custom");
        this._doc.colorTheme = "custom";
        doReload = true;
    }
    private _whenFileSelected = (): void => {
        const file: File = this._fileInput.files![0];
        if (!file) return;
        const reader: FileReader = new FileReader();
        reader.addEventListener("load", (event: Event): void => {
            //this._doc.prompt = null;
            //this._doc.goBackToStart();
            let base64 = <string>reader.result;
            window.localStorage.setItem("customTheme", base64);
            const value = `url("${window.localStorage.getItem('customTheme')}")`
            console.log('setting', value)
            this._pattern._svg.style.backgroundImage = value;
            console.log('done')
        });
        reader.readAsDataURL(file);
    }
    private _whenFileSelected2 = (): void => {
        const file: File = this._fileInput2.files![0];
        if (!file) return;
        const reader: FileReader = new FileReader();
        reader.addEventListener("load", (event: Event): void => {
            //this._doc.prompt = null;
            //this._doc.goBackToStart();
            let base64 = <string>reader.result;
            window.localStorage.setItem("customTheme2", base64);
            const value = `url("${window.localStorage.getItem('customTheme2')}")`
            document.body.style.backgroundImage = `url(${base64})`;
            this._pattern2.style.backgroundImage = value;
            this._pattern3.style.backgroundImage = value;
            const secondImage: HTMLElement | null = document.getElementById("secondImage");
            if (secondImage != null) {
                secondImage.style.backgroundImage = `url(${base64})`;
            }
            // document.body.style.backgroundImage = `url(${newURL})`;
            // window.localStorage.setItem("customTheme2", <string>reader.result);
            // this._doc.record(new ChangeSong(this._doc, <string>reader.result), true, true);
        });
        reader.readAsDataURL(file);
    }
    // private _whenKeyPressed = (event: KeyboardEvent): void => {
    // 	if ((<Element>event.target).tagName != "BUTTON" && event.keyCode == 13) { // Enter key
    // 		this._saveChanges();
    // 	}
    // }

    // private _previewTheme = (): void => {
    // 	ColorConfig.setTheme(this._themeSelect.value);
    // }
}
//}<|MERGE_RESOLUTION|>--- conflicted
+++ resolved
@@ -11,133 +11,6 @@
 const { button, div, h2, input, p, a } = HTML;
 let doReload = false;
 export class CustomPrompt implements Prompt {
-<<<<<<< HEAD
-    private readonly _fileInput: HTMLInputElement = input({ type: "file", accept: ".png,.jpg,.jpeg,.gif", text: "choose editor background image" });
-    private readonly _fileInput2: HTMLInputElement = input({ type: "file", accept: ".png,.jpg,.jpeg,.gif", text: "choose website background image" });
-    private readonly _colorInput: HTMLInputElement = input({
-        type: "text", value: localStorage.getItem("customColors") || `:root {
-		--page-margin: #040410;
-		--editor-background: #040410;
-		--hover-preview: white;
-		--playhead: rgba(255, 255, 255, 0.9);
-		--primary-text: white;
-		--secondary-text: #84859a;
-		--inverted-text: black;
-		--text-selection: rgba(119,68,255,0.99);
-		--box-selection-fill: #044b94;
-		--loop-accent: #74f;
-		--link-accent: #98f;
-		--ui-widget-background: #393e4f;
-		--ui-widget-focus: #6d6886;
-		--pitch-background: #393e4f;
-		--tonic: #725491;
-		--fifth-note: #54547a;
-		--white-piano-key: #eee;
-		--black-piano-key: #666;
-		--white-piano-key-text: #131200;
-		--black-piano-key-text: #fff;
-		--use-color-formula: true;
-		--track-editor-bg-pitch: #393e4f;
-		--track-editor-bg-pitch-dim: #1c1d28;
-		--track-editor-bg-noise: #3d3535;
-		--track-editor-bg-noise-dim: #161313;
-		--track-editor-bg-mod: #283560;
-		--track-editor-bg-mod-dim: #0a101f;
-		--multiplicative-mod-slider: #606c9f;
-		--overwriting-mod-slider: #6850b5;
-		--indicator-primary: #9c64f7;
-		--indicator-secondary: #393e4f;
-		--select2-opt-group: #5d576f;
-		--input-box-outline: #222;
-		--mute-button-normal: #dda85d;
-		--mute-button-mod: #886eae;
-		--mod-label-primary: #282840;
-		--mod-label-secondary-text: rgb(87, 86, 120);
-		--mod-label-primary-text: white;
-		--pitch-secondary-channel-hue: 0;
-		--pitch-secondary-channel-hue-scale: 6.5;
-		--pitch-secondary-channel-sat: 83.3;
-		--pitch-secondary-channel-sat-scale: 0.1;
-		--pitch-secondary-channel-lum: 40;
-		--pitch-secondary-channel-lum-scale: 0.05;
-		--pitch-primary-channel-hue: 0;
-		--pitch-primary-channel-hue-scale: 6.5;
-		--pitch-primary-channel-sat: 100;
-		--pitch-primary-channel-sat-scale: 0.1;
-		--pitch-primary-channel-lum: 67.5;
-		--pitch-primary-channel-lum-scale: 0.05;
-		--pitch-secondary-note-hue: 0;
-		--pitch-secondary-note-hue-scale: 6.5;
-		--pitch-secondary-note-sat: 93.9;
-		--pitch-secondary-note-sat-scale: 0.1;
-		--pitch-secondary-note-lum: 25;
-		--pitch-secondary-note-lum-scale: 0.05;
-		--pitch-primary-note-hue: 0;
-		--pitch-primary-note-hue-scale: 6.5;
-		--pitch-primary-note-sat: 100;
-		--pitch-primary-note-sat-scale: 0.05;
-		--pitch-primary-note-lum: 85.6;
-		--pitch-primary-note-lum-scale: 0.025;
-		--noise-secondary-channel-hue: 0;
-		--noise-secondary-channel-hue-scale: 2;
-		--noise-secondary-channel-sat: 25;
-		--noise-secondary-channel-sat-scale: 0;
-		--noise-secondary-channel-lum: 42;
-		--noise-secondary-channel-lum-scale: 0;
-		--noise-primary-channel-hue: 0;
-		--noise-primary-channel-hue-scale: 2;
-		--noise-primary-channel-sat: 33;
-		--noise-primary-channel-sat-scale: 0;
-		--noise-primary-channel-lum: 63.5;
-		--noise-primary-channel-lum-scale: 0;
-		--noise-secondary-note-hue: 0;
-		--noise-secondary-note-hue-scale: 2;
-		--noise-secondary-note-sat: 33.5;
-		--noise-secondary-note-sat-scale: 0;
-		--noise-secondary-note-lum: 55;
-		--noise-secondary-note-lum-scale: 0;
-		--noise-primary-note-hue: 0;
-		--noise-primary-note-hue-scale: 2;
-		--noise-primary-note-sat: 46.5;
-		--noise-primary-note-sat-scale: 0;
-		--noise-primary-note-lum: 74;
-		--noise-primary-note-lum-scale: 0;
-		--mod-secondary-channel-hue: 192;
-		--mod-secondary-channel-hue-scale: 1.5;
-		--mod-secondary-channel-sat: 88;
-		--mod-secondary-channel-sat-scale: 0;
-		--mod-secondary-channel-lum: 50;
-		--mod-secondary-channel-lum-scale: 0;
-		--mod-primary-channel-hue: 192;
-		--mod-primary-channel-hue-scale: 1.5;
-		--mod-primary-channel-sat: 96;
-		--mod-primary-channel-sat-scale: 0;
-		--mod-primary-channel-lum: 80;
-		--mod-primary-channel-lum-scale: 0;
-		--mod-secondary-note-hue: 192;
-		--mod-secondary-note-hue-scale: 1.5;
-		--mod-secondary-note-sat: 92;
-		--mod-secondary-note-sat-scale: 0;
-		--mod-secondary-note-lum: 45;
-		--mod-secondary-note-lum-scale: 0;
-		--mod-primary-note-hue: 192;
-		--mod-primary-note-hue-scale: 1.5;
-		--mod-primary-note-sat: 96;
-		--mod-primary-note-sat-scale: 0;
-		--mod-primary-note-lum: 85;
-		--mod-primary-note-lum-scale: 0;
-		--disabled-note-primary:    #91879f;
-		--disabled-note-secondary:  #6a677a;
-	}`});
-    private readonly _cancelButton: HTMLButtonElement = button({ class: "cancelButton" });
-    private readonly _okayButton: HTMLButtonElement = button({ class: "okayButton", style: "width:45%;" }, "Okay");
-    private readonly _resetButton: HTMLButtonElement = button({ style: "height: auto; min-height: var(--button-size);" }, "Reset to defaults");
-
-    public readonly container: HTMLDivElement = div({ class: "prompt noSelection", style: "width: 300px;" },
-        h2("Import"),
-        p({ style: "text-align: left; margin: 0.5em 0;" },
-            "You can upload images to create a custom theme. The first image will become the editor background, and the second image will be tiled across the webpage.",
-=======
 	private readonly _fileInput: HTMLInputElement = input({ type: "file", accept: "image/*", text: "choose editor background image"});
 	private readonly _fileInput2: HTMLInputElement = input({ type: "file", accept: "image/*", text: "choose website background image" });
 	private readonly _colorInput: HTMLInputElement = input({ type: "text", value: localStorage.getItem("customColors") || `:root {  }`});
@@ -153,7 +26,6 @@
 		div({ style: "text-align: left; margin-top: 0.5em; margin-bottom: 0.5em;" },
 			"You can find a list of custom themes made by other users on the ",
 			a({ target: "_blank", href: "https://docs.google.com/spreadsheets/d/1dGjEcLgJrPwzBExPmwA9pbE_KVQ3jNrnTBrd46d2IKo/edit" }, "custom theme sheet."),
->>>>>>> 62af6e39
         ),
         // p({ style: "text-align: left; margin: 0.5em 0;" },
         // 	"The first image will become the editor background, and the second image will be tiled across the webpage.",
