// Copyright (c) 2012-2022 John Nesky and contributing authors, distributed under the MIT license, see accompanying the LICENSE.md file.

import { InstrumentType, Config } from "../synth/SynthConfig";
import { Instrument } from "../synth/synth";
import { SongDocument } from "./SongDocument";
import { ChangeSetEnvelopeTarget, ChangeSetEnvelopeType, ChangeRemoveEnvelope, ChangeEnvelopePitchStart, ChangeEnvelopePitchEnd, ChangeEnvelopeInverse } from "./changes";
import { HTML } from "imperative-html/dist/esm/elements-strict";
import { DropdownID } from "../synth/SynthConfig";

export class EnvelopeEditor {
	public readonly container: HTMLElement = HTML.div({ class: "envelopeEditor" });

	private readonly _rows: HTMLDivElement[] = [];
	private readonly _targetSelects: HTMLSelectElement[] = [];
	private readonly _envelopeSelects: HTMLSelectElement[] = [];
	private readonly _deleteButtons: HTMLButtonElement[] = [];
	public readonly extraSettingsDropdowns: HTMLButtonElement[] = []; //need to be accessed in SongEditor to function
	public readonly extraPitchSettingsGroups: HTMLDivElement[] = [];
	public readonly extraSettingsDropdownGroups: HTMLDivElement[] = [];
	public readonly openExtraSettingsDropdowns: Boolean[] = [];
	private readonly _pitchStartSliders: HTMLInputElement[] = [];
	public readonly pitchStartBoxes: HTMLInputElement[] = [];
	private readonly _pitchEndSliders: HTMLInputElement[] = [];
	public readonly pitchEndBoxes: HTMLInputElement[] = [];
	private readonly _inverters: HTMLInputElement[] = [];
	private readonly _startNoteDisplays: HTMLSpanElement[] = [];
	private readonly _endNoteDisplays: HTMLSpanElement[] = [];
	private _renderedEnvelopeCount: number = 0;
	private _renderedEqFilterCount: number = -1;
	private _renderedNoteFilterCount: number = -1;
	private _renderedInstrumentType: InstrumentType;
	private _renderedEffects: number = 0;

	constructor(private _doc: SongDocument, private _extraSettingsDropdown: Function, private _openPrompt: Function) {
		this.container.addEventListener("change", this._onChange);
		this.container.addEventListener("click", this._onClick);
		this.container.addEventListener("input", this._onInput);
	}

	private _onChange = (event: Event): void => {
		const targetSelectIndex: number = this._targetSelects.indexOf(<any>event.target);
		const envelopeSelectIndex: number = this._envelopeSelects.indexOf(<any>event.target);
		const inverterIndex: number = this._inverters.indexOf(<any>event.target);
		if (targetSelectIndex != -1) {
			const combinedValue: number = parseInt(this._targetSelects[targetSelectIndex].value);
			const target: number = combinedValue % Config.instrumentAutomationTargets.length;
			const index: number = (combinedValue / Config.instrumentAutomationTargets.length) >>> 0;
			this._doc.record(new ChangeSetEnvelopeTarget(this._doc, targetSelectIndex, target, index));
		} else if (envelopeSelectIndex != -1) {
			this._doc.record(new ChangeSetEnvelopeType(this._doc, envelopeSelectIndex, this._envelopeSelects[envelopeSelectIndex].selectedIndex));

			this.extraSettingsDropdowns[envelopeSelectIndex].style.display = Config.envelopes[this._envelopeSelects[envelopeSelectIndex].selectedIndex].name == "pitch" ? "inline" : "none";
			this.extraPitchSettingsGroups[envelopeSelectIndex].style.display = Config.envelopes[this._envelopeSelects[envelopeSelectIndex].selectedIndex].name == "pitch" ? "" : "none";
		} else if (inverterIndex != -1) {
			this._doc.record(new ChangeEnvelopeInverse(this._doc, this._inverters[inverterIndex].checked, inverterIndex));
		}
	}

	private _onClick = (event: MouseEvent): void => {
		const index: number = this._deleteButtons.indexOf(<any>event.target);
		if (index != -1) {
			this._doc.record(new ChangeRemoveEnvelope(this._doc, index));
			this.extraSettingsDropdownGroups[index].style.display = "none";
		}
	}

	private _onInput = (event: Event): void => {
		const startBoxIndex: number = this.pitchStartBoxes.indexOf(<any>event.target);
		const endBoxIndex: number = this.pitchEndBoxes.indexOf(<any>event.target);
		const startSliderIndex: number = this._pitchStartSliders.indexOf(<any>event.target);
		const endSliderIndex: number = this._pitchEndSliders.indexOf(<any>event.target);
		if (startBoxIndex != -1) {
			this._doc.record(new ChangeEnvelopePitchStart(this._doc, parseInt(this.pitchStartBoxes[startBoxIndex].value), startBoxIndex));
		} else if (endBoxIndex != -1) {
			this._doc.record(new ChangeEnvelopePitchEnd(this._doc, parseInt(this.pitchEndBoxes[endBoxIndex].value), endBoxIndex));
		} else if (startSliderIndex != -1) {
			this._doc.record(new ChangeEnvelopePitchStart(this._doc, parseInt(this._pitchStartSliders[startSliderIndex].value), startSliderIndex));
		} else if (endSliderIndex != -1) {
			this._doc.record(new ChangeEnvelopePitchEnd(this._doc, parseInt(this._pitchEndSliders[endSliderIndex].value), endSliderIndex));
		}
	}

	private _makeOption(target: number, index: number): HTMLOptionElement {
		let displayName = Config.instrumentAutomationTargets[target].displayName;
		if (Config.instrumentAutomationTargets[target].maxCount > 1) {
			if (displayName.indexOf("#") != -1) {
				displayName = displayName.replace("#", String(index + 1));
			} else {
				displayName += " " + (index + 1);
			}
		}
		return HTML.option({ value: target + index * Config.instrumentAutomationTargets.length }, displayName);
	}

	private _updateTargetOptionVisibility(menu: HTMLSelectElement, instrument: Instrument): void {
		for (let optionIndex: number = 0; optionIndex < menu.childElementCount; optionIndex++) {
			const option: HTMLOptionElement = <HTMLOptionElement>menu.children[optionIndex];
			const combinedValue: number = parseInt(option.value);
			const target: number = combinedValue % Config.instrumentAutomationTargets.length;
			const index: number = (combinedValue / Config.instrumentAutomationTargets.length) >>> 0;
			option.hidden = !instrument.supportsEnvelopeTarget(target, index);
		}
	}

	private _pitchToNote(value: number, isNoise: boolean): string {
		let text = "";
		if (isNoise) {
			value = value * 6 + 12;
		}
		const offset: number = Config.keys[this._doc.song.key].basePitch % Config.pitchesPerOctave;
		const keyValue = (value + offset) % Config.pitchesPerOctave;
		if (Config.keys[keyValue].isWhiteKey) {
			text = Config.keys[keyValue].name;
		} else {
			const shiftDir: number = Config.blackKeyNameParents[value % Config.pitchesPerOctave];
			text = Config.keys[(keyValue + Config.pitchesPerOctave + shiftDir) % Config.pitchesPerOctave].name;
			if (shiftDir == 1) {
				text += "♭";
			} else if (shiftDir == -1) {
				text += "♯";
			}
		}
		return "[" + text + Math.floor((value + Config.pitchesPerOctave) / 12 + this._doc.song.octave - 1) + "]";
	}

	public rerenderExtraSettings() {
		const instrument: Instrument = this._doc.song.channels[this._doc.channel].instruments[this._doc.getCurrentInstrument()];
		for (let i = 0; i < Config.maxEnvelopeCount; i++) {
			if (i >= instrument.envelopeCount) {
				if (this.extraSettingsDropdowns[i]) { //make sure is not null so that we don't get an error
					this.extraSettingsDropdowns[i].style.display = "none";
				}
				if (this.extraSettingsDropdownGroups[i]) {
					this.extraSettingsDropdownGroups[i].style.display = "none";
				}
				if (this.extraPitchSettingsGroups[i]) {
					this.extraPitchSettingsGroups[i].style.display = "none";
				}
			} else if (this.extraSettingsDropdowns[i].textContent == "▲") {
				this.extraSettingsDropdownGroups[i].style.display = "flex";
				this.extraSettingsDropdowns[i].style.display = "inline";
				if (Config.envelopes[instrument.envelopes[i].envelope].name == "pitch") {
					this.extraPitchSettingsGroups[i].style.display = "flex";
					this.pitchStartBoxes[i].value = instrument.pitchEnvelopeStart[i].toString();
					this.pitchEndBoxes[i].value = instrument.pitchEnvelopeEnd[i].toString();
<<<<<<< HEAD
=======
					//reset bounds between noise and pitch channels
					this._pitchStartSliders[i].max = (instrument.isNoiseInstrument ? Config.drumCount - 1 : Config.maxPitch).toString();
					this.pitchStartBoxes[i].max = (instrument.isNoiseInstrument ? Config.drumCount - 1 : Config.maxPitch).toString();
					this._pitchEndSliders[i].max = (instrument.isNoiseInstrument ? Config.drumCount - 1 : Config.maxPitch).toString();
					this.pitchEndBoxes[i].max = (instrument.isNoiseInstrument ? Config.drumCount - 1 : Config.maxPitch).toString();
					if (instrument.isNoiseInstrument && parseInt(this.pitchStartBoxes[i].value) > Config.drumCount - 1) {
						this.pitchStartBoxes[i].value = (Config.drumCount - 1).toString(); //reset if somehow greater than it should be
						this._doc.record(new ChangeEnvelopePitchStart(this._doc, parseInt(this.pitchStartBoxes[i].value), i));
					}
					if (instrument.isNoiseInstrument && parseInt(this.pitchEndBoxes[i].value) > Config.drumCount - 1) {
						this.pitchEndBoxes[i].value = (Config.drumCount - 1).toString();
						this._doc.record(new ChangeEnvelopePitchEnd(this._doc, parseInt(this.pitchEndBoxes[i].value), i));
					}
					//update note displays
					this._startNoteDisplays[i].textContent = "Start " + this._pitchToNote(parseInt(this.pitchStartBoxes[i].value), instrument.isNoiseInstrument) + ": ";
					this._endNoteDisplays[i].textContent = "End " + this._pitchToNote(parseInt(this.pitchEndBoxes[i].value), instrument.isNoiseInstrument) + ": ";

>>>>>>> 3fbcede0
				} else {
					this.extraPitchSettingsGroups[i].style.display = "none";
				}
				this._inverters[i].checked = instrument.envelopeInverse[i];
			} else if (this.extraSettingsDropdowns[i].textContent == "▼") {
				this.extraSettingsDropdownGroups[i].style.display = "none";
				this.extraPitchSettingsGroups[i].style.display = "none";
				this.extraSettingsDropdowns[i].style.display = "inline";
			} else {
				this.extraSettingsDropdowns[i].style.display = "none";
				this.extraSettingsDropdownGroups[i].style.display = "none";
				this.extraPitchSettingsGroups[i].style.display = "none";
			}
		}
	}

	public render(): void {
		const instrument: Instrument = this._doc.song.channels[this._doc.channel].instruments[this._doc.getCurrentInstrument()];

		for (let envelopeIndex: number = this._rows.length; envelopeIndex < instrument.envelopeCount; envelopeIndex++) {
			const targetSelect: HTMLSelectElement = HTML.select();
			for (let target: number = 0; target < Config.instrumentAutomationTargets.length; target++) {
				const interleaved: boolean = (Config.instrumentAutomationTargets[target].interleave);
				for (let index: number = 0; index < Config.instrumentAutomationTargets[target].maxCount; index++) {
					targetSelect.appendChild(this._makeOption(target, index));
					if (interleaved) {
						targetSelect.appendChild(this._makeOption(target + 1, index));
					}
				}
				if (interleaved) target++;
			}

			const envelopeSelect: HTMLSelectElement = HTML.select();
			for (let envelope: number = 0; envelope < Config.envelopes.length; envelope++) {
				envelopeSelect.appendChild(HTML.option({ value: envelope }, Config.envelopes[envelope].name));
			}

			const deleteButton: HTMLButtonElement = HTML.button({ type: "button", class: "delete-envelope", style: "flex: 0.2" });

			//Create HTML structure for the dropdowns
			const startNoteSlider: HTMLInputElement = HTML.input({ value: instrument.pitchEnvelopeStart[envelopeIndex] ? instrument.pitchEnvelopeStart[envelopeIndex] : 0, style: "width: 113px; margin-left: 0px;", type: "range", min: "0", max: instrument.isNoiseInstrument ? Config.drumCount-1 : Config.maxPitch, step: "1" });
			const startNoteBox: HTMLInputElement = HTML.input({ value: instrument.pitchEnvelopeStart[envelopeIndex] ? instrument.pitchEnvelopeStart[envelopeIndex] : 0, style: "width: 4em; font-size: 80%; ", id: "startNoteBox", type: "number", step: "1", min: "0", max: instrument.isNoiseInstrument ? Config.drumCount - 1 : Config.maxPitch });

			const endNoteSlider: HTMLInputElement = HTML.input({ value: instrument.pitchEnvelopeEnd[envelopeIndex] ? instrument.pitchEnvelopeEnd[envelopeIndex] : instrument.isNoiseInstrument ? Config.drumCount-1 : Config.maxPitch, style: "width: 113px; margin-left: 0px;", type: "range", min: "0", max: instrument.isNoiseInstrument ? Config.drumCount-1 : Config.maxPitch, step: "1" });
			const endNoteBox: HTMLInputElement = HTML.input({ value: instrument.pitchEnvelopeEnd[envelopeIndex] ? instrument.pitchEnvelopeEnd[envelopeIndex] : instrument.isNoiseInstrument ? Config.drumCount-1 : Config.maxPitch, style: "width: 4em; font-size: 80%; ", id: "endNoteBox", type: "number", step: "1", min: "0", max: instrument.isNoiseInstrument ? Config.drumCount - 1 : Config.maxPitch });

			const invertBox: HTMLInputElement = HTML.input({ "checked": instrument.envelopeInverse[envelopeIndex], type: "checkbox", style: "width: 1em; padding: 0.5em; margin-left: 4em;", id: "invertBox" });

			const startNoteDisplay: HTMLSpanElement = HTML.span({ class: "tip", style: `width:68px; flex:1; height:1em; font-size: smaller;`, onclick: () => this._openPrompt("pitchRange") }, "Start " + this._pitchToNote(parseInt(startNoteBox.value), instrument.isNoiseInstrument) + ": ");
			const endNoteDisplay: HTMLSpanElement = HTML.span({ class: "tip", style: `width:68px; flex:1; height:1em; font-size: smaller;`, onclick: () => this._openPrompt("pitchRange") }, "End " + this._pitchToNote(parseInt(endNoteBox.value), instrument.isNoiseInstrument) + ": ");
			const startBoxWrapper: HTMLDivElement = HTML.div({ style: "flex: 1; display: flex; flex-direction: column; align-items: center;" }, startNoteDisplay, startNoteBox);
			const endBoxWrapper: HTMLDivElement = HTML.div({ style: "flex: 1; display: flex; flex-direction: column; align-items: center;" }, endNoteDisplay, endNoteBox);

			const startNoteWrapper: HTMLDivElement = HTML.div({ style: "margin-top: 3px; flex:1; display:flex; flex-direction: row; align-items:center; justify-content:right;" }, startBoxWrapper, startNoteSlider);
			const endNoteWrapper: HTMLDivElement = HTML.div({ style: "margin-top: 3px; flex:1; display:flex; flex-direction: row; align-items:center; justify-content:right;" }, endBoxWrapper, endNoteSlider);
			const invertWrapper: HTMLDivElement = HTML.div({ style: "margin: 0.5em; align-items:center; justify-content:right;" }, HTML.span({ class: "tip", onclick: () => this._openPrompt("pitchInvert") }, "Invert: "), invertBox);

			const extraPitchSettingsGroup: HTMLDivElement = HTML.div({ class: "editor-controls", style: "flex-direction:column; align-items:center;" }, startNoteWrapper, endNoteWrapper);
			extraPitchSettingsGroup.style.display = "none";
			const extraSettingsDropdown: HTMLButtonElement = HTML.button({ style: "margin-left:0em; margin-right: 0.3em; height:1.5em; width: 10px; padding: 0px; font-size: 8px;", onclick: () => { const instrument: Instrument = this._doc.song.channels[this._doc.channel].instruments[this._doc.getCurrentInstrument()]; this._extraSettingsDropdown(DropdownID.EnvelopeSettings, envelopeIndex, Config.envelopes[instrument.envelopes[envelopeIndex].envelope].name); } }, "▼");
			extraSettingsDropdown.style.display = "inline";

			const extraSettingsDropdownGroup: HTMLDivElement = HTML.div({ class: "editor-controls", style: "flex-direction:column; align-items:center;" }, extraPitchSettingsGroup, invertWrapper);
			extraSettingsDropdownGroup.style.display = "none";


			const row: HTMLDivElement = HTML.div({ class: "envelope-row" },
				extraSettingsDropdown,
				HTML.div({ class: "selectContainer", style: "width: 0; flex: 1;" }, targetSelect),
				HTML.div({ class: "selectContainer", style: "width: 0; flex: 0.85" }, envelopeSelect),
				deleteButton,
			);

			this.container.appendChild(row);
			this.container.appendChild(extraSettingsDropdownGroup);
			this._rows[envelopeIndex] = row;
			this._targetSelects[envelopeIndex] = targetSelect;
			this._envelopeSelects[envelopeIndex] = envelopeSelect;
			this._deleteButtons[envelopeIndex] = deleteButton;
			this.extraSettingsDropdowns[envelopeIndex] = extraSettingsDropdown;
			this.extraSettingsDropdownGroups[envelopeIndex] = extraSettingsDropdownGroup;
			this.extraPitchSettingsGroups[envelopeIndex] = extraPitchSettingsGroup;
			this._pitchStartSliders[envelopeIndex] = startNoteSlider;
			this.pitchStartBoxes[envelopeIndex] = startNoteBox;
			this._pitchEndSliders[envelopeIndex] = endNoteSlider;
			this.pitchEndBoxes[envelopeIndex] = endNoteBox;
			this._inverters[envelopeIndex] = invertBox;
			this._startNoteDisplays[envelopeIndex] = startNoteDisplay;
			this._endNoteDisplays[envelopeIndex] = endNoteDisplay;
		}

		for (let envelopeIndex: number = this._renderedEnvelopeCount; envelopeIndex < instrument.envelopeCount; envelopeIndex++) {
			this._rows[envelopeIndex].style.display = "";
			// For newly visible rows, update target option visibiliy.
			this._updateTargetOptionVisibility(this._targetSelects[envelopeIndex], instrument);
		}

		for (let envelopeIndex: number = instrument.envelopeCount; envelopeIndex < this._renderedEnvelopeCount; envelopeIndex++) {
			this._rows[envelopeIndex].style.display = "none";
		}

		let useControlPointCount: number = instrument.noteFilter.controlPointCount;
		if (instrument.noteFilterType)
			useControlPointCount = 1;

		if (this._renderedEqFilterCount != instrument.eqFilter.controlPointCount ||
			this._renderedNoteFilterCount != useControlPointCount ||
			this._renderedInstrumentType != instrument.type ||
			this._renderedEffects != instrument.effects) {
			// Update target option visibility for previously visible rows.
			for (let envelopeIndex: number = 0; envelopeIndex < this._renderedEnvelopeCount; envelopeIndex++) {
				this._updateTargetOptionVisibility(this._targetSelects[envelopeIndex], instrument);
			}
		}

		for (let envelopeIndex: number = 0; envelopeIndex < instrument.envelopeCount; envelopeIndex++) {
			this._targetSelects[envelopeIndex].value = String(instrument.envelopes[envelopeIndex].target + instrument.envelopes[envelopeIndex].index * Config.instrumentAutomationTargets.length);
			this._envelopeSelects[envelopeIndex].selectedIndex = instrument.envelopes[envelopeIndex].envelope;
			this.pitchStartBoxes[envelopeIndex].value = String(instrument.pitchEnvelopeStart[envelopeIndex]);
			this.pitchEndBoxes[envelopeIndex].value = String(instrument.pitchEnvelopeEnd[envelopeIndex]);
			this._pitchStartSliders[envelopeIndex].value = String(instrument.pitchEnvelopeStart[envelopeIndex]);
			this._pitchEndSliders[envelopeIndex].value = String(instrument.pitchEnvelopeEnd[envelopeIndex]);
			this._inverters[envelopeIndex].checked = instrument.envelopeInverse[envelopeIndex];
		}

		this._renderedEnvelopeCount = instrument.envelopeCount;
		this._renderedEqFilterCount = instrument.eqFilter.controlPointCount;
		this._renderedNoteFilterCount = useControlPointCount;
		this._renderedInstrumentType = instrument.type;
		this._renderedEffects = instrument.effects;
	}
}<|MERGE_RESOLUTION|>--- conflicted
+++ resolved
@@ -143,8 +143,6 @@
 					this.extraPitchSettingsGroups[i].style.display = "flex";
 					this.pitchStartBoxes[i].value = instrument.pitchEnvelopeStart[i].toString();
 					this.pitchEndBoxes[i].value = instrument.pitchEnvelopeEnd[i].toString();
-<<<<<<< HEAD
-=======
 					//reset bounds between noise and pitch channels
 					this._pitchStartSliders[i].max = (instrument.isNoiseInstrument ? Config.drumCount - 1 : Config.maxPitch).toString();
 					this.pitchStartBoxes[i].max = (instrument.isNoiseInstrument ? Config.drumCount - 1 : Config.maxPitch).toString();
@@ -162,7 +160,6 @@
 					this._startNoteDisplays[i].textContent = "Start " + this._pitchToNote(parseInt(this.pitchStartBoxes[i].value), instrument.isNoiseInstrument) + ": ";
 					this._endNoteDisplays[i].textContent = "End " + this._pitchToNote(parseInt(this.pitchEndBoxes[i].value), instrument.isNoiseInstrument) + ": ";
 
->>>>>>> 3fbcede0
 				} else {
 					this.extraPitchSettingsGroups[i].style.display = "none";
 				}
