// Copyright (c) 2012-2022 John Nesky and contributing authors, distributed under the MIT license, see accompanying the LICENSE.md file.

import { InstrumentType, /*EnvelopeType,*/ Config, getArpeggioPitchIndex } from "../synth/SynthConfig";
import { Instrument, Pattern, Note, Song, Synth } from "../synth/synth";
import { ColorConfig } from "./ColorConfig";
import { Preset, EditorConfig } from "./EditorConfig";
import { SongDocument } from "./SongDocument";
import { Prompt } from "./Prompt";
import { HTML } from "imperative-html/dist/esm/elements-strict";
import { ArrayBufferWriter } from "./ArrayBufferWriter";
import { MidiChunkType, MidiFileFormat, MidiControlEventMessage, MidiEventType, MidiMetaEventMessage, MidiRegisteredParameterNumberMSB, MidiRegisteredParameterNumberLSB, volumeMultToMidiVolume, volumeMultToMidiExpression, defaultMidiPitchBend, defaultMidiExpression } from "./Midi";

const { button, div, h2, input, select, option } = HTML;

function lerp(low: number, high: number, t: number): number {
    return low + t * (high - low);
}

function save(blob: Blob, name: string): void {
    if ((<any>navigator).msSaveOrOpenBlob) {
        (<any>navigator).msSaveOrOpenBlob(blob, name);
        return;
    }

    const anchor: HTMLAnchorElement = document.createElement("a");
    if (anchor.download != undefined) {
        const url: string = URL.createObjectURL(blob);
        setTimeout(function () { URL.revokeObjectURL(url); }, 60000);
        anchor.href = url;
        anchor.download = name;
        // Chrome bug regression: We need to delay dispatching the click
        // event. Seems to be related to going back in the browser history.
        // https://bugs.chromium.org/p/chromium/issues/detail?id=825100
        setTimeout(function () { anchor.dispatchEvent(new MouseEvent("click")); }, 0);
    } else {
        const url: string = URL.createObjectURL(blob);
        setTimeout(function () { URL.revokeObjectURL(url); }, 60000);
        if (!window.open(url, "_blank")) window.location.href = url;
    }
}

export class ExportPrompt implements Prompt {
<<<<<<< HEAD
    private synth: Synth;
    private thenExportTo: string;
    private recordedSamplesL: Float32Array;
    private recordedSamplesR: Float32Array;
    private sampleFrames: number;
    private totalChunks: number;
    private currentChunk: number;
    private outputStarted: boolean = false;
    private readonly _fileName: HTMLInputElement = input({ type: "text", style: "width: 10em;", value: "BeepBox-Song", maxlength: 250, "autofocus": "autofocus" });
    private readonly _computedSamplesLabel: HTMLDivElement = div({ style: "width: 10em;" }, new Text("0:00"));
    private readonly _enableIntro: HTMLInputElement = input({ type: "checkbox" });
    private readonly _loopDropDown: HTMLInputElement = input({ style: "width: 2em;", type: "number", min: "1", max: "4", step: "1" });
    private readonly _enableOutro: HTMLInputElement = input({ type: "checkbox" });
    private readonly _formatSelect: HTMLSelectElement = select({ style: "width: 100%;" },
        option({ value: "wav" }, "Export to .wav file."),
        option({ value: "mp3" }, "Export to .mp3 file."),
        option({ value: "midi" }, "Export to .mid file."),
        option({ value: "json" }, "Export to .json file."),
        option({ value: "html" }, "Export to .html file."),
    );
    private readonly _cancelButton: HTMLButtonElement = button({ class: "cancelButton" });
    private readonly _exportButton: HTMLButtonElement = button({ class: "exportButton", style: "width:45%;" }, "Export");
    private readonly _outputProgressBar: HTMLDivElement = div({ style: `width: 0%; background: ${ColorConfig.loopAccent}; height: 100%; position: absolute; z-index: 2;` });
    private readonly _outputProgressLabel: HTMLDivElement = div({ style: `position: relative; top: -1px; z-index: 3;` }, "0%");
    private readonly _outputProgressContainer: HTMLDivElement = div({ style: `height: 12px; background: ${ColorConfig.uiWidgetBackground}; display: block; position: relative; z-index: 1;` },
        this._outputProgressBar,
        this._outputProgressLabel,
    );
    private static readonly midiChipInstruments: number[] = [
        0x4A, // rounded -> recorder
        0x47, // triangle -> clarinet
        0x50, // square -> square wave
        0x46, // ¹/₄ pulse -> bassoon
        0x44, // ¹/₈ pulse -> oboe
        0x51, // sawtooth -> sawtooth wave
        0x51, // double saw -> sawtooth wave
        0x51, // double pulse -> sawtooth wave
        0x51, // spiky -> sawtooth wave
    ];

    public readonly container: HTMLDivElement = div({ class: "prompt noSelection", style: "width: 200px;" },
        h2("Export Options"),
        div({ style: "display: flex; flex-direction: row; align-items: center; justify-content: space-between;" },
            "File name:",
            this._fileName,
        ),
        div({ style: "display: flex; flex-direction: row; align-items: center; justify-content: space-between;" },
            "Length:",
            this._computedSamplesLabel,
        ),
        div({ style: "display: table; width: 100%;" },
            div({ style: "display: table-row;" },
                div({ style: "display: table-cell;" }, "Intro:"),
                div({ style: "display: table-cell;" }, "Loop Count:"),
                div({ style: "display: table-cell;" }, "Outro:"),
            ),
            div({ style: "display: table-row;" },
                div({ style: "display: table-cell; vertical-align: middle;" }, this._enableIntro),
                div({ style: "display: table-cell; vertical-align: middle;" }, this._loopDropDown),
                div({ style: "display: table-cell; vertical-align: middle;" }, this._enableOutro),
            ),
        ),
        div({ class: "selectContainer", style: "width: 100%;" }, this._formatSelect),
        div({ style: "text-align: left;" }, "Exporting can be slow. Reloading the page or clicking the X will cancel it. Please be patient."),
        this._outputProgressContainer,
        div({ style: "display: flex; flex-direction: row-reverse; justify-content: space-between;" },
            this._exportButton,
        ),
        this._cancelButton,
    );

    constructor(private _doc: SongDocument) {
        this._loopDropDown.value = "1";

        if (this._doc.song.loopStart == 0) {
            this._enableIntro.checked = false;
            this._enableIntro.disabled = true;
        } else {
            this._enableIntro.checked = true;
            this._enableIntro.disabled = false;
        }
        if (this._doc.song.loopStart + this._doc.song.loopLength == this._doc.song.barCount) {
            this._enableOutro.checked = false;
            this._enableOutro.disabled = true;
        } else {
            this._enableOutro.checked = true;
            this._enableOutro.disabled = false;
        }

        const lastExportFormat: string | null = window.localStorage.getItem("exportFormat");
        if (lastExportFormat != null) {
            this._formatSelect.value = lastExportFormat;
        }

        this._fileName.select();
        setTimeout(() => this._fileName.focus());

        this._fileName.addEventListener("input", ExportPrompt._validateFileName);
        this._loopDropDown.addEventListener("blur", ExportPrompt._validateNumber);
        this._exportButton.addEventListener("click", this._export);
        this._cancelButton.addEventListener("click", this._close);
        this._enableOutro.addEventListener("click", () => { (this._computedSamplesLabel.firstChild as Text).textContent = this.samplesToTime(this._doc.synth.getTotalSamples(this._enableIntro.checked, this._enableOutro.checked, +this._loopDropDown.value - 1)); });
        this._enableIntro.addEventListener("click", () => { (this._computedSamplesLabel.firstChild as Text).textContent = this.samplesToTime(this._doc.synth.getTotalSamples(this._enableIntro.checked, this._enableOutro.checked, +this._loopDropDown.value - 1)); });
        this._loopDropDown.addEventListener("change", () => { (this._computedSamplesLabel.firstChild as Text).textContent = this.samplesToTime(this._doc.synth.getTotalSamples(this._enableIntro.checked, this._enableOutro.checked, +this._loopDropDown.value - 1)); });
        this.container.addEventListener("keydown", this._whenKeyPressed);

        this._fileName.value = _doc.song.title;
        ExportPrompt._validateFileName(null, this._fileName);

        (this._computedSamplesLabel.firstChild as Text).textContent = this.samplesToTime(this._doc.synth.getTotalSamples(this._enableIntro.checked, this._enableOutro.checked, +this._loopDropDown.value - 1));
    }

    // Could probably be moved to doc or synth. Fine here for now until needed by something else.
    private samplesToTime(samples: number): string {
        const rawSeconds: number = Math.round(samples / this._doc.synth.samplesPerSecond);
        const seconds: number = rawSeconds % 60;
        const minutes: number = Math.floor(rawSeconds / 60);
        return minutes + ":" + (seconds < 10 ? "0" : "") + seconds;
    }

    private _close = (): void => {
        if (this.synth != null)
            this.synth.renderingSong = false;
        this.outputStarted = false;
        this._doc.undo();
    }

    public changeFileName(newValue: string) {
        this._fileName.value = newValue;
    }

    public cleanUp = (): void => {
        this._fileName.removeEventListener("input", ExportPrompt._validateFileName);
        this._loopDropDown.removeEventListener("blur", ExportPrompt._validateNumber);
        this._exportButton.removeEventListener("click", this._export);
        this._cancelButton.removeEventListener("click", this._close);
        this.container.removeEventListener("keydown", this._whenKeyPressed);
    }

    private _whenKeyPressed = (event: KeyboardEvent): void => {
        if ((<Element>event.target).tagName != "BUTTON" && event.keyCode == 13) { // Enter key
            this._export();
        }
    }

    private static _validateFileName(event: Event | null, use?: HTMLInputElement): void {

        let input: HTMLInputElement;
        if (event != null) {
            input = <HTMLInputElement>event.target;
        } else if (use != undefined) {
            input = use;
        }
        else {
            return;
        }
        const deleteChars = /[\+\*\$\?\|\{\}\\\/<>#%!`&'"=:@]/gi;
        if (deleteChars.test(input.value)) {
            let cursorPos: number = <number>input.selectionStart;
            input.value = input.value.replace(deleteChars, "");
            cursorPos--;
            input.setSelectionRange(cursorPos, cursorPos);
        }
    }

    private static _validateNumber(event: Event): void {
        const input: HTMLInputElement = <HTMLInputElement>event.target;
        input.value = Math.floor(Math.max(Number(input.min), Math.min(Number(input.max), Number(input.value)))) + "";
    }

    private _export = (): void => {
        if (this.outputStarted == true)
            return;
        window.localStorage.setItem("exportFormat", this._formatSelect.value);
        switch (this._formatSelect.value) {
            case "wav":
                this.outputStarted = true;
                this._exportTo("wav");
                break;
            case "mp3":
                this.outputStarted = true;
                this._exportTo("mp3");
                break;
            case "midi":
                this.outputStarted = true;
                this._exportToMidi();
                break;
            case "json":
                this.outputStarted = true;
                this._exportToJson();
                break;
            case "html":
                this._exportToHtml();
                break;
            default:
                throw new Error("Unhandled file export type.");
        }
    }

    private _synthesize(): void {
        //const timer: number = performance.now();

        // If output was stopped e.g. user clicked the close button, abort.
        if (this.outputStarted == false) {
            return;
        }

        // Update progress bar UI once per 5 sec of exported data
        const samplesPerChunk: number = this.synth.samplesPerSecond * 5; //e.g. 44100 * 5
        const currentFrame: number = this.currentChunk * samplesPerChunk;

        const samplesInChunk: number = Math.min(samplesPerChunk, this.sampleFrames - currentFrame);
        const tempSamplesL = new Float32Array(samplesInChunk);
        const tempSamplesR = new Float32Array(samplesInChunk);

        this.synth.renderingSong = true;
        this.synth.synthesize(tempSamplesL, tempSamplesR, samplesInChunk);

        // Concatenate chunk data into final array
        this.recordedSamplesL.set(tempSamplesL, currentFrame);
        this.recordedSamplesR.set(tempSamplesR, currentFrame);

        // Update UI
        this._outputProgressBar.style.setProperty("width", Math.round((this.currentChunk + 1) / this.totalChunks * 100.0) + "%");
        this._outputProgressLabel.innerText = Math.round((this.currentChunk + 1) / this.totalChunks * 100.0) + "%";

        // Next call, synthesize the next chunk.
        this.currentChunk++;

        if (this.currentChunk >= this.totalChunks) {
            // Done, call final function
            this.synth.renderingSong = false;
            this._outputProgressLabel.innerText = "Encoding...";
            if (this.thenExportTo == "wav") {
                this._exportToWavFinish();
            }
            else if (this.thenExportTo == "mp3") {
                this._exportToMp3Finish();
            }
            else {
                throw new Error("Unrecognized file export type chosen!");
            }
        }
        else {
            // Continue batch export
            setTimeout(() => { this._synthesize(); });
        }

        //console.log("export timer", (performance.now() - timer) / 1000.0);
    }

    private _exportTo(type: string): void {
        // Batch the export operation
        this.thenExportTo = type;
        this.currentChunk = 0;
        this.synth = new Synth(this._doc.song);
        if (type == "wav") {
            this.synth.samplesPerSecond = 48000; // Use professional video editing standard sample rate for .wav file export.
        }
        else if (type == "mp3") {
            this.synth.samplesPerSecond = 44100; // Use consumer CD standard sample rate for .mp3 export.
        }
        else {
            throw new Error("Unrecognized file export type chosen!");
        }

        this._outputProgressBar.style.setProperty("width", "0%");
        this._outputProgressLabel.innerText = "0%";

        this.synth.loopRepeatCount = Number(this._loopDropDown.value) - 1;
        if (!this._enableIntro.checked) {
            for (let introIter: number = 0; introIter < this._doc.song.loopStart; introIter++) {
                this.synth.goToNextBar();
            }
        }

        this.synth.computeLatestModValues();
        this.synth.warmUpSynthesizer(this._doc.song);

        this.sampleFrames = this.synth.getTotalSamples(this._enableIntro.checked, this._enableOutro.checked, this.synth.loopRepeatCount);
        // Compute how many UI updates will need to run to determine how many 
        this.totalChunks = Math.ceil(this.sampleFrames / (this.synth.samplesPerSecond * 5));
        this.recordedSamplesL = new Float32Array(this.sampleFrames);
        this.recordedSamplesR = new Float32Array(this.sampleFrames);

        // Batch the actual export
        setTimeout(() => { this._synthesize(); });
    }

    private _exportToWavFinish(): void {
        const sampleFrames: number = this.recordedSamplesL.length;
        const sampleRate: number = this.synth.samplesPerSecond;

        const wavChannelCount: number = 2;
        const bytesPerSample: number = 2;
        const bitsPerSample: number = 8 * bytesPerSample;
        const sampleCount: number = wavChannelCount * sampleFrames;

        const totalFileSize: number = 44 + sampleCount * bytesPerSample;

        let index: number = 0;
        const arrayBuffer: ArrayBuffer = new ArrayBuffer(totalFileSize);
        const data: DataView = new DataView(arrayBuffer);
        data.setUint32(index, 0x52494646, false); index += 4;
        data.setUint32(index, 36 + sampleCount * bytesPerSample, true); index += 4; // size of remaining file
        data.setUint32(index, 0x57415645, false); index += 4;
        data.setUint32(index, 0x666D7420, false); index += 4;
        data.setUint32(index, 0x00000010, true); index += 4; // size of following header
        data.setUint16(index, 0x0001, true); index += 2; // not compressed
        data.setUint16(index, wavChannelCount, true); index += 2; // channel count
        data.setUint32(index, sampleRate, true); index += 4; // sample rate
        data.setUint32(index, sampleRate * bytesPerSample * wavChannelCount, true); index += 4; // bytes per second
        data.setUint16(index, bytesPerSample * wavChannelCount, true); index += 2; // block align
        data.setUint16(index, bitsPerSample, true); index += 2; // bits per sample
        data.setUint32(index, 0x64617461, false); index += 4;
        data.setUint32(index, sampleCount * bytesPerSample, true); index += 4;

        if (bytesPerSample > 1) {
            // usually samples are signed. 
            const range: number = (1 << (bitsPerSample - 1)) - 1;
            for (let i: number = 0; i < sampleFrames; i++) {
                let valL: number = Math.floor(Math.max(-1, Math.min(1, this.recordedSamplesL[i])) * range);
                let valR: number = Math.floor(Math.max(-1, Math.min(1, this.recordedSamplesR[i])) * range);
                if (bytesPerSample == 2) {
                    data.setInt16(index, valL, true); index += 2;
                    data.setInt16(index, valR, true); index += 2;
                } else if (bytesPerSample == 4) {
                    data.setInt32(index, valL, true); index += 4;
                    data.setInt32(index, valR, true); index += 4;
                } else {
                    throw new Error("unsupported sample size");
                }
            }
        } else {
            // 8 bit samples are a special case: they are unsigned.
            for (let i: number = 0; i < sampleFrames; i++) {
                let valL: number = Math.floor(Math.max(-1, Math.min(1, this.recordedSamplesL[i])) * 127 + 128);
                let valR: number = Math.floor(Math.max(-1, Math.min(1, this.recordedSamplesR[i])) * 127 + 128);
                data.setUint8(index, valL > 255 ? 255 : (valL < 0 ? 0 : valL)); index++;
                data.setUint8(index, valR > 255 ? 255 : (valR < 0 ? 0 : valR)); index++;
            }
        }

        const blob: Blob = new Blob([arrayBuffer], { type: "audio/wav" });
        save(blob, this._fileName.value.trim() + ".wav");

        this._close();
    }

    private _exportToMp3Finish(): void {
        const whenEncoderIsAvailable = (): void => {

            const lamejs: any = (<any>window)["lamejs"];
            const channelCount: number = 2;
            const kbps: number = 192;
            const sampleBlockSize: number = 1152;
            const mp3encoder: any = new lamejs.Mp3Encoder(channelCount, this.synth.samplesPerSecond, kbps);
            const mp3Data: any[] = [];

            const left: Int16Array = new Int16Array(this.recordedSamplesL.length);
            const right: Int16Array = new Int16Array(this.recordedSamplesR.length);
            const range: number = (1 << 15) - 1;
            for (let i: number = 0; i < this.recordedSamplesL.length; i++) {
                left[i] = Math.floor(Math.max(-1, Math.min(1, this.recordedSamplesL[i])) * range);
                right[i] = Math.floor(Math.max(-1, Math.min(1, this.recordedSamplesR[i])) * range);
            }

            for (let i: number = 0; i < left.length; i += sampleBlockSize) {
                const leftChunk: Int16Array = left.subarray(i, i + sampleBlockSize);
                const rightChunk: Int16Array = right.subarray(i, i + sampleBlockSize);
                const mp3buf: any = mp3encoder.encodeBuffer(leftChunk, rightChunk);
                if (mp3buf.length > 0) mp3Data.push(mp3buf);
            }

            const mp3buf: any = mp3encoder.flush();
            if (mp3buf.length > 0) mp3Data.push(mp3buf);

            const blob: Blob = new Blob(mp3Data, { type: "audio/mp3" });
            save(blob, this._fileName.value.trim() + ".mp3");
            this._close();
        }

        if ("lamejs" in window) {
            whenEncoderIsAvailable();
        } else {
            var script = document.createElement("script");
            script.src = "https://cdn.jsdelivr.net/npm/lamejs@1.2.0/lame.min.js";
            script.onload = whenEncoderIsAvailable;
            document.head.appendChild(script);
        }
    }

    private _exportToMidi(): void {
        const song: Song = this._doc.song;
        const midiTicksPerBeepBoxTick: number = 2;
        const midiTicksPerBeat: number = midiTicksPerBeepBoxTick * Config.ticksPerPart * Config.partsPerBeat;
        const midiTicksPerPart: number = midiTicksPerBeepBoxTick * Config.ticksPerPart;
        const secondsPerMinute: number = 60;
        const microsecondsPerMinute: number = secondsPerMinute * 1000000;
        const beatsPerMinute: number = song.getBeatsPerMinute();
        const microsecondsPerBeat: number = Math.round(microsecondsPerMinute / beatsPerMinute);
        //const secondsPerMidiTick: number = secondsPerMinute / (midiTicksPerBeat * beatsPerMinute);
        const midiTicksPerBar: number = midiTicksPerBeat * song.beatsPerBar;
        const pitchBendRange: number = 24;
        const defaultNoteVelocity: number = 90;

        const unrolledBars: number[] = [];
        if (this._enableIntro.checked) {
            for (let bar: number = 0; bar < song.loopStart; bar++) {
                unrolledBars.push(bar);
            }
        }
        for (let loopIndex: number = 0; loopIndex < Number(this._loopDropDown.value); loopIndex++) {
            for (let bar: number = song.loopStart; bar < song.loopStart + song.loopLength; bar++) {
                unrolledBars.push(bar);
            }
        }
        if (this._enableOutro.checked) {
            for (let bar: number = song.loopStart + song.loopLength; bar < song.barCount; bar++) {
                unrolledBars.push(bar);
            }
        }

        const tracks = [{ isMeta: true, channel: -1, midiChannel: -1, isNoise: false, isDrumset: false }];
        let midiChannelCounter: number = 0;
        let foundADrumset: boolean = false;
        for (let channel: number = 0; channel < this._doc.song.pitchChannelCount + this._doc.song.noiseChannelCount; channel++) {
            if (!foundADrumset && this._doc.song.channels[channel].instruments[0].type == InstrumentType.drumset) {
                tracks.push({ isMeta: false, channel: channel, midiChannel: 9, isNoise: true, isDrumset: true });
                foundADrumset = true; // There can only be one drumset channel, and it's always channel 9 (seen as 10 in most UIs). :/
            } else {
                if (midiChannelCounter >= 16) continue; // The MIDI standard only supports 16 channels.
                tracks.push({ isMeta: false, channel: channel, midiChannel: midiChannelCounter++, isNoise: this._doc.song.getChannelIsNoise(channel), isDrumset: false });
                if (midiChannelCounter == 9) midiChannelCounter++; // skip midi drum channel.
            }
        }

        const writer: ArrayBufferWriter = new ArrayBufferWriter(1024);
        writer.writeUint32(MidiChunkType.header);
        writer.writeUint32(6); // length of headers is 6 bytes
        writer.writeUint16(MidiFileFormat.simultaneousTracks);
        writer.writeUint16(tracks.length);
        writer.writeUint16(midiTicksPerBeat); // number of "ticks" per beat, independent of tempo

        for (const track of tracks) {
            writer.writeUint32(MidiChunkType.track);

            const { isMeta, channel, midiChannel, isNoise, isDrumset } = track;

            // We're gonna come back here and overwrite this placeholder once we know how many bytes this track is.
            const trackStartIndex: number = writer.getWriteIndex();
            writer.writeUint32(0); // placeholder for track size

            let prevTime: number = 0;
            let barStartTime: number = 0;
            const writeEventTime = function (time: number): void {
                if (time < prevTime) throw new Error("Midi event time cannot go backwards.");
                writer.writeMidiVariableLength(time - prevTime);
                prevTime = time;
            }

            const writeControlEvent = function (message: MidiControlEventMessage, value: number): void {
                if (!(value >= 0 && value <= 0x7F)) throw new Error("Midi control event value out of range: " + value);
                writer.writeUint8(MidiEventType.controlChange | midiChannel);
                writer.writeMidi7Bits(message);
                writer.writeMidi7Bits(value | 0);
            }

            if (isMeta) {
                // for first midi track, include tempo, time signature, and key signature information.

                writeEventTime(0);
                writer.writeUint8(MidiEventType.meta);
                writer.writeMidi7Bits(MidiMetaEventMessage.text);
                writer.writeMidiAscii("Composed with jummbus.bitbucket.io");

                writeEventTime(0);
                writer.writeUint8(MidiEventType.meta);
                writer.writeMidi7Bits(MidiMetaEventMessage.tempo);
                writer.writeMidiVariableLength(3); // Tempo message length is 3 bytes.
                writer.writeUint24(microsecondsPerBeat); // Tempo in microseconds per "quarter" note, commonly known as a "beat"

                writeEventTime(0);
                writer.writeUint8(MidiEventType.meta);
                writer.writeMidi7Bits(MidiMetaEventMessage.timeSignature);
                writer.writeMidiVariableLength(4); // Time signature message length is 4 bytes.
                writer.writeUint8(song.beatsPerBar); // numerator.
                writer.writeUint8(2); // denominator exponent in 2^E. 2^2 = 4, and we will always use "quarter" notes.
                writer.writeUint8(24); // MIDI Clocks per metronome tick (should match beats), standard is 24
                writer.writeUint8(8); // number of 1/32 notes per 24 MIDI Clocks, standard is 8, meaning 24 clocks per "quarter" note.

                const isMinor: boolean = Config.scales[song.scale].flags[3] && !Config.scales[song.scale].flags[4];
                const key: number = song.key; // C=0, C#=1, counting up to B=11
                let numSharps: number = key; // For even key values in major scale, number of sharps/flats is same...
                if ((key & 1) == 1) numSharps += 6; // For odd key values (consider circle of fifths) rotate around the circle... kinda... Look conventional key signatures are just weird, okay?
                if (isMinor) numSharps += 9; // A minor A scale has zero sharps, shift it appropriately
                while (numSharps > 6) numSharps -= 12; // Range is (modulo 12) - 5. Midi supports -7 to +7, but I only have 12 options.

                writeEventTime(0);
                writer.writeUint8(MidiEventType.meta);
                writer.writeMidi7Bits(MidiMetaEventMessage.keySignature);
                writer.writeMidiVariableLength(2); // Key signature message length is 2 bytes.
                writer.writeInt8(numSharps); // See above calculation. Assumes scale is diatonic. :/
                writer.writeUint8(isMinor ? 1 : 0); // 0: major, 1: minor

                if (this._enableIntro.checked) barStartTime += midiTicksPerBar * song.loopStart;
                writeEventTime(barStartTime);
                writer.writeUint8(MidiEventType.meta);
                writer.writeMidi7Bits(MidiMetaEventMessage.marker);
                writer.writeMidiAscii("Loop Start");

                for (let loopIndex: number = 0; loopIndex < parseInt(this._loopDropDown.value); loopIndex++) {
                    barStartTime += midiTicksPerBar * song.loopLength;
                    writeEventTime(barStartTime);
                    writer.writeUint8(MidiEventType.meta);
                    writer.writeMidi7Bits(MidiMetaEventMessage.marker);
                    writer.writeMidiAscii(loopIndex < Number(this._loopDropDown.value) - 1 ? "Loop Repeat" : "Loop End");
                }

                if (this._enableOutro.checked) barStartTime += midiTicksPerBar * (song.barCount - song.loopStart - song.loopLength);
                if (barStartTime != midiTicksPerBar * unrolledBars.length) throw new Error("Miscalculated number of bars.");

            } else {
                // For remaining tracks, set up the instruments and write the notes:

                let channelName: string = isNoise
                    ? "noise channel " + channel
                    : "pitch channel " + channel;
                writeEventTime(0);
                writer.writeUint8(MidiEventType.meta);
                writer.writeMidi7Bits(MidiMetaEventMessage.trackName);
                writer.writeMidiAscii(channelName);

                // This sets up pitch bend range. First we choose the pitch bend RPN (which has MSB and LSB components), then we set the value for that RPN (which also has MSB and LSB components) and finally reset the current RPN to null, which is considered best practice.
                writeEventTime(0); writeControlEvent(MidiControlEventMessage.registeredParameterNumberMSB, MidiRegisteredParameterNumberMSB.pitchBendRange);
                writeEventTime(0); writeControlEvent(MidiControlEventMessage.registeredParameterNumberLSB, MidiRegisteredParameterNumberLSB.pitchBendRange);
                writeEventTime(0); writeControlEvent(MidiControlEventMessage.setParameterMSB, pitchBendRange); // pitch bend semitone range
                writeEventTime(0); writeControlEvent(MidiControlEventMessage.setParameterLSB, 0); // pitch bend cent range
                writeEventTime(0); writeControlEvent(MidiControlEventMessage.registeredParameterNumberMSB, MidiRegisteredParameterNumberMSB.reset);
                writeEventTime(0); writeControlEvent(MidiControlEventMessage.registeredParameterNumberLSB, MidiRegisteredParameterNumberLSB.reset);

                let prevInstrumentIndex: number = -1;
                function writeInstrumentSettings(instrumentIndex: number): void {
                    const instrument: Instrument = song.channels[channel].instruments[instrumentIndex];
                    const preset: Preset | null = EditorConfig.valueToPreset(instrument.preset);

                    if (prevInstrumentIndex != instrumentIndex) {
                        prevInstrumentIndex = instrumentIndex;
                        writeEventTime(barStartTime);
                        writer.writeUint8(MidiEventType.meta);
                        writer.writeMidi7Bits(MidiMetaEventMessage.instrumentName);
                        writer.writeMidiAscii("Instrument " + (instrumentIndex + 1));

                        if (!isDrumset) {
                            let instrumentProgram: number = 81; // default to sawtooth wave. 

                            if (preset != null && preset.midiProgram != undefined) {
                                instrumentProgram = preset.midiProgram;
                            } else if (instrument.type == InstrumentType.drumset) {
                                // The first BeepBox drumset channel is handled as a Midi drumset channel and doesn't need a program, but any subsequent drumsets will just be set to taiko.
                                instrumentProgram = 116; // taiko
                            } else {
                                if (instrument.type == InstrumentType.noise || instrument.type == InstrumentType.spectrum) {
                                    if (isNoise) {
                                        instrumentProgram = 116; // taiko
                                    } else {
                                        instrumentProgram = 75; // pan flute
                                    }
                                } else if (instrument.type == InstrumentType.chip) {
                                    if (ExportPrompt.midiChipInstruments.length > instrument.chipWave) {
                                        instrumentProgram = ExportPrompt.midiChipInstruments[instrument.chipWave];
                                    }
                                } else if (instrument.type == InstrumentType.pwm || instrument.type == InstrumentType.fm || instrument.type == InstrumentType.harmonics) {
                                    instrumentProgram = 81; // sawtooth
                                } else if (instrument.type == InstrumentType.pickedString) {
                                    instrumentProgram = 0x19; // steel guitar
                                } else if (instrument.type == InstrumentType.customChipWave) {
                                    instrumentProgram = 81; // sawtooth
                                } else {
                                    throw new Error("Unrecognized instrument type.");
                                }
                            }

                            // Program (instrument) change event:
                            writeEventTime(barStartTime);
                            writer.writeUint8(MidiEventType.programChange | midiChannel);
                            writer.writeMidi7Bits(instrumentProgram);
                        }

                        // Instrument volume:
                        writeEventTime(barStartTime);
                        let instrumentVolume: number = volumeMultToMidiVolume(Synth.instrumentVolumeToVolumeMult(instrument.volume));
                        writeControlEvent(MidiControlEventMessage.volumeMSB, Math.min(0x7f, Math.round(instrumentVolume)));

                        // Instrument pan:
                        writeEventTime(barStartTime);
                        let instrumentPan: number = (instrument.pan / Config.panCenter - 1) * 0x3f + 0x40;
                        writeControlEvent(MidiControlEventMessage.panMSB, Math.min(0x7f, Math.round(instrumentPan)));
                    }
                }
                if (song.getPattern(channel, 0) == null) {
                    // Go ahead and apply the instrument settings at the beginning of the channel
                    // even if a bar doesn't kick in until later.
                    writeInstrumentSettings(0);
                }

                let prevPitchBend: number = defaultMidiPitchBend;
                let prevExpression: number = defaultMidiExpression;
                let shouldResetExpressionAndPitchBend: boolean = false;
                //let prevTremolo: number = -1;
                const channelRoot: number = isNoise ? Config.spectrumBasePitch : Config.keys[song.key].basePitch;
                const intervalScale: number = isNoise ? Config.noiseInterval : 1;

                for (const bar of unrolledBars) {
                    const pattern: Pattern | null = song.getPattern(channel, bar);

                    if (pattern != null) {

                        const instrumentIndex: number = pattern.instruments[0]; // Don't bother trying to export multiple instruments per pattern to midi, just pick the first one.
                        const instrument: Instrument = song.channels[channel].instruments[instrumentIndex];
                        const preset: Preset | null = EditorConfig.valueToPreset(instrument.preset);
                        writeInstrumentSettings(instrumentIndex);

                        let usesArpeggio: boolean = instrument.getChord().arpeggiates;
                        let polyphony: number = usesArpeggio ? 1 : Config.maxChordSize;
                        if (instrument.getChord().customInterval) {
                            if (instrument.type == InstrumentType.chip || instrument.type == InstrumentType.harmonics) {
                                polyphony = 2;
                                usesArpeggio = true;
                            } else if (instrument.type == InstrumentType.fm) {
                                polyphony = Config.operatorCount;
                            } else {
                                console.error("Unrecognized instrument type for harmonizing arpeggio: " + instrument.type);
                            }
                        }

                        for (let noteIndex: number = 0; noteIndex < pattern.notes.length; noteIndex++) {
                            const note: Note = pattern.notes[noteIndex];

                            const noteStartTime: number = barStartTime + note.start * midiTicksPerPart;
                            let pinTime: number = noteStartTime;
                            let pinSize: number = note.pins[0].size;
                            let pinInterval: number = note.pins[0].interval;
                            const prevPitches: number[] = [-1, -1, -1, -1];
                            const nextPitches: number[] = [-1, -1, -1, -1];
                            const toneCount: number = Math.min(polyphony, note.pitches.length);
                            const velocity: number = isDrumset ? Math.max(1, Math.round(defaultNoteVelocity * note.pins[0].size / Config.noteSizeMax)) : defaultNoteVelocity;

                            // The maximum midi pitch bend range is +/- 24 semitones from the base pitch. 
                            // To make the most of this, choose a base pitch that is within 24 semitones from as much of the note as possible.
                            // This may involve offsetting this base pitch from BeepBox's note pitch.
                            let mainInterval: number = note.pickMainInterval();
                            let pitchOffset: number = mainInterval * intervalScale;
                            if (!isDrumset) {
                                let maxPitchOffset: number = pitchBendRange;
                                let minPitchOffset: number = -pitchBendRange;
                                for (let pinIndex: number = 1; pinIndex < note.pins.length; pinIndex++) {
                                    const interval = note.pins[pinIndex].interval * intervalScale;
                                    maxPitchOffset = Math.min(maxPitchOffset, interval + pitchBendRange);
                                    minPitchOffset = Math.max(minPitchOffset, interval - pitchBendRange);
                                }
                                /*
                                // I'd like to be able to use pitch bend to implement arpeggio, but the "custom inverval" setting in chip instruments combines arpeggio in one tone with another flat tone, and midi can't selectively apply arpeggio to one out of two simultaneous tones. Also it would be hard to reimport. :/
                                if (usesArpeggio && note.pitches.length > polyphony) {
                                    let lowestArpeggioOffset: number = 0;
                                    let highestArpeggioOffset: number = 0;
                                    const basePitch: number = note.pitches[toneCount - 1];
                                    for (let pitchIndex: number = toneCount; pitchIndex < note.pitches.length; pitchIndex++) {
                                        lowestArpeggioOffset = Math.min(note.pitches[pitchIndex] - basePitch);
                                        highestArpeggioOffset = Math.max(note.pitches[pitchIndex] - basePitch);
                                    }
                                    maxPitchOffset -= lowestArpeggioOffset;
                                    minPitchOffset += lowestArpeggioOffset;
                                }
                                */
                                pitchOffset = Math.min(maxPitchOffset, Math.max(minPitchOffset, pitchOffset));
                            }

                            for (let pinIndex: number = 1; pinIndex < note.pins.length; pinIndex++) {
                                const nextPinTime: number = noteStartTime + note.pins[pinIndex].time * midiTicksPerPart;
                                const nextPinSize: number = note.pins[pinIndex].size;
                                const nextPinInterval: number = note.pins[pinIndex].interval;

                                const length: number = nextPinTime - pinTime;
                                for (let midiTick: number = 0; midiTick < length; midiTick++) {
                                    const midiTickTime: number = pinTime + midiTick;
                                    const linearSize: number = lerp(pinSize, nextPinSize, midiTick / length);
                                    const linearInterval: number = lerp(pinInterval, nextPinInterval, midiTick / length);

                                    const interval: number = linearInterval * intervalScale - pitchOffset;

                                    const pitchBend: number = Math.max(0, Math.min(0x3fff, Math.round(0x2000 * (1.0 + interval / pitchBendRange))));

                                    const expression: number = Math.min(0x7f, Math.round(volumeMultToMidiExpression(Synth.noteSizeToVolumeMult(linearSize))));

                                    if (pitchBend != prevPitchBend) {
                                        writeEventTime(midiTickTime);
                                        writer.writeUint8(MidiEventType.pitchBend | midiChannel);
                                        writer.writeMidi7Bits(pitchBend & 0x7f); // least significant bits
                                        writer.writeMidi7Bits((pitchBend >> 7) & 0x7f); // most significant bits
                                        prevPitchBend = pitchBend;
                                    }

                                    if (expression != prevExpression && !isDrumset) {
                                        writeEventTime(midiTickTime);
                                        writeControlEvent(MidiControlEventMessage.expressionMSB, expression);
                                        prevExpression = expression;
                                    }

                                    const noteStarting: boolean = midiTickTime == noteStartTime;
                                    for (let toneIndex: number = 0; toneIndex < toneCount; toneIndex++) {
                                        let nextPitch: number = note.pitches[toneIndex];
                                        if (isDrumset) {
                                            nextPitch += mainInterval;
                                            const drumsetMap: number[] = [
                                                36, // Bass Drum 1
                                                41, // Low Floor Tom
                                                45, // Low Tom
                                                48, // Hi-Mid Tom
                                                40, // Electric Snare
                                                39, // Hand Clap
                                                59, // Ride Cymbal 2
                                                49, // Crash Cymbal 1
                                                46, // Open Hi-Hat
                                                55, // Splash Cymbal
                                                69, // Cabasa
                                                54, // Tambourine
                                            ];
                                            if (nextPitch < 0 || nextPitch >= drumsetMap.length) throw new Error("Could not find corresponding drumset pitch. " + nextPitch);
                                            nextPitch = drumsetMap[nextPitch];
                                        } else {
                                            if (usesArpeggio && note.pitches.length > toneIndex + 1 && toneIndex == toneCount - 1) {
                                                const midiTicksSinceBeat = (midiTickTime - barStartTime) % midiTicksPerBeat;
                                                const midiTicksPerArpeggio = Config.ticksPerArpeggio * midiTicksPerPart / Config.ticksPerPart;
                                                const arpeggio: number = Math.floor(midiTicksSinceBeat / midiTicksPerArpeggio);
                                                nextPitch = note.pitches[toneIndex + getArpeggioPitchIndex(note.pitches.length - toneIndex, instrument.fastTwoNoteArp, arpeggio)];
                                            }
                                            nextPitch = channelRoot + nextPitch * intervalScale + pitchOffset;
                                            if (preset != null && preset.midiSubharmonicOctaves != undefined) {
                                                nextPitch += 12 * preset.midiSubharmonicOctaves;
                                            } else if (isNoise) {
                                                nextPitch += 12 * (+EditorConfig.presetCategories.dictionary["Drum Presets"].presets.dictionary["taiko drum"].midiSubharmonicOctaves!);
                                            }

                                            if (isNoise) nextPitch *= 2;
                                        }
                                        nextPitch = Math.max(0, Math.min(127, nextPitch));
                                        nextPitches[toneIndex] = nextPitch;

                                        if (!noteStarting && prevPitches[toneIndex] != nextPitches[toneIndex]) {
                                            writeEventTime(midiTickTime);
                                            writer.writeUint8(MidiEventType.noteOff | midiChannel);
                                            writer.writeMidi7Bits(prevPitches[toneIndex]); // old pitch
                                            writer.writeMidi7Bits(velocity); // velocity
                                        }
                                    }

                                    for (let toneIndex: number = 0; toneIndex < toneCount; toneIndex++) {
                                        if (noteStarting || prevPitches[toneIndex] != nextPitches[toneIndex]) {
                                            writeEventTime(midiTickTime);
                                            writer.writeUint8(MidiEventType.noteOn | midiChannel);
                                            writer.writeMidi7Bits(nextPitches[toneIndex]); // new pitch
                                            writer.writeMidi7Bits(velocity); // velocity
                                            prevPitches[toneIndex] = nextPitches[toneIndex];
                                        }
                                    }
                                }

                                pinTime = nextPinTime;
                                pinSize = nextPinSize;
                                pinInterval = nextPinInterval;
                            }
=======
	private readonly _fileName: HTMLInputElement = input({type: "text", style: "width: 10em;", value: "BeepBox-Song", maxlength: 250, "autofocus": "autofocus"});
	private readonly _enableIntro: HTMLInputElement = input({type: "checkbox"});
	private readonly _loopDropDown: HTMLInputElement = input({style:"width: 2em;", type: "number", min: "1", max: "4", step: "1"});
	private readonly _enableOutro: HTMLInputElement = input({type: "checkbox"});
	private readonly _formatSelect: HTMLSelectElement = select({style: "width: 100%;"},
		option({value: "wav"}, ".wav"),
		option({value: "mp3"}, ".mp3"),
		option({value: "midi"}, ".mid"),
		option({value: "json"}, ".json (for any BeepBox version)"),
		option({value: "html"}, ".html (opens BeepBox)"),
	);
	private readonly _cancelButton: HTMLButtonElement = button({class: "cancelButton"});
	private readonly _exportButton: HTMLButtonElement = button({class: "exportButton", style: "width:45%;"}, "Export");
	private static readonly midiChipInstruments: number[] = [
		0x4A, // rounded -> recorder
		0x47, // triangle -> clarinet
		0x50, // square -> square wave
		0x46, // ¹/₄ pulse -> bassoon
		0x44, // ¹/₈ pulse -> oboe
		0x51, // sawtooth -> sawtooth wave
		0x51, // double saw -> sawtooth wave
		0x51, // double pulse -> sawtooth wave
		0x51, // spiky -> sawtooth wave
	];
	
	public readonly container: HTMLDivElement = div({class: "prompt noSelection", style: "width: 200px;"},
		h2("Export Options"),
		div({style: "display: flex; flex-direction: row; align-items: center; justify-content: space-between;"},
			"File name:",
			this._fileName,
		),
		div({style: "display: table; width: 100%;"},
			div({style: "display: table-row;"},
				div({style: "display: table-cell;"}, "Intro:"),
				div({style: "display: table-cell;"}, "Loop Count:"),
				div({style: "display: table-cell;"}, "Outro:"),
			),
			div({style: "display: table-row;"},
				div({style: "display: table-cell; vertical-align: middle;"}, this._enableIntro),
				div({style: "display: table-cell; vertical-align: middle;"}, this._loopDropDown),
				div({style: "display: table-cell; vertical-align: middle;"}, this._enableOutro),
			),
		),
		div({style: "text-align: left;"}, "File Type:"),
		div({class: "selectContainer", style: "width: 100%;"}, this._formatSelect),
		div({style: "text-align: left;"}, "(Be patient, exporting may take some time...)"),
		div({style: "display: flex; flex-direction: row-reverse; justify-content: space-between;"},
			this._exportButton,
		),
		this._cancelButton,
	);
	
	constructor(private _doc: SongDocument) {
		this._loopDropDown.value = "1";
		
		if (this._doc.song.loopStart == 0) {
			this._enableIntro.checked = false;
			this._enableIntro.disabled = true;
		} else {
			this._enableIntro.checked = true;
			this._enableIntro.disabled = false;
		}
		if (this._doc.song.loopStart + this._doc.song.loopLength == this._doc.song.barCount) {
			this._enableOutro.checked = false;
			this._enableOutro.disabled = true;
		} else {
			this._enableOutro.checked = true;
			this._enableOutro.disabled = false;
		}
		
		const lastExportFormat: string | null = window.localStorage.getItem("exportFormat");
		if (lastExportFormat != null) {
			this._formatSelect.value = lastExportFormat;
		}
		
		this._fileName.select();
		setTimeout(()=>this._fileName.focus());
		
		this._fileName.addEventListener("input", ExportPrompt._validateFileName);
		this._loopDropDown.addEventListener("blur", ExportPrompt._validateNumber);
		this._exportButton.addEventListener("click", this._export);
		this._cancelButton.addEventListener("click", this._close);
		this.container.addEventListener("keydown", this._whenKeyPressed);
	}
	
	private _close = (): void => { 
		this._doc.undo();
	}
	
	public cleanUp = (): void => { 
		this._fileName.removeEventListener("input", ExportPrompt._validateFileName);
		this._loopDropDown.removeEventListener("blur", ExportPrompt._validateNumber);
		this._exportButton.removeEventListener("click", this._export);
		this._cancelButton.removeEventListener("click", this._close);
		this.container.removeEventListener("keydown", this._whenKeyPressed);
	}
	
	private _whenKeyPressed = (event: KeyboardEvent): void => {
		if ((<Element> event.target).tagName != "BUTTON" && event.keyCode == 13) { // Enter key
			this._export();
		}
	}
	
	private static _validateFileName(event: Event): void {
		const input: HTMLInputElement = <HTMLInputElement>event.target;
		const deleteChars = /[\+\*\$\?\|\{\}\\\/<>#%!`&'"=:@]/gi;
		if (deleteChars.test(input.value)) {
			let cursorPos: number = <number>input.selectionStart;
			input.value = input.value.replace(deleteChars, "");
			cursorPos--;
			input.setSelectionRange(cursorPos, cursorPos);
		}
	}
	
	private static _validateNumber(event: Event): void {
		const input: HTMLInputElement = <HTMLInputElement>event.target;
		input.value = Math.floor(Math.max(Number(input.min), Math.min(Number(input.max), Number(input.value)))) + "";
	}
	
	private _export = (): void => {
		window.localStorage.setItem("exportFormat", this._formatSelect.value);
		switch(this._formatSelect.value) {
			case "wav":
				this._exportToWav();
				break;
			case "mp3":
				this._exportToMp3();
				break;
			case "midi":
				this._exportToMidi();
				break;
			case "json":
				this._exportToJson();
				break;
			case "html":
				this._exportToHtml();
				break;
			default:
				throw new Error("Unhandled file export type.");
		}
	}
	
	private _synthesize(sampleRate: number): {recordedSamplesL: Float32Array, recordedSamplesR: Float32Array} {
		const synth: Synth = new Synth(this._doc.song);
		synth.samplesPerSecond = sampleRate;
		synth.loopRepeatCount = Number(this._loopDropDown.value) - 1;
		if (!this._enableIntro.checked) {
			for (let introIter: number = 0; introIter < this._doc.song.loopStart; introIter++) {
				synth.goToNextBar();
			}
		}
		const sampleFrames: number = Math.ceil(synth.getSamplesPerBar() * synth.getTotalBars(this._enableIntro.checked, this._enableOutro.checked));
		const recordedSamplesL: Float32Array = new Float32Array(sampleFrames);
		const recordedSamplesR: Float32Array = new Float32Array(sampleFrames);
		//const timer: number = performance.now();
		synth.synthesize(recordedSamplesL, recordedSamplesR, sampleFrames);
		//console.log("export timer", (performance.now() - timer) / 1000.0);
		
		return {recordedSamplesL, recordedSamplesR};
	}
	
	private _exportToWav(): void {
		const sampleRate: number = 48000; // Use professional video editing standard sample rate for .wav file export.
		const {recordedSamplesL, recordedSamplesR} = this._synthesize(sampleRate);
		const sampleFrames: number = recordedSamplesL.length;
		
		const wavChannelCount: number = 2;
		const bytesPerSample: number = 2;
		const bitsPerSample: number = 8 * bytesPerSample;
		const sampleCount: number = wavChannelCount * sampleFrames;
		
		const totalFileSize: number = 44 + sampleCount * bytesPerSample;
		
		let index: number = 0;
		const arrayBuffer: ArrayBuffer = new ArrayBuffer(totalFileSize);
		const data: DataView = new DataView(arrayBuffer);
		data.setUint32(index, 0x52494646, false); index += 4;
		data.setUint32(index, 36 + sampleCount * bytesPerSample, true); index += 4; // size of remaining file
		data.setUint32(index, 0x57415645, false); index += 4;
		data.setUint32(index, 0x666D7420, false); index += 4;
		data.setUint32(index, 0x00000010, true); index += 4; // size of following header
		data.setUint16(index, 0x0001, true); index += 2; // not compressed
		data.setUint16(index, wavChannelCount, true); index += 2; // channel count
		data.setUint32(index, sampleRate, true); index += 4; // sample rate
		data.setUint32(index, sampleRate * bytesPerSample * wavChannelCount, true); index += 4; // bytes per second
		data.setUint16(index, bytesPerSample * wavChannelCount, true); index += 2; // block align
		data.setUint16(index, bitsPerSample, true); index += 2; // bits per sample
		data.setUint32(index, 0x64617461, false); index += 4;
		data.setUint32(index, sampleCount * bytesPerSample, true); index += 4;
		
		if (bytesPerSample > 1) {
			// usually samples are signed. 
			const range: number = (1 << (bitsPerSample - 1)) - 1;
			for (let i: number = 0; i < sampleFrames; i++) {
				let valL: number = Math.floor(Math.max(-1, Math.min(1, recordedSamplesL[i])) * range);
				let valR: number = Math.floor(Math.max(-1, Math.min(1, recordedSamplesR[i])) * range);
				if (bytesPerSample == 2) {
					data.setInt16(index, valL, true); index += 2;
					data.setInt16(index, valR, true); index += 2;
				} else if (bytesPerSample == 4) {
					data.setInt32(index, valL, true); index += 4;
					data.setInt32(index, valR, true); index += 4;
				} else {
					throw new Error("unsupported sample size");
				}
			}
		} else {
			// 8 bit samples are a special case: they are unsigned.
			for (let i: number = 0; i < sampleFrames; i++) {
				let valL: number = Math.floor(Math.max(-1, Math.min(1, recordedSamplesL[i])) * 127 + 128);
				let valR: number = Math.floor(Math.max(-1, Math.min(1, recordedSamplesR[i])) * 127 + 128);
				data.setUint8(index, valL > 255 ? 255 : (valL < 0 ? 0 : valL)); index++;
				data.setUint8(index, valR > 255 ? 255 : (valR < 0 ? 0 : valR)); index++;
			}
		}
		
		const blob: Blob = new Blob([arrayBuffer], {type: "audio/wav"});
		save(blob, this._fileName.value.trim() + ".wav");
		this._close();
	}
	
	private _exportToMp3(): void {
		const whenEncoderIsAvailable = (): void => {
			const sampleRate: number = 44100; // Use consumer CD standard sample rate for .mp3 export.
			const {recordedSamplesL, recordedSamplesR} = this._synthesize(sampleRate);
			
			const lamejs: any = (<any> window)["lamejs"];
			const channelCount: number = 2;
			const kbps: number = 192;
			const sampleBlockSize: number = 1152;
			const mp3encoder: any = new lamejs.Mp3Encoder(channelCount, sampleRate, kbps);
			const mp3Data: any[] = [];
			
			const left: Int16Array = new Int16Array(recordedSamplesL.length);
			const right: Int16Array = new Int16Array(recordedSamplesR.length);
			const range: number = (1 << 15) - 1;
			for (let i: number = 0; i < recordedSamplesL.length; i++) {
				left[i]  = Math.floor(Math.max(-1, Math.min(1, recordedSamplesL[i])) * range);
				right[i] = Math.floor(Math.max(-1, Math.min(1, recordedSamplesR[i])) * range);
			}
			
			for (let i: number = 0; i < left.length; i += sampleBlockSize) {
				const leftChunk: Int16Array = left.subarray(i, i + sampleBlockSize);
				const rightChunk: Int16Array = right.subarray(i, i + sampleBlockSize);
				const mp3buf: any = mp3encoder.encodeBuffer(leftChunk, rightChunk);
				if (mp3buf.length > 0) mp3Data.push(mp3buf);
			}
			const mp3buf: any = mp3encoder.flush();
			if (mp3buf.length > 0) mp3Data.push(mp3buf);
			
			const blob: Blob = new Blob(mp3Data, {type: "audio/mp3"});
			save(blob, this._fileName.value.trim() + ".mp3");
			this._close();
		}
		
		if ("lamejs" in window) {
			whenEncoderIsAvailable();
		} else {
			var script = document.createElement("script");
			script.src = "https://cdn.jsdelivr.net/npm/lamejs@1.2.0/lame.min.js";
			script.onload = whenEncoderIsAvailable;
			document.head.appendChild(script);
		}
	}
	
	private _exportToMidi(): void {
		const song: Song = this._doc.song;
		const midiTicksPerBeepBoxTick: number = 2;
		const midiTicksPerBeat: number = midiTicksPerBeepBoxTick * Config.ticksPerPart * Config.partsPerBeat;
		const midiTicksPerPart: number = midiTicksPerBeepBoxTick * Config.ticksPerPart;
		const secondsPerMinute: number = 60;
		const microsecondsPerMinute: number = secondsPerMinute * 1000000;
		const beatsPerMinute: number = song.getBeatsPerMinute();
		const microsecondsPerBeat: number = Math.round(microsecondsPerMinute / beatsPerMinute);
		//const secondsPerMidiTick: number = secondsPerMinute / (midiTicksPerBeat * beatsPerMinute);
		const midiTicksPerBar: number = midiTicksPerBeat * song.beatsPerBar;
		const pitchBendRange: number = 24;
		const defaultNoteVelocity: number = 90;
		
		const unrolledBars: number[] = [];
		if (this._enableIntro.checked) {
			for (let bar: number = 0; bar < song.loopStart; bar++) {
				unrolledBars.push(bar);
			}
		}
		for (let loopIndex: number = 0; loopIndex < Number(this._loopDropDown.value); loopIndex++) {
			for (let bar: number = song.loopStart; bar < song.loopStart + song.loopLength; bar++) {
				unrolledBars.push(bar);
			}
		}
		if (this._enableOutro.checked) {
			for (let bar: number = song.loopStart + song.loopLength; bar < song.barCount; bar++) {
				unrolledBars.push(bar);
			}
		}
		
		const tracks = [{isMeta:  true, channel: -1, midiChannel: -1, isNoise: false, isDrumset: false}];
		let midiChannelCounter: number = 0;
		let foundADrumset: boolean = false;
		for (let channel: number = 0; channel < this._doc.song.getChannelCount(); channel++) {
			if (!foundADrumset && this._doc.song.channels[channel].instruments[0].type == InstrumentType.drumset) {
				tracks.push({isMeta: false, channel: channel, midiChannel: 9, isNoise: true, isDrumset: true});
				foundADrumset = true; // There can only be one drumset channel, and it's always channel 9 (seen as 10 in most UIs). :/
			} else {
				if (midiChannelCounter >= 16) continue; // The MIDI standard only supports 16 channels.
				tracks.push({isMeta: false, channel: channel, midiChannel: midiChannelCounter++, isNoise: this._doc.song.getChannelIsNoise(channel), isDrumset: false});
				if (midiChannelCounter == 9) midiChannelCounter++; // skip midi drum channel.
			}
		}
		
		const writer: ArrayBufferWriter = new ArrayBufferWriter(1024);
		writer.writeUint32(MidiChunkType.header);
		writer.writeUint32(6); // length of headers is 6 bytes
		writer.writeUint16(MidiFileFormat.simultaneousTracks);
		writer.writeUint16(tracks.length);
		writer.writeUint16(midiTicksPerBeat); // number of "ticks" per beat, independent of tempo
		
		for (const track of tracks) {
			writer.writeUint32(MidiChunkType.track);
			
			const {isMeta, channel, midiChannel, isNoise, isDrumset} = track;
			
			// We're gonna come back here and overwrite this placeholder once we know how many bytes this track is.
			const trackStartIndex: number = writer.getWriteIndex();
			writer.writeUint32(0); // placeholder for track size
			
			let prevTime: number = 0;
			let barStartTime: number = 0;
			const writeEventTime = function(time: number): void {
				if (time < prevTime) throw new Error("Midi event time cannot go backwards.");
				writer.writeMidiVariableLength(time - prevTime);
				prevTime = time;
			}
			
			const writeControlEvent = function(message: MidiControlEventMessage, value: number): void {
				if (!(value >= 0 && value <= 0x7F)) throw new Error("Midi control event value out of range: " + value);
				writer.writeUint8(MidiEventType.controlChange | midiChannel);
				writer.writeMidi7Bits(message);
				writer.writeMidi7Bits(value | 0);
			}
			
			if (isMeta) {
				// for first midi track, include tempo, time signature, and key signature information.
				
				writeEventTime(0);
				writer.writeUint8(MidiEventType.meta);
				writer.writeMidi7Bits(MidiMetaEventMessage.text);
				writer.writeMidiAscii("Composed with https://www.beepbox.co");
				
				writeEventTime(0);
				writer.writeUint8(MidiEventType.meta);
				writer.writeMidi7Bits(MidiMetaEventMessage.tempo);
				writer.writeMidiVariableLength(3); // Tempo message length is 3 bytes.
				writer.writeUint24(microsecondsPerBeat); // Tempo in microseconds per "quarter" note, commonly known as a "beat"
				
				writeEventTime(0);
				writer.writeUint8(MidiEventType.meta);
				writer.writeMidi7Bits(MidiMetaEventMessage.timeSignature);
				writer.writeMidiVariableLength(4); // Time signature message length is 4 bytes.
				writer.writeUint8(song.beatsPerBar); // numerator.
				writer.writeUint8(2); // denominator exponent in 2^E. 2^2 = 4, and we will always use "quarter" notes.
				writer.writeUint8(24); // MIDI Clocks per metronome tick (should match beats), standard is 24
				writer.writeUint8(8); // number of 1/32 notes per 24 MIDI Clocks, standard is 8, meaning 24 clocks per "quarter" note.
				
				const isMinor: boolean = Config.scales[song.scale].flags[3] && !Config.scales[song.scale].flags[4];
				const key: number = song.key; // C=0, C#=1, counting up to B=11
				let numSharps: number = key; // For even key values in major scale, number of sharps/flats is same...
				if ((key & 1) == 1) numSharps += 6; // For odd key values (consider circle of fifths) rotate around the circle... kinda... Look conventional key signatures are just weird, okay?
				if (isMinor) numSharps += 9; // A minor A scale has zero sharps, shift it appropriately
				while (numSharps > 6) numSharps -= 12; // Range is (modulo 12) - 5. Midi supports -7 to +7, but I only have 12 options.
				
				writeEventTime(0);
				writer.writeUint8(MidiEventType.meta);
				writer.writeMidi7Bits(MidiMetaEventMessage.keySignature);
				writer.writeMidiVariableLength(2); // Key signature message length is 2 bytes.
				writer.writeInt8(numSharps); // See above calculation. Assumes scale is diatonic. :/
				writer.writeUint8(isMinor ? 1 : 0); // 0: major, 1: minor
				
				if (this._enableIntro.checked) barStartTime += midiTicksPerBar * song.loopStart;
				writeEventTime(barStartTime);
				writer.writeUint8(MidiEventType.meta);
				writer.writeMidi7Bits(MidiMetaEventMessage.marker);
				writer.writeMidiAscii("Loop Start");
				
				for (let loopIndex: number = 0; loopIndex < parseInt(this._loopDropDown.value); loopIndex++) {
					barStartTime += midiTicksPerBar * song.loopLength;
					writeEventTime(barStartTime);
					writer.writeUint8(MidiEventType.meta);
					writer.writeMidi7Bits(MidiMetaEventMessage.marker);
					writer.writeMidiAscii(loopIndex < Number(this._loopDropDown.value) - 1 ? "Loop Repeat" : "Loop End");
				}
				
				if (this._enableOutro.checked) barStartTime += midiTicksPerBar * (song.barCount - song.loopStart - song.loopLength);
				if (barStartTime != midiTicksPerBar * unrolledBars.length) throw new Error("Miscalculated number of bars.");
				
			} else {
				// For remaining tracks, set up the instruments and write the notes:
				
				let channelName: string = ColorConfig.getChannelColor(song, channel).name + " channel";
				writeEventTime(0);
				writer.writeUint8(MidiEventType.meta);
				writer.writeMidi7Bits(MidiMetaEventMessage.trackName);
				writer.writeMidiAscii(channelName);
				
				// This sets up pitch bend range. First we choose the pitch bend RPN (which has MSB and LSB components), then we set the value for that RPN (which also has MSB and LSB components) and finally reset the current RPN to null, which is considered best practice.
				writeEventTime(0); writeControlEvent(MidiControlEventMessage.registeredParameterNumberMSB, MidiRegisteredParameterNumberMSB.pitchBendRange);
				writeEventTime(0); writeControlEvent(MidiControlEventMessage.registeredParameterNumberLSB, MidiRegisteredParameterNumberLSB.pitchBendRange);
				writeEventTime(0); writeControlEvent(MidiControlEventMessage.setParameterMSB, pitchBendRange); // pitch bend semitone range
				writeEventTime(0); writeControlEvent(MidiControlEventMessage.setParameterLSB, 0); // pitch bend cent range
				writeEventTime(0); writeControlEvent(MidiControlEventMessage.registeredParameterNumberMSB, MidiRegisteredParameterNumberMSB.reset);
				writeEventTime(0); writeControlEvent(MidiControlEventMessage.registeredParameterNumberLSB, MidiRegisteredParameterNumberLSB.reset);
				
				let prevInstrumentIndex: number = -1;
				function writeInstrumentSettings(instrumentIndex: number): void {
					const instrument: Instrument = song.channels[channel].instruments[instrumentIndex];
					const preset: Preset | null = EditorConfig.valueToPreset(instrument.preset);
					
					if (prevInstrumentIndex != instrumentIndex) {
						prevInstrumentIndex = instrumentIndex;
						writeEventTime(barStartTime);
						writer.writeUint8(MidiEventType.meta);
						writer.writeMidi7Bits(MidiMetaEventMessage.instrumentName);
						writer.writeMidiAscii("Instrument " + (instrumentIndex + 1));
						
						if (!isDrumset) {
							let instrumentProgram: number = 81; // default to sawtooth wave. 
							
							if (preset != null && preset.midiProgram != undefined) {
								instrumentProgram = preset.midiProgram;
							} else if (instrument.type == InstrumentType.drumset) {
								// The first BeepBox drumset channel is handled as a Midi drumset channel and doesn't need a program, but any subsequent drumsets will just be set to taiko.
								instrumentProgram = 116; // taiko
							} else {
								if (instrument.type == InstrumentType.noise || instrument.type == InstrumentType.spectrum) {
									if (isNoise) {
										instrumentProgram = 116; // taiko
									} else {
										instrumentProgram = 75; // pan flute
									}
								} else if (instrument.type == InstrumentType.chip) {
									if (ExportPrompt.midiChipInstruments.length > instrument.chipWave) {
										instrumentProgram = ExportPrompt.midiChipInstruments[instrument.chipWave];
									}
								} else if (instrument.type == InstrumentType.pwm || instrument.type == InstrumentType.fm || instrument.type == InstrumentType.harmonics || instrument.type == InstrumentType.supersaw) {
									instrumentProgram = 81; // sawtooth
								} else if (instrument.type == InstrumentType.pickedString) {
									instrumentProgram = 0x19; // steel guitar
								} else {
									throw new Error("Unrecognized instrument type.");
								}
							}
							
							// Program (instrument) change event:
							writeEventTime(barStartTime);
							writer.writeUint8(MidiEventType.programChange | midiChannel);
							writer.writeMidi7Bits(instrumentProgram);
						}
						
						// Instrument volume:
						writeEventTime(barStartTime);
						let instrumentVolume: number = volumeMultToMidiVolume(Synth.instrumentVolumeToVolumeMult(instrument.volume));
						writeControlEvent(MidiControlEventMessage.volumeMSB, Math.min(0x7f, Math.round(instrumentVolume)));
						
						// Instrument pan:
						writeEventTime(barStartTime);
						let instrumentPan: number = (instrument.pan / Config.panCenter - 1) * 0x3f + 0x40;
						writeControlEvent(MidiControlEventMessage.panMSB, Math.min(0x7f, Math.round(instrumentPan)));
					}
				}
				if (song.getPattern(channel, 0) == null) {
					// Go ahead and apply the instrument settings at the beginning of the channel
					// even if a bar doesn't kick in until later.
					writeInstrumentSettings(0);
				}
				
				let prevPitchBend: number = defaultMidiPitchBend;
				let prevExpression: number = defaultMidiExpression;
				let shouldResetExpressionAndPitchBend: boolean = false;
				//let prevTremolo: number = -1;
				const channelRoot: number = isNoise ? Config.spectrumBasePitch : Config.keys[song.key].basePitch;
				const intervalScale: number = isNoise ? Config.noiseInterval : 1;
				
				for (const bar of unrolledBars) {
					const pattern: Pattern | null = song.getPattern(channel, bar);
					
					if (pattern != null) {
						
						const instrumentIndex: number = pattern.instruments[0]; // Don't bother trying to export multiple instruments per pattern to midi, just pick the first one.
						const instrument: Instrument = song.channels[channel].instruments[instrumentIndex];
						const preset: Preset | null = EditorConfig.valueToPreset(instrument.preset);
						writeInstrumentSettings(instrumentIndex);
						
						let usesArpeggio: boolean = instrument.getChord().arpeggiates;
						let polyphony: number = usesArpeggio ? 1 : Config.maxChordSize;
						if (instrument.getChord().customInterval) {
							if (instrument.type == InstrumentType.chip || instrument.type == InstrumentType.harmonics) {
								polyphony = 2;
								usesArpeggio = true;
							} else if (instrument.type == InstrumentType.fm) {
								polyphony = Config.operatorCount;
							} else {
								console.error("Unrecognized instrument type for harmonizing arpeggio: " + instrument.type);
							}
						}
						
						for (let noteIndex: number = 0; noteIndex < pattern.notes.length; noteIndex++) {
							const note: Note = pattern.notes[noteIndex];
							
							const noteStartTime: number = barStartTime + note.start * midiTicksPerPart;
							let pinTime: number = noteStartTime;
							let pinSize: number = note.pins[0].size;
							let pinInterval: number = note.pins[0].interval;
							const prevPitches: number[] = [-1, -1, -1, -1];
							const nextPitches: number[] = [-1, -1, -1, -1];
							const toneCount: number = Math.min(polyphony, note.pitches.length);
							const velocity: number = isDrumset ? Math.max(1, Math.round(defaultNoteVelocity * note.pins[0].size / Config.noteSizeMax)) : defaultNoteVelocity;
							
							// The maximum midi pitch bend range is +/- 24 semitones from the base pitch. 
							// To make the most of this, choose a base pitch that is within 24 semitones from as much of the note as possible.
							// This may involve offsetting this base pitch from BeepBox's note pitch.
							let mainInterval: number = note.pickMainInterval();
							let pitchOffset: number = mainInterval * intervalScale;
							if (!isDrumset) {
								let maxPitchOffset: number = pitchBendRange;
								let minPitchOffset: number = -pitchBendRange;
								for (let pinIndex: number = 1; pinIndex < note.pins.length; pinIndex++) {
									const interval = note.pins[pinIndex].interval * intervalScale;
									maxPitchOffset = Math.min(maxPitchOffset, interval + pitchBendRange);
									minPitchOffset = Math.max(minPitchOffset, interval - pitchBendRange);
								}
								/*
								// I'd like to be able to use pitch bend to implement arpeggio, but the "custom inverval" setting in chip instruments combines arpeggio in one tone with another flat tone, and midi can't selectively apply arpeggio to one out of two simultaneous tones. Also it would be hard to reimport. :/
								if (usesArpeggio && note.pitches.length > polyphony) {
									let lowestArpeggioOffset: number = 0;
									let highestArpeggioOffset: number = 0;
									const basePitch: number = note.pitches[toneCount - 1];
									for (let pitchIndex: number = toneCount; pitchIndex < note.pitches.length; pitchIndex++) {
										lowestArpeggioOffset = Math.min(note.pitches[pitchIndex] - basePitch);
										highestArpeggioOffset = Math.max(note.pitches[pitchIndex] - basePitch);
									}
									maxPitchOffset -= lowestArpeggioOffset;
									minPitchOffset += lowestArpeggioOffset;
								}
								*/
								pitchOffset = Math.min(maxPitchOffset, Math.max(minPitchOffset, pitchOffset));
							}
							
							for (let pinIndex: number = 1; pinIndex < note.pins.length; pinIndex++) {
								const nextPinTime: number = noteStartTime + note.pins[pinIndex].time * midiTicksPerPart;
								const nextPinSize: number = note.pins[pinIndex].size;
								const nextPinInterval: number = note.pins[pinIndex].interval;
								
								const length: number = nextPinTime - pinTime;
								for (let midiTick: number = 0; midiTick < length; midiTick++) {
									const midiTickTime: number = pinTime + midiTick;
									const linearSize: number = lerp(pinSize, nextPinSize, midiTick / length);
									const linearInterval: number = lerp(pinInterval, nextPinInterval, midiTick / length);
									
									const interval: number = linearInterval * intervalScale - pitchOffset;
									
									const pitchBend: number = Math.max(0, Math.min(0x3fff, Math.round(0x2000 * (1.0 + interval / pitchBendRange))));
									
									const expression: number = Math.min(0x7f, Math.round(volumeMultToMidiExpression(Synth.noteSizeToVolumeMult(linearSize))));
									
									if (pitchBend != prevPitchBend) {
										writeEventTime(midiTickTime);
										writer.writeUint8(MidiEventType.pitchBend | midiChannel);
										writer.writeMidi7Bits(pitchBend & 0x7f); // least significant bits
										writer.writeMidi7Bits((pitchBend >> 7) & 0x7f); // most significant bits
										prevPitchBend = pitchBend;
									}
									
									if (expression != prevExpression && !isDrumset) {
										writeEventTime(midiTickTime);
										writeControlEvent(MidiControlEventMessage.expressionMSB, expression);
										prevExpression = expression;
									}
									
									const noteStarting: boolean = midiTickTime == noteStartTime;
									for (let toneIndex: number = 0; toneIndex < toneCount; toneIndex++) {
										let nextPitch: number = note.pitches[toneIndex];
										if (isDrumset) {
											nextPitch += mainInterval;
											const drumsetMap: number[] = [
												36, // Bass Drum 1
												41, // Low Floor Tom
												45, // Low Tom
												48, // Hi-Mid Tom
												40, // Electric Snare
												39, // Hand Clap
												59, // Ride Cymbal 2
												49, // Crash Cymbal 1
												46, // Open Hi-Hat
												55, // Splash Cymbal
												69, // Cabasa
												54, // Tambourine
											];
											if (nextPitch < 0 || nextPitch >= drumsetMap.length) throw new Error("Could not find corresponding drumset pitch. " + nextPitch);
											nextPitch = drumsetMap[nextPitch];
										} else {
											if (usesArpeggio && note.pitches.length > toneIndex + 1 && toneIndex == toneCount - 1) {
												const midiTicksSinceBeat = (midiTickTime - barStartTime) % midiTicksPerBeat;
												const midiTicksPerArpeggio = Config.rhythms[song.rhythm].ticksPerArpeggio * midiTicksPerPart / Config.ticksPerPart;
												const arpeggio: number = Math.floor(midiTicksSinceBeat / midiTicksPerArpeggio);
												nextPitch = note.pitches[toneIndex + getArpeggioPitchIndex(note.pitches.length - toneIndex, song.rhythm, arpeggio)];
											}
											nextPitch = channelRoot + nextPitch * intervalScale + pitchOffset;
											if (preset != null && preset.midiSubharmonicOctaves != undefined) {
												nextPitch += 12 * preset.midiSubharmonicOctaves;
											} else if (isNoise) {
												nextPitch += 12 * (+EditorConfig.presetCategories.dictionary["Drum Presets"].presets.dictionary["taiko drum"].midiSubharmonicOctaves!);
											}
											
											if (isNoise) nextPitch *= 2;
										}
										nextPitch = Math.max(0, Math.min(127, nextPitch));
										nextPitches[toneIndex] = nextPitch;
										
										if (!noteStarting && prevPitches[toneIndex] != nextPitches[toneIndex]) {
											writeEventTime(midiTickTime);
											writer.writeUint8(MidiEventType.noteOff | midiChannel);
											writer.writeMidi7Bits(prevPitches[toneIndex]); // old pitch
											writer.writeMidi7Bits(velocity); // velocity
										}
									}
									
									for (let toneIndex: number = 0; toneIndex < toneCount; toneIndex++) {
										if (noteStarting || prevPitches[toneIndex] != nextPitches[toneIndex]) {
											writeEventTime(midiTickTime);
											writer.writeUint8(MidiEventType.noteOn | midiChannel);
											writer.writeMidi7Bits(nextPitches[toneIndex]); // new pitch
											writer.writeMidi7Bits(velocity); // velocity
											prevPitches[toneIndex] = nextPitches[toneIndex];
										}
									}
								}
								
								pinTime = nextPinTime;
								pinSize = nextPinSize;
								pinInterval = nextPinInterval;
							}
>>>>>>> d355c185

							const noteEndTime: number = barStartTime + note.end * midiTicksPerPart;
							
							// End all tones.
							for (let toneIndex: number = 0; toneIndex < toneCount; toneIndex++) {
								// TODO: If the note at the start of the next pattern has
								// continuesLastPattern and has the same chord, it ought to extend
								// this previous note.
								writeEventTime(noteEndTime);
								writer.writeUint8(MidiEventType.noteOff | midiChannel);
								writer.writeMidi7Bits(prevPitches[toneIndex]); // pitch
								writer.writeMidi7Bits(velocity); // velocity
							}
							
							shouldResetExpressionAndPitchBend = true;
						}
					} else {
						if (shouldResetExpressionAndPitchBend) {
							shouldResetExpressionAndPitchBend = false;
							
							if (prevExpression != defaultMidiExpression) {
								prevExpression = defaultMidiExpression;
								// Reset expression
								writeEventTime(barStartTime);
								writeControlEvent(MidiControlEventMessage.expressionMSB, prevExpression);
							}
						
							if (prevPitchBend != defaultMidiPitchBend) {
								// Reset pitch bend
								prevPitchBend = defaultMidiPitchBend;
								writeEventTime(barStartTime);
								writer.writeUint8(MidiEventType.pitchBend | midiChannel);
								writer.writeMidi7Bits(prevPitchBend & 0x7f); // least significant bits
								writer.writeMidi7Bits((prevPitchBend >> 7) & 0x7f); // most significant bits
							}
						}
					}
					
					barStartTime += midiTicksPerBar;
				}
			}
			
			writeEventTime(barStartTime);
			writer.writeUint8(MidiEventType.meta);
			writer.writeMidi7Bits(MidiMetaEventMessage.endOfTrack);
			writer.writeMidiVariableLength(0x00);
			
			// Finally, write the length of the track in bytes at the front of the track.
			writer.rewriteUint32(trackStartIndex, writer.getWriteIndex() - trackStartIndex - 4);
		}
		
		const blob: Blob = new Blob([writer.toCompactArrayBuffer()], {type: "audio/midi"});
		save(blob, this._fileName.value.trim() + ".mid");
		
		this._close();
	}
	
	private _exportToJson(): void {
		const jsonObject: Object = this._doc.song.toJsonObject(this._enableIntro.checked, Number(this._loopDropDown.value), this._enableOutro.checked);
		const jsonString: string = JSON.stringify(jsonObject, null, '\t');
		const blob: Blob = new Blob([jsonString], {type: "application/json"});
		save(blob, this._fileName.value.trim() + ".json");
		this._close();
    }

    private _exportToHtml(): void {
        const fileContents = `\
<!DOCTYPE html><meta charset="utf-8">

You should be redirected to the song at:<br /><br />

<a id="destination" href="${new URL("#" + this._doc.song.toBase64String(), location.href).href}"></a>

<style>
	:root {
		color: white;
		background: black;
		font-family:
		sans-serif;
	}
	a {
		color: #98f;
	}
	a[href]::before {
		content: attr(href);
	}
</style>

<script>
	location.assign(document.querySelector("a#destination").href);
</script>
`;
        const blob: Blob = new Blob([fileContents], { type: "text/html" });
        save(blob, this._fileName.value.trim() + ".html");
        this._close();
    }
}<|MERGE_RESOLUTION|>--- conflicted
+++ resolved
@@ -40,7 +40,6 @@
 }
 
 export class ExportPrompt implements Prompt {
-<<<<<<< HEAD
     private synth: Synth;
     private thenExportTo: string;
     private recordedSamplesL: Float32Array;
@@ -317,6 +316,7 @@
             }
         }
 
+        this.synth.initModFilters(this._doc.song);
         this.synth.computeLatestModValues();
         this.synth.warmUpSynthesizer(this._doc.song);
 
@@ -613,7 +613,7 @@
                                     if (ExportPrompt.midiChipInstruments.length > instrument.chipWave) {
                                         instrumentProgram = ExportPrompt.midiChipInstruments[instrument.chipWave];
                                     }
-                                } else if (instrument.type == InstrumentType.pwm || instrument.type == InstrumentType.fm || instrument.type == InstrumentType.harmonics) {
+                                } else if (instrument.type == InstrumentType.pwm || instrument.type == InstrumentType.fm || instrument.type == InstrumentType.harmonics || instrument.type == InstrumentType.supersaw) {
                                     instrumentProgram = 81; // sawtooth
                                 } else if (instrument.type == InstrumentType.pickedString) {
                                     instrumentProgram = 0x19; // steel guitar
@@ -813,649 +813,6 @@
                                 pinSize = nextPinSize;
                                 pinInterval = nextPinInterval;
                             }
-=======
-	private readonly _fileName: HTMLInputElement = input({type: "text", style: "width: 10em;", value: "BeepBox-Song", maxlength: 250, "autofocus": "autofocus"});
-	private readonly _enableIntro: HTMLInputElement = input({type: "checkbox"});
-	private readonly _loopDropDown: HTMLInputElement = input({style:"width: 2em;", type: "number", min: "1", max: "4", step: "1"});
-	private readonly _enableOutro: HTMLInputElement = input({type: "checkbox"});
-	private readonly _formatSelect: HTMLSelectElement = select({style: "width: 100%;"},
-		option({value: "wav"}, ".wav"),
-		option({value: "mp3"}, ".mp3"),
-		option({value: "midi"}, ".mid"),
-		option({value: "json"}, ".json (for any BeepBox version)"),
-		option({value: "html"}, ".html (opens BeepBox)"),
-	);
-	private readonly _cancelButton: HTMLButtonElement = button({class: "cancelButton"});
-	private readonly _exportButton: HTMLButtonElement = button({class: "exportButton", style: "width:45%;"}, "Export");
-	private static readonly midiChipInstruments: number[] = [
-		0x4A, // rounded -> recorder
-		0x47, // triangle -> clarinet
-		0x50, // square -> square wave
-		0x46, // ¹/₄ pulse -> bassoon
-		0x44, // ¹/₈ pulse -> oboe
-		0x51, // sawtooth -> sawtooth wave
-		0x51, // double saw -> sawtooth wave
-		0x51, // double pulse -> sawtooth wave
-		0x51, // spiky -> sawtooth wave
-	];
-	
-	public readonly container: HTMLDivElement = div({class: "prompt noSelection", style: "width: 200px;"},
-		h2("Export Options"),
-		div({style: "display: flex; flex-direction: row; align-items: center; justify-content: space-between;"},
-			"File name:",
-			this._fileName,
-		),
-		div({style: "display: table; width: 100%;"},
-			div({style: "display: table-row;"},
-				div({style: "display: table-cell;"}, "Intro:"),
-				div({style: "display: table-cell;"}, "Loop Count:"),
-				div({style: "display: table-cell;"}, "Outro:"),
-			),
-			div({style: "display: table-row;"},
-				div({style: "display: table-cell; vertical-align: middle;"}, this._enableIntro),
-				div({style: "display: table-cell; vertical-align: middle;"}, this._loopDropDown),
-				div({style: "display: table-cell; vertical-align: middle;"}, this._enableOutro),
-			),
-		),
-		div({style: "text-align: left;"}, "File Type:"),
-		div({class: "selectContainer", style: "width: 100%;"}, this._formatSelect),
-		div({style: "text-align: left;"}, "(Be patient, exporting may take some time...)"),
-		div({style: "display: flex; flex-direction: row-reverse; justify-content: space-between;"},
-			this._exportButton,
-		),
-		this._cancelButton,
-	);
-	
-	constructor(private _doc: SongDocument) {
-		this._loopDropDown.value = "1";
-		
-		if (this._doc.song.loopStart == 0) {
-			this._enableIntro.checked = false;
-			this._enableIntro.disabled = true;
-		} else {
-			this._enableIntro.checked = true;
-			this._enableIntro.disabled = false;
-		}
-		if (this._doc.song.loopStart + this._doc.song.loopLength == this._doc.song.barCount) {
-			this._enableOutro.checked = false;
-			this._enableOutro.disabled = true;
-		} else {
-			this._enableOutro.checked = true;
-			this._enableOutro.disabled = false;
-		}
-		
-		const lastExportFormat: string | null = window.localStorage.getItem("exportFormat");
-		if (lastExportFormat != null) {
-			this._formatSelect.value = lastExportFormat;
-		}
-		
-		this._fileName.select();
-		setTimeout(()=>this._fileName.focus());
-		
-		this._fileName.addEventListener("input", ExportPrompt._validateFileName);
-		this._loopDropDown.addEventListener("blur", ExportPrompt._validateNumber);
-		this._exportButton.addEventListener("click", this._export);
-		this._cancelButton.addEventListener("click", this._close);
-		this.container.addEventListener("keydown", this._whenKeyPressed);
-	}
-	
-	private _close = (): void => { 
-		this._doc.undo();
-	}
-	
-	public cleanUp = (): void => { 
-		this._fileName.removeEventListener("input", ExportPrompt._validateFileName);
-		this._loopDropDown.removeEventListener("blur", ExportPrompt._validateNumber);
-		this._exportButton.removeEventListener("click", this._export);
-		this._cancelButton.removeEventListener("click", this._close);
-		this.container.removeEventListener("keydown", this._whenKeyPressed);
-	}
-	
-	private _whenKeyPressed = (event: KeyboardEvent): void => {
-		if ((<Element> event.target).tagName != "BUTTON" && event.keyCode == 13) { // Enter key
-			this._export();
-		}
-	}
-	
-	private static _validateFileName(event: Event): void {
-		const input: HTMLInputElement = <HTMLInputElement>event.target;
-		const deleteChars = /[\+\*\$\?\|\{\}\\\/<>#%!`&'"=:@]/gi;
-		if (deleteChars.test(input.value)) {
-			let cursorPos: number = <number>input.selectionStart;
-			input.value = input.value.replace(deleteChars, "");
-			cursorPos--;
-			input.setSelectionRange(cursorPos, cursorPos);
-		}
-	}
-	
-	private static _validateNumber(event: Event): void {
-		const input: HTMLInputElement = <HTMLInputElement>event.target;
-		input.value = Math.floor(Math.max(Number(input.min), Math.min(Number(input.max), Number(input.value)))) + "";
-	}
-	
-	private _export = (): void => {
-		window.localStorage.setItem("exportFormat", this._formatSelect.value);
-		switch(this._formatSelect.value) {
-			case "wav":
-				this._exportToWav();
-				break;
-			case "mp3":
-				this._exportToMp3();
-				break;
-			case "midi":
-				this._exportToMidi();
-				break;
-			case "json":
-				this._exportToJson();
-				break;
-			case "html":
-				this._exportToHtml();
-				break;
-			default:
-				throw new Error("Unhandled file export type.");
-		}
-	}
-	
-	private _synthesize(sampleRate: number): {recordedSamplesL: Float32Array, recordedSamplesR: Float32Array} {
-		const synth: Synth = new Synth(this._doc.song);
-		synth.samplesPerSecond = sampleRate;
-		synth.loopRepeatCount = Number(this._loopDropDown.value) - 1;
-		if (!this._enableIntro.checked) {
-			for (let introIter: number = 0; introIter < this._doc.song.loopStart; introIter++) {
-				synth.goToNextBar();
-			}
-		}
-		const sampleFrames: number = Math.ceil(synth.getSamplesPerBar() * synth.getTotalBars(this._enableIntro.checked, this._enableOutro.checked));
-		const recordedSamplesL: Float32Array = new Float32Array(sampleFrames);
-		const recordedSamplesR: Float32Array = new Float32Array(sampleFrames);
-		//const timer: number = performance.now();
-		synth.synthesize(recordedSamplesL, recordedSamplesR, sampleFrames);
-		//console.log("export timer", (performance.now() - timer) / 1000.0);
-		
-		return {recordedSamplesL, recordedSamplesR};
-	}
-	
-	private _exportToWav(): void {
-		const sampleRate: number = 48000; // Use professional video editing standard sample rate for .wav file export.
-		const {recordedSamplesL, recordedSamplesR} = this._synthesize(sampleRate);
-		const sampleFrames: number = recordedSamplesL.length;
-		
-		const wavChannelCount: number = 2;
-		const bytesPerSample: number = 2;
-		const bitsPerSample: number = 8 * bytesPerSample;
-		const sampleCount: number = wavChannelCount * sampleFrames;
-		
-		const totalFileSize: number = 44 + sampleCount * bytesPerSample;
-		
-		let index: number = 0;
-		const arrayBuffer: ArrayBuffer = new ArrayBuffer(totalFileSize);
-		const data: DataView = new DataView(arrayBuffer);
-		data.setUint32(index, 0x52494646, false); index += 4;
-		data.setUint32(index, 36 + sampleCount * bytesPerSample, true); index += 4; // size of remaining file
-		data.setUint32(index, 0x57415645, false); index += 4;
-		data.setUint32(index, 0x666D7420, false); index += 4;
-		data.setUint32(index, 0x00000010, true); index += 4; // size of following header
-		data.setUint16(index, 0x0001, true); index += 2; // not compressed
-		data.setUint16(index, wavChannelCount, true); index += 2; // channel count
-		data.setUint32(index, sampleRate, true); index += 4; // sample rate
-		data.setUint32(index, sampleRate * bytesPerSample * wavChannelCount, true); index += 4; // bytes per second
-		data.setUint16(index, bytesPerSample * wavChannelCount, true); index += 2; // block align
-		data.setUint16(index, bitsPerSample, true); index += 2; // bits per sample
-		data.setUint32(index, 0x64617461, false); index += 4;
-		data.setUint32(index, sampleCount * bytesPerSample, true); index += 4;
-		
-		if (bytesPerSample > 1) {
-			// usually samples are signed. 
-			const range: number = (1 << (bitsPerSample - 1)) - 1;
-			for (let i: number = 0; i < sampleFrames; i++) {
-				let valL: number = Math.floor(Math.max(-1, Math.min(1, recordedSamplesL[i])) * range);
-				let valR: number = Math.floor(Math.max(-1, Math.min(1, recordedSamplesR[i])) * range);
-				if (bytesPerSample == 2) {
-					data.setInt16(index, valL, true); index += 2;
-					data.setInt16(index, valR, true); index += 2;
-				} else if (bytesPerSample == 4) {
-					data.setInt32(index, valL, true); index += 4;
-					data.setInt32(index, valR, true); index += 4;
-				} else {
-					throw new Error("unsupported sample size");
-				}
-			}
-		} else {
-			// 8 bit samples are a special case: they are unsigned.
-			for (let i: number = 0; i < sampleFrames; i++) {
-				let valL: number = Math.floor(Math.max(-1, Math.min(1, recordedSamplesL[i])) * 127 + 128);
-				let valR: number = Math.floor(Math.max(-1, Math.min(1, recordedSamplesR[i])) * 127 + 128);
-				data.setUint8(index, valL > 255 ? 255 : (valL < 0 ? 0 : valL)); index++;
-				data.setUint8(index, valR > 255 ? 255 : (valR < 0 ? 0 : valR)); index++;
-			}
-		}
-		
-		const blob: Blob = new Blob([arrayBuffer], {type: "audio/wav"});
-		save(blob, this._fileName.value.trim() + ".wav");
-		this._close();
-	}
-	
-	private _exportToMp3(): void {
-		const whenEncoderIsAvailable = (): void => {
-			const sampleRate: number = 44100; // Use consumer CD standard sample rate for .mp3 export.
-			const {recordedSamplesL, recordedSamplesR} = this._synthesize(sampleRate);
-			
-			const lamejs: any = (<any> window)["lamejs"];
-			const channelCount: number = 2;
-			const kbps: number = 192;
-			const sampleBlockSize: number = 1152;
-			const mp3encoder: any = new lamejs.Mp3Encoder(channelCount, sampleRate, kbps);
-			const mp3Data: any[] = [];
-			
-			const left: Int16Array = new Int16Array(recordedSamplesL.length);
-			const right: Int16Array = new Int16Array(recordedSamplesR.length);
-			const range: number = (1 << 15) - 1;
-			for (let i: number = 0; i < recordedSamplesL.length; i++) {
-				left[i]  = Math.floor(Math.max(-1, Math.min(1, recordedSamplesL[i])) * range);
-				right[i] = Math.floor(Math.max(-1, Math.min(1, recordedSamplesR[i])) * range);
-			}
-			
-			for (let i: number = 0; i < left.length; i += sampleBlockSize) {
-				const leftChunk: Int16Array = left.subarray(i, i + sampleBlockSize);
-				const rightChunk: Int16Array = right.subarray(i, i + sampleBlockSize);
-				const mp3buf: any = mp3encoder.encodeBuffer(leftChunk, rightChunk);
-				if (mp3buf.length > 0) mp3Data.push(mp3buf);
-			}
-			const mp3buf: any = mp3encoder.flush();
-			if (mp3buf.length > 0) mp3Data.push(mp3buf);
-			
-			const blob: Blob = new Blob(mp3Data, {type: "audio/mp3"});
-			save(blob, this._fileName.value.trim() + ".mp3");
-			this._close();
-		}
-		
-		if ("lamejs" in window) {
-			whenEncoderIsAvailable();
-		} else {
-			var script = document.createElement("script");
-			script.src = "https://cdn.jsdelivr.net/npm/lamejs@1.2.0/lame.min.js";
-			script.onload = whenEncoderIsAvailable;
-			document.head.appendChild(script);
-		}
-	}
-	
-	private _exportToMidi(): void {
-		const song: Song = this._doc.song;
-		const midiTicksPerBeepBoxTick: number = 2;
-		const midiTicksPerBeat: number = midiTicksPerBeepBoxTick * Config.ticksPerPart * Config.partsPerBeat;
-		const midiTicksPerPart: number = midiTicksPerBeepBoxTick * Config.ticksPerPart;
-		const secondsPerMinute: number = 60;
-		const microsecondsPerMinute: number = secondsPerMinute * 1000000;
-		const beatsPerMinute: number = song.getBeatsPerMinute();
-		const microsecondsPerBeat: number = Math.round(microsecondsPerMinute / beatsPerMinute);
-		//const secondsPerMidiTick: number = secondsPerMinute / (midiTicksPerBeat * beatsPerMinute);
-		const midiTicksPerBar: number = midiTicksPerBeat * song.beatsPerBar;
-		const pitchBendRange: number = 24;
-		const defaultNoteVelocity: number = 90;
-		
-		const unrolledBars: number[] = [];
-		if (this._enableIntro.checked) {
-			for (let bar: number = 0; bar < song.loopStart; bar++) {
-				unrolledBars.push(bar);
-			}
-		}
-		for (let loopIndex: number = 0; loopIndex < Number(this._loopDropDown.value); loopIndex++) {
-			for (let bar: number = song.loopStart; bar < song.loopStart + song.loopLength; bar++) {
-				unrolledBars.push(bar);
-			}
-		}
-		if (this._enableOutro.checked) {
-			for (let bar: number = song.loopStart + song.loopLength; bar < song.barCount; bar++) {
-				unrolledBars.push(bar);
-			}
-		}
-		
-		const tracks = [{isMeta:  true, channel: -1, midiChannel: -1, isNoise: false, isDrumset: false}];
-		let midiChannelCounter: number = 0;
-		let foundADrumset: boolean = false;
-		for (let channel: number = 0; channel < this._doc.song.getChannelCount(); channel++) {
-			if (!foundADrumset && this._doc.song.channels[channel].instruments[0].type == InstrumentType.drumset) {
-				tracks.push({isMeta: false, channel: channel, midiChannel: 9, isNoise: true, isDrumset: true});
-				foundADrumset = true; // There can only be one drumset channel, and it's always channel 9 (seen as 10 in most UIs). :/
-			} else {
-				if (midiChannelCounter >= 16) continue; // The MIDI standard only supports 16 channels.
-				tracks.push({isMeta: false, channel: channel, midiChannel: midiChannelCounter++, isNoise: this._doc.song.getChannelIsNoise(channel), isDrumset: false});
-				if (midiChannelCounter == 9) midiChannelCounter++; // skip midi drum channel.
-			}
-		}
-		
-		const writer: ArrayBufferWriter = new ArrayBufferWriter(1024);
-		writer.writeUint32(MidiChunkType.header);
-		writer.writeUint32(6); // length of headers is 6 bytes
-		writer.writeUint16(MidiFileFormat.simultaneousTracks);
-		writer.writeUint16(tracks.length);
-		writer.writeUint16(midiTicksPerBeat); // number of "ticks" per beat, independent of tempo
-		
-		for (const track of tracks) {
-			writer.writeUint32(MidiChunkType.track);
-			
-			const {isMeta, channel, midiChannel, isNoise, isDrumset} = track;
-			
-			// We're gonna come back here and overwrite this placeholder once we know how many bytes this track is.
-			const trackStartIndex: number = writer.getWriteIndex();
-			writer.writeUint32(0); // placeholder for track size
-			
-			let prevTime: number = 0;
-			let barStartTime: number = 0;
-			const writeEventTime = function(time: number): void {
-				if (time < prevTime) throw new Error("Midi event time cannot go backwards.");
-				writer.writeMidiVariableLength(time - prevTime);
-				prevTime = time;
-			}
-			
-			const writeControlEvent = function(message: MidiControlEventMessage, value: number): void {
-				if (!(value >= 0 && value <= 0x7F)) throw new Error("Midi control event value out of range: " + value);
-				writer.writeUint8(MidiEventType.controlChange | midiChannel);
-				writer.writeMidi7Bits(message);
-				writer.writeMidi7Bits(value | 0);
-			}
-			
-			if (isMeta) {
-				// for first midi track, include tempo, time signature, and key signature information.
-				
-				writeEventTime(0);
-				writer.writeUint8(MidiEventType.meta);
-				writer.writeMidi7Bits(MidiMetaEventMessage.text);
-				writer.writeMidiAscii("Composed with https://www.beepbox.co");
-				
-				writeEventTime(0);
-				writer.writeUint8(MidiEventType.meta);
-				writer.writeMidi7Bits(MidiMetaEventMessage.tempo);
-				writer.writeMidiVariableLength(3); // Tempo message length is 3 bytes.
-				writer.writeUint24(microsecondsPerBeat); // Tempo in microseconds per "quarter" note, commonly known as a "beat"
-				
-				writeEventTime(0);
-				writer.writeUint8(MidiEventType.meta);
-				writer.writeMidi7Bits(MidiMetaEventMessage.timeSignature);
-				writer.writeMidiVariableLength(4); // Time signature message length is 4 bytes.
-				writer.writeUint8(song.beatsPerBar); // numerator.
-				writer.writeUint8(2); // denominator exponent in 2^E. 2^2 = 4, and we will always use "quarter" notes.
-				writer.writeUint8(24); // MIDI Clocks per metronome tick (should match beats), standard is 24
-				writer.writeUint8(8); // number of 1/32 notes per 24 MIDI Clocks, standard is 8, meaning 24 clocks per "quarter" note.
-				
-				const isMinor: boolean = Config.scales[song.scale].flags[3] && !Config.scales[song.scale].flags[4];
-				const key: number = song.key; // C=0, C#=1, counting up to B=11
-				let numSharps: number = key; // For even key values in major scale, number of sharps/flats is same...
-				if ((key & 1) == 1) numSharps += 6; // For odd key values (consider circle of fifths) rotate around the circle... kinda... Look conventional key signatures are just weird, okay?
-				if (isMinor) numSharps += 9; // A minor A scale has zero sharps, shift it appropriately
-				while (numSharps > 6) numSharps -= 12; // Range is (modulo 12) - 5. Midi supports -7 to +7, but I only have 12 options.
-				
-				writeEventTime(0);
-				writer.writeUint8(MidiEventType.meta);
-				writer.writeMidi7Bits(MidiMetaEventMessage.keySignature);
-				writer.writeMidiVariableLength(2); // Key signature message length is 2 bytes.
-				writer.writeInt8(numSharps); // See above calculation. Assumes scale is diatonic. :/
-				writer.writeUint8(isMinor ? 1 : 0); // 0: major, 1: minor
-				
-				if (this._enableIntro.checked) barStartTime += midiTicksPerBar * song.loopStart;
-				writeEventTime(barStartTime);
-				writer.writeUint8(MidiEventType.meta);
-				writer.writeMidi7Bits(MidiMetaEventMessage.marker);
-				writer.writeMidiAscii("Loop Start");
-				
-				for (let loopIndex: number = 0; loopIndex < parseInt(this._loopDropDown.value); loopIndex++) {
-					barStartTime += midiTicksPerBar * song.loopLength;
-					writeEventTime(barStartTime);
-					writer.writeUint8(MidiEventType.meta);
-					writer.writeMidi7Bits(MidiMetaEventMessage.marker);
-					writer.writeMidiAscii(loopIndex < Number(this._loopDropDown.value) - 1 ? "Loop Repeat" : "Loop End");
-				}
-				
-				if (this._enableOutro.checked) barStartTime += midiTicksPerBar * (song.barCount - song.loopStart - song.loopLength);
-				if (barStartTime != midiTicksPerBar * unrolledBars.length) throw new Error("Miscalculated number of bars.");
-				
-			} else {
-				// For remaining tracks, set up the instruments and write the notes:
-				
-				let channelName: string = ColorConfig.getChannelColor(song, channel).name + " channel";
-				writeEventTime(0);
-				writer.writeUint8(MidiEventType.meta);
-				writer.writeMidi7Bits(MidiMetaEventMessage.trackName);
-				writer.writeMidiAscii(channelName);
-				
-				// This sets up pitch bend range. First we choose the pitch bend RPN (which has MSB and LSB components), then we set the value for that RPN (which also has MSB and LSB components) and finally reset the current RPN to null, which is considered best practice.
-				writeEventTime(0); writeControlEvent(MidiControlEventMessage.registeredParameterNumberMSB, MidiRegisteredParameterNumberMSB.pitchBendRange);
-				writeEventTime(0); writeControlEvent(MidiControlEventMessage.registeredParameterNumberLSB, MidiRegisteredParameterNumberLSB.pitchBendRange);
-				writeEventTime(0); writeControlEvent(MidiControlEventMessage.setParameterMSB, pitchBendRange); // pitch bend semitone range
-				writeEventTime(0); writeControlEvent(MidiControlEventMessage.setParameterLSB, 0); // pitch bend cent range
-				writeEventTime(0); writeControlEvent(MidiControlEventMessage.registeredParameterNumberMSB, MidiRegisteredParameterNumberMSB.reset);
-				writeEventTime(0); writeControlEvent(MidiControlEventMessage.registeredParameterNumberLSB, MidiRegisteredParameterNumberLSB.reset);
-				
-				let prevInstrumentIndex: number = -1;
-				function writeInstrumentSettings(instrumentIndex: number): void {
-					const instrument: Instrument = song.channels[channel].instruments[instrumentIndex];
-					const preset: Preset | null = EditorConfig.valueToPreset(instrument.preset);
-					
-					if (prevInstrumentIndex != instrumentIndex) {
-						prevInstrumentIndex = instrumentIndex;
-						writeEventTime(barStartTime);
-						writer.writeUint8(MidiEventType.meta);
-						writer.writeMidi7Bits(MidiMetaEventMessage.instrumentName);
-						writer.writeMidiAscii("Instrument " + (instrumentIndex + 1));
-						
-						if (!isDrumset) {
-							let instrumentProgram: number = 81; // default to sawtooth wave. 
-							
-							if (preset != null && preset.midiProgram != undefined) {
-								instrumentProgram = preset.midiProgram;
-							} else if (instrument.type == InstrumentType.drumset) {
-								// The first BeepBox drumset channel is handled as a Midi drumset channel and doesn't need a program, but any subsequent drumsets will just be set to taiko.
-								instrumentProgram = 116; // taiko
-							} else {
-								if (instrument.type == InstrumentType.noise || instrument.type == InstrumentType.spectrum) {
-									if (isNoise) {
-										instrumentProgram = 116; // taiko
-									} else {
-										instrumentProgram = 75; // pan flute
-									}
-								} else if (instrument.type == InstrumentType.chip) {
-									if (ExportPrompt.midiChipInstruments.length > instrument.chipWave) {
-										instrumentProgram = ExportPrompt.midiChipInstruments[instrument.chipWave];
-									}
-								} else if (instrument.type == InstrumentType.pwm || instrument.type == InstrumentType.fm || instrument.type == InstrumentType.harmonics || instrument.type == InstrumentType.supersaw) {
-									instrumentProgram = 81; // sawtooth
-								} else if (instrument.type == InstrumentType.pickedString) {
-									instrumentProgram = 0x19; // steel guitar
-								} else {
-									throw new Error("Unrecognized instrument type.");
-								}
-							}
-							
-							// Program (instrument) change event:
-							writeEventTime(barStartTime);
-							writer.writeUint8(MidiEventType.programChange | midiChannel);
-							writer.writeMidi7Bits(instrumentProgram);
-						}
-						
-						// Instrument volume:
-						writeEventTime(barStartTime);
-						let instrumentVolume: number = volumeMultToMidiVolume(Synth.instrumentVolumeToVolumeMult(instrument.volume));
-						writeControlEvent(MidiControlEventMessage.volumeMSB, Math.min(0x7f, Math.round(instrumentVolume)));
-						
-						// Instrument pan:
-						writeEventTime(barStartTime);
-						let instrumentPan: number = (instrument.pan / Config.panCenter - 1) * 0x3f + 0x40;
-						writeControlEvent(MidiControlEventMessage.panMSB, Math.min(0x7f, Math.round(instrumentPan)));
-					}
-				}
-				if (song.getPattern(channel, 0) == null) {
-					// Go ahead and apply the instrument settings at the beginning of the channel
-					// even if a bar doesn't kick in until later.
-					writeInstrumentSettings(0);
-				}
-				
-				let prevPitchBend: number = defaultMidiPitchBend;
-				let prevExpression: number = defaultMidiExpression;
-				let shouldResetExpressionAndPitchBend: boolean = false;
-				//let prevTremolo: number = -1;
-				const channelRoot: number = isNoise ? Config.spectrumBasePitch : Config.keys[song.key].basePitch;
-				const intervalScale: number = isNoise ? Config.noiseInterval : 1;
-				
-				for (const bar of unrolledBars) {
-					const pattern: Pattern | null = song.getPattern(channel, bar);
-					
-					if (pattern != null) {
-						
-						const instrumentIndex: number = pattern.instruments[0]; // Don't bother trying to export multiple instruments per pattern to midi, just pick the first one.
-						const instrument: Instrument = song.channels[channel].instruments[instrumentIndex];
-						const preset: Preset | null = EditorConfig.valueToPreset(instrument.preset);
-						writeInstrumentSettings(instrumentIndex);
-						
-						let usesArpeggio: boolean = instrument.getChord().arpeggiates;
-						let polyphony: number = usesArpeggio ? 1 : Config.maxChordSize;
-						if (instrument.getChord().customInterval) {
-							if (instrument.type == InstrumentType.chip || instrument.type == InstrumentType.harmonics) {
-								polyphony = 2;
-								usesArpeggio = true;
-							} else if (instrument.type == InstrumentType.fm) {
-								polyphony = Config.operatorCount;
-							} else {
-								console.error("Unrecognized instrument type for harmonizing arpeggio: " + instrument.type);
-							}
-						}
-						
-						for (let noteIndex: number = 0; noteIndex < pattern.notes.length; noteIndex++) {
-							const note: Note = pattern.notes[noteIndex];
-							
-							const noteStartTime: number = barStartTime + note.start * midiTicksPerPart;
-							let pinTime: number = noteStartTime;
-							let pinSize: number = note.pins[0].size;
-							let pinInterval: number = note.pins[0].interval;
-							const prevPitches: number[] = [-1, -1, -1, -1];
-							const nextPitches: number[] = [-1, -1, -1, -1];
-							const toneCount: number = Math.min(polyphony, note.pitches.length);
-							const velocity: number = isDrumset ? Math.max(1, Math.round(defaultNoteVelocity * note.pins[0].size / Config.noteSizeMax)) : defaultNoteVelocity;
-							
-							// The maximum midi pitch bend range is +/- 24 semitones from the base pitch. 
-							// To make the most of this, choose a base pitch that is within 24 semitones from as much of the note as possible.
-							// This may involve offsetting this base pitch from BeepBox's note pitch.
-							let mainInterval: number = note.pickMainInterval();
-							let pitchOffset: number = mainInterval * intervalScale;
-							if (!isDrumset) {
-								let maxPitchOffset: number = pitchBendRange;
-								let minPitchOffset: number = -pitchBendRange;
-								for (let pinIndex: number = 1; pinIndex < note.pins.length; pinIndex++) {
-									const interval = note.pins[pinIndex].interval * intervalScale;
-									maxPitchOffset = Math.min(maxPitchOffset, interval + pitchBendRange);
-									minPitchOffset = Math.max(minPitchOffset, interval - pitchBendRange);
-								}
-								/*
-								// I'd like to be able to use pitch bend to implement arpeggio, but the "custom inverval" setting in chip instruments combines arpeggio in one tone with another flat tone, and midi can't selectively apply arpeggio to one out of two simultaneous tones. Also it would be hard to reimport. :/
-								if (usesArpeggio && note.pitches.length > polyphony) {
-									let lowestArpeggioOffset: number = 0;
-									let highestArpeggioOffset: number = 0;
-									const basePitch: number = note.pitches[toneCount - 1];
-									for (let pitchIndex: number = toneCount; pitchIndex < note.pitches.length; pitchIndex++) {
-										lowestArpeggioOffset = Math.min(note.pitches[pitchIndex] - basePitch);
-										highestArpeggioOffset = Math.max(note.pitches[pitchIndex] - basePitch);
-									}
-									maxPitchOffset -= lowestArpeggioOffset;
-									minPitchOffset += lowestArpeggioOffset;
-								}
-								*/
-								pitchOffset = Math.min(maxPitchOffset, Math.max(minPitchOffset, pitchOffset));
-							}
-							
-							for (let pinIndex: number = 1; pinIndex < note.pins.length; pinIndex++) {
-								const nextPinTime: number = noteStartTime + note.pins[pinIndex].time * midiTicksPerPart;
-								const nextPinSize: number = note.pins[pinIndex].size;
-								const nextPinInterval: number = note.pins[pinIndex].interval;
-								
-								const length: number = nextPinTime - pinTime;
-								for (let midiTick: number = 0; midiTick < length; midiTick++) {
-									const midiTickTime: number = pinTime + midiTick;
-									const linearSize: number = lerp(pinSize, nextPinSize, midiTick / length);
-									const linearInterval: number = lerp(pinInterval, nextPinInterval, midiTick / length);
-									
-									const interval: number = linearInterval * intervalScale - pitchOffset;
-									
-									const pitchBend: number = Math.max(0, Math.min(0x3fff, Math.round(0x2000 * (1.0 + interval / pitchBendRange))));
-									
-									const expression: number = Math.min(0x7f, Math.round(volumeMultToMidiExpression(Synth.noteSizeToVolumeMult(linearSize))));
-									
-									if (pitchBend != prevPitchBend) {
-										writeEventTime(midiTickTime);
-										writer.writeUint8(MidiEventType.pitchBend | midiChannel);
-										writer.writeMidi7Bits(pitchBend & 0x7f); // least significant bits
-										writer.writeMidi7Bits((pitchBend >> 7) & 0x7f); // most significant bits
-										prevPitchBend = pitchBend;
-									}
-									
-									if (expression != prevExpression && !isDrumset) {
-										writeEventTime(midiTickTime);
-										writeControlEvent(MidiControlEventMessage.expressionMSB, expression);
-										prevExpression = expression;
-									}
-									
-									const noteStarting: boolean = midiTickTime == noteStartTime;
-									for (let toneIndex: number = 0; toneIndex < toneCount; toneIndex++) {
-										let nextPitch: number = note.pitches[toneIndex];
-										if (isDrumset) {
-											nextPitch += mainInterval;
-											const drumsetMap: number[] = [
-												36, // Bass Drum 1
-												41, // Low Floor Tom
-												45, // Low Tom
-												48, // Hi-Mid Tom
-												40, // Electric Snare
-												39, // Hand Clap
-												59, // Ride Cymbal 2
-												49, // Crash Cymbal 1
-												46, // Open Hi-Hat
-												55, // Splash Cymbal
-												69, // Cabasa
-												54, // Tambourine
-											];
-											if (nextPitch < 0 || nextPitch >= drumsetMap.length) throw new Error("Could not find corresponding drumset pitch. " + nextPitch);
-											nextPitch = drumsetMap[nextPitch];
-										} else {
-											if (usesArpeggio && note.pitches.length > toneIndex + 1 && toneIndex == toneCount - 1) {
-												const midiTicksSinceBeat = (midiTickTime - barStartTime) % midiTicksPerBeat;
-												const midiTicksPerArpeggio = Config.rhythms[song.rhythm].ticksPerArpeggio * midiTicksPerPart / Config.ticksPerPart;
-												const arpeggio: number = Math.floor(midiTicksSinceBeat / midiTicksPerArpeggio);
-												nextPitch = note.pitches[toneIndex + getArpeggioPitchIndex(note.pitches.length - toneIndex, song.rhythm, arpeggio)];
-											}
-											nextPitch = channelRoot + nextPitch * intervalScale + pitchOffset;
-											if (preset != null && preset.midiSubharmonicOctaves != undefined) {
-												nextPitch += 12 * preset.midiSubharmonicOctaves;
-											} else if (isNoise) {
-												nextPitch += 12 * (+EditorConfig.presetCategories.dictionary["Drum Presets"].presets.dictionary["taiko drum"].midiSubharmonicOctaves!);
-											}
-											
-											if (isNoise) nextPitch *= 2;
-										}
-										nextPitch = Math.max(0, Math.min(127, nextPitch));
-										nextPitches[toneIndex] = nextPitch;
-										
-										if (!noteStarting && prevPitches[toneIndex] != nextPitches[toneIndex]) {
-											writeEventTime(midiTickTime);
-											writer.writeUint8(MidiEventType.noteOff | midiChannel);
-											writer.writeMidi7Bits(prevPitches[toneIndex]); // old pitch
-											writer.writeMidi7Bits(velocity); // velocity
-										}
-									}
-									
-									for (let toneIndex: number = 0; toneIndex < toneCount; toneIndex++) {
-										if (noteStarting || prevPitches[toneIndex] != nextPitches[toneIndex]) {
-											writeEventTime(midiTickTime);
-											writer.writeUint8(MidiEventType.noteOn | midiChannel);
-											writer.writeMidi7Bits(nextPitches[toneIndex]); // new pitch
-											writer.writeMidi7Bits(velocity); // velocity
-											prevPitches[toneIndex] = nextPitches[toneIndex];
-										}
-									}
-								}
-								
-								pinTime = nextPinTime;
-								pinSize = nextPinSize;
-								pinInterval = nextPinInterval;
-							}
->>>>>>> d355c185
 
 							const noteEndTime: number = barStartTime + note.end * midiTicksPerPart;
 							
