// Copyright (C) 2020 John Nesky, distributed under the MIT license.

/// <reference path="../synth/synth.ts" />
/// <reference path="ColorConfig.ts" />
/// <reference path="EditorConfig.ts" />
/// <reference path="SongDocument.ts" />
/// <reference path="Prompt.ts" />
/// <reference path="html.ts" />
/// <reference path="ArrayBufferWriter.ts" />
/// <reference path="Midi.ts" />

namespace beepbox {
	const { button, div, h2, input, select, option } = HTML;

	function lerp(low: number, high: number, t: number): number {
		return low + t * (high - low);
	}

	function save(blob: Blob, name: string): void {
		if (navigator.msSaveOrOpenBlob) {
			navigator.msSaveOrOpenBlob(blob, name);
			return;
		}

		const anchor: HTMLAnchorElement = document.createElement("a");
		if (anchor.download != undefined) {
			const url: string = URL.createObjectURL(blob);
			setTimeout(function () { URL.revokeObjectURL(url); }, 60000);
			anchor.href = url;
			anchor.download = name;
			// Chrome bug regression: We need to delay dispatching the click
			// event. Seems to be related to going back in the browser history.
			// https://bugs.chromium.org/p/chromium/issues/detail?id=825100
			setTimeout(function () { anchor.dispatchEvent(new MouseEvent("click")); }, 0);
		} else {
			const url: string = URL.createObjectURL(blob);
			setTimeout(function () { URL.revokeObjectURL(url); }, 60000);
			if (!window.open(url, "_blank")) window.location.href = url;
		}
	}

	export class ExportPrompt implements Prompt {
		private readonly _fileName: HTMLInputElement = input({ type: "text", style: "width: 10em;", value: "BeepBox-Song", maxlength: 250, "autofocus": "autofocus" });
		private readonly _computedSamplesLabel: HTMLDivElement = div({ style: "width: 10em;" }, new Text("0:00"));
		private readonly _enableIntro: HTMLInputElement = input({ type: "checkbox" });
		private readonly _loopDropDown: HTMLInputElement = input({ style: "width: 2em;", type: "number", min: "1", max: "4", step: "1" });
		private readonly _enableOutro: HTMLInputElement = input({ type: "checkbox" });
		private readonly _formatSelect: HTMLSelectElement = select({ style: "width: 100%;" },
			option({ value: "wav" }, "Export to .wav file."),
			option({ value: "midi" }, "Export to .mid file."),
			option({ value: "json" }, "Export to .json file."),
		);
		private readonly _cancelButton: HTMLButtonElement = button({ className: "cancelButton" });
		private readonly _exportButton: HTMLButtonElement = button({ className: "exportButton", style: "width:45%;" }, "Export");
		private static readonly midiSustainInstruments: number[] = [
			0x4A, // rounded -> recorder
			0x47, // triangle -> clarinet
			0x50, // square -> square wave
			0x46, // ¹/₃ pulse -> bassoon
			0x46, // ¹/₄ pulse -> bassoon
			0x44, // ¹/₆ pulse -> oboe
			0x44, // ¹/₈ pulse -> oboe
			0x51, // ¹/₁₂ pulse -> sawtooth wave
			0x51, // ¹/₁₆ pulse -> sawtooth wave
			0x51, // sawtooth -> sawtooth wave
			0x51, // double saw -> sawtooth wave
			0x51, // double pulse -> sawtooth wave
			0x51, // spiky -> sawtooth wave
		];
		private static readonly midiDecayInstruments: number[] = [
			0x21, // rounded -> fingered bass
			0x2E, // triangle -> harp
			0x2E, // square -> harp
			0x06, // ¹/₃ pulse -> harpsichord
			0x06, // ¹/₄ pulse -> harpsichord
			0x18, // ¹/₆ pulse -> nylon guitar
			0x18, // ¹/₈ pulse -> nylon guitar
			0x19, // ¹/₁₂ pulse -> steel guitar
			0x19, // ¹/₁₆ pulse -> steel guitar
			0x19, // sawtooth -> steel guitar
			0x19, // double saw -> steel guitar
			0x6A, // double pulse -> shamisen
			0x6A, // spiky -> shamisen
		];

		public readonly container: HTMLDivElement = div({ className: "prompt noSelection", style: "width: 200px;" },
			h2("Export Options"),
			div({ style: "display: flex; flex-direction: row; align-items: center; justify-content: space-between;" },
				"File name:",
				this._fileName,
			),
			div({ style: "display: flex; flex-direction: row; align-items: center; justify-content: space-between;" },
				"Length:",
				this._computedSamplesLabel,
			),
			div({ style: "display: table; width: 100%;" },
				div({ style: "display: table-row;" },
					div({ style: "display: table-cell;" }, "Intro:"),
					div({ style: "display: table-cell;" }, "Loop Count:"),
					div({ style: "display: table-cell;" }, "Outro:"),
				),
				div({ style: "display: table-row;" },
					div({ style: "display: table-cell; vertical-align: middle;" }, this._enableIntro),
					div({ style: "display: table-cell; vertical-align: middle;" }, this._loopDropDown),
					div({ style: "display: table-cell; vertical-align: middle;" }, this._enableOutro),
				),
			),
			div({ className: "selectContainer", style: "width: 100%;" }, this._formatSelect),
			div({ style: "display: flex; flex-direction: row-reverse; justify-content: space-between;" },
				this._exportButton,
			),
			this._cancelButton,
		);

		constructor(private _doc: SongDocument) {
			this._loopDropDown.value = "1";

			if (this._doc.song.loopStart == 0) {
				this._enableIntro.checked = false;
				this._enableIntro.disabled = true;
			} else {
				this._enableIntro.checked = true;
				this._enableIntro.disabled = false;
			}
			if (this._doc.song.loopStart + this._doc.song.loopLength == this._doc.song.barCount) {
				this._enableOutro.checked = false;
				this._enableOutro.disabled = true;
			} else {
				this._enableOutro.checked = true;
				this._enableOutro.disabled = false;
			}

			const lastExportFormat: string | null = window.localStorage.getItem("exportFormat");
			if (lastExportFormat != null) {
				this._formatSelect.value = lastExportFormat;
			}

			this._fileName.select();
			setTimeout(() => this._fileName.focus());

			this._fileName.addEventListener("input", ExportPrompt._validateFileName);
			this._loopDropDown.addEventListener("blur", ExportPrompt._validateNumber);
			this._exportButton.addEventListener("click", this._export);
			this._cancelButton.addEventListener("click", this._close);
			this._enableOutro.addEventListener("click", () => { (this._computedSamplesLabel.firstChild as Text).textContent = this.samplesToTime( this._doc.synth.getTotalSamples(this._enableIntro.checked, this._enableOutro.checked, +this._loopDropDown.value - 1) ); });
			this._enableIntro.addEventListener("click", () => { (this._computedSamplesLabel.firstChild as Text).textContent = this.samplesToTime( this._doc.synth.getTotalSamples(this._enableIntro.checked, this._enableOutro.checked, +this._loopDropDown.value - 1) ); });
			this._loopDropDown.addEventListener("change", () => { (this._computedSamplesLabel.firstChild as Text).textContent = this.samplesToTime( this._doc.synth.getTotalSamples(this._enableIntro.checked, this._enableOutro.checked, +this._loopDropDown.value - 1) ); });
			this.container.addEventListener("keydown", this._whenKeyPressed);

			this._fileName.value = _doc.song.title;
			ExportPrompt._validateFileName(null, this._fileName);

			(this._computedSamplesLabel.firstChild as Text).textContent = this.samplesToTime( this._doc.synth.getTotalSamples(this._enableIntro.checked, this._enableOutro.checked, +this._loopDropDown.value - 1) );
		}

		// Could probably be moved to doc or synth. Fine here for now until needed by something else.
		private samplesToTime(samples: number): string {
			const rawSeconds: number = Math.round(samples / this._doc.synth.samplesPerSecond);
			const seconds: number = rawSeconds % 60;
			const minutes: number = Math.floor(rawSeconds / 60);
			return minutes + ":" + (seconds < 10 ? "0" : "") + seconds;
		}

		private _close = (): void => {
			this._doc.undo();
		}

		public changeFileName(newValue: string) {
			this._fileName.value = newValue;
		}

		public cleanUp = (): void => {
			this._fileName.removeEventListener("input", ExportPrompt._validateFileName);
			this._loopDropDown.removeEventListener("blur", ExportPrompt._validateNumber);
			this._exportButton.removeEventListener("click", this._export);
			this._cancelButton.removeEventListener("click", this._close);
			this.container.removeEventListener("keydown", this._whenKeyPressed);
		}

		private _whenKeyPressed = (event: KeyboardEvent): void => {
			if ((<Element>event.target).tagName != "BUTTON" && event.keyCode == 13) { // Enter key
				this._export();
			}
		}

		private static _validateFileName(event: Event | null, use?: HTMLInputElement): void {

			let input: HTMLInputElement;
			if (event != null) {
				input = <HTMLInputElement>event.target;
			} else if (use != undefined) {
				input = use;
			}
			else {
				return;
			}
			const deleteChars = /[\+\*\$\?\|\{\}\\\/<>#%!`&'"=:@]/gi;
			if (deleteChars.test(input.value)) {
				let cursorPos: number = <number>input.selectionStart;
				input.value = input.value.replace(deleteChars, "");
				cursorPos--;
				input.setSelectionRange(cursorPos, cursorPos);
			}
		}

		private static _validateNumber(event: Event): void {
			const input: HTMLInputElement = <HTMLInputElement>event.target;
			input.value = Math.floor(Math.max(Number(input.min), Math.min(Number(input.max), Number(input.value)))) + "";
		}

		private _export = (): void => {
			window.localStorage.setItem("exportFormat", this._formatSelect.value);
			switch (this._formatSelect.value) {
				case "wav":
					this._exportToWav();
					break;
				case "midi":
					this._exportToMidi();
					break;
				case "json":
					this._exportToJson();
					break;
				default:
					throw new Error("Unhandled file export type.");
			}
		}

		private _exportToWav(): void {

			const synth: Synth = new Synth(this._doc.song)
			synth.loopRepeatCount = Number(this._loopDropDown.value) - 1;
			if (!this._enableIntro.checked) {
				for (let introIter: number = 0; introIter < this._doc.song.loopStart; introIter++) {
					synth.nextBar();
				}
			}
			synth.computeLatestModValues(this._doc.song);
			const sampleFrames: number = synth.getTotalSamples(this._enableIntro.checked, this._enableOutro.checked, synth.loopRepeatCount);
			const recordedSamplesL: Float32Array = new Float32Array(sampleFrames);
			const recordedSamplesR: Float32Array = new Float32Array(sampleFrames);
			//const timer: number = performance.now();
			synth.synthesize(recordedSamplesL, recordedSamplesR, sampleFrames);
			//console.log("export timer", (performance.now() - timer) / 1000.0);

			const wavChannelCount: number = 2;
			const sampleRate: number = 44100;
			const bytesPerSample: number = 2;
			const bitsPerSample: number = 8 * bytesPerSample;
			const sampleCount: number = wavChannelCount * sampleFrames;

			const totalFileSize: number = 44 + sampleCount * bytesPerSample;

			let index: number = 0;
			const arrayBuffer: ArrayBuffer = new ArrayBuffer(totalFileSize);
			const data: DataView = new DataView(arrayBuffer);
			data.setUint32(index, 0x52494646, false); index += 4;
			data.setUint32(index, 36 + sampleCount * bytesPerSample, true); index += 4; // size of remaining file
			data.setUint32(index, 0x57415645, false); index += 4;
			data.setUint32(index, 0x666D7420, false); index += 4;
			data.setUint32(index, 0x00000010, true); index += 4; // size of following header
			data.setUint16(index, 0x0001, true); index += 2; // not compressed
			data.setUint16(index, wavChannelCount, true); index += 2; // channel count
			data.setUint32(index, sampleRate, true); index += 4; // sample rate
			data.setUint32(index, sampleRate * bytesPerSample * wavChannelCount, true); index += 4; // bytes per second
<<<<<<< HEAD
			data.setUint16(index, bytesPerSample * wavChannelCount, true); index += 2; // sample rate
			data.setUint16(index, bitsPerSample, true); index += 2; // sample rate
=======
			data.setUint16(index, bytesPerSample * wavChannelCount, true); index += 2; // block align
			data.setUint16(index, bitsPerSample, true); index += 2; // bits per sample
>>>>>>> 0de39c82
			data.setUint32(index, 0x64617461, false); index += 4;
			data.setUint32(index, sampleCount * bytesPerSample, true); index += 4;

			if (bytesPerSample > 1) {
				// usually samples are signed. 
				for (let i: number = 0; i < sampleFrames; i++) {
					let valL: number = Math.floor(Math.max(-1, Math.min(1, recordedSamplesL[i])) * ((1 << (bitsPerSample - 1)) - 1));
					let valR: number = Math.floor(Math.max(-1, Math.min(1, recordedSamplesR[i])) * ((1 << (bitsPerSample - 1)) - 1));
					if (bytesPerSample == 2) {
						data.setInt16(index, valL, true); index += 2;
						data.setInt16(index, valR, true); index += 2;
					} else if (bytesPerSample == 4) {
						data.setInt32(index, valL, true); index += 4;
						data.setInt32(index, valR, true); index += 4;
					} else {
						throw new Error("unsupported sample size");
					}
				}
			} else {
				// 8 bit samples are a special case: they are unsigned.
				for (let i: number = 0; i < sampleFrames; i++) {
					let valL: number = Math.floor(Math.max(-1, Math.min(1, recordedSamplesL[i])) * 127 + 128);
					let valR: number = Math.floor(Math.max(-1, Math.min(1, recordedSamplesR[i])) * 127 + 128);
					data.setUint8(index, valL > 255 ? 255 : (valL < 0 ? 0 : valL)); index++;
					data.setUint8(index, valR > 255 ? 255 : (valR < 0 ? 0 : valR)); index++;
				}
			}

			const blob = new Blob([arrayBuffer], { type: "audio/wav" });
			save(blob, this._fileName.value.trim() + ".wav");

			this._close();
		}

		private _exportToMidi(): void {
			const song: Song = this._doc.song;
			const midiTicksPerBeepBoxTick: number = 2;
			const midiTicksPerBeat: number = midiTicksPerBeepBoxTick * Config.ticksPerPart * Config.partsPerBeat;
			const midiTicksPerPart: number = midiTicksPerBeepBoxTick * Config.ticksPerPart;
			const secondsPerMinute: number = 60;
			const microsecondsPerMinute: number = secondsPerMinute * 1000000;
			const beatsPerMinute: number = song.getBeatsPerMinute();
			const microsecondsPerBeat: number = Math.round(microsecondsPerMinute / beatsPerMinute);
			//const secondsPerMidiTick: number = secondsPerMinute / (midiTicksPerBeat * beatsPerMinute);
			const midiTicksPerBar: number = midiTicksPerBeat * song.beatsPerBar;
			const pitchBendRange: number = 24;
			const defaultNoteVelocity: number = 90;

			const unrolledBars: number[] = [];
			if (this._enableIntro.checked) {
				for (let bar: number = 0; bar < song.loopStart; bar++) {
					unrolledBars.push(bar);
				}
			}
			for (let loopIndex: number = 0; loopIndex < Number(this._loopDropDown.value); loopIndex++) {
				for (let bar: number = song.loopStart; bar < song.loopStart + song.loopLength; bar++) {
					unrolledBars.push(bar);
				}
			}
			if (this._enableOutro.checked) {
				for (let bar: number = song.loopStart + song.loopLength; bar < song.barCount; bar++) {
					unrolledBars.push(bar);
				}
			}

			const tracks = [{ isMeta: true, channel: -1, midiChannel: -1, isNoise: false, isDrumset: false }];
			let midiChannelCounter: number = 0;
			let foundADrumset: boolean = false;
			for (let channel: number = 0; channel < this._doc.song.pitchChannelCount + this._doc.song.noiseChannelCount; channel++) {
				if (!foundADrumset && this._doc.song.channels[channel].instruments[0].type == InstrumentType.drumset) {
					tracks.push({ isMeta: false, channel: channel, midiChannel: 9, isNoise: true, isDrumset: true });
					foundADrumset = true; // There can only be one drumset channel, and it's always channel 9 (seen as 10 in most UIs). :/
				} else {
					tracks.push({ isMeta: false, channel: channel, midiChannel: midiChannelCounter++, isNoise: this._doc.song.getChannelIsNoise(channel), isDrumset: false });
					if (midiChannelCounter == 9) midiChannelCounter++; // skip midi drum channel.
				}
			}

			const writer: ArrayBufferWriter = new ArrayBufferWriter(1024);
			writer.writeUint32(MidiChunkType.header);
			writer.writeUint32(6); // length of headers is 6 bytes
			writer.writeUint16(MidiFileFormat.simultaneousTracks);
			writer.writeUint16(tracks.length);
			writer.writeUint16(midiTicksPerBeat); // number of "ticks" per beat, independent of tempo

			for (const track of tracks) {
				writer.writeUint32(MidiChunkType.track);

				const { isMeta, channel, midiChannel, isNoise, isDrumset } = track;

				// We're gonna come back here and overwrite this placeholder once we know how many bytes this track is.
				const trackStartIndex: number = writer.getWriteIndex();
				writer.writeUint32(0); // placeholder for track size

				let prevTime: number = 0;
				let barStartTime: number = 0;
				const writeEventTime = function (time: number): void {
					if (time < prevTime) throw new Error("Midi event time cannot go backwards.");
					writer.writeMidiVariableLength(time - prevTime);
					prevTime = time;
				}

				const writeControlEvent = function (message: MidiControlEventMessage, value: number): void {
					if (!(value >= 0 && value <= 0x7F)) throw new Error("Midi control event value out of range: " + value);
					writer.writeUint8(MidiEventType.controlChange | midiChannel);
					writer.writeMidi7Bits(message);
					writer.writeMidi7Bits(value | 0);
				}

				if (isMeta) {
					// for first midi track, include tempo, time signature, and key signature information.

					writeEventTime(0);
					writer.writeUint8(MidiEventType.meta);
					writer.writeMidi7Bits(MidiMetaEventMessage.text);
					writer.writeMidiAscii("Composed with beepbox.co");

					writeEventTime(0);
					writer.writeUint8(MidiEventType.meta);
					writer.writeMidi7Bits(MidiMetaEventMessage.tempo);
					writer.writeMidiVariableLength(3); // Tempo message length is 3 bytes.
					writer.writeUint24(microsecondsPerBeat); // Tempo in microseconds per "quarter" note, commonly known as a "beat"

					writeEventTime(0);
					writer.writeUint8(MidiEventType.meta);
					writer.writeMidi7Bits(MidiMetaEventMessage.timeSignature);
					writer.writeMidiVariableLength(4); // Time signature message length is 4 bytes.
					writer.writeUint8(song.beatsPerBar); // numerator.
					writer.writeUint8(2); // denominator exponent in 2^E. 2^2 = 4, and we will always use "quarter" notes.
					writer.writeUint8(24); // MIDI Clocks per metronome tick (should match beats), standard is 24
					writer.writeUint8(8); // number of 1/32 notes per 24 MIDI Clocks, standard is 8, meaning 24 clocks per "quarter" note.

					const isMinor: boolean = Config.scales[song.scale].flags[3] && !Config.scales[song.scale].flags[4];
					const key: number = song.key; // C=0, C#=1, counting up to B=11
					let numSharps: number = key; // For even key values in major scale, number of sharps/flats is same...
					if ((key & 1) == 1) numSharps += 6; // For odd key values (consider circle of fifths) rotate around the circle... kinda... Look conventional key signatures are just weird, okay?
					if (isMinor) numSharps += 9; // A minor A scale has zero sharps, shift it appropriately
					while (numSharps > 6) numSharps -= 12; // Range is (modulo 12) - 5. Midi supports -7 to +7, but I only have 12 options.

					writeEventTime(0);
					writer.writeUint8(MidiEventType.meta);
					writer.writeMidi7Bits(MidiMetaEventMessage.keySignature);
					writer.writeMidiVariableLength(2); // Key signature message length is 2 bytes.
					writer.writeInt8(numSharps); // See above calculation. Assumes scale is diatonic. :/
					writer.writeUint8(isMinor ? 1 : 0); // 0: major, 1: minor

					if (this._enableIntro.checked) barStartTime += midiTicksPerBar * song.loopStart;
					writeEventTime(barStartTime);
					writer.writeUint8(MidiEventType.meta);
					writer.writeMidi7Bits(MidiMetaEventMessage.marker);
					writer.writeMidiAscii("Loop Start");

					for (let loopIndex: number = 0; loopIndex < parseInt(this._loopDropDown.value); loopIndex++) {
						barStartTime += midiTicksPerBar * song.loopLength;
						writeEventTime(barStartTime);
						writer.writeUint8(MidiEventType.meta);
						writer.writeMidi7Bits(MidiMetaEventMessage.marker);
						writer.writeMidiAscii(loopIndex < Number(this._loopDropDown.value) - 1 ? "Loop Repeat" : "Loop End");
					}

					if (this._enableOutro.checked) barStartTime += midiTicksPerBar * (song.barCount - song.loopStart - song.loopLength);
					if (barStartTime != midiTicksPerBar * unrolledBars.length) throw new Error("Miscalculated number of bars.");

				} else {
					// For remaining tracks, set up the instruments and write the notes:

					let channelName: string = isNoise
						? "noise channel " + channel
						: "pitch channel " + channel;
					writeEventTime(0);
					writer.writeUint8(MidiEventType.meta);
					writer.writeMidi7Bits(MidiMetaEventMessage.trackName);
					writer.writeMidiAscii(channelName);

					// This sets up pitch bend range. First we choose the pitch bend RPN (which has MSB and LSB components), then we set the value for that RPN (which also has MSB and LSB components) and finally reset the current RPN to null, which is considered best practice.
					writeEventTime(0); writeControlEvent(MidiControlEventMessage.registeredParameterNumberMSB, MidiRegisteredParameterNumberMSB.pitchBendRange);
					writeEventTime(0); writeControlEvent(MidiControlEventMessage.registeredParameterNumberLSB, MidiRegisteredParameterNumberLSB.pitchBendRange);
					writeEventTime(0); writeControlEvent(MidiControlEventMessage.setParameterMSB, pitchBendRange); // pitch bend semitone range
					writeEventTime(0); writeControlEvent(MidiControlEventMessage.setParameterLSB, 0); // pitch bend cent range
					writeEventTime(0); writeControlEvent(MidiControlEventMessage.registeredParameterNumberMSB, MidiRegisteredParameterNumberMSB.reset);
					writeEventTime(0); writeControlEvent(MidiControlEventMessage.registeredParameterNumberLSB, MidiRegisteredParameterNumberLSB.reset);

					let prevInstrumentIndex: number = -1;
					function writeInstrumentSettings(instrumentIndex: number): void {
						const instrument: Instrument = song.channels[channel].instruments[instrumentIndex];
						const preset: Preset | null = EditorConfig.valueToPreset(instrument.preset);

						if (prevInstrumentIndex != instrumentIndex) {
							prevInstrumentIndex = instrumentIndex;
							writeEventTime(barStartTime);
							writer.writeUint8(MidiEventType.meta);
							writer.writeMidi7Bits(MidiMetaEventMessage.instrumentName);
							writer.writeMidiAscii("Instrument " + (instrumentIndex + 1));

							if (!isDrumset) {
								let instrumentProgram: number = 81; // default to sawtooth wave. 

								if (preset != null && preset.midiProgram != undefined) {
									instrumentProgram = preset.midiProgram;
								} else if (instrument.type == InstrumentType.drumset) {
									// The first BeepBox drumset channel is handled as a Midi drumset channel and doesn't need a program, but any subsequent drumsets will just be set to taiko.
									instrumentProgram = 116; // taiko
								} else {
									const envelopeType: EnvelopeType = instrument.getFilterEnvelope().type;
									const instrumentDecays: boolean = envelopeType == EnvelopeType.decay || envelopeType == EnvelopeType.twang;
									if (instrument.type == InstrumentType.noise || instrument.type == InstrumentType.spectrum) {
										if (isNoise) {
											instrumentProgram = 116; // taiko
										} else {
											instrumentProgram = instrumentDecays ? 47 : 75; // timpani : pan flute
										}
									} else if (instrument.type == InstrumentType.chip) {
										const filterInstruments: number[] = instrumentDecays
											? ExportPrompt.midiDecayInstruments
											: ExportPrompt.midiSustainInstruments;
										if (filterInstruments.length > instrument.chipWave) {
											instrumentProgram = filterInstruments[instrument.chipWave];
										}
									} else if (instrument.type == InstrumentType.pwm) {
										instrumentProgram = instrumentDecays ? 0x19 : 81; // steel guitar : sawtooth
									} else if (instrument.type == InstrumentType.fm || instrument.type == InstrumentType.harmonics) {
										instrumentProgram = instrumentDecays ? 2 : 81; // electric grand : sawtooth
									} else {
										throw new Error("Unrecognized instrument type.");
									}
								}

								// Program (instrument) change event:
								writeEventTime(barStartTime);
								writer.writeUint8(MidiEventType.programChange | midiChannel);
								writer.writeMidi7Bits(instrumentProgram);
							}

							// Instrument volume:
							writeEventTime(barStartTime);
							let instrumentVolume: number = volumeMultToMidiVolume(Synth.instrumentVolumeToVolumeMult(instrument.volume));
							writeControlEvent(MidiControlEventMessage.volumeMSB, Math.min(0x7f, Math.round(instrumentVolume)));

							// Instrument pan:
							writeEventTime(barStartTime);
							let instrumentPan: number = (instrument.pan / Config.panCenter - 1) * 0x3f + 0x40;
							writeControlEvent(MidiControlEventMessage.panMSB, Math.min(0x7f, Math.round(instrumentPan)));
						}
					}
					if (song.getPattern(channel, 0) == null) {
						// Go ahead and apply the instrument settings at the beginning of the channel
						// even if a bar doesn't kick in until later.
						writeInstrumentSettings(0);
					}

					let prevPitchBend: number = defaultMidiPitchBend;
					let prevExpression: number = defaultMidiExpression;
					let shouldResetExpressionAndPitchBend: boolean = false;
					//let prevTremolo: number = -1;
					const channelRoot: number = isNoise ? Config.spectrumBasePitch : Config.keys[song.key].basePitch;
					const intervalScale: number = isNoise ? Config.noiseInterval : 1;

					for (const bar of unrolledBars) {
						const pattern: Pattern | null = song.getPattern(channel, bar);

						if (pattern != null) {

							const instrumentIndex: number = pattern.instrument;
							const instrument: Instrument = song.channels[channel].instruments[instrumentIndex];
							const preset: Preset | null = EditorConfig.valueToPreset(instrument.preset);
							writeInstrumentSettings(instrumentIndex);

							let chordHarmonizes: boolean = false;
							let usesArpeggio: boolean = true;
							let polyphony: number = 1;
							chordHarmonizes = instrument.getChord().harmonizes;
							usesArpeggio = instrument.getChord().arpeggiates;
							if (usesArpeggio) {
								if (chordHarmonizes) {
									if (instrument.type == InstrumentType.chip) {
										polyphony = 2;
									} else if (instrument.type == InstrumentType.fm) {
										polyphony = 4;
									} else {
										console.error("Unrecognized instrument type for harmonizing arpeggio: " + instrument.type);
									}
								}
							} else {
								polyphony = 4;
							}

							for (let noteIndex: number = 0; noteIndex < pattern.notes.length; noteIndex++) {
								const note: Note = pattern.notes[noteIndex];

								const noteStartTime: number = barStartTime + note.start * midiTicksPerPart;
								let pinTime: number = noteStartTime;
								let pinVolume: number = note.pins[0].volume;
								let pinInterval: number = note.pins[0].interval;
								const prevPitches: number[] = [-1, -1, -1, -1];
								const nextPitches: number[] = [-1, -1, -1, -1];
								const toneCount: number = Math.min(polyphony, note.pitches.length);
								const velocity: number = isDrumset ? Math.max(1, Math.round(defaultNoteVelocity * note.pins[0].volume / 3)) : defaultNoteVelocity;

								// The maximum midi pitch bend range is +/- 24 semitones from the base pitch. 
								// To make the most of this, choose a base pitch that is within 24 semitones from as much of the note as possible.
								// This may involve offsetting this base pitch from BeepBox's note pitch.
								let mainInterval: number = note.pickMainInterval();
								let pitchOffset: number = mainInterval * intervalScale;
								if (!isDrumset) {
									let maxPitchOffset: number = pitchBendRange;
									let minPitchOffset: number = -pitchBendRange;
									for (let pinIndex: number = 1; pinIndex < note.pins.length; pinIndex++) {
										const interval = note.pins[pinIndex].interval * intervalScale;
										maxPitchOffset = Math.min(maxPitchOffset, interval + pitchBendRange);
										minPitchOffset = Math.max(minPitchOffset, interval - pitchBendRange);
									}
									/*
									// I'd like to be able to use pitch bend to implement arpeggio, but the "custom inverval" setting in chip instruments combines arpeggio in one tone with another flat tone, and midi can't selectively apply arpeggio to one out of two simultaneous tones. Also it would be hard to reimport. :/
									if (usesArpeggio && note.pitches.length > polyphony) {
										let lowestArpeggioOffset: number = 0;
										let highestArpeggioOffset: number = 0;
										const basePitch: number = note.pitches[toneCount - 1];
										for (let pitchIndex: number = toneCount; pitchIndex < note.pitches.length; pitchIndex++) {
											lowestArpeggioOffset = Math.min(note.pitches[pitchIndex] - basePitch);
											highestArpeggioOffset = Math.max(note.pitches[pitchIndex] - basePitch);
										}
										maxPitchOffset -= lowestArpeggioOffset;
										minPitchOffset += lowestArpeggioOffset;
									}
									*/
									pitchOffset = Math.min(maxPitchOffset, Math.max(minPitchOffset, pitchOffset));
								}

								for (let pinIndex: number = 1; pinIndex < note.pins.length; pinIndex++) {
									const nextPinTime: number = noteStartTime + note.pins[pinIndex].time * midiTicksPerPart;
									const nextPinVolume: number = note.pins[pinIndex].volume;
									const nextPinInterval: number = note.pins[pinIndex].interval;

									const length: number = nextPinTime - pinTime;
									for (let midiTick: number = 0; midiTick < length; midiTick++) {
										const midiTickTime: number = pinTime + midiTick;
										const linearVolume: number = lerp(pinVolume, nextPinVolume, midiTick / length);
										const linearInterval: number = lerp(pinInterval, nextPinInterval, midiTick / length);

										const interval: number = linearInterval * intervalScale - pitchOffset;

										/*
										// Vibrato. Currently disabled on export.
										const effectCurve: number = Synth.getLFOAmplitude(instrument, (midiTickTime - barStartTime) * secondsPerMidiTick);
										if (midiTickTime - noteStartTime >= midiTicksPerPart * Config.vibratoDelays[instrument.vibrato]) {
											interval += effectVibrato * effectCurve;
										}
										*/

										const pitchBend: number = Math.max(0, Math.min(0x3fff, Math.round(0x2000 * (1.0 + interval / pitchBendRange))));

										const expression: number = Math.min(0x7f, Math.round(volumeMultToMidiExpression(Synth.expressionToVolumeMult(linearVolume))));

										if (pitchBend != prevPitchBend) {
											writeEventTime(midiTickTime);
											writer.writeUint8(MidiEventType.pitchBend | midiChannel);
											writer.writeMidi7Bits(pitchBend & 0x7f); // least significant bits
											writer.writeMidi7Bits((pitchBend >> 7) & 0x7f); // most significant bits
											prevPitchBend = pitchBend;
										}

										if (expression != prevExpression && !isDrumset) {
											writeEventTime(midiTickTime);
											writeControlEvent(MidiControlEventMessage.expressionMSB, expression);
											prevExpression = expression;
										}

										const noteStarting: boolean = midiTickTime == noteStartTime;
										for (let toneIndex: number = 0; toneIndex < toneCount; toneIndex++) {
											let nextPitch: number = note.pitches[toneIndex];
											if (isDrumset) {
												nextPitch += mainInterval;
												const drumsetMap: number[] = [
													36, // Bass Drum 1
													41, // Low Floor Tom
													45, // Low Tom
													48, // Hi-Mid Tom
													40, // Electric Snare
													39, // Hand Clap
													59, // Ride Cymbal 2
													49, // Crash Cymbal 1
													46, // Open Hi-Hat
													55, // Splash Cymbal
													69, // Cabasa
													54, // Tambourine
												];
												if (nextPitch < 0 || nextPitch >= drumsetMap.length) throw new Error("Could not find corresponding drumset pitch. " + nextPitch);
												nextPitch = drumsetMap[nextPitch];
											} else {
												if (usesArpeggio && note.pitches.length > toneIndex + 1 && toneIndex == toneCount - 1) {
													const midiTicksSinceBeat = (midiTickTime - barStartTime) % midiTicksPerBeat;
													const midiTicksPerArpeggio = Config.rhythms[song.rhythm].ticksPerArpeggio * midiTicksPerPart / Config.ticksPerPart;
													const arpeggio: number = Math.floor(midiTicksSinceBeat / midiTicksPerArpeggio);
													const arpeggioPattern: ReadonlyArray<number> = Config.rhythms[song.rhythm].arpeggioPatterns[note.pitches.length - 1 - toneIndex];
													nextPitch = note.pitches[toneIndex + arpeggioPattern[arpeggio % arpeggioPattern.length]];
												}
												nextPitch = channelRoot + nextPitch * intervalScale + pitchOffset;
												if (preset != null && preset.midiSubharmonicOctaves != undefined) {
													nextPitch += 12 * preset.midiSubharmonicOctaves;
												} else if (isNoise) {
													nextPitch += 12 * (+EditorConfig.presetCategories.dictionary["Drum Presets"].presets.dictionary["taiko drum"].midiSubharmonicOctaves!);
												}

												if (isNoise) nextPitch *= 2;
											}
											nextPitch = Math.max(0, Math.min(127, nextPitch));
											nextPitches[toneIndex] = nextPitch;

											if (!noteStarting && prevPitches[toneIndex] != nextPitches[toneIndex]) {
												writeEventTime(midiTickTime);
												writer.writeUint8(MidiEventType.noteOff | midiChannel);
												writer.writeMidi7Bits(prevPitches[toneIndex]); // old pitch
												writer.writeMidi7Bits(velocity); // velocity
											}
										}

										for (let toneIndex: number = 0; toneIndex < toneCount; toneIndex++) {
											if (noteStarting || prevPitches[toneIndex] != nextPitches[toneIndex]) {
												writeEventTime(midiTickTime);
												writer.writeUint8(MidiEventType.noteOn | midiChannel);
												writer.writeMidi7Bits(nextPitches[toneIndex]); // new pitch
												writer.writeMidi7Bits(velocity); // velocity
												prevPitches[toneIndex] = nextPitches[toneIndex];
											}
										}
									}

									pinTime = nextPinTime;
									pinVolume = nextPinVolume;
									pinInterval = nextPinInterval;
								}

								const noteEndTime: number = barStartTime + note.end * midiTicksPerPart;

								// End all tones.
								for (let toneIndex: number = 0; toneIndex < toneCount; toneIndex++) {
									writeEventTime(noteEndTime);
									writer.writeUint8(MidiEventType.noteOff | midiChannel);
									writer.writeMidi7Bits(prevPitches[toneIndex]); // pitch
									writer.writeMidi7Bits(velocity); // velocity
								}

								shouldResetExpressionAndPitchBend = true;
							}
						} else {
							if (shouldResetExpressionAndPitchBend) {
								shouldResetExpressionAndPitchBend = false;

								if (prevExpression != defaultMidiExpression) {
									prevExpression = defaultMidiExpression;
									// Reset expression
									writeEventTime(barStartTime);
									writeControlEvent(MidiControlEventMessage.expressionMSB, prevExpression);
								}

								if (prevPitchBend != defaultMidiPitchBend) {
									// Reset pitch bend
									prevPitchBend = defaultMidiPitchBend;
									writeEventTime(barStartTime);
									writer.writeUint8(MidiEventType.pitchBend | midiChannel);
									writer.writeMidi7Bits(prevPitchBend & 0x7f); // least significant bits
									writer.writeMidi7Bits((prevPitchBend >> 7) & 0x7f); // most significant bits
								}
							}
						}

						barStartTime += midiTicksPerBar;
					}
				}

				writeEventTime(barStartTime);
				writer.writeUint8(MidiEventType.meta);
				writer.writeMidi7Bits(MidiMetaEventMessage.endOfTrack);
				writer.writeMidiVariableLength(0x00);

				// Finally, write the length of the track in bytes at the front of the track.
				writer.rewriteUint32(trackStartIndex, writer.getWriteIndex() - trackStartIndex - 4);
			}

			const blob = new Blob([writer.toCompactArrayBuffer()], { type: "audio/midi" });
			save(blob, this._fileName.value.trim() + ".mid");

			this._close();
		}

		private _exportToJson(): void {
			const jsonObject: Object = this._doc.song.toJsonObject(this._enableIntro.checked, Number(this._loopDropDown.value), this._enableOutro.checked);
			const jsonString: string = JSON.stringify(jsonObject, null, '\t');
			const blob = new Blob([jsonString], { type: "application/json" });
			save(blob, this._fileName.value.trim() + ".json");
			this._close();
		}
	}
}<|MERGE_RESOLUTION|>--- conflicted
+++ resolved
@@ -262,13 +262,8 @@
 			data.setUint16(index, wavChannelCount, true); index += 2; // channel count
 			data.setUint32(index, sampleRate, true); index += 4; // sample rate
 			data.setUint32(index, sampleRate * bytesPerSample * wavChannelCount, true); index += 4; // bytes per second
-<<<<<<< HEAD
-			data.setUint16(index, bytesPerSample * wavChannelCount, true); index += 2; // sample rate
-			data.setUint16(index, bitsPerSample, true); index += 2; // sample rate
-=======
 			data.setUint16(index, bytesPerSample * wavChannelCount, true); index += 2; // block align
 			data.setUint16(index, bitsPerSample, true); index += 2; // bits per sample
->>>>>>> 0de39c82
 			data.setUint32(index, 0x64617461, false); index += 4;
 			data.setUint32(index, sampleCount * bytesPerSample, true); index += 4;
 
