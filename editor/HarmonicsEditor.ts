// Copyright (c) 2012-2022 John Nesky and contributing authors, distributed under the MIT license, see accompanying the LICENSE.md file.

import { Config } from "../synth/SynthConfig";
import { HarmonicsWave, Instrument } from "../synth/synth";
import { SongDocument } from "./SongDocument";
import { HTML, SVG } from "imperative-html/dist/esm/elements-strict";
import { ColorConfig } from "./ColorConfig";
import { ChangeHarmonics } from "./changes";
import { prettyNumber } from "./EditorConfig";
import { Prompt } from "./Prompt";
import { SongEditor } from "./SongEditor";

export class HarmonicsEditor {
    private readonly _editorWidth: number = 120;
    private readonly _editorHeight: number = 26;
    private readonly _octaves: SVGSVGElement = SVG.svg({ "pointer-events": "none" });
    private readonly _fifths: SVGSVGElement = SVG.svg({ "pointer-events": "none" });
    private readonly _curve: SVGPathElement = SVG.path({ fill: "none", stroke: "currentColor", "stroke-width": 2, "pointer-events": "none" });
    private readonly _lastControlPoints: SVGRectElement[] = [];
    private readonly _lastControlPointContainer: SVGSVGElement = SVG.svg({ "pointer-events": "none" });
    private readonly _svg: SVGSVGElement = SVG.svg({ style: "background-color: ${ColorConfig.editorBackground}; touch-action: none; cursor: crosshair;", width: "100%", height: "100%", viewBox: "0 0 " + this._editorWidth + " " + this._editorHeight, preserveAspectRatio: "none" },
        this._octaves,
        this._fifths,
        this._curve,
        this._lastControlPointContainer,
    );

    public readonly container: HTMLElement = HTML.div({ class: "harmonics", style: "height: 100%;" }, this._svg);

    private _mouseX: number = 0;
    private _mouseY: number = 0;
    private _freqPrev: number = 0;
    private _ampPrev: number = 0;
    private _mouseDown: boolean = false;
    private _change: ChangeHarmonics | null = null;
    private _renderedPath: String = "";
    private _renderedFifths: boolean = true;
    private instrument: Instrument = this._doc.song.channels[this._doc.channel].instruments[this._doc.getCurrentInstrument()];
    private readonly _initial: HarmonicsWave = this.instrument.harmonicsWave;

    private _undoHistoryState: number = 0;
    private _changeQueue: number[][] = [];

    constructor(private _doc: SongDocument, private _isPrompt: boolean = false) {
        for (let i: number = 1; i <= Config.harmonicsControlPoints; i = i * 2) {
            this._octaves.appendChild(SVG.rect({ fill: ColorConfig.tonic, x: (i - 0.5) * (this._editorWidth - 8) / (Config.harmonicsControlPoints - 1) - 1, y: 0, width: 2, height: this._editorHeight }));
        }
        for (let i: number = 3; i <= Config.harmonicsControlPoints; i = i * 2) {
            this._fifths.appendChild(SVG.rect({ fill: ColorConfig.fifthNote, x: (i - 0.5) * (this._editorWidth - 8) / (Config.harmonicsControlPoints - 1) - 1, y: 0, width: 2, height: this._editorHeight }));
        }
        for (let i: number = 0; i < 4; i++) {
            const rect: SVGRectElement = SVG.rect({ fill: "currentColor", x: (this._editorWidth - i * 2 - 1), y: 0, width: 1, height: this._editorHeight });
            this._lastControlPoints.push(rect);
            this._lastControlPointContainer.appendChild(rect);
        }

        this.storeChange();

        this.container.addEventListener("mousedown", this._whenMousePressed);
        document.addEventListener("mousemove", this._whenMouseMoved);
        document.addEventListener("mouseup", this._whenCursorReleased);

        this.container.addEventListener("touchstart", this._whenTouchPressed);
        this.container.addEventListener("touchmove", this._whenTouchMoved);
        this.container.addEventListener("touchend", this._whenCursorReleased);
        this.container.addEventListener("touchcancel", this._whenCursorReleased);
    }

    public storeChange = (): void => {
        // Check if change is unique compared to the current history state
        var sameCheck = true;
        if (this._changeQueue.length > 0) {
            for (var i = 0; i < Config.harmonicsControlPoints; i++) {
                if (this._changeQueue[this._undoHistoryState][i] != this.instrument.harmonicsWave.harmonics[i]) {
                    sameCheck = false; i = Config.harmonicsControlPoints;
                }
            }
        }

        if (sameCheck == false || this._changeQueue.length == 0) {

            // Create new branch in history, removing all after this in time
            this._changeQueue.splice(0, this._undoHistoryState);

            this._undoHistoryState = 0;

            this._changeQueue.unshift(this.instrument.harmonicsWave.harmonics.slice());

            // 32 undo max
            if (this._changeQueue.length > 32) {
                this._changeQueue.pop();
            }

        }

    }

    public undo = (): void => {
        // Go backward, if there is a change to go back to
        if (this._undoHistoryState < this._changeQueue.length - 1) {
            this._undoHistoryState++;
            const harmonics: number[] = this._changeQueue[this._undoHistoryState].slice();
            this.setHarmonicsWave(harmonics);
        }

    }

    public redo = (): void => {
        // Go forward, if there is a change to go to
        if (this._undoHistoryState > 0) {
            this._undoHistoryState--;
            const harmonics: number[] = this._changeQueue[this._undoHistoryState].slice();
            this.setHarmonicsWave(harmonics);
        }

    }

    private _xToFreq(x: number): number {
        return (Config.harmonicsControlPoints - 1) * x / (this._editorWidth - 8) - 0.5;
    }

    private _yToAmp(y: number): number {
        return Config.harmonicsMax * (1 - y / this._editorHeight);
    }

    private _whenMousePressed = (event: MouseEvent): void => {
        event.preventDefault();
        this._mouseDown = true;
        const boundingRect: ClientRect = this._svg.getBoundingClientRect();
        this._mouseX = ((event.clientX || event.pageX) - boundingRect.left) * this._editorWidth / (boundingRect.right - boundingRect.left);
        this._mouseY = ((event.clientY || event.pageY) - boundingRect.top) * this._editorHeight / (boundingRect.bottom - boundingRect.top);
        if (isNaN(this._mouseX)) this._mouseX = 0;
        if (isNaN(this._mouseY)) this._mouseY = 0;

        this._freqPrev = this._xToFreq(this._mouseX);
        this._ampPrev = this._yToAmp(this._mouseY);
        this._whenCursorMoved();
    }

    private _whenTouchPressed = (event: TouchEvent): void => {
        event.preventDefault();
        this._mouseDown = true;
        const boundingRect: ClientRect = this._svg.getBoundingClientRect();
        this._mouseX = (event.touches[0].clientX - boundingRect.left) * this._editorWidth / (boundingRect.right - boundingRect.left);
        this._mouseY = (event.touches[0].clientY - boundingRect.top) * this._editorHeight / (boundingRect.bottom - boundingRect.top);
        if (isNaN(this._mouseX)) this._mouseX = 0;
        if (isNaN(this._mouseY)) this._mouseY = 0;

        this._freqPrev = this._xToFreq(this._mouseX);
        this._ampPrev = this._yToAmp(this._mouseY);
        this._whenCursorMoved();
    }

    private _whenMouseMoved = (event: MouseEvent): void => {
        if (this.container.offsetParent == null) return;
        const boundingRect: ClientRect = this._svg.getBoundingClientRect();
        this._mouseX = ((event.clientX || event.pageX) - boundingRect.left) * this._editorWidth / (boundingRect.right - boundingRect.left);
        this._mouseY = ((event.clientY || event.pageY) - boundingRect.top) * this._editorHeight / (boundingRect.bottom - boundingRect.top);
        if (isNaN(this._mouseX)) this._mouseX = 0;
        if (isNaN(this._mouseY)) this._mouseY = 0;
        this._whenCursorMoved();
    }

    private _whenTouchMoved = (event: TouchEvent): void => {
        if (this.container.offsetParent == null) return;
        if (!this._mouseDown) return;
        event.preventDefault();
        const boundingRect: ClientRect = this._svg.getBoundingClientRect();
        this._mouseX = (event.touches[0].clientX - boundingRect.left) * this._editorWidth / (boundingRect.right - boundingRect.left);
        this._mouseY = (event.touches[0].clientY - boundingRect.top) * this._editorHeight / (boundingRect.bottom - boundingRect.top);
        if (isNaN(this._mouseX)) this._mouseX = 0;
        if (isNaN(this._mouseY)) this._mouseY = 0;
        this._whenCursorMoved();
    }

    private _whenCursorMoved(): void {
        if (this._mouseDown) {
            const freq: number = this._xToFreq(this._mouseX);
            const amp: number = this._yToAmp(this._mouseY);

            const instrument: Instrument = this._doc.song.channels[this._doc.channel].instruments[this._doc.getCurrentInstrument()];
            const harmonicsWave: HarmonicsWave = instrument.harmonicsWave; //(this._harmonicsIndex == null) ? instrument.harmonicsWave : instrument.drumsetSpectrumWaves[this._harmonicsIndex];

            if (freq != this._freqPrev) {
                const slope: number = (amp - this._ampPrev) / (freq - this._freqPrev);
                const offset: number = this._ampPrev - this._freqPrev * slope;
                const lowerFreq: number = Math.ceil(Math.min(this._freqPrev, freq));
                const upperFreq: number = Math.floor(Math.max(this._freqPrev, freq));
                for (let i: number = lowerFreq; i <= upperFreq; i++) {
                    if (i < 0 || i >= Config.harmonicsControlPoints) continue;
                    harmonicsWave.harmonics[i] = Math.max(0, Math.min(Config.harmonicsMax, Math.round(i * slope + offset)));
                }
            }

            harmonicsWave.harmonics[Math.max(0, Math.min(Config.harmonicsControlPoints - 1, Math.round(freq)))] = Math.max(0, Math.min(Config.harmonicsMax, Math.round(amp)));

            this._freqPrev = freq;
            this._ampPrev = amp;

            this._change = new ChangeHarmonics(this._doc, instrument, harmonicsWave);
            this._doc.setProspectiveChange(this._change);
        }
    }

    private _whenCursorReleased = (event: Event): void => {
        if (this._mouseDown) {
            if (!this._isPrompt) {
                this._doc.record(this._change!);
            }
            this.storeChange();
            this._change = null;
        }
        this._mouseDown = false;
    }

    public getHarmonicsWave(): HarmonicsWave {
        const instrument: Instrument = this._doc.song.channels[this._doc.channel].instruments[this._doc.getCurrentInstrument()];
        return instrument.harmonicsWave;
    }

    public setHarmonicsWave(harmonics: number[]) {
        const instrument: Instrument = this._doc.song.channels[this._doc.channel].instruments[this._doc.getCurrentInstrument()];
        for (let i = 0; i < Config.harmonicsControlPoints; i++) {
            instrument.harmonicsWave.harmonics[i] = harmonics[i];
        }
        this._doc.record(new ChangeHarmonics(this._doc, instrument, instrument.harmonicsWave));
        this.render();
    }

<<<<<<< HEAD
    public saveSettings() {
        const instrument: Instrument = this._doc.song.channels[this._doc.channel].instruments[this._doc.getCurrentInstrument()];
        this._doc.record(new ChangeHarmonics(this._doc, instrument, instrument.harmonicsWave));
=======
    public saveSettings(): ChangeHarmonics {
        const instrument: Instrument = this._doc.song.channels[this._doc.channel].instruments[this._doc.getCurrentInstrument()];
        return new ChangeHarmonics(this._doc, instrument, instrument.harmonicsWave);
>>>>>>> 39d6a279
    }

    public resetToInitial() {
        const instrument: Instrument = this._doc.song.channels[this._doc.channel].instruments[this._doc.getCurrentInstrument()];
        this.setHarmonicsWave(this._initial.harmonics);
        this._doc.record(new ChangeHarmonics(this._doc, instrument, this._initial));
    }

    public render(): void {
        const instrument: Instrument = this._doc.song.channels[this._doc.channel].instruments[this._doc.getCurrentInstrument()];
        const harmonicsWave: HarmonicsWave = instrument.harmonicsWave; //(this._harmonicsIndex == null) ? instrument.harmonicsWave : instrument.drumsetSpectrumWaves[this._harmonicsIndex];
        const controlPointToHeight = (point: number): number => {
            return (1 - (point / Config.harmonicsMax)) * this._editorHeight;
        }

        let bottom: string = prettyNumber(this._editorHeight);
        let path: string = "";
        for (let i: number = 0; i < Config.harmonicsControlPoints - 1; i++) {
            if (harmonicsWave.harmonics[i] == 0) continue;
            let xPos: string = prettyNumber((i + 0.5) * (this._editorWidth - 8) / (Config.harmonicsControlPoints - 1));
            path += "M " + xPos + " " + bottom + " ";
            path += "L " + xPos + " " + prettyNumber(controlPointToHeight(harmonicsWave.harmonics[i])) + " ";
        }

        const lastHeight: number = controlPointToHeight(harmonicsWave.harmonics[Config.harmonicsControlPoints - 1]);
        for (let i: number = 0; i < 4; i++) {
            const rect: SVGRectElement = this._lastControlPoints[i];
            rect.setAttribute("y", prettyNumber(lastHeight));
            rect.setAttribute("height", prettyNumber(this._editorHeight - lastHeight));
        }

        if (this._renderedPath != path) {
            this._renderedPath = path;
            this._curve.setAttribute("d", path);
        }
        if (this._renderedFifths != this._doc.prefs.showFifth) {
            this._renderedFifths = this._doc.prefs.showFifth;
            this._fifths.style.display = this._doc.prefs.showFifth ? "" : "none";
        }
    }
}

export class HarmonicsEditorPrompt implements Prompt {

<<<<<<< HEAD
    public readonly harmonicsEditor: HarmonicsEditor = new HarmonicsEditor(this._doc);
=======
    public readonly harmonicsEditor: HarmonicsEditor = new HarmonicsEditor(this._doc, true);
>>>>>>> 39d6a279

    public readonly _playButton: HTMLButtonElement = HTML.button({ style: "width: 55%;", type: "button" });

    private readonly _cancelButton: HTMLButtonElement = HTML.button({ class: "cancelButton" });
    private readonly _okayButton: HTMLButtonElement = HTML.button({ class: "okayButton", style: "width:45%;" }, "Okay");

    private readonly copyButton: HTMLButtonElement = HTML.button({ style: "width:86px; margin-right: 5px;", class: "copyButton" }, [
        "Copy",
        // Copy icon:
        SVG.svg({ style: "flex-shrink: 0; position: absolute; left: 0; top: 50%; margin-top: -1em; pointer-events: none;", width: "2em", height: "2em", viewBox: "-5 -21 26 26" }, [
            SVG.path({ d: "M 0 -15 L 1 -15 L 1 0 L 13 0 L 13 1 L 0 1 L 0 -15 z M 2 -1 L 2 -17 L 10 -17 L 14 -13 L 14 -1 z M 3 -2 L 13 -2 L 13 -12 L 9 -12 L 9 -16 L 3 -16 z", fill: "currentColor" }),
        ]),
    ]);
    private readonly pasteButton: HTMLButtonElement = HTML.button({ style: "width:86px;", class: "pasteButton" }, [
        "Paste",
        // Paste icon:
        SVG.svg({ style: "flex-shrink: 0; position: absolute; left: 0; top: 50%; margin-top: -1em; pointer-events: none;", width: "2em", height: "2em", viewBox: "0 0 26 26" }, [
            SVG.path({ d: "M 8 18 L 6 18 L 6 5 L 17 5 L 17 7 M 9 8 L 16 8 L 20 12 L 20 22 L 9 22 z", stroke: "currentColor", fill: "none" }),
            SVG.path({ d: "M 9 3 L 14 3 L 14 6 L 9 6 L 9 3 z M 16 8 L 20 12 L 16 12 L 16 8 z", fill: "currentColor", }),
        ]),
    ]);
    private readonly copyPasteContainer: HTMLDivElement = HTML.div({ style: "width: 185px;" }, this.copyButton, this.pasteButton);
    public readonly container: HTMLDivElement = HTML.div({ class: "prompt noSelection", style: "width: 500px;"},
        HTML.h2("Edit Harmonics Instrument"),
        HTML.div({ style: "display: flex; width: 55%; align-self: center; flex-direction: row; align-items: center; justify-content: center;" },
            this._playButton,
        ),
        HTML.div({ style: "display: flex; flex-direction: row; align-items: center; justify-content: center;"},
            this.harmonicsEditor.container,
        ),
        HTML.div({ style: "display: flex; flex-direction: row-reverse; justify-content: space-between;" },
            this._okayButton,
            this.copyPasteContainer,
        ),
        this._cancelButton,
    );

    constructor(private _doc: SongDocument, private _songEditor: SongEditor) {
        this._okayButton.addEventListener("click", this._saveChanges);
        this._cancelButton.addEventListener("click", this._close);
        this.container.addEventListener("keydown", this.whenKeyPressed);
        this.copyButton.addEventListener("click", this._copySettings);
        this.pasteButton.addEventListener("click", this._pasteSettings);
        this._playButton.addEventListener("click", this._togglePlay);
        this.harmonicsEditor.container.addEventListener("mousemove", () => this.harmonicsEditor.render());
        this.container.addEventListener("mousemove", () => this.harmonicsEditor.render());
        this.container.addEventListener("mousedown", () => this.harmonicsEditor.render());
        this.updatePlayButton();

        setTimeout(() => this._playButton.focus());

        this.harmonicsEditor.render();
    }

    private _togglePlay = (): void => {
        this._songEditor.togglePlay();
        this.updatePlayButton();
    }

    public updatePlayButton(): void {
        if (this._doc.synth.playing) {
            this._playButton.classList.remove("playButton");
            this._playButton.classList.add("pauseButton");
            this._playButton.title = "Pause (Space)";
            this._playButton.innerText = "Pause";
        } else {
            this._playButton.classList.remove("pauseButton");
            this._playButton.classList.add("playButton");
            this._playButton.title = "Play (Space)";
            this._playButton.innerText = "Play";
        }
    }

    private _close = (): void => {
        this._doc.prompt = null;
<<<<<<< HEAD
        this.harmonicsEditor.resetToInitial();
=======
        this._doc.undo();
>>>>>>> 39d6a279
    }

    public cleanUp = (): void => {
        this._okayButton.removeEventListener("click", this._saveChanges);
        this._cancelButton.removeEventListener("click", this._close);
        this.container.removeEventListener("keydown", this.whenKeyPressed);
        this.harmonicsEditor.container.removeEventListener("mousemove", () => this.harmonicsEditor.render());
        this._playButton.removeEventListener("click", this._togglePlay);
    }

    private _copySettings = (): void => {
        const harmonicsCopy: HarmonicsWave = this.harmonicsEditor.getHarmonicsWave();
        window.localStorage.setItem("harmonicsCopy", JSON.stringify(harmonicsCopy.harmonics));
    }

    private _pasteSettings = (): void => {
        const storedHarmonicsWave: any = JSON.parse(String(window.localStorage.getItem("harmonicsCopy")));
        this.harmonicsEditor.setHarmonicsWave(storedHarmonicsWave);
<<<<<<< HEAD
=======
        this.harmonicsEditor.storeChange();
>>>>>>> 39d6a279
    }

    public whenKeyPressed = (event: KeyboardEvent): void => {
        if ((<Element>event.target).tagName != "BUTTON" && event.keyCode == 13) { // Enter key
            this._saveChanges();
        }
        else if (event.keyCode == 32) {
            this._togglePlay();
            event.preventDefault();
        }
<<<<<<< HEAD
        // else if (event.keyCode == 90) { // z
        //     this.additiveEditor.undo();
        //     event.stopPropagation();
        // }
        // else if (event.keyCode == 89) { // y
        //     this.additiveEditor.redo();
        //     event.stopPropagation();
        // }
=======
        else if (event.keyCode == 90) { // z
            this.harmonicsEditor.undo();
            event.stopPropagation();
        }
        else if (event.keyCode == 89) { // y
            this.harmonicsEditor.redo();
            event.stopPropagation();
        }
>>>>>>> 39d6a279
        else if (event.keyCode == 219) { // [
            this._doc.synth.goToPrevBar();
        }
        else if (event.keyCode == 221) { // ]
            this._doc.synth.goToNextBar();
        }
    }

    private _saveChanges = (): void => {
        this._doc.prompt = null;
<<<<<<< HEAD
        //save again just in case
        this.harmonicsEditor.saveSettings();
=======
        this._doc.record(this.harmonicsEditor.saveSettings(), true);
        this._doc.prompt = null;
>>>>>>> 39d6a279
    }
}<|MERGE_RESOLUTION|>--- conflicted
+++ resolved
@@ -227,15 +227,9 @@
         this.render();
     }
 
-<<<<<<< HEAD
-    public saveSettings() {
-        const instrument: Instrument = this._doc.song.channels[this._doc.channel].instruments[this._doc.getCurrentInstrument()];
-        this._doc.record(new ChangeHarmonics(this._doc, instrument, instrument.harmonicsWave));
-=======
     public saveSettings(): ChangeHarmonics {
         const instrument: Instrument = this._doc.song.channels[this._doc.channel].instruments[this._doc.getCurrentInstrument()];
         return new ChangeHarmonics(this._doc, instrument, instrument.harmonicsWave);
->>>>>>> 39d6a279
     }
 
     public resetToInitial() {
@@ -280,11 +274,7 @@
 
 export class HarmonicsEditorPrompt implements Prompt {
 
-<<<<<<< HEAD
-    public readonly harmonicsEditor: HarmonicsEditor = new HarmonicsEditor(this._doc);
-=======
     public readonly harmonicsEditor: HarmonicsEditor = new HarmonicsEditor(this._doc, true);
->>>>>>> 39d6a279
 
     public readonly _playButton: HTMLButtonElement = HTML.button({ style: "width: 55%;", type: "button" });
 
@@ -360,11 +350,7 @@
 
     private _close = (): void => {
         this._doc.prompt = null;
-<<<<<<< HEAD
-        this.harmonicsEditor.resetToInitial();
-=======
         this._doc.undo();
->>>>>>> 39d6a279
     }
 
     public cleanUp = (): void => {
@@ -383,10 +369,7 @@
     private _pasteSettings = (): void => {
         const storedHarmonicsWave: any = JSON.parse(String(window.localStorage.getItem("harmonicsCopy")));
         this.harmonicsEditor.setHarmonicsWave(storedHarmonicsWave);
-<<<<<<< HEAD
-=======
         this.harmonicsEditor.storeChange();
->>>>>>> 39d6a279
     }
 
     public whenKeyPressed = (event: KeyboardEvent): void => {
@@ -397,16 +380,6 @@
             this._togglePlay();
             event.preventDefault();
         }
-<<<<<<< HEAD
-        // else if (event.keyCode == 90) { // z
-        //     this.additiveEditor.undo();
-        //     event.stopPropagation();
-        // }
-        // else if (event.keyCode == 89) { // y
-        //     this.additiveEditor.redo();
-        //     event.stopPropagation();
-        // }
-=======
         else if (event.keyCode == 90) { // z
             this.harmonicsEditor.undo();
             event.stopPropagation();
@@ -415,7 +388,6 @@
             this.harmonicsEditor.redo();
             event.stopPropagation();
         }
->>>>>>> 39d6a279
         else if (event.keyCode == 219) { // [
             this._doc.synth.goToPrevBar();
         }
@@ -426,12 +398,7 @@
 
     private _saveChanges = (): void => {
         this._doc.prompt = null;
-<<<<<<< HEAD
-        //save again just in case
-        this.harmonicsEditor.saveSettings();
-=======
         this._doc.record(this.harmonicsEditor.saveSettings(), true);
         this._doc.prompt = null;
->>>>>>> 39d6a279
     }
 }