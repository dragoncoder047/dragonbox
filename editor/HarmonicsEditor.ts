// Copyright (C) 2020 John Nesky, distributed under the MIT license.

/// <reference path="../synth/synth.ts" />
/// <reference path="SongDocument.ts" />
/// <reference path="html.ts" />

namespace beepbox {
	export class HarmonicsEditor {
		private readonly _editorWidth: number = 112;
		private readonly _editorHeight: number = 26;
		private readonly _octaves: SVGSVGElement = SVG.svg({ "pointer-events": "none" });
		private readonly _fifths: SVGSVGElement = SVG.svg({ "pointer-events": "none" });
		private readonly _curve: SVGPathElement = SVG.path({ fill: "none", stroke: "currentColor", "stroke-width": 2, "pointer-events": "none" });
		private readonly _lastControlPoints: SVGRectElement[] = [];
<<<<<<< HEAD
		private readonly _lastControlPointContainer: SVGSVGElement = SVG.svg({ "pointer-events": "none" });
		private readonly _svg: SVGSVGElement = SVG.svg({ style: "background-color: #040410; touch-action: none; cursor: crosshair;", width: "100%", height: "100%", viewBox: "0 0 " + this._editorWidth + " " + this._editorHeight, preserveAspectRatio: "none" },
=======
		private readonly _lastControlPointContainer: SVGSVGElement = SVG.svg({"pointer-events": "none"});
		private readonly _svg: SVGSVGElement = SVG.svg({style: `background-color: ${ColorConfig.editorBackground}; touch-action: none; cursor: crosshair;`, width: "100%", height: "100%", viewBox: "0 0 "+this._editorWidth+" "+this._editorHeight, preserveAspectRatio: "none"},
>>>>>>> 0de39c82
			this._octaves,
			this._fifths,
			this._curve,
			this._lastControlPointContainer,
		);

		public readonly container: HTMLElement = HTML.div({ className: "harmonics", style: "height: 2em;" }, this._svg);

		private _mouseX: number = 0;
		private _mouseY: number = 0;
		private _freqPrev: number = 0;
		private _ampPrev: number = 0;
		private _mouseDown: boolean = false;
		private _change: ChangeHarmonics | null = null;
		private _renderedPath: String = "";
		private _renderedFifths: boolean = true;

		constructor(private _doc: SongDocument) {
			for (let i: number = 1; i <= Config.harmonicsControlPoints; i = i * 2) {
<<<<<<< HEAD
				this._octaves.appendChild(SVG.rect({ fill: "#886644", x: (i - 0.5) * (this._editorWidth - 8) / (Config.harmonicsControlPoints - 1) - 1, y: 0, width: 2, height: this._editorHeight }));
			}
			for (let i: number = 3; i <= Config.harmonicsControlPoints; i = i * 2) {
				this._fifths.appendChild(SVG.rect({ fill: "#446688", x: (i - 0.5) * (this._editorWidth - 8) / (Config.harmonicsControlPoints - 1) - 1, y: 0, width: 2, height: this._editorHeight }));
=======
				this._octaves.appendChild(SVG.rect({fill: ColorConfig.tonic, x: (i-0.5) * (this._editorWidth - 8) / (Config.harmonicsControlPoints - 1) - 1, y: 0, width: 2, height: this._editorHeight}));
			}
			for (let i: number = 3; i <= Config.harmonicsControlPoints; i = i * 2) {
				this._fifths.appendChild(SVG.rect({fill: ColorConfig.fifthNote, x: (i-0.5) * (this._editorWidth - 8) / (Config.harmonicsControlPoints - 1) - 1, y: 0, width: 2, height: this._editorHeight}));
>>>>>>> 0de39c82
			}
			for (let i: number = 0; i < 4; i++) {
				const rect: SVGRectElement = SVG.rect({ fill: "currentColor", x: (this._editorWidth - i * 2 - 1), y: 0, width: 1, height: this._editorHeight });
				this._lastControlPoints.push(rect);
				this._lastControlPointContainer.appendChild(rect);
			}

			this.container.addEventListener("mousedown", this._whenMousePressed);
			document.addEventListener("mousemove", this._whenMouseMoved);
			document.addEventListener("mouseup", this._whenCursorReleased);

			this.container.addEventListener("touchstart", this._whenTouchPressed);
			this.container.addEventListener("touchmove", this._whenTouchMoved);
			this.container.addEventListener("touchend", this._whenCursorReleased);
			this.container.addEventListener("touchcancel", this._whenCursorReleased);
		}

		private _xToFreq(x: number): number {
			return (Config.harmonicsControlPoints - 1) * x / (this._editorWidth - 8) - 0.5;
		}

		private _yToAmp(y: number): number {
			return Config.harmonicsMax * (1 - y / this._editorHeight);
		}

		private _whenMousePressed = (event: MouseEvent): void => {
			event.preventDefault();
			this._mouseDown = true;
			const boundingRect: ClientRect = this._svg.getBoundingClientRect();
			this._mouseX = ((event.clientX || event.pageX) - boundingRect.left) * this._editorWidth / (boundingRect.right - boundingRect.left);
			this._mouseY = ((event.clientY || event.pageY) - boundingRect.top) * this._editorHeight / (boundingRect.bottom - boundingRect.top);
			if (isNaN(this._mouseX)) this._mouseX = 0;
			if (isNaN(this._mouseY)) this._mouseY = 0;

			this._freqPrev = this._xToFreq(this._mouseX);
			this._ampPrev = this._yToAmp(this._mouseY);
			this._whenCursorMoved();
		}

		private _whenTouchPressed = (event: TouchEvent): void => {
			event.preventDefault();
			this._mouseDown = true;
			const boundingRect: ClientRect = this._svg.getBoundingClientRect();
			this._mouseX = (event.touches[0].clientX - boundingRect.left) * this._editorWidth / (boundingRect.right - boundingRect.left);
			this._mouseY = (event.touches[0].clientY - boundingRect.top) * this._editorHeight / (boundingRect.bottom - boundingRect.top);
			if (isNaN(this._mouseX)) this._mouseX = 0;
			if (isNaN(this._mouseY)) this._mouseY = 0;

			this._freqPrev = this._xToFreq(this._mouseX);
			this._ampPrev = this._yToAmp(this._mouseY);
			this._whenCursorMoved();
		}

		private _whenMouseMoved = (event: MouseEvent): void => {
			if (this.container.offsetParent == null) return;
			const boundingRect: ClientRect = this._svg.getBoundingClientRect();
			this._mouseX = ((event.clientX || event.pageX) - boundingRect.left) * this._editorWidth / (boundingRect.right - boundingRect.left);
			this._mouseY = ((event.clientY || event.pageY) - boundingRect.top) * this._editorHeight / (boundingRect.bottom - boundingRect.top);
			if (isNaN(this._mouseX)) this._mouseX = 0;
			if (isNaN(this._mouseY)) this._mouseY = 0;
			this._whenCursorMoved();
		}

		private _whenTouchMoved = (event: TouchEvent): void => {
			if (this.container.offsetParent == null) return;
			if (!this._mouseDown) return;
			event.preventDefault();
			const boundingRect: ClientRect = this._svg.getBoundingClientRect();
			this._mouseX = (event.touches[0].clientX - boundingRect.left) * this._editorWidth / (boundingRect.right - boundingRect.left);
			this._mouseY = (event.touches[0].clientY - boundingRect.top) * this._editorHeight / (boundingRect.bottom - boundingRect.top);
			if (isNaN(this._mouseX)) this._mouseX = 0;
			if (isNaN(this._mouseY)) this._mouseY = 0;
			this._whenCursorMoved();
		}

		private _whenCursorMoved(): void {
			if (this._mouseDown) {
				const freq: number = this._xToFreq(this._mouseX);
				const amp: number = this._yToAmp(this._mouseY);

				const instrument: Instrument = this._doc.song.channels[this._doc.channel].instruments[this._doc.getCurrentInstrument()];
				const harmonicsWave: HarmonicsWave = instrument.harmonicsWave; //(this._harmonicsIndex == null) ? instrument.harmonicsWave : instrument.drumsetSpectrumWaves[this._harmonicsIndex];

				if (freq != this._freqPrev) {
					const slope: number = (amp - this._ampPrev) / (freq - this._freqPrev);
					const offset: number = this._ampPrev - this._freqPrev * slope;
					const lowerFreq: number = Math.ceil(Math.min(this._freqPrev, freq));
					const upperFreq: number = Math.floor(Math.max(this._freqPrev, freq));
					for (let i: number = lowerFreq; i <= upperFreq; i++) {
						if (i < 0 || i >= Config.harmonicsControlPoints) continue;
						harmonicsWave.harmonics[i] = Math.max(0, Math.min(Config.harmonicsMax, Math.round(i * slope + offset)));
					}
				}

				harmonicsWave.harmonics[Math.max(0, Math.min(Config.harmonicsControlPoints - 1, Math.round(freq)))] = Math.max(0, Math.min(Config.harmonicsMax, Math.round(amp)));

				this._freqPrev = freq;
				this._ampPrev = amp;

				this._change = new ChangeHarmonics(this._doc, instrument, harmonicsWave);
				this._doc.setProspectiveChange(this._change);
			}
		}

		private _whenCursorReleased = (event: Event): void => {
			if (this._mouseDown) {
				this._doc.record(this._change!);
				this._change = null;
			}
			this._mouseDown = false;
		}

		public render(): void {
			const instrument: Instrument = this._doc.song.channels[this._doc.channel].instruments[this._doc.getCurrentInstrument()];
			const harmonicsWave: HarmonicsWave = instrument.harmonicsWave; //(this._harmonicsIndex == null) ? instrument.harmonicsWave : instrument.drumsetSpectrumWaves[this._harmonicsIndex];
			const controlPointToHeight = (point: number): number => {
				return (1 - (point / Config.harmonicsMax)) * this._editorHeight;
			}

			let bottom: string = prettyNumber(this._editorHeight);
			let path: string = "";
			for (let i = 0; i < Config.harmonicsControlPoints - 1; i++) {
				if (harmonicsWave.harmonics[i] == 0) continue;
				let xPos: string = prettyNumber((i + 0.5) * (this._editorWidth - 8) / (Config.harmonicsControlPoints - 1));
				path += "M " + xPos + " " + bottom + " ";
				path += "L " + xPos + " " + prettyNumber(controlPointToHeight(harmonicsWave.harmonics[i])) + " ";
			}

			const lastHeight: number = controlPointToHeight(harmonicsWave.harmonics[Config.harmonicsControlPoints - 1]);
			for (let i: number = 0; i < 4; i++) {
				const rect: SVGRectElement = this._lastControlPoints[i];
				rect.setAttribute("y", prettyNumber(lastHeight));
				rect.setAttribute("height", prettyNumber(this._editorHeight - lastHeight));
			}

			if (this._renderedPath != path) {
				this._renderedPath = path;
				this._curve.setAttribute("d", path);
			}
			if (this._renderedFifths != this._doc.showFifth) {
				this._renderedFifths = this._doc.showFifth;
				this._fifths.style.display = this._doc.showFifth ? "" : "none";
			}
		}
	}
}<|MERGE_RESOLUTION|>--- conflicted
+++ resolved
@@ -12,13 +12,8 @@
 		private readonly _fifths: SVGSVGElement = SVG.svg({ "pointer-events": "none" });
 		private readonly _curve: SVGPathElement = SVG.path({ fill: "none", stroke: "currentColor", "stroke-width": 2, "pointer-events": "none" });
 		private readonly _lastControlPoints: SVGRectElement[] = [];
-<<<<<<< HEAD
 		private readonly _lastControlPointContainer: SVGSVGElement = SVG.svg({ "pointer-events": "none" });
-		private readonly _svg: SVGSVGElement = SVG.svg({ style: "background-color: #040410; touch-action: none; cursor: crosshair;", width: "100%", height: "100%", viewBox: "0 0 " + this._editorWidth + " " + this._editorHeight, preserveAspectRatio: "none" },
-=======
-		private readonly _lastControlPointContainer: SVGSVGElement = SVG.svg({"pointer-events": "none"});
-		private readonly _svg: SVGSVGElement = SVG.svg({style: `background-color: ${ColorConfig.editorBackground}; touch-action: none; cursor: crosshair;`, width: "100%", height: "100%", viewBox: "0 0 "+this._editorWidth+" "+this._editorHeight, preserveAspectRatio: "none"},
->>>>>>> 0de39c82
+		private readonly _svg: SVGSVGElement = SVG.svg({ style: "background-color: ${ColorConfig.editorBackground}; touch-action: none; cursor: crosshair;", width: "100%", height: "100%", viewBox: "0 0 " + this._editorWidth + " " + this._editorHeight, preserveAspectRatio: "none" },
 			this._octaves,
 			this._fifths,
 			this._curve,
@@ -38,17 +33,10 @@
 
 		constructor(private _doc: SongDocument) {
 			for (let i: number = 1; i <= Config.harmonicsControlPoints; i = i * 2) {
-<<<<<<< HEAD
-				this._octaves.appendChild(SVG.rect({ fill: "#886644", x: (i - 0.5) * (this._editorWidth - 8) / (Config.harmonicsControlPoints - 1) - 1, y: 0, width: 2, height: this._editorHeight }));
-			}
-			for (let i: number = 3; i <= Config.harmonicsControlPoints; i = i * 2) {
-				this._fifths.appendChild(SVG.rect({ fill: "#446688", x: (i - 0.5) * (this._editorWidth - 8) / (Config.harmonicsControlPoints - 1) - 1, y: 0, width: 2, height: this._editorHeight }));
-=======
 				this._octaves.appendChild(SVG.rect({fill: ColorConfig.tonic, x: (i-0.5) * (this._editorWidth - 8) / (Config.harmonicsControlPoints - 1) - 1, y: 0, width: 2, height: this._editorHeight}));
 			}
 			for (let i: number = 3; i <= Config.harmonicsControlPoints; i = i * 2) {
 				this._fifths.appendChild(SVG.rect({fill: ColorConfig.fifthNote, x: (i-0.5) * (this._editorWidth - 8) / (Config.harmonicsControlPoints - 1) - 1, y: 0, width: 2, height: this._editorHeight}));
->>>>>>> 0de39c82
 			}
 			for (let i: number = 0; i < 4; i++) {
 				const rect: SVGRectElement = SVG.rect({ fill: "currentColor", x: (this._editorWidth - i * 2 - 1), y: 0, width: 1, height: this._editorHeight });
