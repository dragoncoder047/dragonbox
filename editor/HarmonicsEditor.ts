--- conflicted
+++ resolved
@@ -1,12 +1,12 @@
 // Copyright (C) 2020 John Nesky, distributed under the MIT license.
 
-<<<<<<< HEAD
 import { Config } from "../synth/SynthConfig";
 import { HarmonicsWave, Instrument } from "../synth/synth";
 import { SongDocument } from "./SongDocument";
-import { HTML, SVG, prettyNumber } from "./html";
+import { HTML, SVG } from "imperative-html/dist/esm/elements-strict";
 import { ColorConfig } from "./ColorConfig";
 import { ChangeHarmonics } from "./changes";
+import { prettyNumber } from "./EditorConfig";
 
 //namespace beepbox {
 export class HarmonicsEditor {
@@ -24,7 +24,7 @@
 		this._lastControlPointContainer,
 	);
 
-	public readonly container: HTMLElement = HTML.div({ className: "harmonics", style: "height: 2em;" }, this._svg);
+	public readonly container: HTMLElement = HTML.div({ class: "harmonics", style: "height: 2em;" }, this._svg);
 
 	private _mouseX: number = 0;
 	private _mouseY: number = 0;
@@ -38,64 +38,6 @@
 	constructor(private _doc: SongDocument) {
 		for (let i: number = 1; i <= Config.harmonicsControlPoints; i = i * 2) {
 			this._octaves.appendChild(SVG.rect({ fill: ColorConfig.tonic, x: (i - 0.5) * (this._editorWidth - 8) / (Config.harmonicsControlPoints - 1) - 1, y: 0, width: 2, height: this._editorHeight }));
-=======
-import {Config} from "../synth/SynthConfig";
-import {HarmonicsWave, Instrument} from "../synth/synth";
-import {SongDocument} from "./SongDocument";
-import {HTML, SVG} from "imperative-html/dist/esm/elements-strict";
-import {ColorConfig} from "./ColorConfig";
-import {ChangeHarmonics} from "./changes";
-import {prettyNumber} from "./EditorConfig";
-
-//namespace beepbox {
-	export class HarmonicsEditor {
-		private readonly _editorWidth: number = 112;
-		private readonly _editorHeight: number = 26;
-		private readonly _octaves: SVGSVGElement = SVG.svg({"pointer-events": "none"});
-		private readonly _fifths: SVGSVGElement = SVG.svg({"pointer-events": "none"});
-		private readonly _curve: SVGPathElement = SVG.path({fill: "none", stroke: "currentColor", "stroke-width": 2, "pointer-events": "none"});
-		private readonly _lastControlPoints: SVGRectElement[] = [];
-		private readonly _lastControlPointContainer: SVGSVGElement = SVG.svg({"pointer-events": "none"});
-		private readonly _svg: SVGSVGElement = SVG.svg({style: `background-color: ${ColorConfig.editorBackground}; touch-action: none; cursor: crosshair;`, width: "100%", height: "100%", viewBox: "0 0 "+this._editorWidth+" "+this._editorHeight, preserveAspectRatio: "none"},
-			this._octaves,
-			this._fifths,
-			this._curve,
-			this._lastControlPointContainer,
-		);
-		
-		public readonly container: HTMLElement = HTML.div({class: "harmonics", style: "height: 2em;"}, this._svg);
-		
-		private _mouseX: number = 0;
-		private _mouseY: number = 0;
-		private _freqPrev: number = 0;
-		private _ampPrev: number = 0;
-		private _mouseDown: boolean = false;
-		private _change: ChangeHarmonics | null = null;
-		private _renderedPath: String = "";
-		private _renderedFifths: boolean = true;
-		
-		constructor(private _doc: SongDocument) {
-			for (let i: number = 1; i <= Config.harmonicsControlPoints; i = i * 2) {
-				this._octaves.appendChild(SVG.rect({fill: ColorConfig.tonic, x: (i-0.5) * (this._editorWidth - 8) / (Config.harmonicsControlPoints - 1) - 1, y: 0, width: 2, height: this._editorHeight}));
-			}
-			for (let i: number = 3; i <= Config.harmonicsControlPoints; i = i * 2) {
-				this._fifths.appendChild(SVG.rect({fill: ColorConfig.fifthNote, x: (i-0.5) * (this._editorWidth - 8) / (Config.harmonicsControlPoints - 1) - 1, y: 0, width: 2, height: this._editorHeight}));
-			}
-			for (let i: number = 0; i < 4; i++) {
-				const rect: SVGRectElement = SVG.rect({fill: "currentColor", x: (this._editorWidth - i * 2 - 1), y: 0, width: 1, height: this._editorHeight});
-				this._lastControlPoints.push(rect);
-				this._lastControlPointContainer.appendChild(rect);
-			}
-			
-			this.container.addEventListener("mousedown", this._whenMousePressed);
-			document.addEventListener("mousemove", this._whenMouseMoved);
-			document.addEventListener("mouseup", this._whenCursorReleased);
-			
-			this.container.addEventListener("touchstart", this._whenTouchPressed);
-			this.container.addEventListener("touchmove", this._whenTouchMoved);
-			this.container.addEventListener("touchend", this._whenCursorReleased);
-			this.container.addEventListener("touchcancel", this._whenCursorReleased);
->>>>>>> f21a2377
 		}
 		for (let i: number = 3; i <= Config.harmonicsControlPoints; i = i * 2) {
 			this._fifths.appendChild(SVG.rect({ fill: ColorConfig.fifthNote, x: (i - 0.5) * (this._editorWidth - 8) / (Config.harmonicsControlPoints - 1) - 1, y: 0, width: 2, height: this._editorHeight }));
