// Copyright (c) 2012-2022 John Nesky and contributing authors, distributed under the MIT license, see accompanying the LICENSE.md file.

import { Config } from "../synth/SynthConfig";
import { SongDocument } from "./SongDocument";
import { AnalogousDrum, analogousDrumMap, MidiEventType } from "./Midi";

declare global {
<<<<<<< HEAD
    interface Navigator {
        requestMIDIAccess?(): Promise<any>;
    }
=======
	interface Navigator {
		requestMIDIAccess(): Promise<any>;
	}
>>>>>>> 894bdff7
}

interface MIDIInput extends EventTarget {
    id: string;
    type: "input" | "output";
    state: "disconnected" | "connected";
}

interface MIDIConnectionEvent {
    port: MIDIInput;
}

interface MIDIMessageEvent {
    data: [type: number, key: number, velocity: number];
    target: MIDIInput;
}

// A unique id for this tab.
const id: string = ((Math.random() * 0xffffffff) >>> 0).toString(16);

export class MidiInputHandler {
    constructor(private _doc: SongDocument) {
        this.registerMidiAccessHandler();
    }

    private async registerMidiAccessHandler() {
        if (navigator.requestMIDIAccess == null) return;

        try {
            const midiAccess = await navigator.requestMIDIAccess();

            midiAccess.inputs.forEach(this._registerMidiInput);
            midiAccess.addEventListener("statechange", this._handleStateChange);

            this._takeMidiHandlerFocus();
            window.addEventListener("focus", this._takeMidiHandlerFocus);
        } catch (e) {
            console.error("Failed to get MIDI access", e);
        }
    }

    private _takeMidiHandlerFocus = (event?: Event) => {
        // Record that this browser tab is the one that should handle midi
        // events and any other open tabs should ignore midi events for now.
        localStorage.setItem("midiHandlerId", id);
    }

    private _handleStateChange = (event: MIDIConnectionEvent) => {
        if (event.port.type !== "input") return;

        switch (event.port.state) {
            case "connected":
                this._registerMidiInput(event.port);
                break;
            case "disconnected":
                this._unregisterMidiInput(event.port);
                break;
        }
    }

    private _registerMidiInput = (midiInput: MIDIInput) => {
        midiInput.addEventListener("midimessage", this._onMidiMessage as any);
    }

    private _unregisterMidiInput = (midiInput: MIDIInput) => {
        midiInput.removeEventListener("midimessage", this._onMidiMessage as any);
        this._doc.performance.clearAllPitches();
    }

    private _onMidiMessage = (event: MIDIMessageEvent) => {
        // Ignore midi events if disabled or a different tab is handling them.
        if (!this._doc.prefs.enableMidi || localStorage.getItem("midiHandlerId") != id) return;

        const isDrum: boolean = this._doc.song.getChannelIsNoise(this._doc.channel);
        let [eventType, key, velocity] = event.data;
        eventType &= 0xF0;

        if (isDrum) {
            const drum: AnalogousDrum | undefined = analogousDrumMap[key];
            if (drum != undefined) {
                key = drum.frequency;
            } else {
                return;
            }
        } else {
            key -= Config.keys[this._doc.song.key].basePitch; // The basePitch of the song key is implicit so don't include it.
            if (key < 0 || key > Config.maxPitch) return;
        }

        if (eventType == MidiEventType.noteOn && velocity == 0) {
            eventType = MidiEventType.noteOff;
        }

        switch (eventType) {
            case MidiEventType.noteOn:
                this._doc.synth.preferLowerLatency = true;
                this._doc.performance.addPerformedPitch(key);
                break;
            case MidiEventType.noteOff:
                this._doc.performance.removePerformedPitch(key);
                break;
        }
    }
}<|MERGE_RESOLUTION|>--- conflicted
+++ resolved
@@ -5,15 +5,9 @@
 import { AnalogousDrum, analogousDrumMap, MidiEventType } from "./Midi";
 
 declare global {
-<<<<<<< HEAD
-    interface Navigator {
-        requestMIDIAccess?(): Promise<any>;
-    }
-=======
 	interface Navigator {
 		requestMIDIAccess(): Promise<any>;
 	}
->>>>>>> 894bdff7
 }
 
 interface MIDIInput extends EventTarget {
