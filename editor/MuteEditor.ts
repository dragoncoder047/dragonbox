--- conflicted
+++ resolved
@@ -1,8 +1,4 @@
-<<<<<<< HEAD
-// Copyright (C) 2020 John Nesky, distributed under the MIT license.
-=======
 // Copyright (c) 2012-2022 John Nesky and contributing authors, distributed under the MIT license, see accompanying the LICENSE.md file.
->>>>>>> 6045fab4
 
 import { SongDocument } from "./SongDocument";
 import { HTML } from "imperative-html/dist/esm/elements-strict";
@@ -285,19 +281,14 @@
 	}
 
 	public render(): void {
-<<<<<<< HEAD
-		if (!this._doc.enableChannelMuting) return;
-
-=======
 		if (!this._doc.prefs.enableChannelMuting) return;
 		
->>>>>>> 6045fab4
 		const channelHeight = this._doc.getChannelHeight();
 
 		if (this._renderedChannelCount != this._doc.song.getChannelCount()) {
 			for (let y: number = this._renderedChannelCount; y < this._doc.song.getChannelCount(); y++) {
 
-				const channelCountText: HTMLDivElement = HTML.div({ class: "noSelection muteButtonText", style: "display: table-cell; vertical-align: middle; text-align: center; -webkit-user-select: none; -webkit-touch-callout: none; -moz-user-select: none; -ms-user-select: none; user-select: none; pointer-events: none; width: 12px; height: 20px; transform: translate(0px, 1px);" });
+				const channelCountText: HTMLDivElement = HTML.div({ class: "noSelection muteButtonText", style: "display: table-cell; -webkit-text-stroke-width: thick; vertical-align: middle; text-align: center; -webkit-user-select: none; -webkit-touch-callout: none; -moz-user-select: none; -ms-user-select: none; user-select: none; pointer-events: none; width: 12px; height: 20px; transform: translate(0px, 1px);" });
 				const muteButton: HTMLDivElement = HTML.div({ class: "mute-button", title: "Mute (M), Mute All (⇧M), Solo (S), Exclude (⇧S)", style: `display: block; pointer-events: none; width: 16px; height: 20px; transform: translate(2px, 1px);` });
 
 				const muteContainer: HTMLDivElement = HTML.div({ style: "align-items: center; height: 20px; margin: 0px; display: table; flex-direction: row; justify-content: space-between;" }, [
