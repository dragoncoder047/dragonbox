--- conflicted
+++ resolved
@@ -1,26 +1,19 @@
 // Copyright (c) 2012-2022 John Nesky and contributing authors, distributed under the MIT license, see accompanying the LICENSE.md file.
 
-<<<<<<< HEAD
 import { SongDocument } from "./SongDocument";
 import { HTML } from "imperative-html/dist/esm/elements-strict";
 import { ColorConfig } from "./ColorConfig";
+import { ChannelRow } from "./ChannelRow";
 import { InputBox } from "./HTMLWrapper";
 import { ChangeChannelOrder, ChangeChannelName, ChangeRemoveChannel } from "./changes";
 import { Config } from "../synth/SynthConfig";
 import { SongEditor } from "./SongEditor";
-=======
-import {SongDocument} from "./SongDocument";
-import {HTML} from "imperative-html/dist/esm/elements-strict";
-import {ColorConfig} from "./ColorConfig";
-import {ChannelRow} from "./ChannelRow";
->>>>>>> d355c185
 
 //namespace beepbox {
 export class MuteEditor {
 	
 	private _cornerFiller: HTMLDivElement = HTML.div({style: `background: ${ColorConfig.editorBackground}; position: sticky; bottom: 0; left: 0; width: 32px; height: 30px;`});
 	
-<<<<<<< HEAD
 	private readonly _buttons: HTMLDivElement[] = [];
 	private readonly _channelCounts: HTMLDivElement[] = [];
 	private readonly _channelNameDisplay: HTMLDivElement = HTML.div({ style: `background-color: ${ColorConfig.uiWidgetFocus}; white-space:nowrap; display: none; transform:translate(20px); width: auto; pointer-events: none; position: absolute; border-radius: 0.2em; z-index: 2;`, "color": ColorConfig.primaryText }, "");
@@ -40,23 +33,15 @@
 	public readonly container: HTMLElement = HTML.div({ class: "muteEditor", style: "position: sticky; padding-top: " + Config.barEditorHeight + "px;" }, this._channelNameDisplay, this._channelNameInput.input, this._channelDropDown);
 
 	private _editorHeight: number = 128;
-	private _renderedChannelCount: number = 0;
 	private _renderedPitchChannels: number = 0;
 	private _renderedNoiseChannels: number = 0;
+	private _renderedChannelHeight: number = -1;
 	private _renderedModChannels: number = 0;
-	private _renderedChannelHeight: number = -1;
 	private _channelDropDownChannel: number = 0;
 	private _channelDropDownOpen: boolean = false;
 	private _channelDropDownLastState: boolean = false;
 
 	constructor(private _doc: SongDocument, private _editor: SongEditor) {
-=======
-	public readonly container: HTMLElement = HTML.div({class: "muteEditor"});
-	
-	private readonly _buttons: HTMLButtonElement[] = [];
-	
-	constructor(private _doc: SongDocument) {
->>>>>>> d355c185
 		this.container.addEventListener("click", this._onClick);
 		this.container.addEventListener("mousemove", this._onMouseMove);
 		this.container.addEventListener("mouseleave", this._onMouseLeave);
@@ -105,7 +90,7 @@
 
 		this._channelDropDownLastState = this._channelDropDownOpen;
 
-		this._channelDropDownChannel = Math.floor(Math.min(this._renderedChannelCount, Math.max(0, parseInt(this._channelDropDown.style.getPropertyValue("top")) / this._renderedChannelHeight)));
+		this._channelDropDownChannel = Math.floor(Math.min(this._buttons.length, Math.max(0, parseInt(this._channelDropDown.style.getPropertyValue("top")) / ChannelRow.patternHeight)));
 		this._doc.muteEditorChannel = this._channelDropDownChannel;
 
 		this._channelNameDisplay.style.setProperty("display", "");
@@ -238,7 +223,7 @@
 			if (!this._channelDropDownOpen) {
 				// Mouse over chn. number
 				this._channelDropDown.style.setProperty("display", "");
-				var height = this._doc.getChannelHeight();
+				var height = ChannelRow.patternHeight;
 				this._channelNameDisplay.style.setProperty("transform", "translate(20px, " + (height / 4 + height * index) + "px)");
 
 				if (this._doc.song.channels[index].name != "") {
@@ -258,7 +243,7 @@
 					this._channelNameDisplay.style.setProperty("display", "none");
 				}
 
-				this._channelDropDown.style.top = (Config.barEditorHeight + 2 + index * this._renderedChannelHeight) + "px";
+				this._channelDropDown.style.top = (Config.barEditorHeight + 2 + index * ChannelRow.patternHeight) + "px";
 				this._channelDropDown.style.setProperty("width", "15px");
 			}
 		}
@@ -297,17 +282,15 @@
 
 	public render(): void {
 		if (!this._doc.prefs.enableChannelMuting) return;
-		
-<<<<<<< HEAD
-		const channelHeight = this._doc.getChannelHeight();
-
-		if (this._renderedChannelCount != this._doc.song.getChannelCount()) {
-			for (let y: number = this._renderedChannelCount; y < this._doc.song.getChannelCount(); y++) {
+		let startingChannelCount: number = this._buttons.length;
+
+		if (this._buttons.length != this._doc.song.getChannelCount()) {
+			for (let y: number = this._buttons.length; y < this._doc.song.getChannelCount(); y++) {
 
 				const channelCountText: HTMLDivElement = HTML.div({ class: "noSelection muteButtonText", style: "display: table-cell; -webkit-text-stroke: 1.5px; vertical-align: middle; text-align: center; -webkit-user-select: none; -webkit-touch-callout: none; -moz-user-select: none; -ms-user-select: none; user-select: none; pointer-events: none; width: 12px; height: 20px; transform: translate(0px, 1px);" });
 				const muteButton: HTMLDivElement = HTML.div({ class: "mute-button", title: "Mute (M), Mute All (⇧M), Solo (S), Exclude (⇧S)", style: `display: block; pointer-events: none; width: 16px; height: 20px; transform: translate(2px, 1px);` });
 
-				const muteContainer: HTMLDivElement = HTML.div({ style: "align-items: center; height: 20px; margin: 0px; display: table; flex-direction: row; justify-content: space-between;" }, [
+				const muteContainer: HTMLDivElement = HTML.div({ style: `align-items: center; height: 20px; margin: 0px; display: table; flex-direction: row; justify-content: space-between;` }, [
 					muteButton,
 					channelCountText,
 				]);
@@ -316,26 +299,12 @@
 				this._channelCounts[y] = channelCountText;
 			}
 
-			for (let y: number = this._doc.song.getChannelCount(); y < this._renderedChannelCount; y++) {
-				this.container.removeChild(this._buttons[y]);
-			}
-
-			this._buttons.length = this._doc.song.getChannelCount();
-
-=======
-		if (this._buttons.length != this._doc.song.getChannelCount()) {
-			for (let y: number = this._buttons.length; y < this._doc.song.getChannelCount(); y++) {
-				const muteButton: HTMLButtonElement = HTML.button({class: "mute-button", title: "Mute (M), Mute All (⇧M), Solo (S), Exclude (⇧S)", style: `height: ${ChannelRow.patternHeight - 4}px; margin: 2px;`});
-				this.container.appendChild(muteButton);
-				this._buttons[y] = muteButton;
-			}
 			for (let y: number = this._doc.song.getChannelCount(); y < this._buttons.length; y++) {
 				this.container.removeChild(this._buttons[y]);
 			}
+
 			this._buttons.length = this._doc.song.getChannelCount();
-			
-			// Always put this at the bottom, below all the other buttons, to cover up the loop editor when scrolling.
->>>>>>> d355c185
+
 			this.container.appendChild(this._cornerFiller);
 		}
 
@@ -361,16 +330,15 @@
 					this._channelCounts[y].style.color = ColorConfig.trackEditorBgMod;
 			}
 		}
-<<<<<<< HEAD
-
-		if (this._renderedChannelHeight != channelHeight || this._renderedChannelCount != this._doc.song.getChannelCount()) {
+
+		if (this._renderedChannelHeight != ChannelRow.patternHeight || startingChannelCount != this._buttons.length) {
 			for (let y: number = 0; y < this._doc.song.getChannelCount(); y++) {
-				this._buttons[y].style.marginTop = ((channelHeight - 20) / 2) + "px";
-				this._buttons[y].style.marginBottom = ((channelHeight - 20) / 2) + "px";
-			}
-		}
-
-		if (this._renderedModChannels != this._doc.song.modChannelCount || this._renderedChannelCount != this._doc.song.getChannelCount()) {
+				this._buttons[y].style.marginTop = ((ChannelRow.patternHeight - 20) / 2) + "px";
+				this._buttons[y].style.marginBottom = ((ChannelRow.patternHeight - 20) / 2) + "px";
+			}
+		}
+
+		if (this._renderedModChannels != this._doc.song.modChannelCount || startingChannelCount != this._buttons.length) {
 			for (let y: number = 0; y < this._doc.song.getChannelCount(); y++) {
 				if (y < this._doc.song.pitchChannelCount + this._doc.song.noiseChannelCount) {
 					this._buttons[y].children[0].classList.remove("modMute");
@@ -404,20 +372,19 @@
 			this._renderedModChannels = this._doc.song.modChannelCount;
 		}
 
-		if (this._renderedChannelHeight != channelHeight || this._renderedChannelCount != this._doc.song.getChannelCount()) {
-			this._renderedChannelHeight = channelHeight;
-			this._renderedChannelCount = this._doc.song.getChannelCount();
-			this._editorHeight = Config.barEditorHeight + this._doc.song.getChannelCount() * channelHeight;
+		if (startingChannelCount != this._buttons.length || this._renderedChannelHeight != ChannelRow.patternHeight) {
+			this._renderedChannelHeight = ChannelRow.patternHeight;
+			this._editorHeight = Config.barEditorHeight + this._doc.song.getChannelCount() * ChannelRow.patternHeight;
 			this._channelNameDisplay.style.setProperty("display", "none");
 			this.container.style.height = (this._editorHeight + 16) + "px";
 
-			if (this._renderedChannelHeight < 27) {
+			if (ChannelRow.patternHeight < 27) {
 				this._channelNameDisplay.style.setProperty("margin-top", "-2px");
 				this._channelDropDown.style.setProperty("margin-top", "-4px");
 				this._channelNameInput.input.style.setProperty("margin-top", "-4px");
 
 			}
-			else if (this._renderedChannelHeight < 30) {
+			else if (ChannelRow.patternHeight < 30) {
 				this._channelNameDisplay.style.setProperty("margin-top", "-1px");
 				this._channelDropDown.style.setProperty("margin-top", "-3px");
 				this._channelNameInput.input.style.setProperty("margin-top", "-3px");
@@ -428,8 +395,6 @@
 				this._channelNameInput.input.style.setProperty("margin-top", "-2px");
 			}
 		}
-=======
->>>>>>> d355c185
 	}
 }
 //}