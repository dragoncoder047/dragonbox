// Copyright (C) 2020 John Nesky, distributed under the MIT license.

/// <reference path="../synth/synth.ts" />
/// <reference path="SongDocument.ts" />
/// <reference path="html.ts" />
/// <reference path="changes.ts" />

namespace beepbox {
	export class OctaveScrollBar {
		private readonly _editorWidth: number = 20;
		private readonly _editorHeight: number = Config.pitchEditorHeight;
		private readonly _notchHeight: number = 4.0;
		private readonly _octaveCount: number = Config.pitchOctaves;
		private readonly _octaveHeight: number = (this._editorHeight - this._notchHeight) / this._octaveCount;
		private readonly _barHeight: number = (this._octaveHeight * Config.windowOctaves + this._notchHeight);
<<<<<<< HEAD

		private readonly _handle: SVGRectElement = SVG.rect({ fill: "#393e4f", x: 2, y: 0, width: this._editorWidth - 4, height: this._barHeight });
		private readonly _handleHighlight: SVGRectElement = SVG.rect({ fill: "none", stroke: "white", "stroke-width": 2, "pointer-events": "none", x: 1, y: 0, width: this._editorWidth - 2, height: this._barHeight });
		private readonly _upHighlight: SVGPathElement = SVG.path({ fill: "white", "pointer-events": "none" });
		private readonly _downHighlight: SVGPathElement = SVG.path({ fill: "white", "pointer-events": "none" });

		private readonly _svg: SVGSVGElement = SVG.svg({ style: "background-color: #040410; touch-action: pan-x; position: absolute;", width: this._editorWidth, height: "100%", viewBox: "0 0 20 " + this._editorHeight, preserveAspectRatio: "none" });
		public readonly container: HTMLDivElement = HTML.div({ id: "octaveScrollBarContainer", style: "width: 20px; height: 100%; overflow: hidden; position: relative; flex-shrink: 0;" }, this._svg);

=======
		
		private readonly _handle: SVGRectElement = SVG.rect({fill: ColorConfig.uiWidgetBackground, x: 2, y: 0, width: this._editorWidth - 4, height: this._barHeight});
		private readonly _handleHighlight: SVGRectElement = SVG.rect({fill: "none", stroke: ColorConfig.hoverPreview, "stroke-width": 2, "pointer-events": "none", x: 1, y: 0, width: this._editorWidth - 2, height: this._barHeight});
		private readonly _upHighlight: SVGPathElement = SVG.path({fill: ColorConfig.hoverPreview, "pointer-events": "none"});
		private readonly _downHighlight: SVGPathElement = SVG.path({fill: ColorConfig.hoverPreview, "pointer-events": "none"});
		
		private readonly _svg: SVGSVGElement = SVG.svg({style: `background-color: ${ColorConfig.editorBackground}; touch-action: pan-x; position: absolute;`, width: this._editorWidth, height: "100%", viewBox: "0 0 20 481", preserveAspectRatio: "none"});
		public readonly container: HTMLDivElement = HTML.div({id: "octaveScrollBarContainer", style: "width: 20px; height: 100%; overflow: hidden; position: relative; flex-shrink: 0;"}, this._svg);
		
>>>>>>> 0de39c82
		//private _mouseX: number = 0;
		private _mouseY: number = 0;
		private _mouseDown: boolean = false;
		private _mouseOver: boolean = false;
		private _dragging: boolean = false;
		private _dragStart: number;
		private _barBottom: number;
		private _renderedBarBottom: number = -1;
		private _change: ChangeOctave | null = null;

		constructor(private _doc: SongDocument, private _piano: Piano) {
			this._doc.notifier.watch(this._documentChanged);
			this._documentChanged();

			this._svg.appendChild(this._handle);

			// notches:
			for (let i: number = 0; i <= this._octaveCount; i++) {
<<<<<<< HEAD
				this._svg.appendChild(SVG.rect({ fill: "#725491", x: 0, y: i * this._octaveHeight, width: this._editorWidth, height: this._notchHeight }));
=======
				this._svg.appendChild(SVG.rect({fill: ColorConfig.tonic, x: 0, y: i * this._octaveHeight, width: this._editorWidth, height: this._notchHeight}));
>>>>>>> 0de39c82
			}

			this._svg.appendChild(this._handleHighlight);
			this._svg.appendChild(this._upHighlight);
			this._svg.appendChild(this._downHighlight);

			const center: number = this._editorWidth * 0.5;
			const base: number = 20;
			const tip: number = 9;
			const arrowWidth: number = 6;
			this._upHighlight.setAttribute("d", `M ${center} ${tip} L ${center + arrowWidth} ${base} L ${center - arrowWidth} ${base} z`);
			this._downHighlight.setAttribute("d", `M ${center} ${this._editorHeight - tip} L ${center + arrowWidth} ${this._editorHeight - base} L ${center - arrowWidth} ${this._editorHeight - base} z`);

			this.container.addEventListener("mousedown", this._whenMousePressed);
			document.addEventListener("mousemove", this._whenMouseMoved);
			document.addEventListener("mouseup", this._whenCursorReleased);
			this.container.addEventListener("mouseover", this._whenMouseOver);
			this.container.addEventListener("mouseout", this._whenMouseOut);

			this.container.addEventListener("touchstart", this._whenTouchPressed);
			this.container.addEventListener("touchmove", this._whenTouchMoved);
			this.container.addEventListener("touchend", this._whenCursorReleased);
			this.container.addEventListener("touchcancel", this._whenCursorReleased);
		}

		private _whenMouseOver = (event: MouseEvent): void => {
			if (this._mouseOver) return;
			this._mouseOver = true;
			this._updatePreview();
		}

		private _whenMouseOut = (event: MouseEvent): void => {
			if (!this._mouseOver) return;
			this._mouseOver = false;
			this._updatePreview();
		}

		private _whenMousePressed = (event: MouseEvent): void => {
			event.preventDefault();
			this._mouseDown = true;
			const boundingRect: ClientRect = this._svg.getBoundingClientRect();
			//this._mouseX = (event.clientX || event.pageX) - boundingRect.left;
			this._mouseY = ((event.clientY || event.pageY) - boundingRect.top) * this._editorHeight / (boundingRect.bottom - boundingRect.top);
			if (isNaN(this._mouseY)) this._mouseY = 0;
			if (this._doc.song.getChannelIsNoise(this._doc.channel) || this._doc.song.getChannelIsMod(this._doc.channel)) return;
			this._updatePreview();

			if (this._mouseY >= this._barBottom - this._barHeight && this._mouseY <= this._barBottom) {
				this._dragging = true;
				this._change = null;
				this._dragStart = this._mouseY;
			}
		}

		private _whenTouchPressed = (event: TouchEvent): void => {
			event.preventDefault();
			this._mouseDown = true;
			const boundingRect: ClientRect = this._svg.getBoundingClientRect();
			//this._mouseX = event.touches[0].clientX - boundingRect.left;
			this._mouseY = (event.touches[0].clientY - boundingRect.top) * this._editorHeight / (boundingRect.bottom - boundingRect.top);
			if (isNaN(this._mouseY)) this._mouseY = 0;
			if (this._doc.song.getChannelIsNoise(this._doc.channel) || this._doc.song.getChannelIsMod(this._doc.channel)) return;
			this._updatePreview();

			if (this._mouseY >= this._barBottom - this._barHeight && this._mouseY <= this._barBottom) {
				this._dragging = true;
				this._change = null;
				this._dragStart = this._mouseY;
			}
		}

		private _whenMouseMoved = (event: MouseEvent): void => {
			const boundingRect: ClientRect = this._svg.getBoundingClientRect();
			//this._mouseX = (event.clientX || event.pageX) - boundingRect.left;
			this._mouseY = ((event.clientY || event.pageY) - boundingRect.top) * this._editorHeight / (boundingRect.bottom - boundingRect.top);
			if (isNaN(this._mouseY)) this._mouseY = 0;
			this._whenCursorMoved();
		}

		private _whenTouchMoved = (event: TouchEvent): void => {
			if (!this._mouseDown) return;
			event.preventDefault();
			const boundingRect: ClientRect = this._svg.getBoundingClientRect();
			//this._mouseX = event.touches[0].clientX - boundingRect.left;
			this._mouseY = (event.touches[0].clientY - boundingRect.top) * this._editorHeight / (boundingRect.bottom - boundingRect.top);
			if (isNaN(this._mouseY)) this._mouseY = 0;
			this._whenCursorMoved();
		}

		private _whenCursorMoved(): void {
			if (this._doc.song.getChannelIsNoise(this._doc.channel) || this._doc.song.getChannelIsMod(this._doc.channel)) return;
			if (this._dragging) {
				const currentOctave: number = this._doc.song.channels[this._doc.channel].octave;
				const continuingProspectiveChange: boolean = this._doc.lastChangeWas(this._change);
				const oldValue: number = continuingProspectiveChange ? this._change!.oldValue : currentOctave;

				let octave: number = currentOctave;
				while (this._mouseY - this._dragStart < -this._octaveHeight * 0.5) {
					if (octave < Config.scrollableOctaves) {
						octave++;
						this._dragStart -= this._octaveHeight;
					} else {
						break;
					}
				}
				while (this._mouseY - this._dragStart > this._octaveHeight * 0.5) {
					if (octave > 0) {
						octave--;
						this._dragStart += this._octaveHeight;
					} else {
						break;
					}
				}

				this._change = new ChangeOctave(this._doc, oldValue, octave);
				this._doc.setProspectiveChange(this._change);
			}

			if (this._mouseOver) this._updatePreview();
		}

		private _whenCursorReleased = (event: Event): void => {
			if (!this._doc.song.getChannelIsNoise(this._doc.channel) && !this._doc.song.getChannelIsMod(this._doc.channel) && this._mouseDown) {
				if (this._dragging) {
					if (this._change != null) this._doc.record(this._change);
				} else {
					const canReplaceLastChange: boolean = this._doc.lastChangeWas(this._change);
					const oldValue: number = canReplaceLastChange ? this._change!.oldValue : this._doc.song.channels[this._doc.channel].octave;
					const currentOctave: number = this._doc.song.channels[this._doc.channel].octave;

					if (this._mouseY < this._barBottom - this._barHeight * 0.5) {
						if (currentOctave < Config.scrollableOctaves) {
							this._change = new ChangeOctave(this._doc, oldValue, currentOctave + 1);
							this._doc.record(this._change, canReplaceLastChange ? "replace" : "push");
						}
					} else {
						if (currentOctave > 0) {
							this._change = new ChangeOctave(this._doc, oldValue, currentOctave - 1);
							this._doc.record(this._change, canReplaceLastChange ? "replace" : "push");
						}
					}
				}
			}
			this._mouseDown = false;
			this._dragging = false;
			this._updatePreview();
		}

		private _updatePreview(): void {
			const showHighlight: boolean = this._mouseOver && !this._mouseDown;
			let showUpHighlight: boolean = false;
			let showDownHighlight: boolean = false;
			let showHandleHighlight: boolean = false;

			if (showHighlight) {
				if (this._mouseY < this._barBottom - this._barHeight) {
					showUpHighlight = true;
				} else if (this._mouseY > this._barBottom) {
					showDownHighlight = true;
				} else {
					showHandleHighlight = true;
				}
			}

			this._upHighlight.style.visibility = showUpHighlight ? "inherit" : "hidden";
			this._downHighlight.style.visibility = showDownHighlight ? "inherit" : "hidden";
			this._handleHighlight.style.visibility = showHandleHighlight ? "inherit" : "hidden";
		}

		private _documentChanged = (): void => {
			this._barBottom = this._editorHeight - (this._octaveHeight * this._doc.song.channels[this._doc.channel].octave);
			this._render();
		}

		private _render(): void {
			this._svg.style.visibility = (this._doc.song.getChannelIsNoise(this._doc.channel) || this._doc.song.getChannelIsMod(this._doc.channel)) ? "hidden" : "visible";
			if (this._renderedBarBottom != this._barBottom) {
				this._renderedBarBottom = this._barBottom;
				this._handle.setAttribute("y", "" + (this._barBottom - this._barHeight));
				this._handleHighlight.setAttribute("y", "" + (this._barBottom - this._barHeight));

				this._piano.forceRender();
			}
			this._updatePreview();
		}
	}
}<|MERGE_RESOLUTION|>--- conflicted
+++ resolved
@@ -8,32 +8,19 @@
 namespace beepbox {
 	export class OctaveScrollBar {
 		private readonly _editorWidth: number = 20;
-		private readonly _editorHeight: number = Config.pitchEditorHeight;
+		private readonly _editorHeight: number = 481;
 		private readonly _notchHeight: number = 4.0;
 		private readonly _octaveCount: number = Config.pitchOctaves;
 		private readonly _octaveHeight: number = (this._editorHeight - this._notchHeight) / this._octaveCount;
-		private readonly _barHeight: number = (this._octaveHeight * Config.windowOctaves + this._notchHeight);
-<<<<<<< HEAD
-
-		private readonly _handle: SVGRectElement = SVG.rect({ fill: "#393e4f", x: 2, y: 0, width: this._editorWidth - 4, height: this._barHeight });
-		private readonly _handleHighlight: SVGRectElement = SVG.rect({ fill: "none", stroke: "white", "stroke-width": 2, "pointer-events": "none", x: 1, y: 0, width: this._editorWidth - 2, height: this._barHeight });
-		private readonly _upHighlight: SVGPathElement = SVG.path({ fill: "white", "pointer-events": "none" });
-		private readonly _downHighlight: SVGPathElement = SVG.path({ fill: "white", "pointer-events": "none" });
-
-		private readonly _svg: SVGSVGElement = SVG.svg({ style: "background-color: #040410; touch-action: pan-x; position: absolute;", width: this._editorWidth, height: "100%", viewBox: "0 0 20 " + this._editorHeight, preserveAspectRatio: "none" });
+		private _barHeight: number = (this._octaveHeight * this._doc.windowOctaves + this._notchHeight);
+		private readonly _handle: SVGRectElement = SVG.rect({ fill: ColorConfig.uiWidgetBackground, x: 2, y: 0, width: this._editorWidth - 4, height: this._barHeight });
+		private readonly _handleHighlight: SVGRectElement = SVG.rect({ fill: "none", stroke: ColorConfig.hoverPreview, "stroke-width": 2, "pointer-events": "none", x: 1, y: 0, width: this._editorWidth - 2, height: this._barHeight });
+		private readonly _upHighlight: SVGPathElement = SVG.path({ fill: ColorConfig.hoverPreview, "pointer-events": "none" });
+		private readonly _downHighlight: SVGPathElement = SVG.path({ fill: ColorConfig.hoverPreview, "pointer-events": "none" });
+
+		private readonly _svg: SVGSVGElement = SVG.svg({ style: "background-color: ${ColorConfig.editorBackground}; touch-action: pan-x; position: absolute;", width: this._editorWidth, height: "100%", viewBox: "0 0 20 " + this._editorHeight, preserveAspectRatio: "none" });
 		public readonly container: HTMLDivElement = HTML.div({ id: "octaveScrollBarContainer", style: "width: 20px; height: 100%; overflow: hidden; position: relative; flex-shrink: 0;" }, this._svg);
 
-=======
-		
-		private readonly _handle: SVGRectElement = SVG.rect({fill: ColorConfig.uiWidgetBackground, x: 2, y: 0, width: this._editorWidth - 4, height: this._barHeight});
-		private readonly _handleHighlight: SVGRectElement = SVG.rect({fill: "none", stroke: ColorConfig.hoverPreview, "stroke-width": 2, "pointer-events": "none", x: 1, y: 0, width: this._editorWidth - 2, height: this._barHeight});
-		private readonly _upHighlight: SVGPathElement = SVG.path({fill: ColorConfig.hoverPreview, "pointer-events": "none"});
-		private readonly _downHighlight: SVGPathElement = SVG.path({fill: ColorConfig.hoverPreview, "pointer-events": "none"});
-		
-		private readonly _svg: SVGSVGElement = SVG.svg({style: `background-color: ${ColorConfig.editorBackground}; touch-action: pan-x; position: absolute;`, width: this._editorWidth, height: "100%", viewBox: "0 0 20 481", preserveAspectRatio: "none"});
-		public readonly container: HTMLDivElement = HTML.div({id: "octaveScrollBarContainer", style: "width: 20px; height: 100%; overflow: hidden; position: relative; flex-shrink: 0;"}, this._svg);
-		
->>>>>>> 0de39c82
 		//private _mouseX: number = 0;
 		private _mouseY: number = 0;
 		private _mouseDown: boolean = false;
@@ -42,6 +29,7 @@
 		private _dragStart: number;
 		private _barBottom: number;
 		private _renderedBarBottom: number = -1;
+		private _renderedBarHeight: number = -1;
 		private _change: ChangeOctave | null = null;
 
 		constructor(private _doc: SongDocument, private _piano: Piano) {
@@ -52,11 +40,7 @@
 
 			// notches:
 			for (let i: number = 0; i <= this._octaveCount; i++) {
-<<<<<<< HEAD
-				this._svg.appendChild(SVG.rect({ fill: "#725491", x: 0, y: i * this._octaveHeight, width: this._editorWidth, height: this._notchHeight }));
-=======
-				this._svg.appendChild(SVG.rect({fill: ColorConfig.tonic, x: 0, y: i * this._octaveHeight, width: this._editorWidth, height: this._notchHeight}));
->>>>>>> 0de39c82
+				this._svg.appendChild(SVG.rect({ fill: ColorConfig.tonic, x: 0, y: i * this._octaveHeight, width: this._editorWidth, height: this._notchHeight }));
 			}
 
 			this._svg.appendChild(this._handleHighlight);
@@ -155,7 +139,7 @@
 
 				let octave: number = currentOctave;
 				while (this._mouseY - this._dragStart < -this._octaveHeight * 0.5) {
-					if (octave < Config.scrollableOctaves) {
+					if (octave < this._doc.scrollableOctaves) {
 						octave++;
 						this._dragStart -= this._octaveHeight;
 					} else {
@@ -188,7 +172,7 @@
 					const currentOctave: number = this._doc.song.channels[this._doc.channel].octave;
 
 					if (this._mouseY < this._barBottom - this._barHeight * 0.5) {
-						if (currentOctave < Config.scrollableOctaves) {
+						if (currentOctave < this._doc.scrollableOctaves) {
 							this._change = new ChangeOctave(this._doc, oldValue, currentOctave + 1);
 							this._doc.record(this._change, canReplaceLastChange ? "replace" : "push");
 						}
@@ -232,9 +216,15 @@
 		}
 
 		private _render(): void {
+			// Re-calculate bar height
+			this._barHeight = (this._octaveHeight * this._doc.windowOctaves + this._notchHeight);
+
 			this._svg.style.visibility = (this._doc.song.getChannelIsNoise(this._doc.channel) || this._doc.song.getChannelIsMod(this._doc.channel)) ? "hidden" : "visible";
-			if (this._renderedBarBottom != this._barBottom) {
+			if (this._renderedBarBottom != this._barBottom || this._renderedBarHeight != this._barHeight) {
 				this._renderedBarBottom = this._barBottom;
+				this._renderedBarHeight = this._barHeight;
+				this._handle.setAttribute("height", "" + this._barHeight);
+				this._handleHighlight.setAttribute("height", "" + this._barHeight);
 				this._handle.setAttribute("y", "" + (this._barBottom - this._barHeight));
 				this._handleHighlight.setAttribute("y", "" + (this._barBottom - this._barHeight));
 
