// Copyright (c) 2012-2022 John Nesky and contributing authors, distributed under the MIT license, see accompanying the LICENSE.md file.

import { Chord, Transition, Config } from "../synth/SynthConfig";
import { NotePin, Note, makeNotePin, Pattern, Instrument } from "../synth/synth";
import { ColorConfig } from "./ColorConfig";
import { SongDocument } from "./SongDocument";
import { HTML, SVG } from "imperative-html/dist/esm/elements-strict";
import { ChangeSequence, UndoableChange } from "./Change";
import { ChangeChannelBar, ChangeDragSelectedNotes, ChangeEnsurePatternExists, ChangeNoteTruncate, ChangeNoteAdded, ChangePatternSelection, ChangePinTime, ChangeSizeBend, ChangePitchBend, ChangePitchAdded } from "./changes";
import { prettyNumber } from "./EditorConfig";

function makeEmptyReplacementElement<T extends Node>(node: T): T {
    const clone: T = <T>node.cloneNode(false);
    node.parentNode!.replaceChild(clone, node);
    return clone;
}

class PatternCursor {
    public valid: boolean = false;
    public prevNote: Note | null = null;
    public curNote: Note | null = null;
    public nextNote: Note | null = null;
    public pitch: number = 0;
    public pitchIndex: number = -1;
    public curIndex: number = 0;
    public start: number = 0;
    public end: number = 0;
    public part: number = 0;
    public exactPart: number = 0;
    public nearPinIndex: number = 0;
    public pins: NotePin[] = [];
}

export class PatternEditor {
    public controlMode: boolean = false;
    public shiftMode: boolean = false;
    private readonly _svgNoteBackground: SVGPatternElement = SVG.pattern({ id: "patternEditorNoteBackground" + this._barOffset, x: "0", y: "0", patternUnits: "userSpaceOnUse" });
    private readonly _svgDrumBackground: SVGPatternElement = SVG.pattern({ id: "patternEditorDrumBackground" + this._barOffset, x: "0", y: "0", patternUnits: "userSpaceOnUse" });
    private readonly _svgModBackground: SVGPatternElement = SVG.pattern({ id: "patternEditorModBackground" + this._barOffset, x: "0", y: "0", patternUnits: "userSpaceOnUse" });
    private readonly _svgBackground: SVGRectElement = SVG.rect({ x: "0", y: "0", "pointer-events": "none", fill: "url(#patternEditorNoteBackground" + this._barOffset + ")" });
    private _svgNoteContainer: SVGSVGElement = SVG.svg();
    private readonly _svgPlayhead: SVGRectElement = SVG.rect({ x: "0", y: "0", width: "4", fill: ColorConfig.playhead, "pointer-events": "none" });
    private readonly _selectionRect: SVGRectElement = SVG.rect({ class: "dashed-line dash-move", fill: ColorConfig.boxSelectionFill, stroke: ColorConfig.hoverPreview, "stroke-width": 2, "stroke-dasharray": "5, 3", "fill-opacity": "0.4", "pointer-events": "none", visibility: "hidden" });
    private readonly _svgPreview: SVGPathElement = SVG.path({ fill: "none", stroke: ColorConfig.hoverPreview, "stroke-width": "2", "pointer-events": "none" });
    public modDragValueLabel: HTMLDivElement = HTML.div({ width: "90", "text-anchor": "start", contenteditable: "true", style: "display: flex, justify-content: center; align-items:center; position:absolute; pointer-events: none;", "dominant-baseline": "central", });
    private readonly _svg: SVGSVGElement = SVG.svg({ style: `background-color: ${ColorConfig.editorBackground}; touch-action: none; position: absolute;`, width: "100%", height: "100%" },
        SVG.defs(
            this._svgNoteBackground,
            this._svgDrumBackground,
            this._svgModBackground,
        ),
        this._svgBackground,
        this._selectionRect,
        this._svgNoteContainer,
        this._svgPreview,
        this._svgPlayhead,
    );
    public readonly container: HTMLDivElement = HTML.div({ style: "height: 100%; overflow:hidden; position: relative; flex-grow: 1;" }, this._svg, this.modDragValueLabel);

    private readonly _defaultModBorder: number = 34;
    private readonly _backgroundPitchRows: SVGRectElement[] = [];
    private readonly _backgroundDrumRow: SVGRectElement = SVG.rect();
    private readonly _backgroundModRow: SVGRectElement = SVG.rect();

    private _editorWidth: number;

    private _modDragValueLabelLeft: number = 0;
    private _modDragValueLabelTop: number = 0;
    private _modDragValueLabelWidth: number = 0;
    public editingModLabel: boolean = false;
    private _modDragStartValue: number = 0;
    private _modDragPin: NotePin;
    private _modDragNote: Note;
    private _modDragSetting: number;
    private _modDragLowerBound: number = 0;
    private _modDragUpperBound: number = 6;

    private _editorHeight: number;
    private _partWidth: number;
    private _pitchHeight: number = -1;
    private _pitchBorder: number;
    private _pitchCount: number;
    private _mouseX: number = 0;
    private _mouseY: number = 0;
    private _mouseDown: boolean = false;
    private _mouseOver: boolean = false;
    private _mouseDragging: boolean = false;
    private _mouseHorizontal: boolean = false;
    private _usingTouch: boolean = false;
    private _copiedPinChannels: NotePin[][] = [];
    private _copiedPins: NotePin[];
    private _mouseXStart: number = 0;
    private _mouseYStart: number = 0;
    private _touchTime: number = 0;
    private _shiftHeld: boolean = false;
    private _dragConfirmed: boolean = false;
    private _draggingStartOfSelection: boolean = false;
    private _draggingEndOfSelection: boolean = false;
    private _draggingSelectionContents: boolean = false;
    private _dragTime: number = 0;
    private _dragPitch: number = 0;
    private _dragSize: number = 0;
    private _dragVisible: boolean = false;
    private _dragChange: UndoableChange | null = null;
    private _changePatternSelection: UndoableChange | null = null;
    private _lastChangeWasPatternSelection: boolean = false;
    private _cursor: PatternCursor = new PatternCursor();
    private _stashCursorPinVols: number[][] = [];
    private _pattern: Pattern | null = null;
    private _playheadX: number = 0.0;
    private _octaveOffset: number = 0;
    private _renderedWidth: number = -1;
    private _renderedHeight: number = -1;
    private _renderedBeatWidth: number = -1;
    private _renderedPitchHeight: number = -1;
    private _renderedFifths: boolean = false;
    private _renderedDrums: boolean = false;
    private _renderedMod: boolean = false;
    private _renderedRhythm: number = -1;
    private _renderedPitchChannelCount: number = -1;
    private _renderedNoiseChannelCount: number = -1;
    private _renderedModChannelCount: number = -1;
    private _followPlayheadBar: number = -1;

    constructor(private _doc: SongDocument, private _interactive: boolean, private _barOffset: number) {
        for (let i: number = 0; i < Config.pitchesPerOctave; i++) {
            const rectangle: SVGRectElement = SVG.rect();
            rectangle.setAttribute("x", "1");
            rectangle.setAttribute("fill", (i == 0) ? ColorConfig.tonic : ColorConfig.pitchBackground);
            this._svgNoteBackground.appendChild(rectangle);
            this._backgroundPitchRows[i] = rectangle;
        }

        this._backgroundDrumRow.setAttribute("x", "1");
        this._backgroundDrumRow.setAttribute("y", "1");
        this._backgroundDrumRow.setAttribute("fill", ColorConfig.pitchBackground);
        this._svgDrumBackground.appendChild(this._backgroundDrumRow);
        this._backgroundModRow.setAttribute("fill", ColorConfig.pitchBackground);
        this._svgModBackground.appendChild(this._backgroundModRow);

        if (this._interactive) {
            this._updateCursorStatus();
            this._updatePreview();
            window.requestAnimationFrame(this._animatePlayhead);
            this._svg.addEventListener("mousedown", this._whenMousePressed);
            document.addEventListener("mousemove", this._whenMouseMoved);
            document.addEventListener("mouseup", this._whenCursorReleased);
            this._svg.addEventListener("mouseover", this._whenMouseOver);
            this._svg.addEventListener("mouseout", this._whenMouseOut);

            this._svg.addEventListener("touchstart", this._whenTouchPressed);
            this._svg.addEventListener("touchmove", this._whenTouchMoved);
            this._svg.addEventListener("touchend", this._whenCursorReleased);
            this._svg.addEventListener("touchcancel", this._whenCursorReleased);

            this.modDragValueLabel.addEventListener("input", this._validateModDragLabelInput);
        } else {
            this._svgPlayhead.style.display = "none";
            this._svg.appendChild(SVG.rect({ x: 0, y: 0, width: 10000, height: 10000, fill: ColorConfig.editorBackground, style: "opacity: 0.5;" }));
        }

        this.resetCopiedPins();
    }

    private _validateModDragLabelInput = (event: Event): void => {
        const label: HTMLDivElement = <HTMLDivElement>event.target;

        // Special case - when user is typing a number between zero and min, allow it (the alternative is quite annoying, when min is nonzero)
        let converted: number = Number(label.innerText);
        if (!isNaN(converted) && converted >= 0 && converted < this._modDragLowerBound)
            return;

        // Another special case - allow "" e.g. the empty string and a single negative sign, but don't do anything about it.
        if (label.innerText != "" && label.innerText != "-") {
            // Force NaN results to be 0
            if (isNaN(converted)) {
                converted = this._modDragLowerBound;
                label.innerText = "" + this._modDragLowerBound;
            }

            let presValue: number = Math.floor(Math.max(Number(this._modDragLowerBound), Math.min(Number(this._modDragUpperBound), converted)));
            if (label.innerText != presValue + "")
                label.innerText = presValue + "";

            // This is me being too lazy to fiddle with the css to get it to align center.
            let xOffset: number = (+(presValue >= 10.0)) + (+(presValue >= 100.0)) + (+(presValue < 0.0)) + (+(presValue <= -10.0));
            this._modDragValueLabelLeft = +prettyNumber(Math.max(Math.min(this._editorWidth - 10 - xOffset * 8, this._partWidth * (this._modDragNote.start + this._modDragPin.time) - 4 - xOffset * 4), 2));
            this.modDragValueLabel.style.setProperty("left", "" + this._modDragValueLabelLeft + "px");

            const sequence: ChangeSequence = new ChangeSequence();
            this._dragChange = sequence;
            this._doc.setProspectiveChange(this._dragChange);

            sequence.append(new ChangeSizeBend(this._doc, this._modDragNote, this._modDragPin.time, presValue- Config.modulators[this._modDragSetting].convertRealFactor, this._modDragPin.interval, this.shiftMode));

        }
    }

    private _getMaxDivision(): number {
        const rhythmStepsPerBeat: number = Config.rhythms[this._doc.song.rhythm].stepsPerBeat;
        if (rhythmStepsPerBeat % 4 == 0) {
            // Beat is divisible by 2 (and 4).
            return Config.partsPerBeat / 2;
        } else if (rhythmStepsPerBeat % 3 == 0) {
            // Beat is divisible by 3.
            return Config.partsPerBeat / 3;
        } else if (rhythmStepsPerBeat % 2 == 0) {
            // Beat is divisible by 2.
            return Config.partsPerBeat / 2;
        }
        return Config.partsPerBeat;
    }

    private _getMinDivision(): number {
        return Config.partsPerBeat / Config.rhythms[this._doc.song.rhythm].stepsPerBeat;
    }

    private _snapToMinDivision(input: number): number {
        const minDivision: number = this._getMinDivision();
        return Math.floor(input / minDivision) * minDivision;
    }

    private _updateCursorStatus(): void {
        this._cursor = new PatternCursor();

        if (this._mouseX < 0 || this._mouseX > this._editorWidth || this._mouseY < 0 || this._mouseY > this._editorHeight || this._pitchHeight <= 0) return;

        const minDivision: number = this._getMinDivision();
        this._cursor.exactPart = this._mouseX / this._partWidth;
        this._cursor.part =
            Math.floor(
                Math.max(0,
                    Math.min(this._doc.song.beatsPerBar * Config.partsPerBeat - minDivision, this._cursor.exactPart)
                )
                / minDivision) * minDivision;

        let foundNote: boolean = false;

        if (this._pattern != null) {
            for (const note of this._pattern.notes) {
                if (note.end <= this._cursor.exactPart) {
                    if (this._doc.song.getChannelIsMod(this._doc.channel)) {
                        if (note.pitches[0] == Math.floor(this._findMousePitch(this._mouseY))) {
                            this._cursor.prevNote = note;
                        }
                        if (!foundNote)
                            this._cursor.curIndex++;

                    } else {
                        this._cursor.prevNote = note;
                        this._cursor.curIndex++;
                    }
                } else if (note.start <= this._cursor.exactPart && note.end > this._cursor.exactPart) {
                    if (this._doc.song.getChannelIsMod(this._doc.channel)) {
                        if (note.pitches[0] == Math.floor(this._findMousePitch(this._mouseY))) {
                            this._cursor.curNote = note;
                            foundNote = true;
                        }
                        // Only increment index if the sought note has been found... or if this note truly starts before the other
                        else if (!foundNote || (this._cursor.curNote != null && note.start < this._cursor.curNote.start))
                            this._cursor.curIndex++;
                    }
                    else {
                        this._cursor.curNote = note;
                    }
                } else if (note.start > this._cursor.exactPart) {
                    if (this._doc.song.getChannelIsMod(this._doc.channel)) {
                        if (note.pitches[0] == Math.floor(this._findMousePitch(this._mouseY))) {
                            this._cursor.nextNote = note;
                            break;
                        }
                    } else {
                        this._cursor.nextNote = note;
                        break;
                    }
                }
            }

            if (this._doc.song.getChannelIsMod(this._doc.channel) && !this.editingModLabel) {

                if (this._pattern.notes[this._cursor.curIndex] != null && this._cursor.curNote != null) {

                    let pinIdx: number = 0;

                    while (this._cursor.curNote.start + this._cursor.curNote.pins[pinIdx].time < this._cursor.exactPart && pinIdx < this._cursor.curNote.pins.length) {
                        pinIdx++;
                    }
                    // Decide if the previous pin is closer
                    if (pinIdx > 0) {
                        if (this._cursor.curNote.start + this._cursor.curNote.pins[pinIdx].time - this._cursor.exactPart > this._cursor.exactPart - (this._cursor.curNote.start + this._cursor.curNote.pins[pinIdx - 1].time)) {
                            pinIdx--;
                        }
                    }

                    this.modDragValueLabel.style.setProperty("color", "#666688");
                    this.modDragValueLabel.style.setProperty("display", "");
                    const mod: number = Math.max( 0, Config.modCount - 1 - this._cursor.curNote.pitches[0]);

                    let setting: number = this._doc.song.channels[this._doc.channel].instruments[this._doc.getCurrentInstrument(this._barOffset)].modulators[mod];

                    let presValue: number = this._cursor.curNote.pins[pinIdx].size + Config.modulators[setting].convertRealFactor;

                    // This is me being too lazy to fiddle with the css to get it to align center.
                    let xOffset: number = (+(presValue >= 10.0)) + (+(presValue >= 100.0)) + (+(presValue < 0.0)) + (+(presValue <= -10.0));

                    this._modDragValueLabelWidth = 8 + xOffset * 8;
                    this._modDragValueLabelLeft = +prettyNumber(Math.max(Math.min(this._editorWidth - 10 - xOffset * 8, this._partWidth * (this._cursor.curNote.start + this._cursor.curNote.pins[pinIdx].time) - 4 - xOffset * 4), 2));
                    this._modDragValueLabelTop = +prettyNumber(this._pitchToPixelHeight(this._cursor.curNote.pitches[0] - this._octaveOffset) - 17 - (this._pitchHeight - this._pitchBorder) / 2);

                    this._modDragStartValue = this._cursor.curNote.pins[pinIdx].size;
                    this._modDragNote = this._cursor.curNote;
                    this._modDragPin = this._cursor.curNote.pins[pinIdx];
                    this._modDragLowerBound = Config.modulators[setting].convertRealFactor;
                    this._modDragUpperBound = Config.modulators[setting].convertRealFactor + Config.modulators[setting].maxRawVol;
                    this._modDragSetting = setting;

                    this.modDragValueLabel.style.setProperty("left", "" + this._modDragValueLabelLeft + "px");
                    this.modDragValueLabel.style.setProperty("top", "" + this._modDragValueLabelTop + "px");
                    this.modDragValueLabel.textContent = "" + presValue;

                }
                else {
                    this.modDragValueLabel.style.setProperty("display", "none");
                    this.modDragValueLabel.style.setProperty("pointer-events", "none");
                    this.modDragValueLabel.setAttribute("contenteditable", "false");
                }
            }
            else if (!this.editingModLabel) {
                this.modDragValueLabel.style.setProperty("display", "none");
                this.modDragValueLabel.style.setProperty("pointer-events", "none");
                this.modDragValueLabel.setAttribute("contenteditable", "false");
            }
        }
        else {
            this.modDragValueLabel.style.setProperty("display", "none");
            this.modDragValueLabel.style.setProperty("pointer-events", "none");
            this.modDragValueLabel.setAttribute("contenteditable", "false");
        }

        let mousePitch: number = this._findMousePitch(this._mouseY);

        if (this._cursor.curNote != null) {

            this._cursor.start = this._cursor.curNote.start;
            this._cursor.end = this._cursor.curNote.end;
            this._cursor.pins = this._cursor.curNote.pins;

            let interval: number = 0;
            let error: number = 0;
            let prevPin: NotePin;
            let nextPin: NotePin = this._cursor.curNote.pins[0];
            for (let j: number = 1; j < this._cursor.curNote.pins.length; j++) {
                prevPin = nextPin;
                nextPin = this._cursor.curNote.pins[j];
                const leftSide: number = this._partWidth * (this._cursor.curNote.start + prevPin.time);
                const rightSide: number = this._partWidth * (this._cursor.curNote.start + nextPin.time);
                if (this._mouseX > rightSide) continue;
                if (this._mouseX < leftSide) throw new Error();
                const intervalRatio: number = (this._mouseX - leftSide) / (rightSide - leftSide);
                const arc: number = Math.sqrt(1.0 / Math.sqrt(4.0) - Math.pow(intervalRatio - 0.5, 2.0)) - 0.5;
                const bendHeight: number = Math.abs(nextPin.interval - prevPin.interval);
                interval = prevPin.interval * (1.0 - intervalRatio) + nextPin.interval * intervalRatio;
                error = arc * bendHeight + 0.95;
                break;
            }

            let minInterval: number = Number.MAX_VALUE;
            let maxInterval: number = -Number.MAX_VALUE;
            let bestDistance: number = Number.MAX_VALUE;
            for (const pin of this._cursor.curNote.pins) {
                if (minInterval > pin.interval) minInterval = pin.interval;
                if (maxInterval < pin.interval) maxInterval = pin.interval;
                const pinDistance: number = Math.abs(this._cursor.curNote.start + pin.time - this._mouseX / this._partWidth);
                if (bestDistance > pinDistance) {
                    bestDistance = pinDistance;
                    this._cursor.nearPinIndex = this._cursor.curNote.pins.indexOf(pin);
                }
            }

            mousePitch -= interval;
            const maxPitch: number = this._doc.song.getChannelIsNoise(this._doc.channel) ? Config.drumCount - 1 :
                    this._doc.song.getChannelIsMod(this._doc.channel) ? Config.modCount - 1 : Config.maxPitch;
            this._cursor.pitch = this._snapToPitch(mousePitch, -minInterval, maxPitch - maxInterval);

            // Snap to nearby existing note if present.
            if (!this._doc.song.getChannelIsNoise(this._doc.channel) && !this._doc.song.getChannelIsMod(this._doc.channel)) {
                let nearest: number = error;
                for (let i: number = 0; i < this._cursor.curNote.pitches.length; i++) {
                    const distance: number = Math.abs(this._cursor.curNote.pitches[i] - mousePitch + 0.5);
                    if (distance > nearest) continue;
                    nearest = distance;
                    this._cursor.pitch = this._cursor.curNote.pitches[i];
                }
            }

            for (let i: number = 0; i < this._cursor.curNote.pitches.length; i++) {
                if (this._cursor.curNote.pitches[i] == this._cursor.pitch) {
                    this._cursor.pitchIndex = i;
                    break;
                }
            }
        } else {

            const maxPitch: number = this._doc.song.getChannelIsNoise(this._doc.channel) ? Config.drumCount - 1 :
                this._doc.song.getChannelIsMod(this._doc.channel) ? Config.modCount : Config.maxPitch;
            this._cursor.pitch = this._snapToPitch(mousePitch, 0, maxPitch);
            const defaultLength: number = this._copiedPins[this._copiedPins.length - 1].time;
            const fullBeats: number = Math.floor(this._cursor.part / Config.partsPerBeat);
            const maxDivision: number = this._getMaxDivision();
            const modMouse: number = this._cursor.part % Config.partsPerBeat;
            if (defaultLength == 1) {
                this._cursor.start = this._cursor.part;
            } else if (defaultLength > Config.partsPerBeat) {
                this._cursor.start = fullBeats * Config.partsPerBeat;
            } else if (defaultLength == Config.partsPerBeat) {
                this._cursor.start = fullBeats * Config.partsPerBeat;
                if (maxDivision < Config.partsPerBeat && modMouse > maxDivision) {
                    this._cursor.start += Math.floor(modMouse / maxDivision) * maxDivision;
                }
            } else {
                this._cursor.start = fullBeats * Config.partsPerBeat;
                let division = Config.partsPerBeat % defaultLength == 0 ? defaultLength : Math.min(defaultLength, maxDivision);
                while (division < maxDivision && Config.partsPerBeat % division != 0) {
                    division++;
                }
                this._cursor.start += Math.floor(modMouse / division) * division;
            }
            this._cursor.end = this._cursor.start + defaultLength;
            let forceStart: number = 0;
            let forceEnd: number = this._doc.song.beatsPerBar * Config.partsPerBeat;
            if (this._cursor.prevNote != null) {
                forceStart = this._cursor.prevNote.end;
            }
            if (this._cursor.nextNote != null) {
                forceEnd = this._cursor.nextNote.start;
            }
            if (this._cursor.start < forceStart) {
                this._cursor.start = forceStart;
                this._cursor.end = this._cursor.start + defaultLength;
                if (this._cursor.end > forceEnd) {
                    this._cursor.end = forceEnd;
                }
            } else if (this._cursor.end > forceEnd) {
                this._cursor.end = forceEnd;
                this._cursor.start = this._cursor.end - defaultLength;
                if (this._cursor.start < forceStart) {
                    this._cursor.start = forceStart;
                }
            }

            if (this._cursor.end - this._cursor.start == defaultLength) {
                this._copiedPins = this._copiedPinChannels[this._doc.channel];
                this._cursor.pins = this._copiedPins;
            } else {
                this._cursor.pins = [];
                for (const oldPin of this._copiedPins) {
                    if (oldPin.time <= this._cursor.end - this._cursor.start) {
                        this._cursor.pins.push(makeNotePin(0, oldPin.time, oldPin.size));
                        if (oldPin.time == this._cursor.end - this._cursor.start) break;
                    } else {
                        this._cursor.pins.push(makeNotePin(0, this._cursor.end - this._cursor.start, oldPin.size));
                        break;
                    }
                }
            }

            if (this._doc.song.getChannelIsMod(this._doc.channel)) {

                this._cursor.pitch = Math.max(0, Math.min(Config.modCount - 1, this._cursor.pitch));

                // Return cursor to stashed cursor volumes (so pins aren't destroyed by moving the preview around several volume scales.)
                if (this._stashCursorPinVols != null && this._stashCursorPinVols[this._doc.channel] != null) {
                    for (let pin: number = 0; pin < this._cursor.pins.length; pin++) {
                        this._cursor.pins[pin].size = this._stashCursorPinVols[this._doc.channel][pin];
                    }
                }

                // Scale volume of copied pin to cap for this row
                let maxHeight: number = this._doc.song.getVolumeCap(this._doc.song.getChannelIsMod(this._doc.channel), this._doc.channel, this._doc.getCurrentInstrument(this._barOffset), this._cursor.pitch);
                let maxFoundHeight: number = 0;
                for (const pin of this._cursor.pins) {
                    if (pin.size > maxFoundHeight) {
                        maxFoundHeight = pin.size;
                    }
                }
                // Apply scaling if the max height is below any pin setting.
                if (maxFoundHeight > maxHeight) {
                    for (const pin of this._cursor.pins) {
                        pin.size = Math.round(pin.size * (maxHeight / maxFoundHeight));
                    }
                }
            }

        }

        this._cursor.valid = true;

    }

    private _cursorIsInSelection(): boolean {
        return this._cursor.valid && this._doc.selection.patternSelectionActive && this._doc.selection.patternSelectionStart <= this._cursor.exactPart && this._cursor.exactPart <= this._doc.selection.patternSelectionEnd;
    }

    private _cursorAtStartOfSelection(): boolean {
        return this._cursor.valid && this._doc.selection.patternSelectionActive && this._cursor.pitchIndex == -1 && this._doc.selection.patternSelectionStart - 3 <= this._cursor.exactPart && this._cursor.exactPart <= this._doc.selection.patternSelectionStart + 1.25;
    }

    private _cursorAtEndOfSelection(): boolean {
        return this._cursor.valid && this._doc.selection.patternSelectionActive && this._cursor.pitchIndex == -1 && this._doc.selection.patternSelectionEnd - 1.25 <= this._cursor.exactPart && this._cursor.exactPart <= this._doc.selection.patternSelectionEnd + 3;
    }

    private _findMousePitch(pixelY: number): number {
        return Math.max(0, Math.min(this._pitchCount - 1, this._pitchCount - (pixelY / this._pitchHeight))) + this._octaveOffset;
    }

    private _snapToPitch(guess: number, min: number, max: number): number {
        if (guess < min) guess = min;
        if (guess > max) guess = max;
<<<<<<< HEAD
        const scale: ReadonlyArray<boolean> = this._doc.notesOutsideScale ? Config.scales.dictionary["Free"].flags : this._doc.song.scale == Config.scales.dictionary["Custom"].index ? this._doc.song.scaleCustom : Config.scales[this._doc.song.scale].flags;
=======
        const scale: ReadonlyArray<boolean> = this._doc.prefs.notesOutsideScale ? Config.scales.dictionary["Free"].flags : Config.scales[this._doc.song.scale].flags;
>>>>>>> 8ad25639
        if (scale[Math.floor(guess) % Config.pitchesPerOctave] || this._doc.song.getChannelIsNoise(this._doc.channel) || this._doc.song.getChannelIsMod(this._doc.channel)) {

            return Math.floor(guess);
        } else {
            let topPitch: number = Math.floor(guess) + 1;
            let bottomPitch: number = Math.floor(guess) - 1;
            while (!scale[topPitch % Config.pitchesPerOctave]) {
                topPitch++;
            }
            while (!scale[(bottomPitch) % Config.pitchesPerOctave]) {
                bottomPitch--;
            }
            if (topPitch > max) {
                if (bottomPitch < min) {
                    return min;
                } else {
                    return bottomPitch;
                }
            } else if (bottomPitch < min) {
                return topPitch;
            }
            let topRange: number = topPitch;
            let bottomRange: number = bottomPitch + 1;
            if (topPitch % Config.pitchesPerOctave == 0 || topPitch % Config.pitchesPerOctave == 7) {
                topRange -= 0.5;
            }
            if (bottomPitch % Config.pitchesPerOctave == 0 || bottomPitch % Config.pitchesPerOctave == 7) {
                bottomRange += 0.5;
            }
            return guess - bottomRange > topRange - guess ? topPitch : bottomPitch;
        }
    }

    private _copyPins(note: Note): void {
        this._copiedPins = [];
        for (const oldPin of note.pins) {
            this._copiedPins.push(makeNotePin(0, oldPin.time, oldPin.size));
        }
        for (let i: number = 1; i < this._copiedPins.length - 1;) {
            if (this._copiedPins[i - 1].size == this._copiedPins[i].size &&
                this._copiedPins[i].size == this._copiedPins[i + 1].size) {
                this._copiedPins.splice(i, 1);
            } else {
                i++;
            }
        }
        this._copiedPinChannels[this._doc.channel] = this._copiedPins;

        this._stashCursorPinVols[this._doc.channel] = [];
        for (let pin: number = 0; pin < this._copiedPins.length; pin++) {
            this._stashCursorPinVols[this._doc.channel].push(this._copiedPins[pin].size);
        }
    }

    public movePlayheadToMouse(): boolean {
		if (this._mouseOver) {
			this._doc.synth.playhead = this._doc.bar + this._barOffset + (this._mouseX / this._editorWidth);
			return true;
		}
		return false;
	}

    public resetCopiedPins = (): void => {
        const maxDivision: number = this._getMaxDivision();
        let cap: number = this._doc.song.getVolumeCap(false);
        this._copiedPinChannels.length = this._doc.song.getChannelCount();
        this._stashCursorPinVols.length = this._doc.song.getChannelCount();
        for (let i: number = 0; i < this._doc.song.pitchChannelCount; i++) {
            this._copiedPinChannels[i] = [makeNotePin(0, 0, cap), makeNotePin(0, maxDivision, cap)];
            this._stashCursorPinVols[i] = [cap, cap];
        }
        for (let i: number = this._doc.song.pitchChannelCount; i < this._doc.song.pitchChannelCount + this._doc.song.noiseChannelCount; i++) {
            this._copiedPinChannels[i] = [makeNotePin(0, 0, cap), makeNotePin(0, maxDivision, 0)];
            this._stashCursorPinVols[i] = [cap, 0];
        }
        for (let i: number = this._doc.song.pitchChannelCount + this._doc.song.noiseChannelCount; i < this._doc.song.getChannelCount(); i++) {
            this._copiedPinChannels[i] = [makeNotePin(0, 0, cap), makeNotePin(0, maxDivision, 0)];
            this._stashCursorPinVols[i] = [cap, 0];
        }
    }

    private _animatePlayhead = (timestamp: number): void => {

        if (this._usingTouch && !this.shiftMode && !this._mouseDragging && this._mouseDown && performance.now() > this._touchTime + 1000 && this._cursor.valid && this._doc.lastChangeWas(this._dragChange)) {
            // On a mobile device, the pattern editor supports using a long stationary touch to activate selection.
            this._dragChange!.undo();
            this._shiftHeld = true;
            this._dragConfirmed = false;
            this._whenCursorPressed();
            // The full interface is usually only rerendered in response to user input events, not animation events, but in this case go ahead and rerender everything.
            this._doc.notifier.notifyWatchers();
        }

        const playheadBar: number = Math.floor(this._doc.synth.playhead);

        if (this._doc.synth.playing && ((this._pattern != null && this._doc.song.getPattern(this._doc.channel, Math.floor(this._doc.synth.playhead)) == this._pattern) || Math.floor(this._doc.synth.playhead) == this._doc.bar + this._barOffset)) {
            this._svgPlayhead.setAttribute("visibility", "visible");
            const modPlayhead: number = this._doc.synth.playhead - playheadBar;
            if (Math.abs(modPlayhead - this._playheadX) > 0.1) {
                this._playheadX = modPlayhead;
            } else {
                this._playheadX += (modPlayhead - this._playheadX) * 0.2;
            }
            this._svgPlayhead.setAttribute("x", "" + prettyNumber(this._playheadX * this._editorWidth - 2));
        } else {
            this._svgPlayhead.setAttribute("visibility", "hidden");
        }

        if (this._doc.synth.playing && (this._doc.synth.recording || this._doc.prefs.autoFollow) && this._followPlayheadBar != playheadBar) {
            // When autofollow is enabled, select the current bar (but don't record it in undo history).
            new ChangeChannelBar(this._doc, this._doc.channel, playheadBar);
            // The full interface is usually only rerendered in response to user input events, not animation events, but in this case go ahead and rerender everything.
            this._doc.notifier.notifyWatchers();
        }
        this._followPlayheadBar = playheadBar;

        if (this._doc.currentPatternIsDirty) {
            this._redrawNotePatterns();
        }

        window.requestAnimationFrame(this._animatePlayhead);
    }

    private _whenMouseOver = (event: MouseEvent): void => {
        if (this._mouseOver) return;
        this._mouseOver = true;
        this._usingTouch = false;
    }

    private _whenMouseOut = (event: MouseEvent): void => {
        if (!this._mouseOver) return;
        this._mouseOver = false;
    }

    private _whenMousePressed = (event: MouseEvent): void => {
        event.preventDefault();
        const boundingRect: ClientRect = this._svg.getBoundingClientRect();
        this._mouseX = ((event.clientX || event.pageX) - boundingRect.left) * this._editorWidth / (boundingRect.right - boundingRect.left);
        this._mouseY = ((event.clientY || event.pageY) - boundingRect.top) * this._editorHeight / (boundingRect.bottom - boundingRect.top);
        if (isNaN(this._mouseX)) this._mouseX = 0;
        if (isNaN(this._mouseY)) this._mouseY = 0;
        this._usingTouch = false;
        this._shiftHeld = event.shiftKey;
        this._dragConfirmed = false;
        this._whenCursorPressed();
    }

    private _whenTouchPressed = (event: TouchEvent): void => {
        event.preventDefault();
        const boundingRect: ClientRect = this._svg.getBoundingClientRect();
        this._mouseX = (event.touches[0].clientX - boundingRect.left) * this._editorWidth / (boundingRect.right - boundingRect.left);
        this._mouseY = (event.touches[0].clientY - boundingRect.top) * this._editorHeight / (boundingRect.bottom - boundingRect.top);
        if (isNaN(this._mouseX)) this._mouseX = 0;
        if (isNaN(this._mouseY)) this._mouseY = 0;
        this._usingTouch = true;
        this._shiftHeld = event.shiftKey;
        this._dragConfirmed = false;
        this._touchTime = performance.now();
        this._whenCursorPressed();
    }

    public stopEditingModLabel(discardChanges: boolean) {
        if (this.editingModLabel) {
            this.editingModLabel = false;
            this.modDragValueLabel.style.setProperty("pointer-events", "none");

            if (window.getSelection) {
                let sel: Selection | null = window.getSelection();
                if (sel != null)
                    sel.removeAllRanges();
            }
            // Return pin to its state before text editing
            if (discardChanges) {
                this._modDragPin.size = this._modDragStartValue;

                let presValue: number = this._modDragStartValue + Config.modulators[this._modDragSetting].convertRealFactor;

                // This is me being too lazy to fiddle with the css to get it to align center.
                let xOffset: number = (+(presValue >= 10.0)) + (+(presValue >= 100.0)) + (+(presValue < 0.0)) + (+(presValue <= -10.0));
                this._modDragValueLabelLeft = +prettyNumber(Math.max(Math.min(this._editorWidth - 10 - xOffset * 8, this._partWidth * (this._modDragNote.start + this._modDragPin.time) - 4 - xOffset * 4), 2));
                this.modDragValueLabel.style.setProperty("left", "" + this._modDragValueLabelLeft + "px");

                const sequence: ChangeSequence = new ChangeSequence();
                this._dragChange = sequence;
                this._doc.setProspectiveChange(this._dragChange);

                sequence.append(new ChangeSizeBend(this._doc, this._modDragNote, this._modDragPin.time, this._modDragStartValue, this._modDragPin.interval, this.shiftMode));

                this._dragChange = null;
            }

            const continuousState: boolean = this._doc.lastChangeWas(this._dragChange);
            if (continuousState) {
                if (this._dragChange != null) {
                    this._doc.record(this._dragChange);
                    this._dragChange = null;
                }
            }
        }
    }

    private _whenCursorPressed(): void {
        // Check for click on mod value label
        if (this._doc.song.getChannelIsMod(this._doc.channel) && this.modDragValueLabel.style.getPropertyValue("display") != "none" &&
            this._mouseX > +this._modDragValueLabelLeft - 6 &&
            this._mouseX < +this._modDragValueLabelLeft + this._modDragValueLabelWidth + 6 &&
            this._mouseY > +this._modDragValueLabelTop - 8 &&
            this._mouseY < +this._modDragValueLabelTop + 11) {
            // Mod value label clicked, select it
            this.modDragValueLabel.style.setProperty("pointer-events", "fill");
            this.modDragValueLabel.setAttribute("contenteditable", "true");
            if (window.getSelection) {
                let sel: Selection | null = window.getSelection();
                if (sel != null)
                    sel.selectAllChildren(this.modDragValueLabel);
            }

            window.setTimeout(() => { this.modDragValueLabel.focus(); });
            this.editingModLabel = true;
        } else {
            this.stopEditingModLabel(false);
            if (this._doc.prefs.enableNotePreview) this._doc.synth.maintainLiveInput();
            this._mouseDown = true;
            this._mouseXStart = this._mouseX;
            this._mouseYStart = this._mouseY;
            this._updateCursorStatus();
            this._updatePreview();
            const sequence: ChangeSequence = new ChangeSequence();
            this._dragChange = sequence;
            this._lastChangeWasPatternSelection = this._doc.lastChangeWas(this._changePatternSelection);
            this._doc.setProspectiveChange(this._dragChange);

            if (this._cursorAtStartOfSelection()) {
                this._draggingStartOfSelection = true;
            } else if (this._cursorAtEndOfSelection()) {
                this._draggingEndOfSelection = true;
            } else if (this._shiftHeld) {
                if ((this._doc.selection.patternSelectionActive && this._cursor.pitchIndex == -1) || this._cursorIsInSelection()) {
                    sequence.append(new ChangePatternSelection(this._doc, 0, 0));
                } else {
                    if (this._cursor.curNote != null) {
                        sequence.append(new ChangePatternSelection(this._doc, this._cursor.curNote.start, this._cursor.curNote.end));
                    } else {
                        const start: number = Math.max(0, Math.min((this._doc.song.beatsPerBar - 1) * Config.partsPerBeat, Math.floor(this._cursor.exactPart / Config.partsPerBeat) * Config.partsPerBeat));
                        const end: number = start + Config.partsPerBeat;
                        sequence.append(new ChangePatternSelection(this._doc, start, end));
                    }
                }
            } else if (this._cursorIsInSelection()) {
                this._draggingSelectionContents = true;
            } else if (this._cursor.valid && this._cursor.curNote == null) {
                sequence.append(new ChangePatternSelection(this._doc, 0, 0));

                // If clicking in empty space, the result will be adding a note,
                // so we can safely add it immediately. Note that if clicking on
                // or near an existing note, the result will depend on whether
                // a drag follows, so we couldn't add the note yet without being
                // confusing.

                const note: Note = new Note(this._cursor.pitch, this._cursor.start, this._cursor.end, Config.noteSizeMax, this._doc.song.getChannelIsNoise(this._doc.channel));
                note.pins = [];
                for (const oldPin of this._cursor.pins) {
                    note.pins.push(makeNotePin(0, oldPin.time, oldPin.size));
                }
                sequence.append(new ChangeEnsurePatternExists(this._doc, this._doc.channel, this._doc.bar));
                const pattern: Pattern | null = this._doc.getCurrentPattern(this._barOffset);
                if (pattern == null) throw new Error();
                sequence.append(new ChangeNoteAdded(this._doc, pattern, note, this._cursor.curIndex));

                if (this._doc.prefs.enableNotePreview && !this._doc.synth.playing) {
                    // Play the new note out loud if enabled.
                    const duration: number = Math.min(Config.partsPerBeat, this._cursor.end - this._cursor.start);
                    this._doc.performance.setTemporaryPitches([this._cursor.pitch], duration);
                }
            }
            this._updateSelection();
        }
    }

    private _whenMouseMoved = (event: MouseEvent): void => {
        this.controlMode = event.ctrlKey;
        this.shiftMode = event.shiftKey;

        const boundingRect: ClientRect = this._svg.getBoundingClientRect();
        this._mouseX = ((event.clientX || event.pageX) - boundingRect.left) * this._editorWidth / (boundingRect.right - boundingRect.left);
        this._mouseY = ((event.clientY || event.pageY) - boundingRect.top) * this._editorHeight / (boundingRect.bottom - boundingRect.top);
        if (isNaN(this._mouseX)) this._mouseX = 0;
        if (isNaN(this._mouseY)) this._mouseY = 0;
        this._usingTouch = false;
        this._whenCursorMoved();
    }

    private _whenTouchMoved = (event: TouchEvent): void => {
        if (!this._mouseDown) return;
        event.preventDefault();
        const boundingRect: ClientRect = this._svg.getBoundingClientRect();
        this._mouseX = (event.touches[0].clientX - boundingRect.left) * this._editorWidth / (boundingRect.right - boundingRect.left);
        this._mouseY = (event.touches[0].clientY - boundingRect.top) * this._editorHeight / (boundingRect.bottom - boundingRect.top);
        if (isNaN(this._mouseX)) this._mouseX = 0;
        if (isNaN(this._mouseY)) this._mouseY = 0;
        this._whenCursorMoved();
    }

    private _whenCursorMoved(): void {
        if (this._doc.prefs.enableNotePreview && this._mouseOver) this._doc.synth.maintainLiveInput();

        // HACK: Undoable pattern changes rely on persistent instance
        // references. Loading song from hash via undo/redo breaks that,
        // so changes are no longer undoable and the cursor status may be
        // invalid. Abort further drag changes until the mouse is released.
        const continuousState: boolean = this._doc.lastChangeWas(this._dragChange);

        if (!this._mouseDragging && this._mouseDown && this._cursor.valid && continuousState) {
            const dx: number = this._mouseX - this._mouseXStart;
            const dy: number = this._mouseY - this._mouseYStart;
            if (Math.sqrt(dx * dx + dy * dy) > 5) {
                this._mouseDragging = true;
                this._mouseHorizontal = Math.abs(dx) >= Math.abs(dy);
            }
        }

        if (this._shiftHeld && this._mouseHorizontal && Math.abs(this._mouseXStart - this._mouseX) > 5) {
            this._dragConfirmed = true;
        }

        if (this._mouseDragging && this._mouseDown && this._cursor.valid && continuousState) {
            this._dragChange!.undo();
            const sequence: ChangeSequence = new ChangeSequence();
            this._dragChange = sequence;
            this._doc.setProspectiveChange(this._dragChange);

            const minDivision: number = this._getMinDivision();
            const currentPart: number = this._snapToMinDivision(this._mouseX / this._partWidth);
            if (this._draggingStartOfSelection) {
                sequence.append(new ChangePatternSelection(this._doc, Math.max(0, Math.min(this._doc.song.beatsPerBar * Config.partsPerBeat, currentPart)), this._doc.selection.patternSelectionEnd));
                this._updateSelection();
            } else if (this._draggingEndOfSelection) {
                sequence.append(new ChangePatternSelection(this._doc, this._doc.selection.patternSelectionStart, Math.max(0, Math.min(this._doc.song.beatsPerBar * Config.partsPerBeat, currentPart))));
                this._updateSelection();
            } else if (this._draggingSelectionContents) {
                const pattern: Pattern | null = this._doc.getCurrentPattern(this._barOffset);
                if (this._mouseDragging && pattern != null) {
                    this._dragChange!.undo();
                    const sequence: ChangeSequence = new ChangeSequence();
                    this._dragChange = sequence;
                    this._doc.setProspectiveChange(this._dragChange);

                    let scale = this._doc.song.scale == Config.scales.dictionary["Custom"].index ? this._doc.song.scaleCustom : Config.scales[this._doc.song.scale].flags;
                    const notesInScale: number = scale.filter(x => x).length;
                    const pitchRatio: number = this._doc.song.getChannelIsNoise(this._doc.channel) ? 1 : 12 / notesInScale;
                    const draggedParts: number = Math.round((this._mouseX - this._mouseXStart) / (this._partWidth * minDivision)) * minDivision;
                    const draggedTranspose: number = Math.round((this._mouseYStart - this._mouseY) / (this._pitchHeight * pitchRatio));
                    sequence.append(new ChangeDragSelectedNotes(this._doc, this._doc.channel, pattern, draggedParts, draggedTranspose));
                }

            } else if (this._shiftHeld && this._dragConfirmed) {

                if (this._mouseDragging) {
                    let start: number = Math.max(0, Math.min((this._doc.song.beatsPerBar - 1) * Config.partsPerBeat, Math.floor(this._cursor.exactPart / Config.partsPerBeat) * Config.partsPerBeat));
                    let end: number = start + Config.partsPerBeat;
                    if (this._cursor.curNote != null) {
                        start = Math.max(start, this._cursor.curNote.start);
                        end = Math.min(end, this._cursor.curNote.end);
                    }

                    // Todo: The following two conditional blocks could maybe be refactored.
                    if (currentPart < start) {
                        start = 0;
                        const pattern: Pattern | null = this._doc.getCurrentPattern(this._barOffset);
                        if (pattern != null) {
                            for (let i: number = 0; i < pattern.notes.length; i++) {
                                if (pattern.notes[i].start <= currentPart) {
                                    start = pattern.notes[i].start;
                                }
                                if (pattern.notes[i].end <= currentPart) {
                                    start = pattern.notes[i].end;
                                }
                            }
                        }
                        for (let beat: number = 0; beat <= this._doc.song.beatsPerBar; beat++) {
                            const part: number = beat * Config.partsPerBeat;
                            if (start <= part && part <= currentPart) {
                                start = part;
                            }
                        }
                    }

                    if (currentPart > end) {
                        end = Config.partsPerBeat * this._doc.song.beatsPerBar;
                        const pattern: Pattern | null = this._doc.getCurrentPattern(this._barOffset);
                        if (pattern != null) {
                            for (let i: number = 0; i < pattern.notes.length; i++) {
                                if (pattern.notes[i].start >= currentPart) {
                                    end = pattern.notes[i].start;
                                    break;
                                }
                                if (pattern.notes[i].end >= currentPart) {
                                    end = pattern.notes[i].end;
                                    break;
                                }
                            }
                        }
                        for (let beat: number = 0; beat <= this._doc.song.beatsPerBar; beat++) {
                            const part: number = beat * Config.partsPerBeat;
                            if (currentPart < part && part < end) {
                                end = part;
                            }
                        }
                    }

                    sequence.append(new ChangePatternSelection(this._doc, start, end));
                    this._updateSelection();
                }
            } else {

                if (this._cursor.curNote == null) {
                    sequence.append(new ChangePatternSelection(this._doc, 0, 0));


                    let backwards: boolean;
                    let directLength: number;
                    if (currentPart < this._cursor.start) {
                        backwards = true;
                        directLength = this._cursor.start - currentPart;
                    } else {
                        backwards = false;
                        directLength = currentPart - this._cursor.start + minDivision;
                    }

                    let defaultLength: number = minDivision;
                    for (let i: number = minDivision; i <= this._doc.song.beatsPerBar * Config.partsPerBeat; i += minDivision) {
                        if (minDivision == 1) {
                            if (i < 5) {
                                // Allow small lengths.
                            } else if (i <= Config.partsPerBeat / 2.0) {
                                if (i % 3 != 0 && i % 4 != 0) {
                                    continue;
                                }
                            } else if (i <= Config.partsPerBeat * 1.5) {
                                if (i % 6 != 0 && i % 8 != 0) {
                                    continue;
                                }
                            } else if (i % Config.partsPerBeat != 0) {
                                continue;
                            }
                        } else {
                            if (i >= 5 * minDivision &&
                                i % Config.partsPerBeat != 0 &&
                                i != Config.partsPerBeat * 3.0 / 4.0 &&
                                i != Config.partsPerBeat * 3.0 / 2.0 &&
                                i != Config.partsPerBeat * 4.0 / 3.0) {
                                continue;
                            }
                        }

                        const blessedLength: number = i;
                        if (blessedLength == directLength) {
                            defaultLength = blessedLength;
                            break;
                        }
                        if (blessedLength < directLength) {
                            defaultLength = blessedLength;
                        }

                        if (blessedLength > directLength) {
                            if (defaultLength < directLength - minDivision) {
                                defaultLength = blessedLength;
                            }
                            break;
                        }
                    }

                    let start: number;
                    let end: number;

                    if (backwards) {
                        end = this._cursor.start;
                        start = end - defaultLength;
                    } else {
                        start = this._cursor.start;
                        end = start + defaultLength;
                    }
                    const continuesLastPattern: boolean = (start < 0 && this._doc.channel < this._doc.song.pitchChannelCount + this._doc.song.noiseChannelCount);
                    if (start < 0) start = 0;
                    if (end > this._doc.song.beatsPerBar * Config.partsPerBeat) end = this._doc.song.beatsPerBar * Config.partsPerBeat;

                    if (start < end) {
                        sequence.append(new ChangeEnsurePatternExists(this._doc, this._doc.channel, this._doc.bar));
                        const pattern: Pattern | null = this._doc.getCurrentPattern(this._barOffset);
                        if (pattern == null) throw new Error();
                        // Using parameter skipNote to force proper "collision" checking vis-a-vis pitch for mod channels.
                        sequence.append(new ChangeNoteTruncate(this._doc, pattern, start, end, new Note(this._cursor.pitch, 0, 0, 0)));
                        let i: number;
                        for (i = 0; i < pattern.notes.length; i++) {
                            if (pattern.notes[i].start >= end) break;
                        }
                        const theNote: Note = new Note(this._cursor.pitch, start, end,
                            this._doc.song.getNewNoteVolume(this._doc.song.getChannelIsMod(this._doc.channel), this._doc.channel, this._doc.getCurrentInstrument(this._barOffset), this._cursor.pitch),
                            this._doc.song.getChannelIsNoise(this._doc.channel));
                        theNote.continuesLastPattern = continuesLastPattern;
                        sequence.append(new ChangeNoteAdded(this._doc, pattern, theNote, i));
                        this._copyPins(theNote);

                        this._dragTime = backwards ? start : end;
                        this._dragPitch = this._cursor.pitch;
                        this._dragSize = theNote.pins[backwards ? 0 : 1].size;
                        this._dragVisible = true;
                    }

                    let prevPattern: Pattern | null = this._pattern;

                    this._pattern = this._doc.getCurrentPattern(this._barOffset);

                    if (this._pattern != null && this._doc.song.getChannelIsMod(this._doc.channel) && this._interactive && prevPattern != this._pattern) {
                        // Need to re-sort the notes by start time as they might change order if user drags them around.
                        this._pattern.notes.sort(function (a, b) { return (a.start == b.start) ? a.pitches[0] - b.pitches[0] : a.start - b.start; });
                    }

                } else if (this._mouseHorizontal) {

                    sequence.append(new ChangePatternSelection(this._doc, 0, 0));

                    const shift: number = (this._mouseX - this._mouseXStart) / this._partWidth;

                    const shiftedPin: NotePin = this._cursor.curNote.pins[this._cursor.nearPinIndex];
                    let shiftedTime: number = Math.round((this._cursor.curNote.start + shiftedPin.time + shift) / minDivision) * minDivision;
                    const continuesLastPattern: boolean = (shiftedTime < 0.0 && this._doc.channel < this._doc.song.pitchChannelCount + this._doc.song.noiseChannelCount);
                    if (shiftedTime < 0) shiftedTime = 0;
                    if (shiftedTime > this._doc.song.beatsPerBar * Config.partsPerBeat) shiftedTime = this._doc.song.beatsPerBar * Config.partsPerBeat;

                    if (this._pattern == null) throw new Error();

                    if (shiftedTime <= this._cursor.curNote.start && this._cursor.nearPinIndex == this._cursor.curNote.pins.length - 1 ||
                        shiftedTime >= this._cursor.curNote.end && this._cursor.nearPinIndex == 0) {

                        sequence.append(new ChangeNoteAdded(this._doc, this._pattern, this._cursor.curNote, this._cursor.curIndex, true));

                        this._dragVisible = false;
                    } else {
                        const start: number = Math.min(this._cursor.curNote.start, shiftedTime);
                        const end: number = Math.max(this._cursor.curNote.end, shiftedTime);

                        this._dragTime = shiftedTime;
                        this._dragPitch = this._cursor.curNote.pitches[this._cursor.pitchIndex == -1 ? 0 : this._cursor.pitchIndex] + this._cursor.curNote.pins[this._cursor.nearPinIndex].interval;
                        this._dragSize = this._cursor.curNote.pins[this._cursor.nearPinIndex].size;
                        this._dragVisible = true;

                        sequence.append(new ChangeNoteTruncate(this._doc, this._pattern, start, end, this._cursor.curNote));
                        sequence.append(new ChangePinTime(this._doc, this._cursor.curNote, this._cursor.nearPinIndex, shiftedTime, continuesLastPattern));
                        this._copyPins(this._cursor.curNote);
                    }
                } else if (this._cursor.pitchIndex == -1 || this._doc.song.getChannelIsMod(this._doc.channel)) {

                    if (!this._mouseDragging)
                    sequence.append(new ChangePatternSelection(this._doc, 0, 0));

                    const bendPart: number =
                        Math.max(this._cursor.curNote.start,
                            Math.min(this._cursor.curNote.end,
                                Math.round(this._mouseX / (this._partWidth * minDivision)) * minDivision
                            )
                        ) - this._cursor.curNote.start;

                    let prevPin: NotePin;
                    let nextPin: NotePin = this._cursor.curNote.pins[0];
                    let bendSize: number = 0;
                    let bendInterval: number = 0;
                    let cap: number = this._doc.song.getVolumeCap(this._doc.song.getChannelIsMod(this._doc.channel), this._doc.channel, this._doc.getCurrentInstrument(this._barOffset), this._cursor.pitch);

                    // Dragging gets a bit faster after difference in drag counts is >8.
                    let dragFactorSlow: number = 25.0 / Math.pow(cap, 0.4);
                    let dragFactorFast: number = 22.0 / Math.pow(cap, 0.5);
                    let dragSign: number = (this._mouseYStart > this._mouseY ? 1 : -1);
                    let dragCounts: number = Math.min(Math.abs(this._mouseYStart - this._mouseY) / dragFactorSlow, 8) + Math.max(0, Math.abs(this._mouseYStart - this._mouseY) / dragFactorFast - 8);

                    // Note volume drag overrides attempts to make a pattern selection
                    if (dragCounts > 0) {
                        this._shiftHeld = false;
                    }

                    for (let i: number = 1; i < this._cursor.curNote.pins.length; i++) {
                        prevPin = nextPin;
                        nextPin = this._cursor.curNote.pins[i];
                        if (bendPart > nextPin.time) continue;
                        if (bendPart < prevPin.time) throw new Error();
                        const sizeRatio: number = (bendPart - prevPin.time) / (nextPin.time - prevPin.time);
                        bendSize = Math.round(prevPin.size * (1.0 - sizeRatio) + nextPin.size * sizeRatio + dragSign * dragCounts);
                        // If not in fine control mode, round to 0~2~4~6 (normal 4 settings)
                        if (!this.controlMode && !this._doc.prefs.alwaysFineNoteVol && !this._doc.song.getChannelIsMod(this._doc.channel)) {
                            bendSize = Math.floor(bendSize / 2) * 2;
                        }
                        if (bendSize < 0) bendSize = 0;
                        if (bendSize > cap) bendSize = cap;
                        bendInterval = this._snapToPitch(prevPin.interval * (1.0 - sizeRatio) + nextPin.interval * sizeRatio + this._cursor.curNote.pitches[0], 0, Config.maxPitch) - this._cursor.curNote.pitches[0];
                        break;
                    }
                    if (this._doc.song.getChannelIsMod(this._doc.channel) && this.controlMode) {
                        // Link bend to the next note over
                        if (bendPart >= this._cursor.curNote.pins[this._cursor.curNote.pins.length - 1].time) {
                            if (this._cursor.curNote.start + this._cursor.curNote.pins[this._cursor.curNote.pins.length - 1].time < this._doc.song.beatsPerBar * Config.partsPerBeat) {
                                for (const note of this._pattern!.notes) {
                                    if (note.start == this._cursor.curNote.start + this._cursor.curNote.pins[this._cursor.curNote.pins.length - 1].time && note.pitches[0] == this._cursor.curNote.pitches[0]) {
                                        sequence.append(new ChangeSizeBend(this._doc, note, note.pins[0].time, bendSize, bendInterval, this.shiftMode));
                                    }
                                }
                            }
                            else {
                                // Try to bend to the next pattern over. Only do this if a note starts at 0, and instrument is identical in next pattern.
                                const nextPattern: Pattern | null = this._doc.getCurrentPattern(1);

                                if (nextPattern != null && nextPattern.instruments[0] == this._pattern!.instruments[0]) {
                                    for (const note of nextPattern.notes) {
                                        if (note.start == 0 && note.pitches[0] == this._cursor.curNote.pitches[0]) {
                                            sequence.append(new ChangeSizeBend(this._doc, note, note.pins[0].time, bendSize, bendInterval, this.shiftMode));
                                        }
                                    }
                                }

                            }
                        }
                        // Link bend to the previous note
                        else if (bendPart <= this._cursor.curNote.pins[0].time) {
                            if (this._cursor.curNote.start > 0) {
                                for (const note of this._pattern!.notes) {
                                    if (note.end == this._cursor.curNote.start && note.pitches[0] == this._cursor.curNote.pitches[0]) {
                                        sequence.append(new ChangeSizeBend(this._doc, note, note.pins[note.pins.length - 1].time, bendSize, bendInterval, this.shiftMode));
                                    }
                                }
                            }
                            else {
                                // Try to bend to the previous pattern over. Only do this if a note starts at the end, and instrument is identical in previous pattern.
                                const prevPattern: Pattern | null = this._doc.getCurrentPattern(-1);

                                if (prevPattern != null && prevPattern.instruments[0] == this._pattern!.instruments[0]) {
                                    for (const note of prevPattern.notes) {
                                        if (note.end == this._doc.song.beatsPerBar * Config.partsPerBeat && note.pitches[0] == this._cursor.curNote.pitches[0]) {
                                            sequence.append(new ChangeSizeBend(this._doc, note, note.pins[note.pins.length - 1].time, bendSize, bendInterval, this.shiftMode));
                                        }
                                    }
                                }
                            }
                        }
                    }

                    this._dragTime = this._cursor.curNote.start + bendPart;
                    this._dragPitch = this._cursor.curNote.pitches[this._cursor.pitchIndex == -1 ? 0 : this._cursor.pitchIndex] + bendInterval;
                    this._dragSize = bendSize;
                    this._dragVisible = true;

                    sequence.append(new ChangeSizeBend(this._doc, this._cursor.curNote, bendPart, bendSize, bendInterval, this.shiftMode));
                    this._copyPins(this._cursor.curNote);
                } else {
                    sequence.append(new ChangePatternSelection(this._doc, 0, 0));

                    this._dragSize = this._cursor.curNote.pins[this._cursor.nearPinIndex].size;

                    if (this._pattern == null) throw new Error();

                    let bendStart: number;
                    let bendEnd: number;
                    if (this._mouseX >= this._mouseXStart) {
                        bendStart = Math.max(this._cursor.curNote.start, this._cursor.part);
                        bendEnd = currentPart + minDivision;
                    } else {
                        bendStart = Math.min(this._cursor.curNote.end, this._cursor.part + minDivision);
                        bendEnd = currentPart;
                    }
                    if (bendEnd < 0) bendEnd = 0;
                    if (bendEnd > this._doc.song.beatsPerBar * Config.partsPerBeat) bendEnd = this._doc.song.beatsPerBar * Config.partsPerBeat;
                    if (bendEnd > this._cursor.curNote.end) {
                        sequence.append(new ChangeNoteTruncate(this._doc, this._pattern, this._cursor.curNote.start, bendEnd, this._cursor.curNote));
                    }
                    if (bendEnd < this._cursor.curNote.start) {
                        sequence.append(new ChangeNoteTruncate(this._doc, this._pattern, bendEnd, this._cursor.curNote.end, this._cursor.curNote));
                    }

                    let minPitch: number = Number.MAX_VALUE;
                    let maxPitch: number = -Number.MAX_VALUE;
                    for (const pitch of this._cursor.curNote.pitches) {
                        if (minPitch > pitch) minPitch = pitch;
                        if (maxPitch < pitch) maxPitch = pitch;
                    }
                    minPitch -= this._cursor.curNote.pitches[this._cursor.pitchIndex];
                    maxPitch -= this._cursor.curNote.pitches[this._cursor.pitchIndex];

                    if (!this._doc.song.getChannelIsMod(this._doc.channel)) {
                        const bendTo: number = this._snapToPitch(this._findMousePitch(this._mouseY), -minPitch, (this._doc.song.getChannelIsNoise(this._doc.channel) ? Config.drumCount - 1 : Config.maxPitch) - maxPitch);
                        sequence.append(new ChangePitchBend(this._doc, this._cursor.curNote, bendStart, bendEnd, bendTo, this._cursor.pitchIndex));
                        this._dragPitch = bendTo;
                    }
                    else {
                        const bendTo: number = this._snapToPitch(this._dragPitch, -minPitch, Config.modCount - 1);
                        sequence.append(new ChangePitchBend(this._doc, this._cursor.curNote, bendStart, bendEnd, bendTo, this._cursor.pitchIndex));
                        this._dragPitch = bendTo;
                    }
                    this._copyPins(this._cursor.curNote);

                    this._dragTime = bendEnd;
                    this._dragVisible = true;
                }
            }
        }

        if (!(this._mouseDown && this._cursor.valid && continuousState)) {
            this._updateCursorStatus();
            this._updatePreview();
        }
    }

    private _whenCursorReleased = (event: Event | null): void => {
        if (!this._cursor.valid) return;

        const continuousState: boolean = this._doc.lastChangeWas(this._dragChange);
        if (this._mouseDown && continuousState && this._dragChange != null) {

            if (this._draggingSelectionContents) {
                this._doc.record(this._dragChange);
                this._dragChange = null;
                // Need to re-sort the notes by start time as they might change order if user drags them around.
                if (this._pattern != null && this._doc.song.getChannelIsMod(this._doc.channel)) this._pattern.notes.sort(function (a, b) { return (a.start == b.start) ? a.pitches[0] - b.pitches[0] : a.start - b.start; });

            } else if (this._draggingStartOfSelection || this._draggingEndOfSelection || this._shiftHeld) {
                this._setPatternSelection(this._dragChange);
                this._dragChange = null;
            } else if (this._mouseDragging || this._cursor.curNote == null || !this._dragChange.isNoop() || this._draggingStartOfSelection || this._draggingEndOfSelection || this._draggingSelectionContents || this._shiftHeld) {
                this._doc.record(this._dragChange);
                this._dragChange = null;
                // Need to re-sort the notes by start time as they might change order if user drags them around.
                if (this._pattern != null && this._doc.song.getChannelIsMod(this._doc.channel)) this._pattern.notes.sort(function (a, b) { return (a.start == b.start) ? a.pitches[0] - b.pitches[0] : a.start - b.start; });

            } else {

                if (this._pattern == null) throw new Error();

                const sequence: ChangeSequence = new ChangeSequence();
                sequence.append(new ChangePatternSelection(this._doc, 0, 0));

                if (this._cursor.pitchIndex == -1) {
                    if (this._cursor.curNote.pitches.length == Config.maxChordSize) {
                        sequence.append(new ChangePitchAdded(this._doc, this._cursor.curNote, this._cursor.curNote.pitches[0], 0, true));
                    }
                    sequence.append(new ChangePitchAdded(this._doc, this._cursor.curNote, this._cursor.pitch, this._cursor.curNote.pitches.length));
                    this._copyPins(this._cursor.curNote);

                    if (this._doc.prefs.enableNotePreview && !this._doc.synth.playing) {
                        const duration: number = Math.min(Config.partsPerBeat, this._cursor.end - this._cursor.start);
                        this._doc.performance.setTemporaryPitches(this._cursor.curNote.pitches, duration);
                    }
                } else {
                    if (this._cursor.curNote.pitches.length == 1) {
                        sequence.append(new ChangeNoteAdded(this._doc, this._pattern, this._cursor.curNote, this._cursor.curIndex, true));
                    } else {
                        sequence.append(new ChangePitchAdded(this._doc, this._cursor.curNote, this._cursor.pitch, this._cursor.curNote.pitches.indexOf(this._cursor.pitch), true));
                    }
                }

                this._doc.record(sequence);
            }
        }

        this._mouseDown = false;
        this._mouseDragging = false;
        this._draggingStartOfSelection = false;
        this._draggingEndOfSelection = false;
        this._draggingSelectionContents = false;
        this._lastChangeWasPatternSelection = false;
        this.modDragValueLabel.setAttribute("fill", ColorConfig.secondaryText);
        this._updateCursorStatus();
        this._updatePreview();
    }

    private _setPatternSelection(change: UndoableChange): void {
        this._changePatternSelection = change;
        this._doc.record(this._changePatternSelection, this._lastChangeWasPatternSelection);
    }


    private _updatePreview(): void {
        if (this._usingTouch) {
            if (!this._mouseDown || !this._cursor.valid || !this._mouseDragging || !this._dragVisible || this._shiftHeld || this._draggingStartOfSelection || this._draggingEndOfSelection || this._draggingSelectionContents) {
                this._svgPreview.setAttribute("visibility", "hidden");

                if (!this.editingModLabel) {
                    this.modDragValueLabel.style.setProperty("display", "none");
                    this.modDragValueLabel.style.setProperty("pointer-events", "none");
                    this.modDragValueLabel.setAttribute("contenteditable", "false");
                }

            } else {
                this._svgPreview.setAttribute("visibility", "visible");

                const x: number = this._partWidth * this._dragTime;
                const y: number = this._pitchToPixelHeight(this._dragPitch - this._octaveOffset);
                const radius: number = (this._pitchHeight - this._pitchBorder) / 2;
                const width: number = 80;
                const height: number = 60;
                const cap: number = this._doc.song.getVolumeCap(this._doc.song.getChannelIsMod(this._doc.channel), this._doc.channel, this._doc.getCurrentInstrument(this._barOffset), this._cursor.pitch);
                //this._drawNote(this._svgPreview, this._cursor.pitch, this._cursor.start, this._cursor.pins, this._pitchHeight / 2 + 1, true, this._octaveOffset);

                let pathString: string = "";

                pathString += "M " + prettyNumber(x) + " " + prettyNumber(y - radius * (this._dragSize / cap)) + " ";
                pathString += "L " + prettyNumber(x) + " " + prettyNumber(y - radius * (this._dragSize / cap) - height) + " ";
                pathString += "M " + prettyNumber(x) + " " + prettyNumber(y + radius * (this._dragSize / cap)) + " ";
                pathString += "L " + prettyNumber(x) + " " + prettyNumber(y + radius * (this._dragSize / cap) + height) + " ";
                pathString += "M " + prettyNumber(x) + " " + prettyNumber(y - radius * (this._dragSize / cap)) + " ";
                pathString += "L " + prettyNumber(x + width) + " " + prettyNumber(y - radius * (this._dragSize / cap)) + " ";
                pathString += "M " + prettyNumber(x) + " " + prettyNumber(y + radius * (this._dragSize / cap)) + " ";
                pathString += "L " + prettyNumber(x + width) + " " + prettyNumber(y + radius * (this._dragSize / cap)) + " ";
                pathString += "M " + prettyNumber(x) + " " + prettyNumber(y - radius * (this._dragSize / cap)) + " ";
                pathString += "L " + prettyNumber(x - width) + " " + prettyNumber(y - radius * (this._dragSize / cap)) + " ";
                pathString += "M " + prettyNumber(x) + " " + prettyNumber(y + radius * (this._dragSize / cap)) + " ";
                pathString += "L " + prettyNumber(x - width) + " " + prettyNumber(y + radius * (this._dragSize / cap)) + " ";

                this._svgPreview.setAttribute("d", pathString);
            }
        } else {
            if (!this._mouseOver || this._mouseDown || !this._cursor.valid) {
                this._svgPreview.setAttribute("visibility", "hidden");
                if (!this.editingModLabel) {
                    this.modDragValueLabel.style.setProperty("display", "none");
                    this.modDragValueLabel.style.setProperty("pointer-events", "none");
                    this.modDragValueLabel.setAttribute("contenteditable", "false");
                }
            } else {
                this._svgPreview.setAttribute("visibility", "visible");

                if (this._cursorAtStartOfSelection()) {
                    const center: number = this._partWidth * this._doc.selection.patternSelectionStart;
                    const left: string = prettyNumber(center - 4);
                    const right: string = prettyNumber(center + 4);
                    const bottom: number = this._pitchToPixelHeight(-0.5);
                    this._svgPreview.setAttribute("d", "M " + left + " 0 L " + left + " " + bottom + " L " + right + " " + bottom + " L " + right + " 0 z");
                } else if (this._cursorAtEndOfSelection()) {
                    const center: number = this._partWidth * this._doc.selection.patternSelectionEnd;
                    const left: string = prettyNumber(center - 4);
                    const right: string = prettyNumber(center + 4);
                    const bottom: number = this._pitchToPixelHeight(-0.5);
                    this._svgPreview.setAttribute("d", "M " + left + " 0 L " + left + " " + bottom + " L " + right + " " + bottom + " L " + right + " 0 z");
                } else if (this._cursorIsInSelection()) {
                    const left: string = prettyNumber(this._partWidth * this._doc.selection.patternSelectionStart - 2);
                    const right: string = prettyNumber(this._partWidth * this._doc.selection.patternSelectionEnd + 2);
                    const bottom: number = this._pitchToPixelHeight(-0.5);
                    this._svgPreview.setAttribute("d", "M " + left + " 0 L " + left + " " + bottom + " L " + right + " " + bottom + " L " + right + " 0 z");
                } else {
                    this._drawNote(this._svgPreview, this._cursor.pitch, this._cursor.start, this._cursor.pins, (this._pitchHeight - this._pitchBorder) / 2 + 1, true, this._octaveOffset);
                }
            }
        }
    }

    private _updateSelection(): void {
        if (this._doc.selection.patternSelectionActive) {
            this._selectionRect.setAttribute("visibility", "visible");
            this._selectionRect.setAttribute("x", String(this._partWidth * this._doc.selection.patternSelectionStart));
            this._selectionRect.setAttribute("width", String(this._partWidth * (this._doc.selection.patternSelectionEnd - this._doc.selection.patternSelectionStart)));
        } else {
            this._selectionRect.setAttribute("visibility", "hidden");
        }
    }

    public render(): void {
        const nextPattern: Pattern | null = this._doc.getCurrentPattern(this._barOffset);

        if (this._pattern != nextPattern && this._pattern != null) {
            if (this._doc.song.getChannelIsMod(this._doc.channel) && this._interactive && nextPattern != null) {
                // Need to re-sort the notes by start time as they might change order if user drags them around.
                nextPattern.notes.sort(function (a, b) { return (a.start == b.start) ? a.pitches[0] - b.pitches[0] : a.start - b.start; });
            }
            this._dragChange = null;
            this._whenCursorReleased(null);
        }
        this._pattern = nextPattern;

        this._editorWidth = this.container.clientWidth;
        this._editorHeight = this.container.clientHeight;
        this._partWidth = this._editorWidth / (this._doc.song.beatsPerBar * Config.partsPerBeat);
        this._octaveOffset = (this._doc.channel >= this._doc.song.pitchChannelCount) ? 0 : this._doc.song.channels[this._doc.channel].octave * Config.pitchesPerOctave;

        if (this._doc.song.getChannelIsNoise(this._doc.channel)) {
            this._pitchBorder = 0;
            this._pitchCount = Config.drumCount;
        }
        else if (this._doc.song.getChannelIsMod(this._doc.channel)) {
            this._pitchBorder = this._defaultModBorder;
            this._pitchCount = Config.modCount;

            if (this._pattern != null) {
                // Force max height of mod channels to conform to settings.
                for (const note of this._pattern.notes) {
                    let pitch = note.pitches[0]; // No pitch bend possible in mod channels.
                    let maxHeight: number = this._doc.song.getVolumeCap(true, this._doc.channel, this._doc.getCurrentInstrument(this._barOffset), pitch);
                    let maxFoundHeight: number = 0;
                    for (const pin of note.pins) {
                        if (pin.size > maxFoundHeight) {
                            maxFoundHeight = pin.size;
                        }
                    }
                    // Apply scaling if the max height is below any pin setting.
                    if (maxFoundHeight > maxHeight) {
                        for (const pin of note.pins) {
                            pin.size = Math.round(pin.size * (maxHeight / maxFoundHeight));
                        }
                    }
                }
            }
        }
        else {
            this._pitchBorder = 0;
            this._pitchCount = this._doc.getVisiblePitchCount();
        }

        this._pitchHeight = this._editorHeight / this._pitchCount;
        this._octaveOffset = (this._doc.channel >= this._doc.song.pitchChannelCount) ? 0 : this._doc.getBaseVisibleOctave(this._doc.channel) * Config.pitchesPerOctave;

        if (this._renderedRhythm != this._doc.song.rhythm ||
            this._renderedPitchChannelCount != this._doc.song.pitchChannelCount ||
            this._renderedNoiseChannelCount != this._doc.song.noiseChannelCount ||
            this._renderedModChannelCount != this._doc.song.modChannelCount) {
            this._renderedRhythm = this._doc.song.rhythm;
            this._renderedPitchChannelCount = this._doc.song.pitchChannelCount;
            this._renderedNoiseChannelCount = this._doc.song.noiseChannelCount;
            this._renderedModChannelCount = this._doc.song.modChannelCount;
            this.resetCopiedPins();
        }

        this._copiedPins = this._copiedPinChannels[this._doc.channel];

        if (this._renderedWidth != this._editorWidth || this._renderedHeight != this._editorHeight) {
            this._renderedWidth = this._editorWidth;
            this._renderedHeight = this._editorHeight;
            this._svgBackground.setAttribute("width", "" + this._editorWidth);
            this._svgBackground.setAttribute("height", "" + this._editorHeight);
            this._svgPlayhead.setAttribute("height", "" + this._editorHeight);
            this._selectionRect.setAttribute("y", "0");
            this._selectionRect.setAttribute("height", "" + this._editorHeight);
        }

        const beatWidth = this._editorWidth / this._doc.song.beatsPerBar;
        if (this._renderedBeatWidth != beatWidth || this._renderedPitchHeight != this._pitchHeight) {
            this._renderedBeatWidth = beatWidth;
            this._renderedPitchHeight = this._pitchHeight;
            this._svgNoteBackground.setAttribute("width", "" + beatWidth);
            this._svgNoteBackground.setAttribute("height", "" + (this._pitchHeight * Config.pitchesPerOctave));
            this._svgDrumBackground.setAttribute("width", "" + beatWidth);
            this._svgDrumBackground.setAttribute("height", "" + this._pitchHeight);
            this._svgModBackground.setAttribute("width", "" + beatWidth);
            this._svgModBackground.setAttribute("height", "" + (this._pitchHeight));
            this._svgModBackground.setAttribute("y", "" + (this._pitchBorder / 2));
            this._backgroundDrumRow.setAttribute("width", "" + (beatWidth - 2));
            this._backgroundDrumRow.setAttribute("height", "" + (this._pitchHeight - 2));
            if (this._pitchHeight > this._pitchBorder) {
                this._backgroundModRow.setAttribute("width", "" + (beatWidth - 2));
                this._backgroundModRow.setAttribute("height", "" + (this._pitchHeight - this._pitchBorder));
            }



            for (let j: number = 0; j < Config.pitchesPerOctave; j++) {
                const rectangle: SVGRectElement = this._backgroundPitchRows[j];
                const y: number = (Config.pitchesPerOctave - j) % Config.pitchesPerOctave;
                rectangle.setAttribute("width", "" + (beatWidth - 2));
                rectangle.setAttribute("y", "" + (y * this._pitchHeight + 1));
                rectangle.setAttribute("height", "" + (this._pitchHeight - 2));
            }
        }

        if (this._interactive) {
            if (!this._mouseDown) this._updateCursorStatus();
            this._updatePreview();
            this._updateSelection();
        }

        if (this._renderedFifths != this._doc.prefs.showFifth) {
            this._renderedFifths = this._doc.prefs.showFifth;
            this._backgroundPitchRows[7].setAttribute("fill", this._doc.prefs.showFifth ? ColorConfig.fifthNote : ColorConfig.pitchBackground);
        }

        for (let j: number = 0; j < Config.pitchesPerOctave; j++) {
            let scale = this._doc.song.scale == Config.scales.dictionary["Custom"].index ? this._doc.song.scaleCustom : Config.scales[this._doc.song.scale].flags;
            
            this._backgroundPitchRows[j].style.visibility = scale[j] ? "visible" : "hidden";
        }

        if (this._doc.song.getChannelIsNoise(this._doc.channel)) {
            if (!this._renderedDrums) {
                this._renderedDrums = true;
                this._renderedMod = false;
                this._svgBackground.setAttribute("fill", "url(#patternEditorDrumBackground" + this._barOffset + ")");
            }
        } else if (this._doc.song.getChannelIsMod(this._doc.channel)) {
            if (!this._renderedMod) {
                this._renderedDrums = false;
                this._renderedMod = true;
                this._svgBackground.setAttribute("fill", "url(#patternEditorModBackground" + this._barOffset + ")");
            }
        } else {
            if (this._renderedDrums || this._renderedMod) {
                this._renderedDrums = false;
                this._renderedMod = false;
                this._svgBackground.setAttribute("fill", "url(#patternEditorNoteBackground" + this._barOffset + ")");
            }
        }

        this._redrawNotePatterns();
    }

    private _redrawNotePatterns(): void {
        this._svgNoteContainer = makeEmptyReplacementElement(this._svgNoteContainer);

        if (this._doc.prefs.showChannels) {
            if (!this._doc.song.getChannelIsMod(this._doc.channel)) {
                for (let channel: number = this._doc.song.pitchChannelCount + this._doc.song.noiseChannelCount - 1; channel >= 0; channel--) {
                    if (channel == this._doc.channel) continue;
                    if (this._doc.song.getChannelIsNoise(channel) != this._doc.song.getChannelIsNoise(this._doc.channel)) continue;

                    const pattern2: Pattern | null = this._doc.song.getPattern(channel, this._doc.bar + this._barOffset);
                    if (pattern2 == null) continue;

                    const octaveOffset: number = this._doc.getBaseVisibleOctave(channel) * Config.pitchesPerOctave;
                    for (const note of pattern2.notes) {
                        for (const pitch of note.pitches) {
                            const notePath: SVGPathElement = SVG.path();
                            notePath.setAttribute("fill", ColorConfig.getChannelColor(this._doc.song, channel).secondaryNote);
                            notePath.setAttribute("pointer-events", "none");
                            this._drawNote(notePath, pitch, note.start, note.pins, this._pitchHeight * 0.19, false, octaveOffset);
                            this._svgNoteContainer.appendChild(notePath);
                        }
                    }
                }
            }
        }

        if (this._pattern != null) {
            const instrument: Instrument = this._doc.song.channels[this._doc.channel].instruments[this._doc.getCurrentInstrument(this._barOffset)];
            const chord: Chord = instrument.getChord();
            const transition: Transition = instrument.getTransition();
            const displayNumberedChords: boolean = chord.customInterval || chord.arpeggiates || chord.strumParts > 0 || transition.slides;
            for (const note of this._pattern.notes) {
                let disabled: boolean = false;
                if (this._doc.song.getChannelIsMod(this._doc.channel)) {
                    const modIndex: number = instrument.modulators[Config.modCount - 1 - note.pitches[0]];
                    if ((modIndex == Config.modulators.dictionary["none"].index)
                    || instrument.invalidModulators[Config.modCount - 1 - note.pitches[0]])
                        disabled = true;
                }
                for (let i: number = 0; i < note.pitches.length; i++) {
                    const pitch: number = note.pitches[i];
                    let notePath: SVGPathElement = SVG.path();
                    let colorPrimary: string = (disabled ? ColorConfig.disabledNotePrimary : ColorConfig.getChannelColor(this._doc.song, this._doc.channel).primaryNote);
                    let colorSecondary: string = (disabled ? ColorConfig.disabledNoteSecondary : ColorConfig.getChannelColor(this._doc.song, this._doc.channel).secondaryNote);
                    notePath.setAttribute("fill", colorSecondary);
                    notePath.setAttribute("pointer-events", "none");
                    this._drawNote(notePath, pitch, note.start, note.pins, (this._pitchHeight - this._pitchBorder) / 2 + 1, false, this._octaveOffset);
                    this._svgNoteContainer.appendChild(notePath);
                    notePath = SVG.path();
                    notePath.setAttribute("fill", colorPrimary);
                    notePath.setAttribute("pointer-events", "none");
                    this._drawNote(notePath, pitch, note.start, note.pins, (this._pitchHeight - this._pitchBorder) / 2 + 1, true, this._octaveOffset);
                    this._svgNoteContainer.appendChild(notePath);

                    let indicatorOffset: number = 2;
                    if (note.continuesLastPattern) {
                        const arrowHeight: number = Math.min(this._pitchHeight, 20);
                        let arrowPath: string;
                        arrowPath = "M " + prettyNumber(this._partWidth * note.start + indicatorOffset) + " " + prettyNumber(this._pitchToPixelHeight(pitch - this._octaveOffset) - 0.1 * arrowHeight);
                        arrowPath += "L " + prettyNumber(this._partWidth * note.start + indicatorOffset) + " " + prettyNumber(this._pitchToPixelHeight(pitch - this._octaveOffset) + 0.1 * arrowHeight);
                        arrowPath += "L " + prettyNumber(this._partWidth * note.start + indicatorOffset + 4) + " " + prettyNumber(this._pitchToPixelHeight(pitch - this._octaveOffset) + 0.1 * arrowHeight);
                        arrowPath += "L " + prettyNumber(this._partWidth * note.start + indicatorOffset + 4) + " " + prettyNumber(this._pitchToPixelHeight(pitch - this._octaveOffset) + 0.3 * arrowHeight);
                        arrowPath += "L " + prettyNumber(this._partWidth * note.start + indicatorOffset + 12) + " " + prettyNumber(this._pitchToPixelHeight(pitch - this._octaveOffset));
                        arrowPath += "L " + prettyNumber(this._partWidth * note.start + indicatorOffset + 4) + " " + prettyNumber(this._pitchToPixelHeight(pitch - this._octaveOffset) - 0.3 * arrowHeight);
                        arrowPath += "L " + prettyNumber(this._partWidth * note.start + indicatorOffset + 4) + " " + prettyNumber(this._pitchToPixelHeight(pitch - this._octaveOffset) - 0.1 * arrowHeight);
                        const arrow: SVGPathElement = SVG.path();
                        arrow.setAttribute("d", arrowPath);
                        arrow.setAttribute("fill", ColorConfig.invertedText);
                        this._svgNoteContainer.appendChild(arrow);
                        indicatorOffset += 12;
                    }

                    if (note.pitches.length > 1) {
                        if (displayNumberedChords) {
                            const oscillatorLabel: SVGTextElement = SVG.text();
                            oscillatorLabel.setAttribute("x", "" + prettyNumber(this._partWidth * note.start + indicatorOffset));
                            oscillatorLabel.setAttribute("y", "" + prettyNumber(this._pitchToPixelHeight(pitch - this._octaveOffset)));
                            oscillatorLabel.setAttribute("width", "30");
                            oscillatorLabel.setAttribute("fill", ColorConfig.invertedText);
                            oscillatorLabel.setAttribute("text-anchor", "start");
                            oscillatorLabel.setAttribute("dominant-baseline", "central");
                            oscillatorLabel.setAttribute("pointer-events", "none");
                            oscillatorLabel.textContent = "" + (i + 1);
                            this._svgNoteContainer.appendChild(oscillatorLabel);
                        }
                    }
                }


                if (this._doc.song.getChannelIsMod(this._doc.channel) && this._mouseDragging && !this._mouseHorizontal && note == this._cursor.curNote) {

                    this.modDragValueLabel.style.setProperty("display", "");
                    this.modDragValueLabel.style.setProperty("pointer-events", "none");
                    this.modDragValueLabel.setAttribute("contenteditable", "false");
                    this.modDragValueLabel.style.setProperty("color", "#FFFFFF");
                    let setting: number = this._doc.song.channels[this._doc.channel].instruments[this._doc.getCurrentInstrument(this._barOffset)].modulators[Config.modCount - 1 - note.pitches[0]];
                    let presValue: number = this._dragSize + Config.modulators[setting].convertRealFactor;

                    // This is me being too lazy to fiddle with the css to get it to align center.
                    let xOffset: number = (+(presValue >= 10.0)) + (+(presValue >= 100.0)) + (+(presValue < 0.0)) + (+(presValue <= -10.0));

                    this._modDragValueLabelWidth = 8 + xOffset * 8;
                    this._modDragValueLabelLeft = +prettyNumber(Math.max(Math.min(this._editorWidth - 10 - xOffset * 8, this._partWidth * this._dragTime - 4 - xOffset * 4), 2));
                    this._modDragValueLabelTop = +prettyNumber(this._pitchToPixelHeight(note.pitches[0] - this._octaveOffset) - 17 - (this._pitchHeight - this._pitchBorder) / 2);

                    this.modDragValueLabel.style.setProperty("left", "" + this._modDragValueLabelLeft + "px");
                    this.modDragValueLabel.style.setProperty("top", "" + this._modDragValueLabelTop + "px");
                    this.modDragValueLabel.textContent = "" + presValue;

                }
            }
        }

        this._doc.currentPatternIsDirty = false;
    }

    private _drawNote(svgElement: SVGPathElement, pitch: number, start: number, pins: NotePin[], radius: number, showSize: boolean, offset: number): void {
        const totalWidth: number = this._partWidth * (pins[pins.length - 1].time + pins[0].time);
        const endOffset: number = 0.5 * Math.min(2, totalWidth - 1);

        let nextPin: NotePin = pins[0];

        const cap: number = this._doc.song.getVolumeCap(this._doc.song.getChannelIsMod(this._doc.channel), this._doc.channel, this._doc.getCurrentInstrument(this._barOffset), pitch);

        let pathString: string = "M " + prettyNumber(this._partWidth * (start + nextPin.time) + endOffset) + " " + prettyNumber(this._pitchToPixelHeight(pitch - offset) + radius * (showSize ? nextPin.size / cap : 1.0)) + " ";

        for (let i: number = 1; i < pins.length; i++) {
            let prevPin: NotePin = nextPin;
            nextPin = pins[i];
            let prevSide: number = this._partWidth * (start + prevPin.time) + (i == 1 ? endOffset : 0);
            let nextSide: number = this._partWidth * (start + nextPin.time) - (i == pins.length - 1 ? endOffset : 0);
            let prevHeight: number = this._pitchToPixelHeight(pitch + prevPin.interval - offset);
            let nextHeight: number = this._pitchToPixelHeight(pitch + nextPin.interval - offset);
            let prevSize: number = showSize ? prevPin.size / cap : 1.0;
            let nextSize: number = showSize ? nextPin.size / cap : 1.0;
            pathString += "L " + prettyNumber(prevSide) + " " + prettyNumber(prevHeight - radius * prevSize) + " ";
            if (prevPin.interval > nextPin.interval) pathString += "L " + prettyNumber(prevSide + 1) + " " + prettyNumber(prevHeight - radius * prevSize) + " ";
            if (prevPin.interval < nextPin.interval) pathString += "L " + prettyNumber(nextSide - 1) + " " + prettyNumber(nextHeight - radius * nextSize) + " ";
            pathString += "L " + prettyNumber(nextSide) + " " + prettyNumber(nextHeight - radius * nextSize) + " ";
        }
        for (let i: number = pins.length - 2; i >= 0; i--) {
            let prevPin: NotePin = nextPin;
            nextPin = pins[i];
            let prevSide: number = this._partWidth * (start + prevPin.time) - (i == pins.length - 2 ? endOffset : 0);
            let nextSide: number = this._partWidth * (start + nextPin.time) + (i == 0 ? endOffset : 0);
            let prevHeight: number = this._pitchToPixelHeight(pitch + prevPin.interval - offset);
            let nextHeight: number = this._pitchToPixelHeight(pitch + nextPin.interval - offset);
            let prevSize: number = showSize ? prevPin.size / cap : 1.0;
            let nextSize: number = showSize ? nextPin.size / cap : 1.0;
            pathString += "L " + prettyNumber(prevSide) + " " + prettyNumber(prevHeight + radius * prevSize) + " ";
            if (prevPin.interval < nextPin.interval) pathString += "L " + prettyNumber(prevSide - 1) + " " + prettyNumber(prevHeight + radius * prevSize) + " ";
            if (prevPin.interval > nextPin.interval) pathString += "L " + prettyNumber(nextSide + 1) + " " + prettyNumber(nextHeight + radius * nextSize) + " ";
            pathString += "L " + prettyNumber(nextSide) + " " + prettyNumber(nextHeight + radius * nextSize) + " ";
        }
        pathString += "z";

        svgElement.setAttribute("d", pathString);
    }

    private _pitchToPixelHeight(pitch: number): number {
        return this._pitchHeight * (this._pitchCount - (pitch) - 0.5);
    }
}<|MERGE_RESOLUTION|>--- conflicted
+++ resolved
@@ -516,11 +516,7 @@
     private _snapToPitch(guess: number, min: number, max: number): number {
         if (guess < min) guess = min;
         if (guess > max) guess = max;
-<<<<<<< HEAD
-        const scale: ReadonlyArray<boolean> = this._doc.notesOutsideScale ? Config.scales.dictionary["Free"].flags : this._doc.song.scale == Config.scales.dictionary["Custom"].index ? this._doc.song.scaleCustom : Config.scales[this._doc.song.scale].flags;
-=======
-        const scale: ReadonlyArray<boolean> = this._doc.prefs.notesOutsideScale ? Config.scales.dictionary["Free"].flags : Config.scales[this._doc.song.scale].flags;
->>>>>>> 8ad25639
+        const scale: ReadonlyArray<boolean> = this._doc.prefs.notesOutsideScale ? Config.scales.dictionary["Free"].flags : this._doc.song.scale == Config.scales.dictionary["Custom"].index ? this._doc.song.scaleCustom : Config.scales[this._doc.song.scale].flags;
         if (scale[Math.floor(guess) % Config.pitchesPerOctave] || this._doc.song.getChannelIsNoise(this._doc.channel) || this._doc.song.getChannelIsMod(this._doc.channel)) {
 
             return Math.floor(guess);
