// Copyright (c) 2012-2022 John Nesky and contributing authors, distributed under the MIT license, see accompanying the LICENSE.md file.

import { getLocalStorageItem, Chord, Transition, Config } from "../synth/SynthConfig";
import { NotePin, Note, makeNotePin, FilterSettings, Channel, Pattern, Instrument, FilterControlPoint } from "../synth/synth";
import { ColorConfig } from "./ColorConfig";
import { SongDocument } from "./SongDocument";
import { Slider } from "./HTMLWrapper";
import { SongEditor } from "./SongEditor";
import { HTML, SVG } from "imperative-html/dist/esm/elements-strict";
import { ChangeSequence, UndoableChange } from "./Change";
import { ChangeVolume, FilterMoveData, ChangeTempo, ChangePan, ChangeReverb, ChangeDistortion, ChangeOperatorAmplitude, ChangeFeedbackAmplitude, ChangePulseWidth, ChangeDetune, ChangeVibratoDepth, ChangeVibratoSpeed, ChangeVibratoDelay, ChangePanDelay, ChangeChorus, ChangeEQFilterSimplePeak, ChangeNoteFilterSimplePeak, ChangeStringSustain, ChangeEnvelopeSpeed, ChangeSupersawDynamism, ChangeSupersawShape, ChangeSupersawSpread, ChangePitchShift, ChangeChannelBar, ChangeDragSelectedNotes, ChangeEnsurePatternExists, ChangeNoteTruncate, ChangeNoteAdded, ChangePatternSelection, ChangePinTime, ChangeSizeBend, ChangePitchBend, ChangePitchAdded, ChangeArpeggioSpeed, ChangeBitcrusherQuantization, ChangeBitcrusherFreq, ChangeEchoSustain, ChangeEQFilterSimpleCut, ChangeNoteFilterSimpleCut, ChangeFilterMovePoint, ChangeDuplicateSelectedReusedPatterns, ChangeHoldingModRecording, ChangeDecimalOffset } from "./changes";
import { prettyNumber } from "./EditorConfig";

function makeEmptyReplacementElement<T extends Node>(node: T): T {
    const clone: T = <T>node.cloneNode(false);
    node.parentNode!.replaceChild(clone, node);
    return clone;
}

class PatternCursor {
    public valid: boolean = false;
    public prevNote: Note | null = null;
    public curNote: Note | null = null;
    public nextNote: Note | null = null;
    public pitch: number = 0;
    public pitchIndex: number = -1;
    public curIndex: number = 0;
    public start: number = 0;
    public end: number = 0;
    public part: number = 0;
    public exactPart: number = 0;
    public nearPinIndex: number = 0;
    public pins: NotePin[] = [];
}

export class PatternEditor {
    public controlMode: boolean = false;
    public shiftMode: boolean = false;
    private readonly _svgNoteBackground: SVGPatternElement = SVG.pattern({ id: "patternEditorNoteBackground" + this._barOffset, x: "0", y: "0", patternUnits: "userSpaceOnUse" });
    private readonly _svgDrumBackground: SVGPatternElement = SVG.pattern({ id: "patternEditorDrumBackground" + this._barOffset, x: "0", y: "0", patternUnits: "userSpaceOnUse" });
    private readonly _svgModBackground: SVGPatternElement = SVG.pattern({ id: "patternEditorModBackground" + this._barOffset, x: "0", y: "0", patternUnits: "userSpaceOnUse" });
    private readonly _svgBackground: SVGRectElement = SVG.rect({ x: "0", y: "0", "pointer-events": "none", fill: "url(#patternEditorNoteBackground" + this._barOffset + ")" });
    private _svgNoteContainer: SVGSVGElement = SVG.svg();
    private readonly _svgPlayhead: SVGRectElement = SVG.rect({ x: "0", y: "0", width: "4", fill: ColorConfig.playhead, "pointer-events": "none" });
    private readonly _selectionRect: SVGRectElement = SVG.rect({ class: "dashed-line dash-move", fill: ColorConfig.boxSelectionFill, stroke: ColorConfig.hoverPreview, "stroke-width": 2, "stroke-dasharray": "5, 3", "fill-opacity": "0.4", "pointer-events": "none", visibility: "hidden" });
    private readonly _svgPreview: SVGPathElement = SVG.path({ fill: "none", stroke: ColorConfig.hoverPreview, "stroke-width": "2", "pointer-events": "none" });
    public modDragValueLabel: HTMLDivElement = HTML.div({ width: "90", "text-anchor": "start", contenteditable: "true", style: "display: flex, justify-content: center; align-items:center; position:absolute; pointer-events: none;", "dominant-baseline": "central", });
    public _svg: SVGSVGElement = SVG.svg({ id: 'firstImage', style: `background-image: url(${getLocalStorageItem("customTheme", "")}); background-repeat: no-repeat; background-size: 100% 100%; background-color: ${ColorConfig.editorBackground}; touch-action: none; position: absolute;`, width: "100%", height: "100%" },
        SVG.defs(
            this._svgNoteBackground,
            this._svgDrumBackground,
            this._svgModBackground,
        ),
        this._svgBackground,
        this._selectionRect,
        this._svgNoteContainer,
        this._svgPreview,
        this._svgPlayhead,
    );
    public readonly container: HTMLDivElement = HTML.div({ style: "height: 100%; overflow:hidden; position: relative; flex-grow: 1;" }, this._svg, this.modDragValueLabel);

    private readonly _defaultModBorder: number = 34;
    private readonly _backgroundPitchRows: SVGRectElement[] = [];
    private readonly _backgroundDrumRow: SVGRectElement = SVG.rect();
    private readonly _backgroundModRow: SVGRectElement = SVG.rect();

    private _editorWidth: number;

    private _modDragValueLabelLeft: number = 0;
    private _modDragValueLabelTop: number = 0;
    private _modDragValueLabelWidth: number = 0;
    public editingModLabel: boolean = false;
    private _modDragStartValue: number = 0;
    private _modDragPin: NotePin;
    private _modDragNote: Note;
    private _modDragSetting: number;
    private _modDragLowerBound: number = 0;
    private _modDragUpperBound: number = 6;

    private _editorHeight: number;
    private _partWidth: number;
    private _pitchHeight: number = -1;
    private _pitchBorder: number;
    private _pitchCount: number;
    private _mouseX: number = 0;
    private _mouseY: number = 0;
    private _mouseDown: boolean = false;
    private _mouseOver: boolean = false;
    private _mouseDragging: boolean = false;
    private _mouseHorizontal: boolean = false;
    private _usingTouch: boolean = false;
    private _copiedPinChannels: NotePin[][] = [];
    private _copiedPins: NotePin[];
    private _mouseXStart: number = 0;
    private _mouseYStart: number = 0;
    private _touchTime: number = 0;
    private _shiftHeld: boolean = false;
    private _dragConfirmed: boolean = false;
    private _draggingStartOfSelection: boolean = false;
    private _draggingEndOfSelection: boolean = false;
    private _draggingSelectionContents: boolean = false;
    private _dragTime: number = 0;
    private _dragPitch: number = 0;
    private _dragSize: number = 0;
    private _dragVisible: boolean = false;
    private _dragChange: UndoableChange | null = null;
    private _changePatternSelection: UndoableChange | null = null;
    private _lastChangeWasPatternSelection: boolean = false;
    private _cursor: PatternCursor = new PatternCursor();
    private _stashCursorPinVols: number[][] = [];
    private _pattern: Pattern | null = null;
    private _playheadX: number = 0.0;
    private _octaveOffset: number = 0;
    private _renderedWidth: number = -1;
    private _renderedHeight: number = -1;
    private _renderedBeatWidth: number = -1;
    private _renderedPitchHeight: number = -1;
    private _renderedFifths: boolean = false;
    private _renderedDrums: boolean = false;
    private _renderedMod: boolean = false;
    private _renderedRhythm: number = -1;
    private _renderedPitchChannelCount: number = -1;
    private _renderedNoiseChannelCount: number = -1;
    private _renderedModChannelCount: number = -1;
    private _followPlayheadBar: number = -1;

    constructor(private _doc: SongDocument, private _interactive: boolean, private _barOffset: number) {
        for (let i: number = 0; i < Config.pitchesPerOctave; i++) {
            const rectangle: SVGRectElement = SVG.rect();
            rectangle.setAttribute("x", "1");
            rectangle.setAttribute("fill", (i == 0) ? ColorConfig.tonic : ColorConfig.pitchBackground);
            this._svgNoteBackground.appendChild(rectangle);
            this._backgroundPitchRows[i] = rectangle;
        }

        this._backgroundDrumRow.setAttribute("x", "1");
        this._backgroundDrumRow.setAttribute("y", "1");
        this._backgroundDrumRow.setAttribute("fill", ColorConfig.pitchBackground);
        this._svgDrumBackground.appendChild(this._backgroundDrumRow);
        this._backgroundModRow.setAttribute("fill", ColorConfig.pitchBackground);
        this._svgModBackground.appendChild(this._backgroundModRow);

        if (this._interactive) {
            this._updateCursorStatus();
            this._updatePreview();
            window.requestAnimationFrame(this._animatePlayhead);
            this._svg.addEventListener("mousedown", this._whenMousePressed);
            document.addEventListener("mousemove", this._whenMouseMoved);
            document.addEventListener("mouseup", this._whenCursorReleased);
            this._svg.addEventListener("mouseover", this._whenMouseOver);
            this._svg.addEventListener("mouseout", this._whenMouseOut);

            this._svg.addEventListener("touchstart", this._whenTouchPressed);
            this._svg.addEventListener("touchmove", this._whenTouchMoved);
            this._svg.addEventListener("touchend", this._whenCursorReleased);
            this._svg.addEventListener("touchcancel", this._whenCursorReleased);

            this.modDragValueLabel.addEventListener("input", this._validateModDragLabelInput);
        } else {
            this._svgPlayhead.style.display = "none";
            this._svg.appendChild(SVG.rect({ x: 0, y: 0, width: 10000, height: 10000, fill: ColorConfig.editorBackground, style: "opacity: 0.5;" }));
        }

        this.resetCopiedPins();
    }

    private _getMaxPitch(): number {
        return this._doc.song.getChannelIsMod(this._doc.channel) ? Config.modCount - 1 : (this._doc.song.getChannelIsNoise(this._doc.channel) ? Config.drumCount - 1 : Config.maxPitch);
    }

    private _validateModDragLabelInput = (event: Event): void => {
        const label: HTMLDivElement = <HTMLDivElement>event.target;

        // Special case - when user is typing a number between zero and min, allow it (the alternative is quite annoying, when min is nonzero)
        let converted: number = Number(label.innerText);
        if (!isNaN(converted) && converted >= 0 && converted < this._modDragLowerBound)
            return;

        // Another special case - allow "" e.g. the empty string and a single negative sign, but don't do anything about it.
        if (label.innerText != "" && label.innerText != "-") {
            // Force NaN results to be 0
            if (isNaN(converted)) {
                converted = this._modDragLowerBound;
                label.innerText = "" + this._modDragLowerBound;
            }

            let presValue: number = Math.floor(Math.max(Number(this._modDragLowerBound), Math.min(Number(this._modDragUpperBound), converted)));
            if (label.innerText != presValue + "")
                label.innerText = presValue + "";

            // This is me being too lazy to fiddle with the css to get it to align center.
            let xOffset: number = (+(presValue >= 10.0)) + (+(presValue >= 100.0)) + (+(presValue < 0.0)) + (+(presValue <= -10.0));
            this._modDragValueLabelLeft = +prettyNumber(Math.max(Math.min(this._editorWidth - 10 - xOffset * 8, this._partWidth * (this._modDragNote.start + this._modDragPin.time) - 4 - xOffset * 4), 2));
            this.modDragValueLabel.style.setProperty("left", "" + this._modDragValueLabelLeft + "px");

            const sequence: ChangeSequence = new ChangeSequence();
            this._dragChange = sequence;
            this._doc.setProspectiveChange(this._dragChange);

            sequence.append(new ChangeSizeBend(this._doc, this._modDragNote, this._modDragPin.time, presValue - Config.modulators[this._modDragSetting].convertRealFactor, this._modDragPin.interval, this.shiftMode));

        }
    }

    private _getMaxDivision(): number {
        if (this.controlMode && this._mouseHorizontal)
            return Config.partsPerBeat;
        const rhythmStepsPerBeat: number = Config.rhythms[this._doc.song.rhythm].stepsPerBeat;
        if (rhythmStepsPerBeat % 4 == 0) {
            // Beat is divisible by 2 (and 4).
            return Config.partsPerBeat / 2;
        } else if (rhythmStepsPerBeat % 3 == 0) {
            // Beat is divisible by 3.
            return Config.partsPerBeat / 3;
        } else if (rhythmStepsPerBeat % 2 == 0) {
            // Beat is divisible by 2.
            return Config.partsPerBeat / 2;
        }
        return Config.partsPerBeat;
    }

    private _getMinDivision(): number {
        if (this.controlMode && this._mouseHorizontal)
            return 1;
        return Config.partsPerBeat / Config.rhythms[this._doc.song.rhythm].stepsPerBeat;
    }

    private _snapToMinDivision(input: number): number {
        const minDivision: number = this._getMinDivision();
        return Math.floor(input / minDivision) * minDivision;
    }

    private _updateCursorStatus(): void {
        this._cursor = new PatternCursor();

        if (this._mouseX < 0 || this._mouseX > this._editorWidth || this._mouseY < 0 || this._mouseY > this._editorHeight || this._pitchHeight <= 0) return;

        const minDivision: number = this._getMinDivision();
        this._cursor.exactPart = this._mouseX / this._partWidth;
        this._cursor.part =
            Math.floor(
                Math.max(0,
                    Math.min(this._doc.song.beatsPerBar * Config.partsPerBeat - minDivision, this._cursor.exactPart)
                )
                / minDivision) * minDivision;

        let foundNote: boolean = false;

        if (this._pattern != null) {
            for (const note of this._pattern.notes) {
                if (note.end <= this._cursor.exactPart) {
                    if (this._doc.song.getChannelIsMod(this._doc.channel)) {
                        if (note.pitches[0] == Math.floor(this._findMousePitch(this._mouseY))) {
                            this._cursor.prevNote = note;
                        }
                        if (!foundNote)
                            this._cursor.curIndex++;

                    } else {
                        this._cursor.prevNote = note;
                        this._cursor.curIndex++;
                    }
                } else if (note.start <= this._cursor.exactPart && note.end > this._cursor.exactPart) {
                    if (this._doc.song.getChannelIsMod(this._doc.channel)) {
                        if (note.pitches[0] == Math.floor(this._findMousePitch(this._mouseY))) {
                            this._cursor.curNote = note;
                            foundNote = true;
                        }
                        // Only increment index if the sought note has been found... or if this note truly starts before the other
                        else if (!foundNote || (this._cursor.curNote != null && note.start < this._cursor.curNote.start))
                            this._cursor.curIndex++;
                    }
                    else {
                        this._cursor.curNote = note;
                    }
                } else if (note.start > this._cursor.exactPart) {
                    if (this._doc.song.getChannelIsMod(this._doc.channel)) {
                        if (note.pitches[0] == Math.floor(this._findMousePitch(this._mouseY))) {
                            this._cursor.nextNote = note;
                            break;
                        }
                    } else {
                        this._cursor.nextNote = note;
                        break;
                    }
                }
            }

            if (this._doc.song.getChannelIsMod(this._doc.channel) && !this.editingModLabel) {

                if (this._pattern.notes[this._cursor.curIndex] != null && this._cursor.curNote != null) {

                    let pinIdx: number = 0;

                    while (this._cursor.curNote.start + this._cursor.curNote.pins[pinIdx].time < this._cursor.exactPart && pinIdx < this._cursor.curNote.pins.length) {
                        pinIdx++;
                    }
                    // Decide if the previous pin is closer
                    if (pinIdx > 0) {
                        if (this._cursor.curNote.start + this._cursor.curNote.pins[pinIdx].time - this._cursor.exactPart > this._cursor.exactPart - (this._cursor.curNote.start + this._cursor.curNote.pins[pinIdx - 1].time)) {
                            pinIdx--;
                        }
                    }

                    this.modDragValueLabel.style.setProperty("color", "#666688");
                    this.modDragValueLabel.style.setProperty("display", "");
                    const mod: number = Math.max(0, Config.modCount - 1 - this._cursor.curNote.pitches[0]);

                    let setting: number = this._doc.song.channels[this._doc.channel].instruments[this._doc.getCurrentInstrument(this._barOffset)].modulators[mod];

                    let presValue: number = this._cursor.curNote.pins[pinIdx].size + Config.modulators[setting].convertRealFactor;

                    // This is me being too lazy to fiddle with the css to get it to align center.
                    let xOffset: number = (+(presValue >= 10.0)) + (+(presValue >= 100.0)) + (+(presValue < 0.0)) + (+(presValue <= -10.0));

                    this._modDragValueLabelWidth = 8 + xOffset * 8;
                    this._modDragValueLabelLeft = +prettyNumber(Math.max(Math.min(this._editorWidth - 10 - xOffset * 8, this._partWidth * (this._cursor.curNote.start + this._cursor.curNote.pins[pinIdx].time) - 4 - xOffset * 4), 2));
                    this._modDragValueLabelTop = +prettyNumber(this._pitchToPixelHeight(this._cursor.curNote.pitches[0] - this._octaveOffset) - 17 - (this._pitchHeight - this._pitchBorder) / 2);

                    this._modDragStartValue = this._cursor.curNote.pins[pinIdx].size;
                    this._modDragNote = this._cursor.curNote;
                    this._modDragPin = this._cursor.curNote.pins[pinIdx];
                    this._modDragLowerBound = Config.modulators[setting].convertRealFactor;
                    this._modDragUpperBound = Config.modulators[setting].convertRealFactor + Config.modulators[setting].maxRawVol;
                    this._modDragSetting = setting;

                    this.modDragValueLabel.style.setProperty("left", "" + this._modDragValueLabelLeft + "px");
                    this.modDragValueLabel.style.setProperty("top", "" + this._modDragValueLabelTop + "px");
                    this.modDragValueLabel.textContent = "" + presValue;

                } else {
                    this.modDragValueLabel.style.setProperty("display", "none");
                    this.modDragValueLabel.style.setProperty("pointer-events", "none");
                    this.modDragValueLabel.setAttribute("contenteditable", "false");
                }
            }
            else if (!this.editingModLabel) {
                this.modDragValueLabel.style.setProperty("display", "none");
                this.modDragValueLabel.style.setProperty("pointer-events", "none");
                this.modDragValueLabel.setAttribute("contenteditable", "false");
            }
        }
        else {
            this.modDragValueLabel.style.setProperty("display", "none");
            this.modDragValueLabel.style.setProperty("pointer-events", "none");
            this.modDragValueLabel.setAttribute("contenteditable", "false");
        }

        let mousePitch: number = this._findMousePitch(this._mouseY);

        if (this._cursor.curNote != null) {

            this._cursor.start = this._cursor.curNote.start;
            this._cursor.end = this._cursor.curNote.end;
            this._cursor.pins = this._cursor.curNote.pins;

            let interval: number = 0;
            let error: number = 0;
            let prevPin: NotePin;
            let nextPin: NotePin = this._cursor.curNote.pins[0];
            for (let j: number = 1; j < this._cursor.curNote.pins.length; j++) {
                prevPin = nextPin;
                nextPin = this._cursor.curNote.pins[j];
                const leftSide: number = this._partWidth * (this._cursor.curNote.start + prevPin.time);
                const rightSide: number = this._partWidth * (this._cursor.curNote.start + nextPin.time);
                if (this._mouseX > rightSide) continue;
                if (this._mouseX < leftSide) throw new Error();
                const intervalRatio: number = (this._mouseX - leftSide) / (rightSide - leftSide);
                const arc: number = Math.sqrt(1.0 / Math.sqrt(4.0) - Math.pow(intervalRatio - 0.5, 2.0)) - 0.5;
                const bendHeight: number = Math.abs(nextPin.interval - prevPin.interval);
                interval = prevPin.interval * (1.0 - intervalRatio) + nextPin.interval * intervalRatio;
                error = arc * bendHeight + 0.95;
                break;
            }

            let minInterval: number = Number.MAX_VALUE;
            let maxInterval: number = -Number.MAX_VALUE;
            let bestDistance: number = Number.MAX_VALUE;
            for (const pin of this._cursor.curNote.pins) {
                if (minInterval > pin.interval) minInterval = pin.interval;
                if (maxInterval < pin.interval) maxInterval = pin.interval;
                const pinDistance: number = Math.abs(this._cursor.curNote.start + pin.time - this._mouseX / this._partWidth);
                if (bestDistance > pinDistance) {
                    bestDistance = pinDistance;
                    this._cursor.nearPinIndex = this._cursor.curNote.pins.indexOf(pin);
                }
            }

            mousePitch -= interval;
            this._cursor.pitch = this._snapToPitch(mousePitch, -minInterval, this._getMaxPitch() - maxInterval);

            // Snap to nearby existing note if present.
            if (!this._doc.song.getChannelIsNoise(this._doc.channel) && !this._doc.song.getChannelIsMod(this._doc.channel)) {
                let nearest: number = error;
                for (let i: number = 0; i < this._cursor.curNote.pitches.length; i++) {
                    const distance: number = Math.abs(this._cursor.curNote.pitches[i] - mousePitch + 0.5);
                    if (distance > nearest) continue;
                    nearest = distance;
                    this._cursor.pitch = this._cursor.curNote.pitches[i];
                }
            }

            for (let i: number = 0; i < this._cursor.curNote.pitches.length; i++) {
                if (this._cursor.curNote.pitches[i] == this._cursor.pitch) {
                    this._cursor.pitchIndex = i;
                    break;
                }
            }
        } else {
            this._cursor.pitch = this._snapToPitch(mousePitch, 0, this._getMaxPitch());
            const defaultLength: number = this._copiedPins[this._copiedPins.length - 1].time;
            const fullBeats: number = Math.floor(this._cursor.part / Config.partsPerBeat);
            const maxDivision: number = this._getMaxDivision();
            const modMouse: number = this._cursor.part % Config.partsPerBeat;
            if (defaultLength == 1) {
                this._cursor.start = this._cursor.part;
            } else if (defaultLength > Config.partsPerBeat) {
                this._cursor.start = fullBeats * Config.partsPerBeat;
            } else if (defaultLength == Config.partsPerBeat) {
                this._cursor.start = fullBeats * Config.partsPerBeat;
                if (maxDivision < Config.partsPerBeat && modMouse > maxDivision) {
                    this._cursor.start += Math.floor(modMouse / maxDivision) * maxDivision;
                }
            } else {
                this._cursor.start = fullBeats * Config.partsPerBeat;
                let division = Config.partsPerBeat % defaultLength == 0 ? defaultLength : Math.min(defaultLength, maxDivision);
                while (division < maxDivision && Config.partsPerBeat % division != 0) {
                    division++;
                }
                this._cursor.start += Math.floor(modMouse / division) * division;
            }
            this._cursor.end = this._cursor.start + defaultLength;
            let forceStart: number = 0;
            let forceEnd: number = this._doc.song.beatsPerBar * Config.partsPerBeat;
            if (this._cursor.prevNote != null) {
                forceStart = this._cursor.prevNote.end;
            }
            if (this._cursor.nextNote != null) {
                forceEnd = this._cursor.nextNote.start;
            }
            if (this._cursor.start < forceStart) {
                this._cursor.start = forceStart;
                this._cursor.end = this._cursor.start + defaultLength;
                if (this._cursor.end > forceEnd) {
                    this._cursor.end = forceEnd;
                }
            } else if (this._cursor.end > forceEnd) {
                this._cursor.end = forceEnd;
                this._cursor.start = this._cursor.end - defaultLength;
                if (this._cursor.start < forceStart) {
                    this._cursor.start = forceStart;
                }
            }

            if (this._cursor.end - this._cursor.start == defaultLength) {
                if (this._copiedPinChannels.length > this._doc.channel) {
                    this._copiedPins = this._copiedPinChannels[this._doc.channel];
                    this._cursor.pins = this._copiedPins;
                } else {
                    const cap: number = this._doc.song.getVolumeCap(false);
                    this._cursor.pins = [makeNotePin(0, 0, cap), makeNotePin(0, maxDivision, cap)];
                }
            } else {
                this._cursor.pins = [];
                for (const oldPin of this._copiedPins) {
                    if (oldPin.time <= this._cursor.end - this._cursor.start) {
                        this._cursor.pins.push(makeNotePin(0, oldPin.time, oldPin.size));
                        if (oldPin.time == this._cursor.end - this._cursor.start) break;
                    } else {
                        this._cursor.pins.push(makeNotePin(0, this._cursor.end - this._cursor.start, oldPin.size));
                        break;
                    }
                }
            }

            if (this._doc.song.getChannelIsMod(this._doc.channel)) {

                this._cursor.pitch = Math.max(0, Math.min(Config.modCount - 1, this._cursor.pitch));

                // Return cursor to stashed cursor volumes (so pins aren't destroyed by moving the preview around several volume scales.)
                if (this._stashCursorPinVols != null && this._stashCursorPinVols[this._doc.channel] != null) {
                    for (let pin: number = 0; pin < this._cursor.pins.length; pin++) {
                        this._cursor.pins[pin].size = this._stashCursorPinVols[this._doc.channel][pin];
                    }
                }

                // Scale volume of copied pin to cap for this row
                let maxHeight: number = this._doc.song.getVolumeCap(this._doc.song.getChannelIsMod(this._doc.channel), this._doc.channel, this._doc.getCurrentInstrument(this._barOffset), this._cursor.pitch);
                let maxFoundHeight: number = 0;
                for (const pin of this._cursor.pins) {
                    if (pin.size > maxFoundHeight) {
                        maxFoundHeight = pin.size;
                    }
                }
                // Apply scaling if the max height is below any pin setting.
                if (maxFoundHeight > maxHeight) {
                    for (const pin of this._cursor.pins) {
                        pin.size = Math.round(pin.size * (maxHeight / maxFoundHeight));
                    }
                }
            }

        }

        this._cursor.valid = true;

    }

    private _cursorIsInSelection(): boolean {
        return this._cursor.valid && this._doc.selection.patternSelectionActive && this._doc.selection.patternSelectionStart <= this._cursor.exactPart && this._cursor.exactPart <= this._doc.selection.patternSelectionEnd;
    }

    private _cursorAtStartOfSelection(): boolean {
        return this._cursor.valid && this._doc.selection.patternSelectionActive && this._cursor.pitchIndex == -1 && this._doc.selection.patternSelectionStart - 3 <= this._cursor.exactPart && this._cursor.exactPart <= this._doc.selection.patternSelectionStart + 1.25;
    }

    private _cursorAtEndOfSelection(): boolean {
        return this._cursor.valid && this._doc.selection.patternSelectionActive && this._cursor.pitchIndex == -1 && this._doc.selection.patternSelectionEnd - 1.25 <= this._cursor.exactPart && this._cursor.exactPart <= this._doc.selection.patternSelectionEnd + 3;
    }

    private _findMousePitch(pixelY: number): number {
        return Math.max(0, Math.min(this._pitchCount - 1, this._pitchCount - (pixelY / this._pitchHeight))) + this._octaveOffset;
    }

    private _snapToPitch(guess: number, min: number, max: number): number {
        if (guess < min) guess = min;
        if (guess > max) guess = max;
        const scale: ReadonlyArray<boolean> = this._doc.prefs.notesOutsideScale ? Config.scales.dictionary["Free"].flags : this._doc.song.scale == Config.scales.dictionary["Custom"].index ? this._doc.song.scaleCustom : Config.scales[this._doc.song.scale].flags;
        if (scale[Math.floor(guess) % Config.pitchesPerOctave] || this._doc.song.getChannelIsNoise(this._doc.channel) || this._doc.song.getChannelIsMod(this._doc.channel)) {

            return Math.floor(guess);
        } else {
            let topPitch: number = Math.floor(guess) + 1;
            let bottomPitch: number = Math.floor(guess) - 1;
            while (!scale[topPitch % Config.pitchesPerOctave]) {
                topPitch++;
            }
            while (!scale[(bottomPitch) % Config.pitchesPerOctave]) {
                bottomPitch--;
            }
            if (topPitch > max) {
                if (bottomPitch < min) {
                    return min;
                } else {
                    return bottomPitch;
                }
            } else if (bottomPitch < min) {
                return topPitch;
            }
            let topRange: number = topPitch;
            let bottomRange: number = bottomPitch + 1;
            if (topPitch % Config.pitchesPerOctave == 0 || topPitch % Config.pitchesPerOctave == 7) {
                topRange -= 0.5;
            }
            if (bottomPitch % Config.pitchesPerOctave == 0 || bottomPitch % Config.pitchesPerOctave == 7) {
                bottomRange += 0.5;
            }
            return guess - bottomRange > topRange - guess ? topPitch : bottomPitch;
        }
    }

    private _copyPins(note: Note): void {
        this._copiedPins = [];
        for (const oldPin of note.pins) {
            this._copiedPins.push(makeNotePin(0, oldPin.time, oldPin.size));
        }
        for (let i: number = 1; i < this._copiedPins.length - 1;) {
            if (this._copiedPins[i - 1].size == this._copiedPins[i].size &&
                this._copiedPins[i].size == this._copiedPins[i + 1].size) {
                this._copiedPins.splice(i, 1);
            } else {
                i++;
            }
        }
        this._copiedPinChannels[this._doc.channel] = this._copiedPins;

        this._stashCursorPinVols[this._doc.channel] = [];
        for (let pin: number = 0; pin < this._copiedPins.length; pin++) {
            this._stashCursorPinVols[this._doc.channel].push(this._copiedPins[pin].size);
        }
    }

    public movePlayheadToMouse(): boolean {
        if (this._mouseOver) {
            this._doc.synth.playhead = this._doc.bar + this._barOffset + (this._mouseX / this._editorWidth);
            return true;
        }
        return false;
    }

    public resetCopiedPins = (): void => {
        const maxDivision: number = this._getMaxDivision();
        let cap: number = this._doc.song.getVolumeCap(false);
        this._copiedPinChannels.length = this._doc.song.getChannelCount();
        this._stashCursorPinVols.length = this._doc.song.getChannelCount();
        for (let i: number = 0; i < this._doc.song.pitchChannelCount; i++) {
            this._copiedPinChannels[i] = [makeNotePin(0, 0, cap), makeNotePin(0, maxDivision, cap)];
            this._stashCursorPinVols[i] = [cap, cap];
        }
        for (let i: number = this._doc.song.pitchChannelCount; i < this._doc.song.pitchChannelCount + this._doc.song.noiseChannelCount; i++) {
            this._copiedPinChannels[i] = [makeNotePin(0, 0, cap), makeNotePin(0, maxDivision, 0)];
            this._stashCursorPinVols[i] = [cap, 0];
        }
        for (let i: number = this._doc.song.pitchChannelCount + this._doc.song.noiseChannelCount; i < this._doc.song.getChannelCount(); i++) {
            this._copiedPinChannels[i] = [makeNotePin(0, 0, cap), makeNotePin(0, maxDivision, 0)];
            this._stashCursorPinVols[i] = [cap, 0];
        }
    }

    private _animatePlayhead = (timestamp: number): void => {

        if (this._usingTouch && !this.shiftMode && !this._mouseDragging && this._mouseDown && performance.now() > this._touchTime + 1000 && this._cursor.valid && this._doc.lastChangeWas(this._dragChange)) {
            // On a mobile device, the pattern editor supports using a long stationary touch to activate selection.
            this._dragChange!.undo();
            this._shiftHeld = true;
            this._dragConfirmed = false;
            this._whenCursorPressed();
            // The full interface is usually only rerendered in response to user input events, not animation events, but in this case go ahead and rerender everything.
            this._doc.notifier.notifyWatchers();
        }

        const playheadBar: number = Math.floor(this._doc.synth.playhead);
        const noteFlashElements: NodeListOf<SVGPathElement> = this._svgNoteContainer.querySelectorAll('.note-flash');

        if (this._doc.synth.playing && ((this._pattern != null && this._doc.song.getPattern(this._doc.channel, Math.floor(this._doc.synth.playhead)) == this._pattern) || Math.floor(this._doc.synth.playhead) == this._doc.bar + this._barOffset)) {
            this._svgPlayhead.setAttribute("visibility", "visible");
            const modPlayhead: number = this._doc.synth.playhead - playheadBar;

            // note flash
            for (var i = 0; i < noteFlashElements.length; i++) {
                var element: SVGPathElement = noteFlashElements[i];
                const noteStart: number = Number(element.getAttribute("note-start")) / (this._doc.song.beatsPerBar * Config.partsPerBeat)
                const noteEnd: number = Number(element.getAttribute("note-end")) / (this._doc.song.beatsPerBar * Config.partsPerBeat)
                if ((modPlayhead >= noteStart) && this._doc.prefs.notesFlashWhenPlayed) {
                    const dist = noteEnd - noteStart
                    element.style.opacity = String((1 - (((modPlayhead - noteStart) - (dist / 2)) / (dist / 2))))
                } else {
                    element.style.opacity = "0"
                }
            }

            if (Math.abs(modPlayhead - this._playheadX) > 0.1) {
                this._playheadX = modPlayhead;
            } else {
                this._playheadX += (modPlayhead - this._playheadX) * 0.2;
            }
            this._svgPlayhead.setAttribute("x", "" + prettyNumber(this._playheadX * this._editorWidth - 2));
        } else {
            this._svgPlayhead.setAttribute("visibility", "hidden");

            // dogeiscut: lazy fix boohoo
            for (var i = 0; i < noteFlashElements.length; i++) {
                var element: SVGPathElement = noteFlashElements[i];
                element.style.opacity = "0"
            }
        }

        if (this._doc.synth.playing && (this._doc.synth.recording || this._doc.prefs.autoFollow) && this._followPlayheadBar != playheadBar) {
            // When autofollow is enabled, select the current bar (but don't record it in undo history).
            new ChangeChannelBar(this._doc, this._doc.channel, playheadBar);
            // The full interface is usually only rerendered in response to user input events, not animation events, but in this case go ahead and rerender everything.
            this._doc.notifier.notifyWatchers();
        }
        this._followPlayheadBar = playheadBar;

        if (this._doc.currentPatternIsDirty) {
            this._redrawNotePatterns();
        }

        window.requestAnimationFrame(this._animatePlayhead);
    }

    private _whenMouseOver = (event: MouseEvent): void => {
        if (this._mouseOver) return;
        this._mouseOver = true;
        this._usingTouch = false;
    }

    private _whenMouseOut = (event: MouseEvent): void => {
        if (!this._mouseOver) return;
        this._mouseOver = false;
    }

    private _whenMousePressed = (event: MouseEvent): void => {
        event.preventDefault();
        const boundingRect: ClientRect = this._svg.getBoundingClientRect();
        this._mouseX = ((event.clientX || event.pageX) - boundingRect.left) * this._editorWidth / (boundingRect.right - boundingRect.left);
        this._mouseY = ((event.clientY || event.pageY) - boundingRect.top) * this._editorHeight / (boundingRect.bottom - boundingRect.top);
        if (isNaN(this._mouseX)) this._mouseX = 0;
        if (isNaN(this._mouseY)) this._mouseY = 0;
        this._usingTouch = false;
        this._shiftHeld = event.shiftKey;
        this._dragConfirmed = false;
        this._whenCursorPressed();
    }

    private _whenTouchPressed = (event: TouchEvent): void => {
        event.preventDefault();
        const boundingRect: ClientRect = this._svg.getBoundingClientRect();
        this._mouseX = (event.touches[0].clientX - boundingRect.left) * this._editorWidth / (boundingRect.right - boundingRect.left);
        this._mouseY = (event.touches[0].clientY - boundingRect.top) * this._editorHeight / (boundingRect.bottom - boundingRect.top);
        if (isNaN(this._mouseX)) this._mouseX = 0;
        if (isNaN(this._mouseY)) this._mouseY = 0;
        this._usingTouch = true;
        this._shiftHeld = event.shiftKey;
        this._dragConfirmed = false;
        this._touchTime = performance.now();
        this._whenCursorPressed();
    }


    // For a given change type, check the modulator channels for a matching mod to the changed parameter. If it exists, add a pin onto the latest note, or make a new note if enough time elapsed since the last pin. 
    public setModSettingsForChange(change: any, songEditor: SongEditor): boolean {
        const thisRef: PatternEditor = this;
        const timeQuantum = Math.max(4, (Config.partsPerBeat / Config.rhythms[this._doc.song.rhythm].stepsPerBeat));
        const currentBar: number = Math.floor(this._doc.synth.playhead);
        const realPart: number = this._doc.synth.getCurrentPart();
        let changedPatterns: boolean = false;

        // Ceiling is applied usually to give the synth time to catch the mod updates, but rounds to 0 to avoid skipping the first part.
        const currentPart: number = (realPart < timeQuantum / 2) ? 0 : Math.ceil(realPart / timeQuantum) * timeQuantum;

        // For a given setting and a given channel, find the instrument and mod number that influences the setting.
        function getMatchingInstrumentAndMod(applyToMod: number, modChannel: Channel, modInsIndex?: number | undefined, modFilterIndex?: number | undefined): number[] {
            let startIndex: number = (modInsIndex == undefined) ? 0 : modInsIndex;
            let endIndex: number = (modInsIndex == undefined) ? modChannel.instruments.length - 1 : modInsIndex;
            for (let instrumentIndex: number = startIndex; instrumentIndex <= endIndex; instrumentIndex++) {
                let instrument: Instrument = modChannel.instruments[instrumentIndex];
                for (let mod: number = 0; mod < Config.modCount; mod++) {
                    // Non-song application
                    if (instrument.modulators[mod] == applyToMod && !Config.modulators[instrument.modulators[mod]].forSong && (instrument.modChannels[mod] == thisRef._doc.channel)) {
                        // This is a check if the instrument targeted is relevant. Is it the exact one being edited? An "all" or "active" target?
                        // For "active" target it doesn't check if the instrument is active, allowing write to other active instruments from an inactive one. Should be fine since audibly while writing you'll hear what you'd expect -
                        // the current channel's active instruments being modulated, which is what most people would expect even if editing an inactive instrument.
                        if (thisRef._doc.getCurrentInstrument() == instrument.modInstruments[mod]
                            || instrument.modInstruments[mod] >= thisRef._doc.song.channels[thisRef._doc.channel].instruments.length) {
                            // If it's an eq/note filter target, one additional step is performed to see if it matches the right modFilterType.
                            if (modFilterIndex != undefined && (applyToMod == Config.modulators.dictionary["eq filter"].index || applyToMod == Config.modulators.dictionary["note filter"].index)) {
                                if (instrument.modFilterTypes[mod] == modFilterIndex)
                                    return [instrumentIndex, mod];
                            }
                            else
                                return [instrumentIndex, mod];
                        }
                    }
                    // Song wide application
                    else if (instrument.modulators[mod] == applyToMod && Config.modulators[instrument.modulators[mod]].forSong && (instrument.modChannels[mod] == -1)) {
                        // // check song eq? 
                        // if (modFilterIndex != undefined && (applyToMod == Config.modulators.dictionary["song eq"].index)) {
                        //     if (instrument.modFilterTypes[mod] == modFilterIndex)
                        //         return [instrumentIndex, mod];
                        // }
                        // else
                            return [instrumentIndex, mod];
                    }
                }
            }
            return [-1, -1];
        }

        // For the given duration, scans through and removes pins and notes that are within. If two pins of a note cross the interval boundary, the interior pin is moved to the boundary.
        function sanitizeInterval(doc: SongDocument, startPart: number, endPart: number, pattern: Pattern, forMod: number, sequence: ChangeSequence) {
            if (startPart >= endPart) return;
            for (let noteIndex: number = 0; noteIndex < pattern.notes.length; noteIndex++) {
                const note: Note = pattern.notes[noteIndex];
                if (note.pitches[0] != forMod)
                    continue;
                if (note.start < endPart && note.end > startPart) {
                    let couldIntersectStart: boolean = false;
                    let intersectsEnd: boolean = false;
                    let firstInteriorPin: number = -1;
                    let interiorPinCount: number = 0;

                    // The interval is spanned by the entire note. Just process internal pins, then done.
                    if (note.start <= startPart && note.end >= endPart) {
                        for (let pinIndex: number = 0; pinIndex < note.pins.length; pinIndex++) {
                            const pin: NotePin = note.pins[pinIndex];
                            if (note.start + pin.time > startPart && note.start + pin.time < endPart) {
                                if (firstInteriorPin < 0)
                                    firstInteriorPin = pinIndex;
                                interiorPinCount++;
                            }
                        }
                        // Splice pins inside the interval.
                        if (interiorPinCount > 0)
                            note.pins.splice(firstInteriorPin, interiorPinCount);
                        return;
                    }

                    for (let pinIndex: number = 0; pinIndex < note.pins.length; pinIndex++) {
                        const pin: NotePin = note.pins[pinIndex];
                        if (note.start + pin.time >= startPart && note.start + pin.time <= endPart) {
                            if (firstInteriorPin < 0)
                                firstInteriorPin = pinIndex;
                            interiorPinCount++;
                        }
                        else {
                            if (interiorPinCount == 0)
                                couldIntersectStart = true;
                            if (interiorPinCount > 0)
                                intersectsEnd = true;
                        }
                    }
                    if (couldIntersectStart && interiorPinCount > 0) {
                        note.pins[firstInteriorPin].time = startPart - note.start;
                        firstInteriorPin++; interiorPinCount--;
                    }
                    if (intersectsEnd && interiorPinCount > 0) {
                        note.pins[firstInteriorPin + interiorPinCount - 1].time = endPart - note.start;
                        interiorPinCount--;
                    }

                    // Splice pins inside the interval.
                    note.pins.splice(firstInteriorPin, interiorPinCount);

                    if (note.pins.length < 2) {
                        sequence.append(new ChangeNoteAdded(doc, pattern, note, noteIndex, true));
                        noteIndex--;
                        continue;
                    }

                    // Clean up properties.
                    let timeAdjust: number = 0;
                    timeAdjust = note.pins[0].time;
                    note.start += timeAdjust;
                    for (let i: number = 0; i < note.pins.length; i++) {
                        note.pins[i].time -= timeAdjust;
                    }
                    note.end = note.start + note.pins[note.pins.length - 1].time;

                    if (note.end <= note.start) {
                        sequence.append(new ChangeNoteAdded(doc, pattern, note, noteIndex, true));
                        noteIndex--;
                    }
                }
            }
        }

        const sequence: ChangeSequence = new ChangeSequence();

        const instrument: Instrument = this._doc.song.channels[this._doc.channel].instruments[this._doc.getCurrentInstrument()];
        let applyToMods: number[] = [];
        let applyToFilterTargets: number[] = [];
        let applyValues: number[] = [];
        let toApply: boolean = true;
        let slider: Slider | null = null;

        // Special case, treat null change as Song volume.
        if (change == null) {
            var modulator = Config.modulators.dictionary["song volume"];
            applyToMods.push(modulator.index);
            if (toApply) applyValues.push(this._doc.prefs.volume - modulator.convertRealFactor);
        }
        // Also for song volume, when holding the slider at a single value.
        else if (this._doc.continuingModRecordingChange != null && this._doc.continuingModRecordingChange.storedChange == null && this._doc.continuingModRecordingChange.storedSlider == null) {
            var modulator = Config.modulators.dictionary["song volume"];
            applyToMods.push(modulator.index);
            if (toApply) applyValues.push(this._doc.continuingModRecordingChange.storedValues![0]);
        }
        else if (change instanceof ChangeTempo) {
            var modulator = Config.modulators.dictionary["tempo"];
            applyToMods.push(modulator.index);
            if (toApply) applyValues.push(this._doc.song.tempo - modulator.convertRealFactor);
            // Move the actual value back, since we just want to update the modulated value and not the base slider.
            slider = songEditor.getSliderForModSetting(modulator.index);
            if (slider != null) {
                this._doc.song.tempo = slider.getValueBeforeProspectiveChange();
            }
        }
        /* Song reverb - a casualty of splitting to reverb per instrument, it's not modulate-able via slider!
        else if (change instanceof ChangeSongReverb) { } */
        else if (change instanceof ChangeVolume) {
            var modulator = Config.modulators.dictionary["mix volume"];
            applyToMods.push(modulator.index);
            if (toApply) applyValues.push(instrument.volume - modulator.convertRealFactor);
            // Move the actual value back, since we just want to update the modulated value and not the base slider.
            slider = songEditor.getSliderForModSetting(modulator.index);
            if (slider != null)
                instrument.volume = slider.getValueBeforeProspectiveChange();
        }
        else if (change instanceof ChangePan) {
            var modulator = Config.modulators.dictionary["pan"];
            applyToMods.push(modulator.index);
            if (toApply) applyValues.push(instrument.pan - modulator.convertRealFactor);
            // Move the actual value back, since we just want to update the modulated value and not the base slider.
            slider = songEditor.getSliderForModSetting(modulator.index);
            if (slider != null) {
                instrument.pan = slider.getValueBeforeProspectiveChange();
            }
        }
        else if (change instanceof ChangeReverb) {
            var modulator = Config.modulators.dictionary["reverb"];
            applyToMods.push(modulator.index);
            if (toApply) applyValues.push(instrument.reverb - modulator.convertRealFactor);
            // Move the actual value back, since we just want to update the modulated value and not the base slider.
            slider = songEditor.getSliderForModSetting(modulator.index);
            if (slider != null) {
                instrument.reverb = slider.getValueBeforeProspectiveChange();
            }
        }
        else if (change instanceof ChangeDistortion) {
            var modulator = Config.modulators.dictionary["distortion"];
            applyToMods.push(modulator.index);
            if (toApply) applyValues.push(instrument.distortion - modulator.convertRealFactor);
            // Move the actual value back, since we just want to update the modulated value and not the base slider.
            slider = songEditor.getSliderForModSetting(modulator.index);
            if (slider != null) {
                instrument.distortion = slider.getValueBeforeProspectiveChange();
            }
        }
        else if (change instanceof ChangeOperatorAmplitude) {
            var modulator = Config.modulators.dictionary["fm slider " + (change.operatorIndex + 1)];
            applyToMods.push(modulator.index);
            if (toApply) applyValues.push(instrument.operators[change.operatorIndex].amplitude - modulator.convertRealFactor);
            // Move the actual value back, since we just want to update the modulated value and not the base slider.
            slider = songEditor.getSliderForModSetting(modulator.index);
            if (slider != null) {
                instrument.operators[change.operatorIndex].amplitude = slider.getValueBeforeProspectiveChange();
            }
        }
        else if (change instanceof ChangeFeedbackAmplitude) {
            var modulator = Config.modulators.dictionary["fm feedback"];
            applyToMods.push(modulator.index);
            if (toApply) applyValues.push(instrument.feedbackAmplitude - modulator.convertRealFactor);
            // Move the actual value back, since we just want to update the modulated value and not the base slider.
            slider = songEditor.getSliderForModSetting(modulator.index);
            if (slider != null) {
                instrument.feedbackAmplitude = slider.getValueBeforeProspectiveChange();
            }
        }
        else if (change instanceof ChangePulseWidth) {
            var modulator = Config.modulators.dictionary["pulse width"];
            applyToMods.push(modulator.index);
            if (toApply) applyValues.push(instrument.pulseWidth - modulator.convertRealFactor);
            // Move the actual value back, since we just want to update the modulated value and not the base slider.
            slider = songEditor.getSliderForModSetting(modulator.index);
            if (slider != null) {
                instrument.pulseWidth = slider.getValueBeforeProspectiveChange();
            }
        }
        // PWM decimal offset code for UB, DOUBLE-CHECK THAT THIS IS CORRECT
        else if (change instanceof ChangeDecimalOffset) {
            var modulator = Config.modulators.dictionary["decimal offset"];
            applyToMods.push(modulator.index);
            if (toApply) applyValues.push(instrument.decimalOffset - modulator.convertRealFactor);
            // Move the actual value back, since we just want to update the modulated value and not the base slider.
            slider = songEditor.getSliderForModSetting(modulator.index);
            if (slider != null) {
                instrument.decimalOffset = slider.getValueBeforeProspectiveChange();
            }
        }
        else if (change instanceof ChangeDetune) {
            var modulator = Config.modulators.dictionary["detune"];
            applyToMods.push(modulator.index);
            if (toApply) applyValues.push(instrument.detune - modulator.convertRealFactor - Config.detuneCenter);
            // Move the actual value back, since we just want to update the modulated value and not the base slider.
            slider = songEditor.getSliderForModSetting(modulator.index);
            if (slider != null) {
                instrument.detune = slider.getValueBeforeProspectiveChange() + Config.detuneCenter;
            }
        }
        else if (change instanceof ChangeVibratoDepth) {
            var modulator = Config.modulators.dictionary["vibrato depth"];
            applyToMods.push(modulator.index);
            if (toApply) applyValues.push(instrument.vibratoDepth * 25 - modulator.convertRealFactor);
            // Move the actual value back, since we just want to update the modulated value and not the base slider.
            slider = songEditor.getSliderForModSetting(modulator.index);
            if (slider != null) {
                instrument.vibratoDepth = slider.getValueBeforeProspectiveChange() / 25;
            }
        }
        else if (change instanceof ChangeVibratoSpeed) {
            var modulator = Config.modulators.dictionary["vibrato speed"];
            applyToMods.push(modulator.index);
            if (toApply) applyValues.push(instrument.vibratoSpeed - modulator.convertRealFactor);
            // Move the actual value back, since we just want to update the modulated value and not the base slider.
            slider = songEditor.getSliderForModSetting(modulator.index);
            if (slider != null) {
                instrument.vibratoSpeed = slider.getValueBeforeProspectiveChange();
            }
        }
        else if (change instanceof ChangeVibratoDelay) {
            var modulator = Config.modulators.dictionary["vibrato delay"];
            applyToMods.push(modulator.index);
            if (toApply) applyValues.push(instrument.vibratoDelay - modulator.convertRealFactor);
            // Move the actual value back, since we just want to update the modulated value and not the base slider.
            slider = songEditor.getSliderForModSetting(modulator.index);
            if (slider != null) {
                instrument.vibratoDelay = slider.getValueBeforeProspectiveChange();
            }
        }
        else if (change instanceof ChangeArpeggioSpeed) {
            var modulator = Config.modulators.dictionary["arp speed"];
            applyToMods.push(modulator.index);
            if (toApply) applyValues.push(instrument.arpeggioSpeed - modulator.convertRealFactor);
            // Move the actual value back, since we just want to update the modulated value and not the base slider.
            slider = songEditor.getSliderForModSetting(modulator.index);
            if (slider != null) {
                instrument.arpeggioSpeed = slider.getValueBeforeProspectiveChange();
            }
        }
        else if (change instanceof ChangePanDelay) {
            var modulator = Config.modulators.dictionary["pan delay"];
            applyToMods.push(modulator.index);
            if (toApply) applyValues.push(instrument.panDelay - modulator.convertRealFactor);
            // Move the actual value back, since we just want to update the modulated value and not the base slider.
            slider = songEditor.getSliderForModSetting(modulator.index);
            if (slider != null) {
                instrument.panDelay = slider.getValueBeforeProspectiveChange();
            }
        }
        else if (change instanceof ChangeSequence && change.checkFirst() instanceof ChangeFilterMovePoint && !change.isCommitted()) {
            // Pushes some pieces of data in each array, to be handled individually down below.
            //   applyToMods:
            //     mod index for eqFilter||noteFilter
            //     mod index for eqFilter||noteFilter
            //   applyValues:
            //     new freq
            //     new gain
            //   applyToFilterTargets:
            //     modFilterTarget freq index (X)
            //     modFilterTarget gain index (Y)
            //
            const useChange: ChangeFilterMovePoint = change.checkFirst() as ChangeFilterMovePoint;
            const preMoveData: FilterMoveData = useChange.getMoveData(true);
            const postMoveData: FilterMoveData = useChange.getMoveData(false);
            let useFilter: FilterSettings = instrument.eqFilter;
            var modulatorIndex;

            if (useChange.useNoteFilter) {
                modulatorIndex = Config.modulators.dictionary["note filter"].index;
                useFilter = instrument.noteFilter;

                if (instrument.tmpNoteFilterEnd == null) {
                    instrument.tmpNoteFilterStart = new FilterSettings();
                    instrument.tmpNoteFilterStart.fromJsonObject(instrument.noteFilter.toJsonObject());
                    instrument.tmpNoteFilterEnd = instrument.tmpNoteFilterStart;
                }

                const modifyPoint: FilterControlPoint | null = instrument.tmpNoteFilterEnd.controlPoints[useChange.pointIndex];
                if (modifyPoint != null && modifyPoint.type == useChange.pointType) {
                    modifyPoint.freq = postMoveData.freq;
                    modifyPoint.gain = postMoveData.gain;
                }
            }
            else {
                modulatorIndex = Config.modulators.dictionary["eq filter"].index;

                if (instrument.tmpEqFilterEnd == null) {
                    instrument.tmpEqFilterStart = new FilterSettings();
                    instrument.tmpEqFilterStart.fromJsonObject(instrument.eqFilter.toJsonObject());
                    instrument.tmpEqFilterEnd = instrument.tmpEqFilterStart;
                }

                const modifyPoint: FilterControlPoint | null = instrument.tmpEqFilterEnd.controlPoints[useChange.pointIndex];
                if (modifyPoint != null && modifyPoint.type == useChange.pointType) {
                    modifyPoint.freq = postMoveData.freq;
                    modifyPoint.gain = postMoveData.gain;
                }
            }

            applyToMods.push(modulatorIndex);
            applyToMods.push(modulatorIndex);
            if (toApply) applyValues.push(postMoveData.freq);
            if (toApply) applyValues.push(postMoveData.gain);

            // ModFilterTypes indices, one each for X/Y.
            applyToFilterTargets.push(1 + useChange.pointIndex * 2);
            applyToFilterTargets.push(1 + useChange.pointIndex * 2 + 1);

            // Reset the original point, if it was the instrument's default eq/note filter.
            for (let i: number = 0; i < useFilter.controlPointCount; i++) {
                var point = useFilter.controlPoints[i];
                if (Object.is(point, preMoveData.point)) {
                    // Reset the filter point to its previous value, as just the mods are being changed.
                    point.freq = preMoveData.freq;
                    point.gain = preMoveData.gain;
                }
            }

        }
        else if (change instanceof ChangeBitcrusherQuantization) {
            var modulator = Config.modulators.dictionary["bit crush"];
            applyToMods.push(modulator.index);
            if (toApply) applyValues.push(instrument.bitcrusherQuantization - modulator.convertRealFactor);
            // Move the actual value back, since we just want to update the modulated value and not the base slider.
            slider = songEditor.getSliderForModSetting(modulator.index);
            if (slider != null) {
                instrument.bitcrusherQuantization = slider.getValueBeforeProspectiveChange();
            }
        }
        else if (change instanceof ChangeBitcrusherFreq) {
            var modulator = Config.modulators.dictionary["freq crush"];
            applyToMods.push(modulator.index);
            if (toApply) applyValues.push(instrument.bitcrusherFreq - modulator.convertRealFactor);
            // Move the actual value back, since we just want to update the modulated value and not the base slider.
            slider = songEditor.getSliderForModSetting(modulator.index);
            if (slider != null) {
                instrument.bitcrusherFreq = slider.getValueBeforeProspectiveChange();
            }
        }
        else if (change instanceof ChangeEchoSustain) {
            var modulator = Config.modulators.dictionary["echo"];
            applyToMods.push(modulator.index);
            if (toApply) applyValues.push(instrument.echoSustain - modulator.convertRealFactor);
            // Move the actual value back, since we just want to update the modulated value and not the base slider.
            slider = songEditor.getSliderForModSetting(modulator.index);
            if (slider != null) {
                instrument.echoSustain = slider.getValueBeforeProspectiveChange();
            }
        }
        else if (change instanceof ChangeChorus) {
            var modulator = Config.modulators.dictionary["chorus"];
            applyToMods.push(modulator.index);
            if (toApply) applyValues.push(instrument.chorus - modulator.convertRealFactor);
            // Move the actual value back, since we just want to update the modulated value and not the base slider.
            slider = songEditor.getSliderForModSetting(modulator.index);
            if (slider != null) {
                instrument.chorus = slider.getValueBeforeProspectiveChange();
            }
        }
        else if (change instanceof ChangeEQFilterSimpleCut) {
            var modulator = Config.modulators.dictionary["eq filt cut"];
            applyToMods.push(modulator.index);
            if (toApply) applyValues.push(instrument.eqFilterSimpleCut - modulator.convertRealFactor);
            // Move the actual value back, since we just want to update the modulated value and not the base slider.
            slider = songEditor.getSliderForModSetting(modulator.index);
            if (slider != null) {
                instrument.eqFilterSimpleCut = slider.getValueBeforeProspectiveChange();
            }
        }
        else if (change instanceof ChangeEQFilterSimplePeak) {
            var modulator = Config.modulators.dictionary["eq filt peak"];
            applyToMods.push(modulator.index);
            if (toApply) applyValues.push(instrument.eqFilterSimplePeak - modulator.convertRealFactor);
            // Move the actual value back, since we just want to update the modulated value and not the base slider.
            slider = songEditor.getSliderForModSetting(modulator.index);
            if (slider != null) {
                instrument.eqFilterSimplePeak = slider.getValueBeforeProspectiveChange();
            }
        }
        else if (change instanceof ChangeNoteFilterSimpleCut) {
            var modulator = Config.modulators.dictionary["note filt cut"];
            applyToMods.push(modulator.index);
            if (toApply) applyValues.push(instrument.noteFilterSimpleCut - modulator.convertRealFactor);
            // Move the actual value back, since we just want to update the modulated value and not the base slider.
            slider = songEditor.getSliderForModSetting(modulator.index);
            if (slider != null) {
                instrument.noteFilterSimpleCut = slider.getValueBeforeProspectiveChange();
            }
        }
        else if (change instanceof ChangeNoteFilterSimplePeak) {
            var modulator = Config.modulators.dictionary["note filt peak"];
            applyToMods.push(modulator.index);
            if (toApply) applyValues.push(instrument.noteFilterSimplePeak - modulator.convertRealFactor);
            // Move the actual value back, since we just want to update the modulated value and not the base slider.
            slider = songEditor.getSliderForModSetting(modulator.index);
            if (slider != null) {
                instrument.noteFilterSimplePeak = slider.getValueBeforeProspectiveChange();
            }
        }
        else if (change instanceof ChangePitchShift) {
            var modulator = Config.modulators.dictionary["pitch shift"];
            applyToMods.push(modulator.index);
            if (toApply) applyValues.push(instrument.pitchShift - Config.pitchShiftCenter - modulator.convertRealFactor);
            // Move the actual value back, since we just want to update the modulated value and not the base slider.
            slider = songEditor.getSliderForModSetting(modulator.index);
            if (slider != null) {
                instrument.pitchShift = slider.getValueBeforeProspectiveChange();
            }
        }
        else if (change instanceof ChangeStringSustain) {
            var modulator = Config.modulators.dictionary["sustain"];
            applyToMods.push(modulator.index);
            if (toApply) applyValues.push(instrument.stringSustain - modulator.convertRealFactor);
            // Move the actual value back, since we just want to update the modulated value and not the base slider.
            slider = songEditor.getSliderForModSetting(modulator.index);
            if (slider != null) {
                instrument.stringSustain = slider.getValueBeforeProspectiveChange();
            }
        }
        else if (change instanceof ChangeEnvelopeSpeed) {
            var modulator = Config.modulators.dictionary["envelope speed"];
            applyToMods.push(modulator.index);
            if (toApply) applyValues.push(instrument.envelopeSpeed - modulator.convertRealFactor);
            // Move the actual value back, since we just want to update the modulated value and not the base slider.
            slider = songEditor.getSliderForModSetting(modulator.index);
            if (slider != null) {
                instrument.envelopeSpeed = slider.getValueBeforeProspectiveChange();
            }
        }
        else if (change instanceof ChangeSupersawDynamism) {
            var modulator = Config.modulators.dictionary["dynamism"];
            applyToMods.push(modulator.index);
            if (toApply) applyValues.push(instrument.supersawDynamism - modulator.convertRealFactor);
            // Move the actual value back, since we just want to update the modulated value and not the base slider.
            slider = songEditor.getSliderForModSetting(modulator.index);
            if (slider != null) {
                instrument.supersawDynamism = slider.getValueBeforeProspectiveChange();
            }
        }
        else if (change instanceof ChangeSupersawSpread) {
            var modulator = Config.modulators.dictionary["spread"];
            applyToMods.push(modulator.index);
            if (toApply) applyValues.push(instrument.supersawSpread - modulator.convertRealFactor);
            // Move the actual value back, since we just want to update the modulated value and not the base slider.
            slider = songEditor.getSliderForModSetting(modulator.index);
            if (slider != null) {
                instrument.supersawSpread = slider.getValueBeforeProspectiveChange();
            }
        }
        else if (change instanceof ChangeSupersawShape) {
            var modulator = Config.modulators.dictionary["saw shape"];
            applyToMods.push(modulator.index);
            if (toApply) applyValues.push(instrument.supersawShape - modulator.convertRealFactor);
            // Move the actual value back, since we just want to update the modulated value and not the base slider.
            slider = songEditor.getSliderForModSetting(modulator.index);
            if (slider != null) {
                instrument.supersawShape = slider.getValueBeforeProspectiveChange();
            }
        }

        for (let applyIndex: number = 0; applyIndex < applyValues.length; applyIndex++) {
            applyValues[applyIndex] = Math.round(applyValues[applyIndex]);
        }

        // Held value from previous call. Used to record flat durations/notes.
        if (this._doc.continuingModRecordingChange != null && applyToFilterTargets.length == 0) {
            if (slider == null && this._doc.continuingModRecordingChange.storedSlider != null)
                slider = this._doc.continuingModRecordingChange.storedSlider;
            if (slider != null && +slider.input.value == slider.getValueBeforeProspectiveChange()) {
                applyValues = this._doc.continuingModRecordingChange.storedValues!;
                toApply = false;
            }
            this._doc.continuingModRecordingChange = null;
        }

        // Set the slider back to its previous value.
        if (slider != null)
            slider.updateValue(slider.getValueBeforeProspectiveChange());

        for (let applyIndex: number = 0; applyIndex < applyToMods.length; applyIndex++) {
            // Search the current bar (and only the current bar) for active instruments (and only active instruments) matching to the related mod to apply to.
            let usedPatterns: Pattern[] = [];
            let usedInstruments: Instrument[] = [];
            let usedInstrumentIndices: number[] = [];
            let usedModIndices: number[] = [];

            for (let channelIndex: number = this._doc.song.pitchChannelCount + this._doc.song.noiseChannelCount; channelIndex < this._doc.song.getChannelCount(); channelIndex++) {
                const channel: Channel = this._doc.song.channels[channelIndex];
                let pattern: Pattern | null = this._doc.song.getPattern(channelIndex, currentBar);
                let useInstrumentIndex: number = 0;
                let useModIndex: number = 0;

                if (pattern == null) {
                    // Hunt for instrument matching this setting and swap to it.
                    var rtn;
                    if (applyToFilterTargets.length > applyIndex)
                        rtn = getMatchingInstrumentAndMod(applyToMods[applyIndex], channel, undefined, applyToFilterTargets[applyIndex]);
                    else
                        rtn = getMatchingInstrumentAndMod(applyToMods[applyIndex], channel);
                    useInstrumentIndex = rtn[0];
                    useModIndex = rtn[1];

                    // Found it in this channel, but the pattern doesn't exist. So, add a new pattern and swap to that instrument.
                    if (useInstrumentIndex != -1) {
                        sequence.append(new ChangeEnsurePatternExists(this._doc, channelIndex, currentBar));
                        new ChangeDuplicateSelectedReusedPatterns(this._doc, currentBar, 1, channelIndex, 1, false);

                        pattern = this._doc.song.getPattern(channelIndex, currentBar)!;

                        pattern.instruments[0] = useInstrumentIndex;

                        changedPatterns = true;
                    }
                }
                else {
                    var rtn;
                    if (applyToFilterTargets.length > applyIndex)
                        rtn = getMatchingInstrumentAndMod(applyToMods[applyIndex], channel, pattern.instruments[0], applyToFilterTargets[applyIndex]);
                    else
                        rtn = getMatchingInstrumentAndMod(applyToMods[applyIndex], channel, pattern.instruments[0]);
                    useInstrumentIndex = rtn[0];
                    useModIndex = rtn[1];

                    if (useInstrumentIndex != -1) {
                        new ChangeDuplicateSelectedReusedPatterns(this._doc, currentBar, 1, channelIndex, 1, false);
                        pattern = this._doc.song.getPattern(channelIndex, currentBar);

                        changedPatterns = true;
                    }
                }

                if (useInstrumentIndex != -1) {
                    // Found the appropriate mod channel's mod instrument, mod number, and the pattern to modify (useInstrumentIndex, useModIndex, and pattern respectively).
                    // Note these as needing modification, but continue on until all channels are checked.
                    usedPatterns.push(pattern!);
                    usedInstrumentIndices.push(useInstrumentIndex);
                    usedInstruments.push(channel.instruments[useInstrumentIndex]);
                    usedModIndices.push(useModIndex);
                }
            }

            // If the setting wasn't found in any channel or instruments, add it to the first unused slot in any channel.
            if (usedInstrumentIndices.length == 0) {
                for (let channelIndex: number = this._doc.song.pitchChannelCount + this._doc.song.noiseChannelCount; channelIndex < this._doc.song.getChannelCount(); channelIndex++) {
                    const channel: Channel = this._doc.song.channels[channelIndex];
                    let pattern: Pattern | null = this._doc.song.getPattern(channelIndex, currentBar);
                    let useInstrument: number = -1;
                    // If there's a pattern for this channel in this bar, it only makes sense to add the new slot in that instrument somewhere or give up and move to the next.
                    if (pattern != null) {
                        useInstrument = pattern.instruments[0];
                    }
                    // No pattern for this channel, so check through all the instruments for a free slot, and add a pattern if there's a free one.
                    else {
                        for (let instrumentIndex: number = 0; instrumentIndex < channel.instruments.length; instrumentIndex++) {
                            for (let mod: number = 0; mod < Config.modCount; mod++) {
                                if (channel.instruments[instrumentIndex].modulators[mod] == Config.modulators.dictionary["none"].index) {
                                    useInstrument = instrumentIndex;

                                    sequence.append(new ChangeEnsurePatternExists(this._doc, channelIndex, currentBar));

                                    pattern = this._doc.song.getPattern(channelIndex, currentBar)!;

                                    pattern.instruments[0] = instrumentIndex;

                                    mod = Config.modCount;
                                    instrumentIndex = channel.instruments.length;
                                    channelIndex = this._doc.song.getChannelCount();

                                    changedPatterns = true;
                                }
                            }
                        }
                    }

                    // Found a suitable instrument to use, now add the setting
                    if (useInstrument != -1) {
                        let instrument: Instrument = channel.instruments[useInstrument];
                        for (let mod: number = 0; mod < Config.modCount; mod++) {
                            if (instrument.modulators[mod] == Config.modulators.dictionary["none"].index) {
                                instrument.modulators[mod] = applyToMods[applyIndex];
                                if (Config.modulators[applyToMods[applyIndex]].forSong) {
                                    instrument.modChannels[mod] = -1; // Song
                                }
                                else {
                                    instrument.modChannels[mod] = this._doc.channel;
                                    
                                    if (this._doc.song.channels[this._doc.channel].instruments.length > 1) {
                                        // Ctrl key or Shift key: set the new mod target to "active" modulation for the most flexibility, if there's more than one instrument in the channel.
                                        if (!this.controlMode || !this.shiftMode)
                                            instrument.modInstruments[mod] = this._doc.song.channels[this._doc.channel].instruments.length + 1;
                                        // Control+Shift key: Set the new mod target to the currently viewed instrument only.
                                        else
                                            instrument.modInstruments[mod] = this._doc.getCurrentInstrument();
                                    }
                                    else
                                        instrument.modInstruments[mod] = 0;

                                    // Filter dot. Add appropriate filter target settings (dot# X and dot# Y mod).
                                    if (applyToFilterTargets.length > applyIndex) {
                                        instrument.modFilterTypes[mod] = applyToFilterTargets[applyIndex];
                                    }
                                }

                                usedPatterns.push(pattern!);
                                usedInstrumentIndices.push(useInstrument);
                                usedInstruments.push(instrument);
                                usedModIndices.push(mod);

                                mod = Config.modCount; channelIndex = this._doc.song.getChannelCount(); // Skip after finding one
                            }
                        }
                    }
                }
            }

            // Now, finally, go through all the used patterns/instruments/mods and add appropriate pins
            for (let i: number = 0; i < usedPatterns.length; i++) {

                // When recording filter dots, have a longer minimum duration to lessen the chance of fighting with active morph mods.
                const addLength: number = (applyToFilterTargets.length == 0) ? 0 : 24;

                // The distance before previous notes won't be extended and a new one will be created instead. A bit longer at large time quanta since the chance of missing the end of a note is higher.
                const newNoteDist: number = +(timeQuantum >= 6) * 6 + 12;

                let latestPart: number = -1;
                let latestNote: Note | null = null;
                let latestPin: NotePin | null = null;
                let latestPinIdx: number = -1;

                let prevNotePart: number = -1;
                let prevNote: Note | null = null;

                // Debug, get an unaltered copy of the current pattern (usedPatterns[i]) for comparison if an error is thrown down below.
                // let patternCopy: Pattern = JSON.parse(JSON.stringify(usedPatterns[i].notes));

                // Explicitly set the mod to the applied value, just in case the note we add isn't picked up in the next synth run.
                const modNoteIndex: number = Config.modCount - 1 - usedModIndices[i];
                const usedInstrument: Instrument = usedInstruments[i];
                if (usedInstrument.modChannels[usedModIndices[i]] >= -1) {
                    // Generate list of used instruments
                    let usedNewInstrumentIndices: number[] = [];
                    if (Config.modulators[applyToMods[applyIndex]].forSong) {
                        // Instrument doesn't matter for song, just push a random index to run the modsynth once
                        usedNewInstrumentIndices.push(0);
                    } else {
                        // All
                        if (usedInstrument.modInstruments[usedModIndices[i]] == this._doc.synth.song!.channels[usedInstrument.modChannels[usedModIndices[i]]].instruments.length) {
                            for (let k: number = 0; k < this._doc.synth.song!.channels[usedInstrument.modChannels[usedModIndices[i]]].instruments.length; k++) {
                                usedNewInstrumentIndices.push(k);
                            }
                        }
                        // Active
                        else if (usedInstrument.modInstruments[usedModIndices[i]] > this._doc.synth.song!.channels[usedInstrument.modChannels[usedModIndices[i]]].instruments.length) {
                            if (this._doc.synth.song!.getPattern(usedInstrument.modChannels[usedModIndices[i]], currentBar) != null)
                                usedNewInstrumentIndices = this._doc.synth.song!.getPattern(usedInstrument.modChannels[usedModIndices[i]], currentBar)!.instruments;
                        } else {
                            usedNewInstrumentIndices.push(usedInstrument.modInstruments[usedModIndices[i]]);
                        }
                    }

                    for (let instrumentIndex: number = 0; instrumentIndex < usedNewInstrumentIndices.length; instrumentIndex++) {
                        this._doc.synth.setModValue(applyValues[applyIndex], applyValues[applyIndex], usedInstruments[i].modChannels[usedModIndices[i]], usedNewInstrumentIndices[instrumentIndex], applyToMods[applyIndex]);
                        this._doc.synth.forceHoldMods(applyValues[applyIndex], usedInstruments[i].modChannels[usedModIndices[i]], usedNewInstrumentIndices[instrumentIndex], applyToMods[applyIndex]);
                    }
                }

                // Scan for a note starting around this point.
                for (let j: number = 0; j < usedPatterns[i].notes.length; j++) {
                    const note: Note = usedPatterns[i].notes[j];
                    if (note.pitches[0] == modNoteIndex && note.start <= currentPart) {
                        // Find latest pin that doesn't exceed this part.
                        for (let pinIdx: number = 0; pinIdx < note.pins.length; pinIdx++) {
                            const pin: NotePin = note.pins[pinIdx];
                            // Special case in there to prioritize picking the start of a note over the end of another (though they share the same time).
                            if (note.start + pin.time <= currentPart && (note.start + pin.time > latestPart || (note.start == latestPart))) {
                                latestPart = note.start + pin.time;
                                latestPin = pin;
                                latestPinIdx = pinIdx;
                                latestNote = note;
                            }
                        }
                    }

                    if (note.pitches[0] == modNoteIndex && note.end <= currentPart && note.end > prevNotePart) {
                        prevNotePart = note.end;
                        prevNote = note;
                    }
                }

                let prevPart: number = Math.max(0, currentPart - timeQuantum);
                let endPart: number = Math.min(currentPart + timeQuantum + addLength, Config.partsPerBeat * this._doc.song.beatsPerBar);

                let continuous: boolean = (toApply == false);

                // Make a new note if enough time has elapsed since the prior note.
                if (latestNote == null || currentPart - latestNote.end >= newNoteDist) {
                    // At end, so unable to make a new note.
                    if (currentPart == endPart)
                        continue;
                    sanitizeInterval(this._doc, currentPart, endPart, usedPatterns[i], modNoteIndex, sequence);
                    latestNote = new Note(modNoteIndex, currentPart, endPart, applyValues[applyIndex], this._doc.song.getChannelIsNoise(this._doc.channel));
                    sequence.append(new ChangeNoteAdded(this._doc, usedPatterns[i], latestNote, usedPatterns[i].notes.length));
                }
                else if (latestPart == currentPart) {
                    sanitizeInterval(this._doc, prevPart, currentPart, usedPatterns[i], modNoteIndex, sequence);
                    sanitizeInterval(this._doc, currentPart, endPart, usedPatterns[i], modNoteIndex, sequence);

                    latestPin!.size = applyValues[applyIndex];

                    if (continuous) {
                        for (let usePin: number = 0; usePin < latestNote.pins.length; usePin++) {
                            if (latestNote.pins[usePin].time >= prevPart && latestNote.pins[usePin].time <= currentPart)
                                latestNote.pins[usePin].size = applyValues[applyIndex];
                        }
                    }

                    if (prevNote != null && prevNote.pins.length >= 2) {
                        // Directly update the overlapping pin.
                        if (prevNote.end == currentPart) {
                            prevNote.pins[prevNote.pins.length - 1].size = applyValues[applyIndex];

                            if (continuous) {
                                for (let usePin: number = 0; usePin < prevNote.pins.length; usePin++) {
                                    if (prevNote.pins[usePin].time + prevNote.start >= prevPart)
                                        prevNote.pins[usePin].size = applyValues[applyIndex];
                                }
                            }
                        }
                        // Bridge the gap from previous note to this.
                        else if (prevNote.end == prevPart && latestNote.start == currentPart) {
                            prevNote.pins.push(makeNotePin(0, currentPart - prevNote.start, applyValues[applyIndex]));
                            prevNote.end = currentPart;
                        }
                    }
                }
                else if (currentPart - latestPart < 8 && latestNote.pins[latestPinIdx].size == applyValues[applyIndex]) {
                    // Don't record flat readings, prefer smooth interpolation.
                    // But, we'll still smooth out previous pins if we're continuously holding.
                    if (continuous) {
                        for (let usePin: number = 0; usePin < latestNote.pins.length; usePin++) {
                            if (latestNote.pins[usePin].time >= prevPart && latestNote.pins[usePin].time <= currentPart)
                                latestNote.pins[usePin].size = applyValues[applyIndex];
                        }
                    }
                }
                else {
                    // Insert a pin in the current note.
                    if (latestNote.pins.length - 1 > latestPinIdx) {
                        sanitizeInterval(this._doc, prevPart, currentPart, usedPatterns[i], modNoteIndex, sequence);
                        sanitizeInterval(this._doc, currentPart, endPart, usedPatterns[i], modNoteIndex, sequence);

                        // Sanitization can cause a pin to snap to the insertion point. If so, use it instead.
                        let k: number;
                        let usePin: NotePin | null = null;
                        for (k = 0; k < latestNote.pins.length; k++) {
                            if (latestNote.pins[k].time == currentPart - latestNote.start) {
                                usePin = latestNote.pins[k];
                                break;
                            }
                            else if (latestNote.pins[k].time > currentPart - latestNote.start)
                                break;
                        }
                        if (usePin != null)
                            usePin.size = applyValues[applyIndex];
                        else
                            latestNote.pins.splice(k, 0, makeNotePin(0, currentPart - latestNote.start, applyValues[applyIndex]));
                    }
                    // Push a new pin at the end of the note.
                    else {
                        sanitizeInterval(this._doc, prevPart, currentPart, usedPatterns[i], modNoteIndex, sequence);
                        sanitizeInterval(this._doc, currentPart, endPart, usedPatterns[i], modNoteIndex, sequence);
                        latestNote.pins.push(makeNotePin(0, currentPart - latestNote.start, applyValues[applyIndex]));
                        latestNote.end = currentPart;
                    }

                    if (continuous) {
                        for (let usePin: number = 0; usePin < latestNote.pins.length; usePin++) {
                            if (latestNote.pins[usePin].time >= prevPart && latestNote.pins[usePin].time <= currentPart)
                                latestNote.pins[usePin].size = applyValues[applyIndex];
                        }
                    }
                }

                // A few sanity checks.
                let lastNoteEnds: number[] = [-1, -1, -1, -1, -1, -1];
                usedPatterns[i].notes.sort(function (a, b) { return (a.start == b.start) ? a.pitches[0] - b.pitches[0] : a.start - b.start; });
                for (let checkIndex: number = 0; checkIndex < usedPatterns[i].notes.length; checkIndex++) {
                    const note: Note = usedPatterns[i].notes[checkIndex];
                    if (note.start < lastNoteEnds[note.pitches[0]])
                        throw new Error("Error in mod note recording!");
                    lastNoteEnds[note.pitches[0]] = note.end;
                    if (note.pins.length < 2 || note.pins[0].time > 0 || note.start == note.end
                        || note.pins[note.pins.length - 1].time != note.end - note.start) {
                        throw new Error("Error in mod note recording!");
                    }
                    let latestPinTime: number = -1;
                    for (let k: number = 0; k < note.pins.length; k++) {
                        if (note.pins[k].time <= latestPinTime) {
                            throw new Error("Error in mod note recording!");
                        }
                        latestPinTime = note.pins[k].time;
                    }
                }
            }
        }

        // Re-render mod pattern since it may have new notes in it (e.g. if editing song mods from mod channel)
        if (this._doc.channel >= this._doc.song.pitchChannelCount + this._doc.song.noiseChannelCount) {
            this._doc.currentPatternIsDirty = true;
        }

        if (applyValues.length > 0) {
            //this._doc.record(sequence);
            this._doc.continuingModRecordingChange = new ChangeHoldingModRecording(this._doc, change, applyValues, slider);
        }

        return changedPatterns;
    }

    public stopEditingModLabel(discardChanges: boolean) {
        if (this.editingModLabel) {
            this.editingModLabel = false;
            this.modDragValueLabel.style.setProperty("pointer-events", "none");

            if (window.getSelection) {
                let sel: Selection | null = window.getSelection();
                if (sel != null)
                    sel.removeAllRanges();
            }
            // Return pin to its state before text editing
            if (discardChanges) {
                this._modDragPin.size = this._modDragStartValue;

                let presValue: number = this._modDragStartValue + Config.modulators[this._modDragSetting].convertRealFactor;

                // This is me being too lazy to fiddle with the css to get it to align center.
                let xOffset: number = (+(presValue >= 10.0)) + (+(presValue >= 100.0)) + (+(presValue < 0.0)) + (+(presValue <= -10.0));
                this._modDragValueLabelLeft = +prettyNumber(Math.max(Math.min(this._editorWidth - 10 - xOffset * 8, this._partWidth * (this._modDragNote.start + this._modDragPin.time) - 4 - xOffset * 4), 2));
                this.modDragValueLabel.style.setProperty("left", "" + this._modDragValueLabelLeft + "px");

                const sequence: ChangeSequence = new ChangeSequence();
                this._dragChange = sequence;
                this._doc.setProspectiveChange(this._dragChange);

                sequence.append(new ChangeSizeBend(this._doc, this._modDragNote, this._modDragPin.time, this._modDragStartValue, this._modDragPin.interval, this.shiftMode));

                this._dragChange = null;
            }

            const continuousState: boolean = this._doc.lastChangeWas(this._dragChange);
            if (continuousState) {
                if (this._dragChange != null) {
                    this._doc.record(this._dragChange);
                    this._dragChange = null;
                }
            }
        }
    }

    private _whenCursorPressed(): void {
        // Check for click on mod value label
        if (this._doc.song.getChannelIsMod(this._doc.channel) && this.modDragValueLabel.style.getPropertyValue("display") != "none" &&
            this._mouseX > +this._modDragValueLabelLeft - 6 &&
            this._mouseX < +this._modDragValueLabelLeft + this._modDragValueLabelWidth + 6 &&
            this._mouseY > +this._modDragValueLabelTop - 8 &&
            this._mouseY < +this._modDragValueLabelTop + 11) {
            // Mod value label clicked, select it
            this.modDragValueLabel.style.setProperty("pointer-events", "fill");
            this.modDragValueLabel.setAttribute("contenteditable", "true");
            if (window.getSelection) {
                let sel: Selection | null = window.getSelection();
                if (sel != null)
                    sel.selectAllChildren(this.modDragValueLabel);
            }

            window.setTimeout(() => { this.modDragValueLabel.focus(); });
            this.editingModLabel = true;
        } else {
            this.stopEditingModLabel(false);
            if (this._doc.prefs.enableNotePreview) this._doc.synth.maintainLiveInput();
            this._mouseDown = true;
            this._mouseXStart = this._mouseX;
            this._mouseYStart = this._mouseY;
            this._updateCursorStatus();
            this._updatePreview();
            const sequence: ChangeSequence = new ChangeSequence();
            this._dragChange = sequence;
            this._lastChangeWasPatternSelection = this._doc.lastChangeWas(this._changePatternSelection);
            this._doc.setProspectiveChange(this._dragChange);

            if (this._cursorAtStartOfSelection()) {
                this._draggingStartOfSelection = true;
            } else if (this._cursorAtEndOfSelection()) {
                this._draggingEndOfSelection = true;
            } else if (this._shiftHeld) {
                if ((this._doc.selection.patternSelectionActive && this._cursor.pitchIndex == -1) || this._cursorIsInSelection()) {
                    sequence.append(new ChangePatternSelection(this._doc, 0, 0));
                } else {
                    if (this._cursor.curNote != null) {
                        sequence.append(new ChangePatternSelection(this._doc, this._cursor.curNote.start, this._cursor.curNote.end));
                    } else {
                        const start: number = Math.max(0, Math.min((this._doc.song.beatsPerBar - 1) * Config.partsPerBeat, Math.floor(this._cursor.exactPart / Config.partsPerBeat) * Config.partsPerBeat));
                        const end: number = start + Config.partsPerBeat;
                        sequence.append(new ChangePatternSelection(this._doc, start, end));
                    }
                }
            } else if (this._cursorIsInSelection()) {
                this._draggingSelectionContents = true;
            } else if (this._cursor.valid && this._cursor.curNote == null) {
                sequence.append(new ChangePatternSelection(this._doc, 0, 0));

                // If clicking in empty space, the result will be adding a note,
                // so we can safely add it immediately. Note that if clicking on
                // or near an existing note, the result will depend on whether
                // a drag follows, so we couldn't add the note yet without being
                // confusing.

                const note: Note = new Note(this._cursor.pitch, this._cursor.start, this._cursor.end, Config.noteSizeMax, this._doc.song.getChannelIsNoise(this._doc.channel));
                note.pins = [];
                for (const oldPin of this._cursor.pins) {
                    note.pins.push(makeNotePin(0, oldPin.time, oldPin.size));
                }
                sequence.append(new ChangeEnsurePatternExists(this._doc, this._doc.channel, this._doc.bar));
                const pattern: Pattern | null = this._doc.getCurrentPattern(this._barOffset);
                if (pattern == null) throw new Error();
                sequence.append(new ChangeNoteAdded(this._doc, pattern, note, this._cursor.curIndex));

                if (this._doc.prefs.enableNotePreview && !this._doc.synth.playing) {
                    // Play the new note out loud if enabled.
                    const duration: number = Math.min(Config.partsPerBeat, this._cursor.end - this._cursor.start);
                    this._doc.performance.setTemporaryPitches([this._cursor.pitch], duration);
                }
            }
            this._updateSelection();
        }
    }

    private _whenMouseMoved = (event: MouseEvent): void => {
        this.controlMode = event.ctrlKey;
        this.shiftMode = event.shiftKey;

        const boundingRect: ClientRect = this._svg.getBoundingClientRect();
        this._mouseX = ((event.clientX || event.pageX) - boundingRect.left) * this._editorWidth / (boundingRect.right - boundingRect.left);
        this._mouseY = ((event.clientY || event.pageY) - boundingRect.top) * this._editorHeight / (boundingRect.bottom - boundingRect.top);
        if (isNaN(this._mouseX)) this._mouseX = 0;
        if (isNaN(this._mouseY)) this._mouseY = 0;
        this._usingTouch = false;
        this._whenCursorMoved();
    }

    private _whenTouchMoved = (event: TouchEvent): void => {
        if (!this._mouseDown) return;
        event.preventDefault();
        const boundingRect: ClientRect = this._svg.getBoundingClientRect();
        this._mouseX = (event.touches[0].clientX - boundingRect.left) * this._editorWidth / (boundingRect.right - boundingRect.left);
        this._mouseY = (event.touches[0].clientY - boundingRect.top) * this._editorHeight / (boundingRect.bottom - boundingRect.top);
        if (isNaN(this._mouseX)) this._mouseX = 0;
        if (isNaN(this._mouseY)) this._mouseY = 0;
        this._whenCursorMoved();
    }

    private _whenCursorMoved(): void {
        if (this._doc.prefs.enableNotePreview && this._mouseOver) this._doc.synth.maintainLiveInput();

        // HACK: Undoable pattern changes rely on persistent instance
        // references. Loading song from hash via undo/redo breaks that,
        // so changes are no longer undoable and the cursor status may be
        // invalid. Abort further drag changes until the mouse is released.
        const continuousState: boolean = this._doc.lastChangeWas(this._dragChange);

        if (!this._mouseDragging && this._mouseDown && this._cursor.valid && continuousState) {
            const dx: number = this._mouseX - this._mouseXStart;
            const dy: number = this._mouseY - this._mouseYStart;
            if (Math.sqrt(dx * dx + dy * dy) > 5) {
                this._mouseDragging = true;
                this._mouseHorizontal = Math.abs(dx) >= Math.abs(dy);
            }
        }

        if (this._shiftHeld && this._mouseHorizontal && Math.abs(this._mouseXStart - this._mouseX) > 5) {
            this._dragConfirmed = true;
        }

        if (this._mouseDragging && this._mouseDown && this._cursor.valid && continuousState) {
            this._dragChange!.undo();
            const sequence: ChangeSequence = new ChangeSequence();
            this._dragChange = sequence;
            this._doc.setProspectiveChange(this._dragChange);

            const minDivision: number = this._getMinDivision();
            const currentPart: number = this._snapToMinDivision(this._mouseX / this._partWidth);
            if (this._draggingStartOfSelection) {
                sequence.append(new ChangePatternSelection(this._doc, Math.max(0, Math.min(this._doc.song.beatsPerBar * Config.partsPerBeat, currentPart)), this._doc.selection.patternSelectionEnd));
                this._updateSelection();
            } else if (this._draggingEndOfSelection) {
                sequence.append(new ChangePatternSelection(this._doc, this._doc.selection.patternSelectionStart, Math.max(0, Math.min(this._doc.song.beatsPerBar * Config.partsPerBeat, currentPart))));
                this._updateSelection();
            } else if (this._draggingSelectionContents) {
                const pattern: Pattern | null = this._doc.getCurrentPattern(this._barOffset);
                if (this._mouseDragging && pattern != null) {
                    this._dragChange!.undo();
                    const sequence: ChangeSequence = new ChangeSequence();
                    this._dragChange = sequence;
                    this._doc.setProspectiveChange(this._dragChange);

                    let scale = this._doc.song.scale == Config.scales.dictionary["Custom"].index ? this._doc.song.scaleCustom : Config.scales[this._doc.song.scale].flags;
                    const notesInScale: number = scale.filter(x => x).length;
                    const pitchRatio: number = this._doc.song.getChannelIsNoise(this._doc.channel) ? 1 : 12 / notesInScale;
                    const draggedParts: number = Math.round((this._mouseX - this._mouseXStart) / (this._partWidth * minDivision)) * minDivision;
                    const draggedTranspose: number = Math.round((this._mouseYStart - this._mouseY) / (this._pitchHeight * pitchRatio));
                    sequence.append(new ChangeDragSelectedNotes(this._doc, this._doc.channel, pattern, draggedParts, draggedTranspose));
                }

            } else if (this._shiftHeld && this._dragConfirmed) {

                if (this._mouseDragging) {
                    let start: number = Math.max(0, Math.min((this._doc.song.beatsPerBar - 1) * Config.partsPerBeat, Math.floor(this._cursor.exactPart / Config.partsPerBeat) * Config.partsPerBeat));
                    let end: number = start + Config.partsPerBeat;
                    if (this._cursor.curNote != null) {
                        start = Math.max(start, this._cursor.curNote.start);
                        end = Math.min(end, this._cursor.curNote.end);
                    }

                    // Todo: The following two conditional blocks could maybe be refactored.
                    if (currentPart < start) {
                        start = 0;
                        const pattern: Pattern | null = this._doc.getCurrentPattern(this._barOffset);
                        if (pattern != null) {
                            for (let i: number = 0; i < pattern.notes.length; i++) {
                                if (pattern.notes[i].start <= currentPart) {
                                    start = pattern.notes[i].start;
                                }
                                if (pattern.notes[i].end <= currentPart) {
                                    start = pattern.notes[i].end;
                                }
                            }
                        }
                        for (let beat: number = 0; beat <= this._doc.song.beatsPerBar; beat++) {
                            const part: number = beat * Config.partsPerBeat;
                            if (start <= part && part <= currentPart) {
                                start = part;
                            }
                        }
                    }

                    if (currentPart > end) {
                        end = Config.partsPerBeat * this._doc.song.beatsPerBar;
                        const pattern: Pattern | null = this._doc.getCurrentPattern(this._barOffset);
                        if (pattern != null) {
                            for (let i: number = 0; i < pattern.notes.length; i++) {
                                if (pattern.notes[i].start >= currentPart) {
                                    end = pattern.notes[i].start;
                                    break;
                                }
                                if (pattern.notes[i].end >= currentPart) {
                                    end = pattern.notes[i].end;
                                    break;
                                }
                            }
                        }
                        for (let beat: number = 0; beat <= this._doc.song.beatsPerBar; beat++) {
                            const part: number = beat * Config.partsPerBeat;
                            if (currentPart < part && part < end) {
                                end = part;
                            }
                        }
                    }

                    sequence.append(new ChangePatternSelection(this._doc, start, end));
                    this._updateSelection();
                }
            } else {

                if (this._cursor.curNote == null) {
                    sequence.append(new ChangePatternSelection(this._doc, 0, 0));


                    let backwards: boolean;
                    let directLength: number;
                    if (currentPart < this._cursor.start) {
                        backwards = true;
                        directLength = this._cursor.start - currentPart;
                    } else {
                        backwards = false;
                        directLength = currentPart - this._cursor.start + minDivision;
                    }

                    let defaultLength: number = minDivision;
                    for (let i: number = minDivision; i <= this._doc.song.beatsPerBar * Config.partsPerBeat; i += minDivision) {
                        if (minDivision == 1) {
                            if (i < 5) {
                                // Allow small lengths.
                            } else if (i <= Config.partsPerBeat / 2.0) {
                                if (i % 3 != 0 && i % 4 != 0) {
                                    continue;
                                }
                            } else if (i <= Config.partsPerBeat * 1.5) {
                                if (i % 6 != 0 && i % 8 != 0) {
                                    continue;
                                }
                            } else if (i % Config.partsPerBeat != 0) {
                                continue;
                            }
                        } else {
                            if (i >= 5 * minDivision &&
                                i % Config.partsPerBeat != 0 &&
                                i != Config.partsPerBeat * 3.0 / 4.0 &&
                                i != Config.partsPerBeat * 3.0 / 2.0 &&
                                i != Config.partsPerBeat * 4.0 / 3.0) {
                                continue;
                            }
                        }

                        const blessedLength: number = i;
                        if (blessedLength == directLength) {
                            defaultLength = blessedLength;
                            break;
                        }
                        if (blessedLength < directLength) {
                            defaultLength = blessedLength;
                        }

                        if (blessedLength > directLength) {
                            if (defaultLength < directLength - minDivision) {
                                defaultLength = blessedLength;
                            }
                            break;
                        }
                    }

                    let start: number;
                    let end: number;

                    if (backwards) {
                        end = this._cursor.start;
                        start = end - defaultLength;
                    } else {
                        start = this._cursor.start;
                        end = start + defaultLength;
                    }
                    const continuesLastPattern: boolean = (start < 0 && this._doc.channel < this._doc.song.pitchChannelCount + this._doc.song.noiseChannelCount);
                    if (start < 0) start = 0;
                    if (end > this._doc.song.beatsPerBar * Config.partsPerBeat) end = this._doc.song.beatsPerBar * Config.partsPerBeat;

                    if (start < end) {
                        sequence.append(new ChangeEnsurePatternExists(this._doc, this._doc.channel, this._doc.bar));
                        const pattern: Pattern | null = this._doc.getCurrentPattern(this._barOffset);
                        if (pattern == null) throw new Error();
                        // Using parameter skipNote to force proper "collision" checking vis-a-vis pitch for mod channels.
                        sequence.append(new ChangeNoteTruncate(this._doc, pattern, start, end, new Note(this._cursor.pitch, 0, 0, 0)));
                        let i: number;
                        for (i = 0; i < pattern.notes.length; i++) {
                            if (pattern.notes[i].start >= end) break;
                        }
                        const theNote: Note = new Note(this._cursor.pitch, start, end,
                            this._doc.song.getNewNoteVolume(this._doc.song.getChannelIsMod(this._doc.channel), this._doc.channel, this._doc.getCurrentInstrument(this._barOffset), this._cursor.pitch),
                            this._doc.song.getChannelIsNoise(this._doc.channel));
                        theNote.continuesLastPattern = continuesLastPattern;
                        sequence.append(new ChangeNoteAdded(this._doc, pattern, theNote, i));
                        this._copyPins(theNote);

                        this._dragTime = backwards ? start : end;
                        this._dragPitch = this._cursor.pitch;
                        this._dragSize = theNote.pins[backwards ? 0 : 1].size;
                        this._dragVisible = true;
                    }

                    let prevPattern: Pattern | null = this._pattern;

                    this._pattern = this._doc.getCurrentPattern(this._barOffset);

                    if (this._pattern != null && this._doc.song.getChannelIsMod(this._doc.channel) && this._interactive && prevPattern != this._pattern) {
                        // Need to re-sort the notes by start time as they might change order if user drags them around.
                        this._pattern.notes.sort(function (a, b) { return (a.start == b.start) ? a.pitches[0] - b.pitches[0] : a.start - b.start; });
                    }

                } else if (this._mouseHorizontal) {

                    sequence.append(new ChangePatternSelection(this._doc, 0, 0));

                    const shift: number = (this._mouseX - this._mouseXStart) / this._partWidth;

                    const shiftedPin: NotePin = this._cursor.curNote.pins[this._cursor.nearPinIndex];
                    let shiftedTime: number = Math.round((this._cursor.curNote.start + shiftedPin.time + shift) / minDivision) * minDivision;
                    const continuesLastPattern: boolean = (shiftedTime < 0.0 && this._doc.channel < this._doc.song.pitchChannelCount + this._doc.song.noiseChannelCount);
                    if (shiftedTime < 0) shiftedTime = 0;
                    if (shiftedTime > this._doc.song.beatsPerBar * Config.partsPerBeat) shiftedTime = this._doc.song.beatsPerBar * Config.partsPerBeat;

                    if (this._pattern == null) throw new Error();

                    if (shiftedTime <= this._cursor.curNote.start && this._cursor.nearPinIndex == this._cursor.curNote.pins.length - 1 ||
                        shiftedTime >= this._cursor.curNote.end && this._cursor.nearPinIndex == 0) {

                        sequence.append(new ChangeNoteAdded(this._doc, this._pattern, this._cursor.curNote, this._cursor.curIndex, true));

                        this._dragVisible = false;
                    } else {
                        const start: number = Math.min(this._cursor.curNote.start, shiftedTime);
                        const end: number = Math.max(this._cursor.curNote.end, shiftedTime);

                        this._dragTime = shiftedTime;
                        this._dragPitch = this._cursor.curNote.pitches[this._cursor.pitchIndex == -1 ? 0 : this._cursor.pitchIndex] + this._cursor.curNote.pins[this._cursor.nearPinIndex].interval;
                        this._dragSize = this._cursor.curNote.pins[this._cursor.nearPinIndex].size;
                        this._dragVisible = true;

                        sequence.append(new ChangeNoteTruncate(this._doc, this._pattern, start, end, this._cursor.curNote));
                        sequence.append(new ChangePinTime(this._doc, this._cursor.curNote, this._cursor.nearPinIndex, shiftedTime, continuesLastPattern));
                        this._copyPins(this._cursor.curNote);
                    }
                } else if (this._cursor.pitchIndex == -1 || this._doc.song.getChannelIsMod(this._doc.channel)) {

                    if (!this._mouseDragging)
                        sequence.append(new ChangePatternSelection(this._doc, 0, 0));

                    const bendPart: number =
                        Math.max(this._cursor.curNote.start,
                            Math.min(this._cursor.curNote.end,
                                Math.round(this._mouseX / (this._partWidth * minDivision)) * minDivision
                            )
                        ) - this._cursor.curNote.start;

                    let prevPin: NotePin;
                    let nextPin: NotePin = this._cursor.curNote.pins[0];
                    let bendSize: number = 0;
                    let bendInterval: number = 0;
                    let cap: number = this._doc.song.getVolumeCap(this._doc.song.getChannelIsMod(this._doc.channel), this._doc.channel, this._doc.getCurrentInstrument(this._barOffset), this._cursor.pitch);

                    // Dragging gets a bit faster after difference in drag counts is >8.
                    let dragFactorSlow: number = 25.0 / Math.pow(cap, 0.4);
                    let dragFactorFast: number = 22.0 / Math.pow(cap, 0.5);
                    let dragSign: number = (this._mouseYStart > this._mouseY ? 1 : -1);
                    let dragCounts: number = Math.min(Math.abs(this._mouseYStart - this._mouseY) / dragFactorSlow, 8) + Math.max(0, Math.abs(this._mouseYStart - this._mouseY) / dragFactorFast - 8);

                    // Note volume drag overrides attempts to make a pattern selection
                    if (dragCounts > 0) {
                        this._shiftHeld = false;
                    }

                    for (let i: number = 1; i < this._cursor.curNote.pins.length; i++) {
                        prevPin = nextPin;
                        nextPin = this._cursor.curNote.pins[i];
                        if (bendPart > nextPin.time) continue;
                        if (bendPart < prevPin.time) throw new Error();
                        const sizeRatio: number = (bendPart - prevPin.time) / (nextPin.time - prevPin.time);
                        bendSize = Math.round(prevPin.size * (1.0 - sizeRatio) + nextPin.size * sizeRatio + dragSign * dragCounts);
                        // If not in fine control mode, round to 0~2~4~6 (normal 4 settings)
                        if (!this.controlMode && !this._doc.prefs.alwaysFineNoteVol && !this._doc.song.getChannelIsMod(this._doc.channel)) {
                            bendSize = Math.floor(bendSize / 2) * 2;
                        }
                        if (bendSize < 0) bendSize = 0;
                        if (bendSize > cap) bendSize = cap;
                        bendInterval = this._snapToPitch(prevPin.interval * (1.0 - sizeRatio) + nextPin.interval * sizeRatio + this._cursor.curNote.pitches[0], 0, this._getMaxPitch()) - this._cursor.curNote.pitches[0];
                        break;
                    }
                    if (this._doc.song.getChannelIsMod(this._doc.channel) && this.controlMode) {
                        // Link bend to the next note over
                        if (bendPart >= this._cursor.curNote.pins[this._cursor.curNote.pins.length - 1].time) {
                            if (this._cursor.curNote.start + this._cursor.curNote.pins[this._cursor.curNote.pins.length - 1].time < this._doc.song.beatsPerBar * Config.partsPerBeat) {
                                for (const note of this._pattern!.notes) {
                                    if (note.start == this._cursor.curNote.start + this._cursor.curNote.pins[this._cursor.curNote.pins.length - 1].time && note.pitches[0] == this._cursor.curNote.pitches[0]) {
                                        sequence.append(new ChangeSizeBend(this._doc, note, note.pins[0].time, bendSize, bendInterval, this.shiftMode));
                                    }
                                }
                            }
                            else {
                                // Try to bend to the next pattern over. Only do this if a note starts at 0, and instrument is identical in next pattern.
                                const nextPattern: Pattern | null = this._doc.getCurrentPattern(1);

                                if (nextPattern != null && nextPattern.instruments[0] == this._pattern!.instruments[0]) {
                                    for (const note of nextPattern.notes) {
                                        if (note.start == 0 && note.pitches[0] == this._cursor.curNote.pitches[0]) {
                                            sequence.append(new ChangeSizeBend(this._doc, note, note.pins[0].time, bendSize, bendInterval, this.shiftMode));
                                        }
                                    }
                                }

                            }
                        }
                        // Link bend to the previous note
                        else if (bendPart <= this._cursor.curNote.pins[0].time) {
                            if (this._cursor.curNote.start > 0) {
                                for (const note of this._pattern!.notes) {
                                    if (note.end == this._cursor.curNote.start && note.pitches[0] == this._cursor.curNote.pitches[0]) {
                                        sequence.append(new ChangeSizeBend(this._doc, note, note.pins[note.pins.length - 1].time, bendSize, bendInterval, this.shiftMode));
                                    }
                                }
                            }
                            else {
                                // Try to bend to the previous pattern over. Only do this if a note starts at the end, and instrument is identical in previous pattern.
                                const prevPattern: Pattern | null = this._doc.getCurrentPattern(-1);

                                if (prevPattern != null && prevPattern.instruments[0] == this._pattern!.instruments[0]) {
                                    for (const note of prevPattern.notes) {
                                        if (note.end == this._doc.song.beatsPerBar * Config.partsPerBeat && note.pitches[0] == this._cursor.curNote.pitches[0]) {
                                            sequence.append(new ChangeSizeBend(this._doc, note, note.pins[note.pins.length - 1].time, bendSize, bendInterval, this.shiftMode));
                                        }
                                    }
                                }
                            }
                        }
                    }

                    this._dragTime = this._cursor.curNote.start + bendPart;
                    this._dragPitch = this._cursor.curNote.pitches[this._cursor.pitchIndex == -1 ? 0 : this._cursor.pitchIndex] + bendInterval;
                    this._dragSize = bendSize;
                    this._dragVisible = true;

                    sequence.append(new ChangeSizeBend(this._doc, this._cursor.curNote, bendPart, bendSize, bendInterval, this.shiftMode));
                    this._copyPins(this._cursor.curNote);
                } else {
                    sequence.append(new ChangePatternSelection(this._doc, 0, 0));

                    this._dragSize = this._cursor.curNote.pins[this._cursor.nearPinIndex].size;

                    if (this._pattern == null) throw new Error();

                    let bendStart: number;
                    let bendEnd: number;
                    if (this._mouseX >= this._mouseXStart) {
                        bendStart = Math.max(this._cursor.curNote.start, this._cursor.part);
                        bendEnd = currentPart + minDivision;
                    } else {
                        bendStart = Math.min(this._cursor.curNote.end, this._cursor.part + minDivision);
                        bendEnd = currentPart;
                    }
                    if (bendEnd < 0) bendEnd = 0;
                    if (bendEnd > this._doc.song.beatsPerBar * Config.partsPerBeat) bendEnd = this._doc.song.beatsPerBar * Config.partsPerBeat;
                    if (bendEnd > this._cursor.curNote.end) {
                        sequence.append(new ChangeNoteTruncate(this._doc, this._pattern, this._cursor.curNote.start, bendEnd, this._cursor.curNote));
                    }
                    if (bendEnd < this._cursor.curNote.start) {
                        sequence.append(new ChangeNoteTruncate(this._doc, this._pattern, bendEnd, this._cursor.curNote.end, this._cursor.curNote));
                    }

                    let minPitch: number = Number.MAX_VALUE;
                    let maxPitch: number = -Number.MAX_VALUE;
                    for (const pitch of this._cursor.curNote.pitches) {
                        if (minPitch > pitch) minPitch = pitch;
                        if (maxPitch < pitch) maxPitch = pitch;
                    }
                    minPitch -= this._cursor.curNote.pitches[this._cursor.pitchIndex];
                    maxPitch -= this._cursor.curNote.pitches[this._cursor.pitchIndex];

                    if (!this._doc.song.getChannelIsMod(this._doc.channel)) {
                        const bendTo: number = this._snapToPitch(this._findMousePitch(this._mouseY), -minPitch, this._getMaxPitch() - maxPitch);
                        sequence.append(new ChangePitchBend(this._doc, this._cursor.curNote, bendStart, bendEnd, bendTo, this._cursor.pitchIndex));
                        this._dragPitch = bendTo;
                    }
                    else {
                        const bendTo: number = this._snapToPitch(this._dragPitch, -minPitch, Config.modCount - 1);
                        sequence.append(new ChangePitchBend(this._doc, this._cursor.curNote, bendStart, bendEnd, bendTo, this._cursor.pitchIndex));
                        this._dragPitch = bendTo;
                    }
                    this._copyPins(this._cursor.curNote);

                    this._dragTime = bendEnd;
                    this._dragVisible = true;
                }
            }
        }

        if (!(this._mouseDown && this._cursor.valid && continuousState)) {
            this._updateCursorStatus();
            this._updatePreview();
        }
    }

    private _whenCursorReleased = (event: Event | null): void => {
        if (!this._cursor.valid) return;

        const continuousState: boolean = this._doc.lastChangeWas(this._dragChange);
        if (this._mouseDown && continuousState && this._dragChange != null) {

            if (this._draggingSelectionContents) {
                this._doc.record(this._dragChange);
                this._dragChange = null;
                // Need to re-sort the notes by start time as they might change order if user drags them around.
                if (this._pattern != null && this._doc.song.getChannelIsMod(this._doc.channel)) this._pattern.notes.sort(function (a, b) { return (a.start == b.start) ? a.pitches[0] - b.pitches[0] : a.start - b.start; });

            } else if (this._draggingStartOfSelection || this._draggingEndOfSelection || this._shiftHeld) {
                this._setPatternSelection(this._dragChange);
                this._dragChange = null;
            } else if (this._mouseDragging || this._cursor.curNote == null || !this._dragChange.isNoop() || this._draggingStartOfSelection || this._draggingEndOfSelection || this._draggingSelectionContents || this._shiftHeld) {
                this._doc.record(this._dragChange);
                this._dragChange = null;
                // Need to re-sort the notes by start time as they might change order if user drags them around.
                if (this._pattern != null && this._doc.song.getChannelIsMod(this._doc.channel)) this._pattern.notes.sort(function (a, b) { return (a.start == b.start) ? a.pitches[0] - b.pitches[0] : a.start - b.start; });

            } else {

                if (this._pattern == null) throw new Error();

                const sequence: ChangeSequence = new ChangeSequence();
                sequence.append(new ChangePatternSelection(this._doc, 0, 0));

                if (this._cursor.pitchIndex == -1) {
                    if (this._cursor.curNote.pitches.length == Config.maxChordSize) {
                        sequence.append(new ChangePitchAdded(this._doc, this._cursor.curNote, this._cursor.curNote.pitches[0], 0, true));
                    }
                    sequence.append(new ChangePitchAdded(this._doc, this._cursor.curNote, this._cursor.pitch, this._cursor.curNote.pitches.length));
                    this._copyPins(this._cursor.curNote);

                    if (this._doc.prefs.enableNotePreview && !this._doc.synth.playing) {
                        const duration: number = Math.min(Config.partsPerBeat, this._cursor.end - this._cursor.start);
                        this._doc.performance.setTemporaryPitches(this._cursor.curNote.pitches, duration);
                    }
                } else {
                    if (this._cursor.curNote.pitches.length == 1) {
                        sequence.append(new ChangeNoteAdded(this._doc, this._pattern, this._cursor.curNote, this._cursor.curIndex, true));
                    } else {
                        sequence.append(new ChangePitchAdded(this._doc, this._cursor.curNote, this._cursor.pitch, this._cursor.curNote.pitches.indexOf(this._cursor.pitch), true));
                    }
                }

                this._doc.record(sequence);
            }
        }

        this._mouseDown = false;
        this._mouseDragging = false;
        this._draggingStartOfSelection = false;
        this._draggingEndOfSelection = false;
        this._draggingSelectionContents = false;
        this._lastChangeWasPatternSelection = false;
        this.modDragValueLabel.setAttribute("fill", ColorConfig.secondaryText);
        this._updateCursorStatus();
        this._updatePreview();
    }

    private _setPatternSelection(change: UndoableChange): void {
        this._changePatternSelection = change;
        this._doc.record(this._changePatternSelection, this._lastChangeWasPatternSelection);
    }


    private _updatePreview(): void {
        if (this._usingTouch) {
            if (!this._mouseDown || !this._cursor.valid || !this._mouseDragging || !this._dragVisible || this._shiftHeld || this._draggingStartOfSelection || this._draggingEndOfSelection || this._draggingSelectionContents) {
                this._svgPreview.setAttribute("visibility", "hidden");

                if (!this.editingModLabel) {
                    this.modDragValueLabel.style.setProperty("display", "none");
                    this.modDragValueLabel.style.setProperty("pointer-events", "none");
                    this.modDragValueLabel.setAttribute("contenteditable", "false");
                }

            } else {
                this._svgPreview.setAttribute("visibility", "visible");

                const x: number = this._partWidth * this._dragTime;
                const y: number = this._pitchToPixelHeight(this._dragPitch - this._octaveOffset);
                const radius: number = (this._pitchHeight - this._pitchBorder) / 2;
                const width: number = 80;
                const height: number = 60;
                const cap: number = this._doc.song.getVolumeCap(this._doc.song.getChannelIsMod(this._doc.channel), this._doc.channel, this._doc.getCurrentInstrument(this._barOffset), this._cursor.pitch);
                //this._drawNote(this._svgPreview, this._cursor.pitch, this._cursor.start, this._cursor.pins, this._pitchHeight / 2 + 1, true, this._octaveOffset);

                let pathString: string = "";

                pathString += "M " + prettyNumber(x) + " " + prettyNumber(y - radius * (this._dragSize / cap)) + " ";
                pathString += "L " + prettyNumber(x) + " " + prettyNumber(y - radius * (this._dragSize / cap) - height) + " ";
                pathString += "M " + prettyNumber(x) + " " + prettyNumber(y + radius * (this._dragSize / cap)) + " ";
                pathString += "L " + prettyNumber(x) + " " + prettyNumber(y + radius * (this._dragSize / cap) + height) + " ";
                pathString += "M " + prettyNumber(x) + " " + prettyNumber(y - radius * (this._dragSize / cap)) + " ";
                pathString += "L " + prettyNumber(x + width) + " " + prettyNumber(y - radius * (this._dragSize / cap)) + " ";
                pathString += "M " + prettyNumber(x) + " " + prettyNumber(y + radius * (this._dragSize / cap)) + " ";
                pathString += "L " + prettyNumber(x + width) + " " + prettyNumber(y + radius * (this._dragSize / cap)) + " ";
                pathString += "M " + prettyNumber(x) + " " + prettyNumber(y - radius * (this._dragSize / cap)) + " ";
                pathString += "L " + prettyNumber(x - width) + " " + prettyNumber(y - radius * (this._dragSize / cap)) + " ";
                pathString += "M " + prettyNumber(x) + " " + prettyNumber(y + radius * (this._dragSize / cap)) + " ";
                pathString += "L " + prettyNumber(x - width) + " " + prettyNumber(y + radius * (this._dragSize / cap)) + " ";

                this._svgPreview.setAttribute("d", pathString);
            }
        } else {
            if (!this._mouseOver || this._mouseDown || !this._cursor.valid) {
                this._svgPreview.setAttribute("visibility", "hidden");
                if (!this.editingModLabel) {
                    this.modDragValueLabel.style.setProperty("display", "none");
                    this.modDragValueLabel.style.setProperty("pointer-events", "none");
                    this.modDragValueLabel.setAttribute("contenteditable", "false");
                }
            } else {
                this._svgPreview.setAttribute("visibility", "visible");

                if (this._cursorAtStartOfSelection()) {
                    const center: number = this._partWidth * this._doc.selection.patternSelectionStart;
                    const left: string = prettyNumber(center - 4);
                    const right: string = prettyNumber(center + 4);
                    const bottom: number = this._pitchToPixelHeight(-0.5);
                    this._svgPreview.setAttribute("d", "M " + left + " 0 L " + left + " " + bottom + " L " + right + " " + bottom + " L " + right + " 0 z");
                } else if (this._cursorAtEndOfSelection()) {
                    const center: number = this._partWidth * this._doc.selection.patternSelectionEnd;
                    const left: string = prettyNumber(center - 4);
                    const right: string = prettyNumber(center + 4);
                    const bottom: number = this._pitchToPixelHeight(-0.5);
                    this._svgPreview.setAttribute("d", "M " + left + " 0 L " + left + " " + bottom + " L " + right + " " + bottom + " L " + right + " 0 z");
                } else if (this._cursorIsInSelection()) {
                    const left: string = prettyNumber(this._partWidth * this._doc.selection.patternSelectionStart - 2);
                    const right: string = prettyNumber(this._partWidth * this._doc.selection.patternSelectionEnd + 2);
                    const bottom: number = this._pitchToPixelHeight(-0.5);
                    this._svgPreview.setAttribute("d", "M " + left + " 0 L " + left + " " + bottom + " L " + right + " " + bottom + " L " + right + " 0 z");
                } else {
                    this._drawNote(this._svgPreview, this._cursor.pitch, this._cursor.start, this._cursor.pins, (this._pitchHeight - this._pitchBorder) / 2 + 1, true, this._octaveOffset);
                }
            }
        }
    }

    private _updateSelection(): void {
        if (this._doc.selection.patternSelectionActive) {
            this._selectionRect.setAttribute("visibility", "visible");
            this._selectionRect.setAttribute("x", String(this._partWidth * this._doc.selection.patternSelectionStart));
            this._selectionRect.setAttribute("width", String(this._partWidth * (this._doc.selection.patternSelectionEnd - this._doc.selection.patternSelectionStart)));
        } else {
            this._selectionRect.setAttribute("visibility", "hidden");
        }
    }

    public render(): void {
        const nextPattern: Pattern | null = this._doc.getCurrentPattern(this._barOffset);

        if (this._pattern != nextPattern) {
            if (this._doc.song.getChannelIsMod(this._doc.channel) && this._interactive && nextPattern != null) {
                // Need to re-sort the notes by start time as they might change order if user drags them around.
                nextPattern.notes.sort(function (a, b) { return (a.start == b.start) ? a.pitches[0] - b.pitches[0] : a.start - b.start; });
            }
            if (this._pattern != null) {
                this._dragChange = null;
                this._whenCursorReleased(null);
            }
        }
        this._pattern = nextPattern;

        this._editorWidth = this.container.clientWidth;
        this._editorHeight = this.container.clientHeight;
        this._partWidth = this._editorWidth / (this._doc.song.beatsPerBar * Config.partsPerBeat);
        this._octaveOffset = (this._doc.channel >= this._doc.song.pitchChannelCount) ? 0 : this._doc.song.channels[this._doc.channel].octave * Config.pitchesPerOctave;

        if (this._doc.song.getChannelIsNoise(this._doc.channel)) {
            this._pitchBorder = 0;
            this._pitchCount = Config.drumCount;
        }
        else if (this._doc.song.getChannelIsMod(this._doc.channel)) {
            this._pitchBorder = this._defaultModBorder;
            this._pitchCount = Config.modCount;

            if (this._pattern != null) {
                // Force max height of mod channels to conform to settings.
                for (const note of this._pattern.notes) {
                    let pitch = note.pitches[0]; // No pitch bend possible in mod channels.
                    let maxHeight: number = this._doc.song.getVolumeCap(true, this._doc.channel, this._doc.getCurrentInstrument(this._barOffset), pitch);
                    let maxFoundHeight: number = 0;
                    for (const pin of note.pins) {
                        if (pin.size > maxFoundHeight) {
                            maxFoundHeight = pin.size;
                        }
                    }
                    // Apply scaling if the max height is below any pin setting.
                    if (maxFoundHeight > maxHeight) {
                        for (const pin of note.pins) {
                            pin.size = Math.round(pin.size * (maxHeight / maxFoundHeight));
                        }
                    }
                }
            }
        }
        else {
            this._pitchBorder = 0;
            this._pitchCount = this._doc.getVisiblePitchCount();
        }

        this._pitchHeight = this._editorHeight / this._pitchCount;
        this._octaveOffset = (this._doc.channel >= this._doc.song.pitchChannelCount) ? 0 : this._doc.getBaseVisibleOctave(this._doc.channel) * Config.pitchesPerOctave;

        if (this._renderedRhythm != this._doc.song.rhythm ||
            this._renderedPitchChannelCount != this._doc.song.pitchChannelCount ||
            this._renderedNoiseChannelCount != this._doc.song.noiseChannelCount ||
            this._renderedModChannelCount != this._doc.song.modChannelCount) {
            this._renderedRhythm = this._doc.song.rhythm;
            this._renderedPitchChannelCount = this._doc.song.pitchChannelCount;
            this._renderedNoiseChannelCount = this._doc.song.noiseChannelCount;
            this._renderedModChannelCount = this._doc.song.modChannelCount;
            this.resetCopiedPins();
        }

        this._copiedPins = this._copiedPinChannels[this._doc.channel];

        if (this._renderedWidth != this._editorWidth || this._renderedHeight != this._editorHeight) {
            this._renderedWidth = this._editorWidth;
            this._renderedHeight = this._editorHeight;
            this._svgBackground.setAttribute("width", "" + this._editorWidth);
            this._svgBackground.setAttribute("height", "" + this._editorHeight);
            this._svgPlayhead.setAttribute("height", "" + this._editorHeight);
            this._selectionRect.setAttribute("y", "0");
            this._selectionRect.setAttribute("height", "" + this._editorHeight);
        }

        const beatWidth = this._editorWidth / this._doc.song.beatsPerBar;
        if (this._renderedBeatWidth != beatWidth || this._renderedPitchHeight != this._pitchHeight) {
            this._renderedBeatWidth = beatWidth;
            this._renderedPitchHeight = this._pitchHeight;
            this._svgNoteBackground.setAttribute("width", "" + beatWidth);
            this._svgNoteBackground.setAttribute("height", "" + (this._pitchHeight * Config.pitchesPerOctave));
            this._svgDrumBackground.setAttribute("width", "" + beatWidth);
            this._svgDrumBackground.setAttribute("height", "" + this._pitchHeight);
            this._svgModBackground.setAttribute("width", "" + beatWidth);
            this._svgModBackground.setAttribute("height", "" + (this._pitchHeight));
            this._svgModBackground.setAttribute("y", "" + (this._pitchBorder / 2));
            this._backgroundDrumRow.setAttribute("width", "" + (beatWidth - 2));
            this._backgroundDrumRow.setAttribute("height", "" + (this._pitchHeight - 2));
            if (this._pitchHeight > this._pitchBorder) {
                this._backgroundModRow.setAttribute("width", "" + (beatWidth - 2));
                this._backgroundModRow.setAttribute("height", "" + (this._pitchHeight - this._pitchBorder));
            }



            for (let j: number = 0; j < Config.pitchesPerOctave; j++) {
                const rectangle: SVGRectElement = this._backgroundPitchRows[j];
                const y: number = (Config.pitchesPerOctave - j) % Config.pitchesPerOctave;
                rectangle.setAttribute("width", "" + (beatWidth - 2));
                rectangle.setAttribute("y", "" + (y * this._pitchHeight + 1));
                rectangle.setAttribute("height", "" + (this._pitchHeight - 2));
            }
        }

        if (this._interactive) {
            if (!this._mouseDown) this._updateCursorStatus();
            this._updatePreview();
            this._updateSelection();
        }

        if (this._renderedFifths != this._doc.prefs.showFifth) {
            this._renderedFifths = this._doc.prefs.showFifth;
            this._backgroundPitchRows[7].setAttribute("fill", this._doc.prefs.showFifth ? ColorConfig.fifthNote : ColorConfig.pitchBackground);
        }

        for (let j: number = 0; j < Config.pitchesPerOctave; j++) {
            let scale = this._doc.song.scale == Config.scales.dictionary["Custom"].index ? this._doc.song.scaleCustom : Config.scales[this._doc.song.scale].flags;

            this._backgroundPitchRows[j].style.visibility = scale[j] ? "visible" : "hidden";
        }

        if (this._doc.song.getChannelIsNoise(this._doc.channel)) {
            if (!this._renderedDrums) {
                this._renderedDrums = true;
                this._renderedMod = false;
                this._svgBackground.setAttribute("fill", "url(#patternEditorDrumBackground" + this._barOffset + ")");
            }
        } else if (this._doc.song.getChannelIsMod(this._doc.channel)) {
            if (!this._renderedMod) {
                this._renderedDrums = false;
                this._renderedMod = true;
                this._svgBackground.setAttribute("fill", "url(#patternEditorModBackground" + this._barOffset + ")");
            }
        } else {
            if (this._renderedDrums || this._renderedMod) {
                this._renderedDrums = false;
                this._renderedMod = false;
                this._svgBackground.setAttribute("fill", "url(#patternEditorNoteBackground" + this._barOffset + ")");
            }
        }

        this._redrawNotePatterns();
    }

    private _redrawNotePatterns(): void {
        this._svgNoteContainer = makeEmptyReplacementElement(this._svgNoteContainer);

        if (this._doc.prefs.showChannels) {
            if (!this._doc.song.getChannelIsMod(this._doc.channel)) {
                let noteFlashColor: string = "#ffffff77";
                    if (this._doc.prefs.notesFlashWhenPlayed) noteFlashColor = ColorConfig.getComputed("--note-flash-secondary");
                for (let channel: number = this._doc.song.pitchChannelCount + this._doc.song.noiseChannelCount - 1; channel >= 0; channel--) {
                    if (channel == this._doc.channel) continue;
                    if (this._doc.song.getChannelIsNoise(channel) != this._doc.song.getChannelIsNoise(this._doc.channel)) continue;

                    const pattern2: Pattern | null = this._doc.song.getPattern(channel, this._doc.bar + this._barOffset);
                    if (pattern2 == null) continue;

                    const octaveOffset: number = this._doc.getBaseVisibleOctave(channel) * Config.pitchesPerOctave;
                    for (const note of pattern2.notes) {
                        for (const pitch of note.pitches) {
                            let notePath: SVGPathElement = SVG.path();
                            notePath.setAttribute("fill", ColorConfig.getChannelColor(this._doc.song, channel).secondaryNote);
                            notePath.setAttribute("pointer-events", "none");
                            this._drawNote(notePath, pitch, note.start, note.pins, this._pitchHeight * 0.19, false, octaveOffset);
                            this._svgNoteContainer.appendChild(notePath);

                            if (this._doc.prefs.notesFlashWhenPlayed) {
                                notePath = SVG.path();
                                // const noteFlashColor = ColorConfig.getComputed("--note-flash-secondary") !== "" ? "var(--note-flash-secondary)" : "#ffffff77";
                                notePath.setAttribute("fill", noteFlashColor);
                                notePath.setAttribute("pointer-events", "none");
                                this._drawNote(notePath, pitch, note.start, note.pins, this._pitchHeight * 0.19, false, octaveOffset);
                                this._svgNoteContainer.appendChild(notePath);
                                notePath.classList.add('note-flash');
                                notePath.style.opacity = "0";
                                notePath.setAttribute('note-start', String(note.start));
                                notePath.setAttribute('note-end', String(
                                    note.end
                                ));
                            }
                        }
                    }
                }
            }
        }

        if (this._pattern != null) {
            const instrument: Instrument = this._doc.song.channels[this._doc.channel].instruments[this._doc.getCurrentInstrument(this._barOffset)];
            const chord: Chord = instrument.getChord();
            const transition: Transition = instrument.getTransition();
            const displayNumberedChords: boolean = chord.customInterval || chord.arpeggiates || chord.strumParts > 0 || transition.slides;
            let noteFlashColor: string = "#ffffff";
                if (this._doc.prefs.notesFlashWhenPlayed) noteFlashColor = ColorConfig.getComputed("--note-flash");
            for (const note of this._pattern.notes) {
                let disabled: boolean = false;
                if (this._doc.song.getChannelIsMod(this._doc.channel)) {
                    const modIndex: number = instrument.modulators[Config.modCount - 1 - note.pitches[0]];
                    if ((modIndex == Config.modulators.dictionary["none"].index)
                        || instrument.invalidModulators[Config.modCount - 1 - note.pitches[0]])
                        disabled = true;
                }
                for (let i: number = 0; i < note.pitches.length; i++) {
                    const pitch: number = note.pitches[i];
                    let notePath: SVGPathElement = SVG.path();
                    let colorPrimary: string = (disabled ? ColorConfig.disabledNotePrimary : ColorConfig.getChannelColor(this._doc.song, this._doc.channel).primaryNote);
                    let colorSecondary: string = (disabled ? ColorConfig.disabledNoteSecondary : ColorConfig.getChannelColor(this._doc.song, this._doc.channel).secondaryNote);
                    notePath.setAttribute("fill", colorSecondary);
                    notePath.setAttribute("pointer-events", "none");
<<<<<<< HEAD
                    notePath.setAttribute("class", "note-secondary"); // for theming
=======
>>>>>>> aafe1399
                    this._drawNote(notePath, pitch, note.start, note.pins, (this._pitchHeight - this._pitchBorder) / 2 + 1, false, this._octaveOffset);
                    this._svgNoteContainer.appendChild(notePath);
                    notePath = SVG.path();
                    notePath.setAttribute("fill", colorPrimary);
                    notePath.setAttribute("pointer-events", "none");
                    this._drawNote(notePath, pitch, note.start, note.pins, (this._pitchHeight - this._pitchBorder) / 2 + 1, true, this._octaveOffset);
                    this._svgNoteContainer.appendChild(notePath);
<<<<<<< HEAD
                    notePath.setAttribute("class", "note-primary"); // for theming
=======
>>>>>>> aafe1399

                    if (this._doc.prefs.notesFlashWhenPlayed && !disabled) {
                        notePath = SVG.path();
                        // const noteFlashColor = ColorConfig.getComputed("--note-flash") !== "" ? "var(--note-flash)" : "#ffffff";
                        notePath.setAttribute("fill", noteFlashColor);
                        notePath.setAttribute("pointer-events", "none");
                        this._drawNote(notePath, pitch, note.start, note.pins, (this._pitchHeight - this._pitchBorder) / 2 + 1, true, this._octaveOffset);
                        this._svgNoteContainer.appendChild(notePath);
                        notePath.classList.add('note-flash');
                        notePath.style.opacity = "0";
                        notePath.setAttribute('note-start', String(note.start));
                        notePath.setAttribute('note-end', String(
                            note.end
                        ));
                    }

                    let indicatorOffset: number = 2;
                    if (note.continuesLastPattern) {
                        const arrowHeight: number = Math.min(this._pitchHeight, 20);
                        let arrowPath: string;
                        arrowPath = "M " + prettyNumber(this._partWidth * note.start + indicatorOffset) + " " + prettyNumber(this._pitchToPixelHeight(pitch - this._octaveOffset) - 0.1 * arrowHeight);
                        arrowPath += "L " + prettyNumber(this._partWidth * note.start + indicatorOffset) + " " + prettyNumber(this._pitchToPixelHeight(pitch - this._octaveOffset) + 0.1 * arrowHeight);
                        arrowPath += "L " + prettyNumber(this._partWidth * note.start + indicatorOffset + 4) + " " + prettyNumber(this._pitchToPixelHeight(pitch - this._octaveOffset) + 0.1 * arrowHeight);
                        arrowPath += "L " + prettyNumber(this._partWidth * note.start + indicatorOffset + 4) + " " + prettyNumber(this._pitchToPixelHeight(pitch - this._octaveOffset) + 0.3 * arrowHeight);
                        arrowPath += "L " + prettyNumber(this._partWidth * note.start + indicatorOffset + 12) + " " + prettyNumber(this._pitchToPixelHeight(pitch - this._octaveOffset));
                        arrowPath += "L " + prettyNumber(this._partWidth * note.start + indicatorOffset + 4) + " " + prettyNumber(this._pitchToPixelHeight(pitch - this._octaveOffset) - 0.3 * arrowHeight);
                        arrowPath += "L " + prettyNumber(this._partWidth * note.start + indicatorOffset + 4) + " " + prettyNumber(this._pitchToPixelHeight(pitch - this._octaveOffset) - 0.1 * arrowHeight);
                        const arrow: SVGPathElement = SVG.path();
                        arrow.setAttribute("d", arrowPath);
                        arrow.setAttribute("fill", ColorConfig.invertedText);
                        this._svgNoteContainer.appendChild(arrow);
                        indicatorOffset += 12;
                    }

                    if (note.pitches.length > 1) {
                        if (displayNumberedChords) {
                            const oscillatorLabel: SVGTextElement = SVG.text();
                            oscillatorLabel.setAttribute("x", "" + prettyNumber(this._partWidth * note.start + indicatorOffset));
                            oscillatorLabel.setAttribute("y", "" + prettyNumber(this._pitchToPixelHeight(pitch - this._octaveOffset)));
                            oscillatorLabel.setAttribute("width", "30");
                            oscillatorLabel.setAttribute("fill", ColorConfig.invertedText);
                            oscillatorLabel.setAttribute("text-anchor", "start");
                            oscillatorLabel.setAttribute("dominant-baseline", "central");
                            oscillatorLabel.setAttribute("pointer-events", "none");
                            oscillatorLabel.textContent = "" + (i + 1);
                            this._svgNoteContainer.appendChild(oscillatorLabel);
                        }
                    }
                }


                if (this._doc.song.getChannelIsMod(this._doc.channel) && this._mouseDragging && !this._mouseHorizontal && note == this._cursor.curNote) {

                    this.modDragValueLabel.style.setProperty("display", "");
                    this.modDragValueLabel.style.setProperty("pointer-events", "none");
                    this.modDragValueLabel.setAttribute("contenteditable", "false");
                    this.modDragValueLabel.style.setProperty("color", "#FFFFFF");
                    let setting: number = this._doc.song.channels[this._doc.channel].instruments[this._doc.getCurrentInstrument(this._barOffset)].modulators[Config.modCount - 1 - note.pitches[0]];
                    let presValue: number = this._dragSize + Config.modulators[setting].convertRealFactor;

                    // This is me being too lazy to fiddle with the css to get it to align center.
                    let xOffset: number = (+(presValue >= 10.0)) + (+(presValue >= 100.0)) + (+(presValue < 0.0)) + (+(presValue <= -10.0));

                    this._modDragValueLabelWidth = 8 + xOffset * 8;
                    this._modDragValueLabelLeft = +prettyNumber(Math.max(Math.min(this._editorWidth - 10 - xOffset * 8, this._partWidth * this._dragTime - 4 - xOffset * 4), 2));
                    this._modDragValueLabelTop = +prettyNumber(this._pitchToPixelHeight(note.pitches[0] - this._octaveOffset) - 17 - (this._pitchHeight - this._pitchBorder) / 2);

                    this.modDragValueLabel.style.setProperty("left", "" + this._modDragValueLabelLeft + "px");
                    this.modDragValueLabel.style.setProperty("top", "" + this._modDragValueLabelTop + "px");
                    this.modDragValueLabel.textContent = "" + presValue;

                }
            }
        }

        this._doc.currentPatternIsDirty = false;
    }

    private _drawNote(svgElement: SVGPathElement, pitch: number, start: number, pins: NotePin[], radius: number, showSize: boolean, offset: number): void {
        const totalWidth: number = this._partWidth * (pins[pins.length - 1].time + pins[0].time);
        const endOffset: number = 0.5 * Math.min(2, totalWidth - 1);

        let nextPin: NotePin = pins[0];

        const cap: number = this._doc.song.getVolumeCap(this._doc.song.getChannelIsMod(this._doc.channel), this._doc.channel, this._doc.getCurrentInstrument(this._barOffset), pitch);

        let pathString: string = "M " + prettyNumber(this._partWidth * (start + nextPin.time) + endOffset) + " " + prettyNumber(this._pitchToPixelHeight(pitch - offset) + radius * (showSize ? nextPin.size / cap : 1.0)) + " ";

        for (let i: number = 1; i < pins.length; i++) {
            let prevPin: NotePin = nextPin;
            nextPin = pins[i];
            let prevSide: number = this._partWidth * (start + prevPin.time) + (i == 1 ? endOffset : 0);
            let nextSide: number = this._partWidth * (start + nextPin.time) - (i == pins.length - 1 ? endOffset : 0);
            let prevHeight: number = this._pitchToPixelHeight(pitch + prevPin.interval - offset);
            let nextHeight: number = this._pitchToPixelHeight(pitch + nextPin.interval - offset);
            let prevSize: number = showSize ? prevPin.size / cap : 1.0;
            let nextSize: number = showSize ? nextPin.size / cap : 1.0;
            pathString += "L " + prettyNumber(prevSide) + " " + prettyNumber(prevHeight - radius * prevSize) + " ";
            if (prevPin.interval > nextPin.interval) pathString += "L " + prettyNumber(prevSide + 1) + " " + prettyNumber(prevHeight - radius * prevSize) + " ";
            if (prevPin.interval < nextPin.interval) pathString += "L " + prettyNumber(nextSide - 1) + " " + prettyNumber(nextHeight - radius * nextSize) + " ";
            pathString += "L " + prettyNumber(nextSide) + " " + prettyNumber(nextHeight - radius * nextSize) + " ";
        }
        for (let i: number = pins.length - 2; i >= 0; i--) {
            let prevPin: NotePin = nextPin;
            nextPin = pins[i];
            let prevSide: number = this._partWidth * (start + prevPin.time) - (i == pins.length - 2 ? endOffset : 0);
            let nextSide: number = this._partWidth * (start + nextPin.time) + (i == 0 ? endOffset : 0);
            let prevHeight: number = this._pitchToPixelHeight(pitch + prevPin.interval - offset);
            let nextHeight: number = this._pitchToPixelHeight(pitch + nextPin.interval - offset);
            let prevSize: number = showSize ? prevPin.size / cap : 1.0;
            let nextSize: number = showSize ? nextPin.size / cap : 1.0;
            pathString += "L " + prettyNumber(prevSide) + " " + prettyNumber(prevHeight + radius * prevSize) + " ";
            if (prevPin.interval < nextPin.interval) pathString += "L " + prettyNumber(prevSide - 1) + " " + prettyNumber(prevHeight + radius * prevSize) + " ";
            if (prevPin.interval > nextPin.interval) pathString += "L " + prettyNumber(nextSide + 1) + " " + prettyNumber(nextHeight + radius * nextSize) + " ";
            pathString += "L " + prettyNumber(nextSide) + " " + prettyNumber(nextHeight + radius * nextSize) + " ";
        }
        pathString += "z";

        svgElement.setAttribute("d", pathString);
    }

    private _pitchToPixelHeight(pitch: number): number {
        return this._pitchHeight * (this._pitchCount - (pitch) - 0.5);
    }
}<|MERGE_RESOLUTION|>--- conflicted
+++ resolved
@@ -2492,10 +2492,6 @@
                     let colorSecondary: string = (disabled ? ColorConfig.disabledNoteSecondary : ColorConfig.getChannelColor(this._doc.song, this._doc.channel).secondaryNote);
                     notePath.setAttribute("fill", colorSecondary);
                     notePath.setAttribute("pointer-events", "none");
-<<<<<<< HEAD
-                    notePath.setAttribute("class", "note-secondary"); // for theming
-=======
->>>>>>> aafe1399
                     this._drawNote(notePath, pitch, note.start, note.pins, (this._pitchHeight - this._pitchBorder) / 2 + 1, false, this._octaveOffset);
                     this._svgNoteContainer.appendChild(notePath);
                     notePath = SVG.path();
@@ -2503,10 +2499,6 @@
                     notePath.setAttribute("pointer-events", "none");
                     this._drawNote(notePath, pitch, note.start, note.pins, (this._pitchHeight - this._pitchBorder) / 2 + 1, true, this._octaveOffset);
                     this._svgNoteContainer.appendChild(notePath);
-<<<<<<< HEAD
-                    notePath.setAttribute("class", "note-primary"); // for theming
-=======
->>>>>>> aafe1399
 
                     if (this._doc.prefs.notesFlashWhenPlayed && !disabled) {
                         notePath = SVG.path();
