--- conflicted
+++ resolved
@@ -38,27 +38,19 @@
 	private _renderedMod: boolean = false;
 	private _renderedKey: number = -1;
 	private _renderedPitchCount: number = -1;
-<<<<<<< HEAD
+	private readonly _renderedLiveInputPitches: number[] = [];
+	
 		
 	public forceRender(): void {
 		this._renderedScale = -1;
 		this._documentChanged();
 	}
 
-=======
-	private readonly _renderedLiveInputPitches: number[] = [];
-	
->>>>>>> 6045fab4
 	constructor(private _doc: SongDocument) {
 			
 		for (let i: number = 0; i < Config.drumCount; i++) {
 			const scale: number = (1.0 - (i / Config.drumCount) * 0.35) * 100;
-<<<<<<< HEAD
-			const brightness: number = 1.0 + ((i - Config.drumCount / 2.0) / Config.drumCount) * 0.5;
-				this._drumContainer.appendChild(HTML.div({class: "drum-button", style: `background-size: ${scale}% ${scale}%; filter: brightness(${brightness})`}));
-=======
 			this._drumContainer.appendChild(HTML.div({class: "drum-button", style: `background-size: ${scale}% ${scale}%;`}));
->>>>>>> 6045fab4
 		}
 			
 		for (let i: number = 0; i < Config.modCount; i++) {
@@ -228,19 +220,6 @@
 		this._mouseDown = false;
 		this._releaseLiveInput();
 	}
-<<<<<<< HEAD
-		
-	private _updatePreview(): void {
-		this._preview.style.visibility = (!this._mouseOver || this._mouseDown) ? "hidden" : "visible";
-		if (!this._mouseOver || this._mouseDown) return;
-			
-		const boundingRect: ClientRect = this.container.getBoundingClientRect();
-		const pitchHeight: number = this._pitchHeight / (this._editorHeight / (boundingRect.bottom - boundingRect.top));
-			
-		this._preview.style.left = "0px";
-		this._preview.style.top = pitchHeight * (this._pitchCount - this._cursorPitch - 1) + "px";
-		this._preview.style.height = pitchHeight + "px";
-=======
 	
 	private _onAnimationFrame = (): void => {
 		window.requestAnimationFrame(this._onAnimationFrame);
@@ -286,9 +265,8 @@
 				child.classList.add("pressed");
 			}
 		}
->>>>>>> 6045fab4
-	}
-		
+	}
+	
 	private _documentChanged = (): void => {
 		const isDrum: boolean = this._doc.song.getChannelIsNoise(this._doc.channel);
 		const isMod: boolean = this._doc.song.getChannelIsMod(this._doc.channel);
@@ -297,19 +275,9 @@
 		this._pitchHeight = this._editorHeight / this._pitchCount;
 		this._updateCursorPitch();
 		if (this._mouseDown) this._playLiveInput();
-<<<<<<< HEAD
-		this._doc.synth.liveInputChannel = this._doc.channel;
-		this._doc.synth.liveInputInstruments = this._doc.recentPatternInstruments[this._doc.channel];
-
-		if (!this._doc.showLetters) return;
-			
-
+		
+		if (!this._doc.prefs.showLetters) return;
 		if (this._renderedScale == this._doc.song.scale && this._renderedKey == this._doc.song.key && this._renderedDrums == isDrum && this._renderedMod == isMod && this._renderedPitchCount == this._pitchCount) return;
-=======
-		
-		if (!this._doc.prefs.showLetters) return;
-		if (this._renderedScale == this._doc.song.scale && this._renderedKey == this._doc.song.key && this._renderedDrums == isDrum && this._renderedPitchCount == this._pitchCount) return;
->>>>>>> 6045fab4
 		
 		this._renderedScale = this._doc.song.scale;
 		this._renderedKey = this._doc.song.key;
@@ -346,29 +314,10 @@
 				} else {
 					this._pianoKeys[j].classList.remove("disabled");
 					this._pianoLabels[j].style.display = "";
-<<<<<<< HEAD
 						
-					let text: string;
-						
-					if (Config.keys[pitchNameIndex].isWhiteKey) {
-						text = Config.keys[pitchNameIndex].name;
-					} else {
-						const shiftDir: number = Config.blackKeyNameParents[j % Config.pitchesPerOctave];
-						text = Config.keys[(pitchNameIndex + Config.pitchesPerOctave + shiftDir) % Config.pitchesPerOctave].name;
-						if (shiftDir == 1) {
-							text += "♭";
-						} else if (shiftDir == -1) {
-							text += "♯";
-						}
-					}
-						
-=======
-					
->>>>>>> 6045fab4
 					const label: HTMLDivElement = this._pianoLabels[j];
 
 					if ((j % 12) == 0) {
-						text += Math.floor(j / 12) + this._doc.getBaseVisibleOctave(this._doc.channel);
 						label.style.transform = "translate(-5px, 0px)";
 					}
 					else {
@@ -377,7 +326,7 @@
 
 
 					label.style.color = Config.keys[pitchNameIndex].isWhiteKey ? "black" : "white";
-					label.textContent = Piano.getPitchName(pitchNameIndex, j);
+					label.textContent = Piano.getPitchName(pitchNameIndex, j, this._doc.getBaseVisibleOctave(this._doc.channel));
 				}
 			}
 		}
@@ -581,14 +530,14 @@
 					let height: number = firstLabel.parentElement!.parentElement!.getBoundingClientRect().height;
 					firstLabel.style.transform = "rotate(-90deg) translate(" + (-20 - Math.round(Math.max(0, (height - 80) / 2))) + "px, 39px) scale(1, 1)";
 				}
-		}
+			}
 		}
 		this._updatePreview();
 	}
-	
-	public static getPitchName(pitchNameIndex: number, scaleIndex: number): string {
+
+	public static getPitchName(pitchNameIndex: number, scaleIndex: number, baseVisibleOctave: number): string {
 		let text: string;
-		
+
 		if (Config.keys[pitchNameIndex].isWhiteKey) {
 			text = Config.keys[pitchNameIndex].name;
 		} else {
@@ -600,7 +549,11 @@
 				text += "♯";
 			}
 		}
-		
+
+		if (scaleIndex % 12 == 0) {
+			text += Math.floor(scaleIndex / 12) + baseVisibleOctave;
+		}
+
 		return text;
 	}
 }