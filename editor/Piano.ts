// Copyright (C) 2021 John Nesky, distributed under the MIT license.

import { Config } from "../synth/SynthConfig";
import { SongDocument } from "./SongDocument";
import { HTML, SVG } from "imperative-html/dist/esm/elements-strict";
import { ColorConfig } from "./ColorConfig";
import { Instrument } from "../synth/synth";

export class Piano {
		private readonly _pianoContainer: HTMLDivElement = HTML.div({style: "width: 100%; height: 100%; display: flex; flex-direction: column-reverse; align-items: stretch;"});
		private readonly _drumContainer: HTMLDivElement = HTML.div({style: "width: 100%; height: 100%; display: flex; flex-direction: column-reverse; align-items: stretch;"});
		private readonly _modContainer: HTMLDivElement = HTML.div({ style: "width: 100%; height: 100%; display: flex; flex-direction: column-reverse; align-items: stretch;" });
		private readonly _preview: HTMLDivElement = HTML.div({style: `width: 100%; height: 40px; border: 2px solid ${ColorConfig.primaryText}; position: absolute; box-sizing: border-box; pointer-events: none;`});
		public readonly container: HTMLDivElement = HTML.div({style: "width: 32px; height: 100%; overflow: hidden; position: relative; flex-shrink: 0; touch-action: none;"},
		this._pianoContainer,
		this._drumContainer,
		this._modContainer,
		this._preview,
	);
	private readonly _editorHeight: number = 481;
	private readonly _pianoKeys: HTMLDivElement[] = [];
	private readonly _pianoLabels: HTMLDivElement[] = [];
	private readonly _modFirstLabels: SVGTextElement[] = [];
	private readonly _modSecondLabels: SVGTextElement[] = [];
	private readonly _modCountLabels: SVGTextElement[] = [];
	private readonly _modCountRects: SVGRectElement[] = [];
		
	private _pitchHeight: number;
	private _pitchCount: number;
	//private _mouseX: number = 0;
	private _mouseY: number = 0;
	private _mouseDown: boolean = false;
	private _mouseOver: boolean = false;
	private _cursorPitch: number;
	private _playedPitch: number = -1;
	private _renderedScale: number = -1;
	private _renderedDrums: boolean = false;
	private _renderedMod: boolean = false;
	private _renderedKey: number = -1;
	private _renderedPitchCount: number = -1;
		
	public forceRender(): void {
		this._renderedScale = -1;
		this._documentChanged();
	}

	constructor(private _doc: SongDocument) {
			
		for (let i: number = 0; i < Config.drumCount; i++) {
			const scale: number = (1.0 - (i / Config.drumCount) * 0.35) * 100;
			const brightness: number = 1.0 + ((i - Config.drumCount / 2.0) / Config.drumCount) * 0.5;
				this._drumContainer.appendChild(HTML.div({class: "drum-button", style: `background-size: ${scale}% ${scale}%; filter: brightness(${brightness})`}));
		}
			
		for (let i: number = 0; i < Config.modCount; i++) {


			const firstRowText: SVGTextElement = SVG.text({ class: "modulator-label", "text-anchor": "left", fill: ColorConfig.modLabelPrimaryText, style: "font-weight: bold; align-self: flex-start; transform-origin: center; transform: rotate(-90deg) translate(-19px, 39px); font-size: 11px; font-family: sans-serif;" });
			const secondRowText: SVGTextElement = SVG.text({ class: "modulator-label", "text-anchor": "left", fill: ColorConfig.modLabelPrimaryText, style: "font-weight: bold; align-self: flex-end; transform-origin: center; transform: rotate(-90deg) translate(-26px, 42px); font-size: 11px; font-family: sans-serif;" });
			const countText: SVGTextElement = SVG.text({ class: "modulator-inverse-label", fill: ColorConfig.modLabelPrimary, style: "font-weight: bold; align-self: flex-start; transform-origin: center; transform: rotate(-90deg) translate(4px, 13px); font-size: 11px; font-family: sans-serif;" });
			const countRect: SVGRectElement = SVG.rect({ width: "12px", height: "9px", fill: ColorConfig.indicatorPrimary, style: "pointer-events: none; transform: translate(4px, 4px);" });

			const firstRowSVG: SVGSVGElement = SVG.svg({ viewBox: "0 0 16 66", width: "16px", style: "pointer-events: none; flex-grow: 1;" }, [
				firstRowText,
			]);
			const countSVG: SVGSVGElement = SVG.svg({ viewBox: "0 0 16 14", width: "16px", style: "pointer-events: none;" }, [
				countRect,
				countText,
			]);
			const secondRowSVG: SVGSVGElement = SVG.svg({ viewBox: "0 0 16 80", width: "16px", style: "pointer-events: none;" }, [
				secondRowText,
			]);

			const flexRow1: HTMLDivElement = HTML.div({ style: "display: flex; flex-direction: column; justify-content: space-between; pointer-events: none;" }, [
				countSVG,
				firstRowSVG,
			]);
			const flexRow2: HTMLDivElement = HTML.div({ style: "display: flex; flex-direction: column-reverse; justify-content: space-between; pointer-events: none;" }, [
				secondRowSVG,
			]);

			const flexContainer: HTMLDivElement = HTML.div({ style: "display: flex; flex-direction: row; justify-content: space-between; padding: 0px; width: 32px; height: 100%; overflow: hidden; pointer-events: none;" }, [
				flexRow1,
				flexRow2,
			]);

			const modKey: HTMLDivElement = HTML.div({ class: "modulator-button", style: "background: " + ColorConfig.modLabelPrimary + ";" }, flexContainer);
			this._modContainer.appendChild(modKey);
			this._modFirstLabels.push(firstRowText);
			this._modSecondLabels.push(secondRowText);
			this._modCountLabels.push(countText);
			this._modCountRects.push(countRect);
		}

		this.container.addEventListener("mousedown", this._whenMousePressed);
		document.addEventListener("mousemove", this._whenMouseMoved);
		document.addEventListener("mouseup", this._whenMouseReleased);
		this.container.addEventListener("mouseover", this._whenMouseOver);
		this.container.addEventListener("mouseout", this._whenMouseOut);
			
		this.container.addEventListener("touchstart", this._whenTouchPressed);
		this.container.addEventListener("touchmove", this._whenTouchMoved);
		this.container.addEventListener("touchend", this._whenTouchReleased);
		this.container.addEventListener("touchcancel", this._whenTouchReleased);
			
		this._doc.notifier.watch(this._documentChanged);
		this._documentChanged();
	}
<<<<<<< HEAD

    private _updateCursorPitch(): void {
        const scale: ReadonlyArray<boolean> = this._doc.song.scale == Config.scales["dictionary"]["Custom"].index ? this._doc.song.scaleCustom : Config.scales[this._doc.song.scale].flags;
		const mousePitch: number = Math.max(0, Math.min(this._pitchCount - 1, this._pitchCount - (this._mouseY / this._pitchHeight)));
		if (scale[Math.floor(mousePitch) % 12] || this._doc.song.getChannelIsNoise(this._doc.channel)) {
=======
		
	private _updateCursorPitch(): void {
		const scale: ReadonlyArray<boolean> = Config.scales[this._doc.song.scale].flags;
			const mousePitch: number = Math.max(0, Math.min(this._pitchCount-1, this._pitchCount - (this._mouseY / this._pitchHeight)));
		if (scale[Math.floor(mousePitch) % Config.pitchesPerOctave] || this._doc.song.getChannelIsNoise(this._doc.channel)) {
>>>>>>> e3dad13b
			this._cursorPitch = Math.floor(mousePitch);
		} else {
			let topPitch: number = Math.floor(mousePitch) + 1;
			let bottomPitch: number = Math.floor(mousePitch) - 1;
			while (!scale[topPitch % Config.pitchesPerOctave]) {
				topPitch++;
			}
			while (!scale[(bottomPitch) % Config.pitchesPerOctave]) {
				bottomPitch--;
			}
			let topRange: number = topPitch;
			let bottomRange: number = bottomPitch + 1;
			if (topPitch % Config.pitchesPerOctave == 0 || topPitch % Config.pitchesPerOctave == 7) {
				topRange -= 0.5;
			}
			if (bottomPitch % Config.pitchesPerOctave == 0 || bottomPitch % Config.pitchesPerOctave == 7) {
				bottomRange += 0.5;
			}
			this._cursorPitch = mousePitch - bottomRange > topRange - mousePitch ? topPitch : bottomPitch;
		}
	}
		
	private _playLiveInput(): void {
		const octaveOffset: number = this._doc.getBaseVisibleOctave(this._doc.channel) * Config.pitchesPerOctave;
		const currentPitch: number = this._cursorPitch + octaveOffset;
		if (this._playedPitch == currentPitch) return;
		this._playedPitch = currentPitch;
		this._doc.synth.liveInputDuration = Number.MAX_SAFE_INTEGER;
		this._doc.synth.liveInputPitches = [this._playedPitch];
		this._doc.synth.liveInputStarted = true;
	}
		
	private _releaseLiveInput(): void {
		this._playedPitch = -1;
		this._doc.synth.liveInputDuration = 0;
	}
		
	private _whenMouseOver = (event: MouseEvent): void => {
		if (this._mouseOver) return;
		this._mouseOver = true;
		this._updatePreview();
	}
		
	private _whenMouseOut = (event: MouseEvent): void => {
		if (!this._mouseOver) return;
		this._mouseOver = false;
		this._updatePreview();
	}
		
	private _whenMousePressed = (event: MouseEvent): void => {
		event.preventDefault();
		this._doc.synth.maintainLiveInput();
		this._mouseDown = true;
		const boundingRect: ClientRect = this.container.getBoundingClientRect();
		//this._mouseX = (event.clientX || event.pageX) - boundingRect.left;
		this._mouseY = ((event.clientY || event.pageY) - boundingRect.top) * this._editorHeight / (boundingRect.bottom - boundingRect.top);
		if (isNaN(this._mouseY)) this._mouseY = 0;
		this._playLiveInput();
		this._updatePreview();
	}
		
	private _whenMouseMoved = (event: MouseEvent): void => {
		if (this._mouseDown || this._mouseOver) this._doc.synth.maintainLiveInput();
		const boundingRect: ClientRect = this.container.getBoundingClientRect();
		//this._mouseX = (event.clientX || event.pageX) - boundingRect.left;
		this._mouseY = ((event.clientY || event.pageY) - boundingRect.top) * this._editorHeight / (boundingRect.bottom - boundingRect.top);
		if (isNaN(this._mouseY)) this._mouseY = 0;
		this._updateCursorPitch();
		if (this._mouseDown) this._playLiveInput();
		this._updatePreview();
	}
		
	private _whenMouseReleased = (event: MouseEvent): void => {
		if (this._mouseDown) this._releaseLiveInput();
		this._mouseDown = false;
		this._updatePreview();
	}
		
	private _whenTouchPressed = (event: TouchEvent): void => {
		event.preventDefault();
		this._doc.synth.maintainLiveInput();
		this._mouseDown = true;
		const boundingRect: ClientRect = this.container.getBoundingClientRect();
		//this._mouseX = event.touches[0].clientX - boundingRect.left;
		this._mouseY = (event.touches[0].clientY - boundingRect.top) * this._editorHeight / (boundingRect.bottom - boundingRect.top);
		if (isNaN(this._mouseY)) this._mouseY = 0;
		this._updateCursorPitch();
		this._playLiveInput();
	}
		
	private _whenTouchMoved = (event: TouchEvent): void => {
		event.preventDefault();
		this._doc.synth.maintainLiveInput();
		const boundingRect: ClientRect = this.container.getBoundingClientRect();
		//this._mouseX = event.touches[0].clientX - boundingRect.left;
		this._mouseY = (event.touches[0].clientY - boundingRect.top) * this._editorHeight / (boundingRect.bottom - boundingRect.top);
		if (isNaN(this._mouseY)) this._mouseY = 0;
		this._updateCursorPitch();
		if (this._mouseDown) this._playLiveInput();
	}
		
	private _whenTouchReleased = (event: TouchEvent): void => {
		event.preventDefault();
		this._releaseLiveInput();
	}
		
	private _updatePreview(): void {
		this._preview.style.visibility = (!this._mouseOver || this._mouseDown) ? "hidden" : "visible";
		if (!this._mouseOver || this._mouseDown) return;
			
		const boundingRect: ClientRect = this.container.getBoundingClientRect();
		const pitchHeight: number = this._pitchHeight / (this._editorHeight / (boundingRect.bottom - boundingRect.top));
			
		this._preview.style.left = "0px";
		this._preview.style.top = pitchHeight * (this._pitchCount - this._cursorPitch - 1) + "px";
		this._preview.style.height = pitchHeight + "px";
	}
		
	private _documentChanged = (): void => {
		const isDrum: boolean = this._doc.song.getChannelIsNoise(this._doc.channel);
		const isMod: boolean = this._doc.song.getChannelIsMod(this._doc.channel);
		this._pitchCount = isMod ? Config.modCount : ( isDrum ? Config.drumCount : this._doc.getVisiblePitchCount() );

		this._pitchHeight = this._editorHeight / this._pitchCount;
		this._updateCursorPitch();
		if (this._mouseDown) this._playLiveInput();
		this._doc.synth.liveInputChannel = this._doc.channel;
		this._doc.synth.liveInputInstruments = this._doc.recentPatternInstruments[this._doc.channel];

		if (!this._doc.showLetters) return;
			

<<<<<<< HEAD
		const isDrum = this._doc.song.getChannelIsNoise(this._doc.channel);
		const isMod = this._doc.song.getChannelIsMod(this._doc.channel);

        if ((this._renderedScale == this._doc.song.scale && this._doc.song.scale != Config.scales["dictionary"]["Custom"].index) && this._renderedKey == this._doc.song.key && this._renderedDrums == isDrum && this._renderedMod == isMod) return;
=======
		if (this._renderedScale == this._doc.song.scale && this._renderedKey == this._doc.song.key && this._renderedDrums == isDrum && this._renderedMod == isMod && this._renderedPitchCount == this._pitchCount) return;
		
>>>>>>> e3dad13b
		this._renderedScale = this._doc.song.scale;
		this._renderedKey = this._doc.song.key;
		this._renderedDrums = isDrum;
		this._renderedMod = isMod;
		const instrument: Instrument = this._doc.song.channels[this._doc.channel].instruments[this._doc.getCurrentInstrument()];
		
		this._pianoContainer.style.display = (isDrum || isMod) ? "none" : "flex";
		this._drumContainer.style.display = isDrum ? "flex" : "none";
		this._modContainer.style.display = isMod ? "flex" : "none";
		
		if (!isDrum && !isMod) {
			if (this._renderedPitchCount != this._pitchCount) {
				this._pianoContainer.innerHTML = "";
				for (let i: number = 0; i < this._pitchCount; i++) {
					const pianoLabel: HTMLDivElement = HTML.div({class: "piano-label", style: "font-weight: bold; -webkit-text-stroke-width: 0; font-size: 11px; font-family: sans-serif; position: absolute; padding-left: 15px;"});
					const pianoKey: HTMLDivElement = HTML.div({class: "piano-button", style: "background: gray;"}, pianoLabel);
					this._pianoContainer.appendChild(pianoKey);
					this._pianoLabels[i] = pianoLabel;
					this._pianoKeys[i] = pianoKey;
				}
				this._pianoLabels.length = this._pitchCount;
				this._pianoKeys.length = this._pitchCount;
				this._renderedPitchCount = this._pitchCount;
			}
			
			for (let j: number = 0; j < this._pitchCount; j++) {
				const pitchNameIndex: number = (j + Config.keys[this._doc.song.key].basePitch) % Config.pitchesPerOctave;
				const isWhiteKey: boolean = Config.keys[pitchNameIndex].isWhiteKey;
<<<<<<< HEAD
                this._pianoKeys[j].style.background = isWhiteKey ? ColorConfig.whitePianoKey : ColorConfig.blackPianoKey;
                let scale = this._doc.song.scale == Config.scales["dictionary"]["Custom"].index ? this._doc.song.scaleCustom : Config.scales[this._doc.song.scale].flags;
				if (!scale[j % 12]) {
=======
				this._pianoKeys[j].style.background = isWhiteKey ? ColorConfig.whitePianoKey : ColorConfig.blackPianoKey;
				if (!Config.scales[this._doc.song.scale].flags[j % Config.pitchesPerOctave]) {
>>>>>>> e3dad13b
					this._pianoKeys[j].classList.add("disabled");
					this._pianoLabels[j].style.display = "none";
				} else {
					this._pianoKeys[j].classList.remove("disabled");
					this._pianoLabels[j].style.display = "";
						
					let text: string;
						
					if (Config.keys[pitchNameIndex].isWhiteKey) {
						text = Config.keys[pitchNameIndex].name;
					} else {
						const shiftDir: number = Config.blackKeyNameParents[j % Config.pitchesPerOctave];
						text = Config.keys[(pitchNameIndex + Config.pitchesPerOctave + shiftDir) % Config.pitchesPerOctave].name;
						if (shiftDir == 1) {
							text += "♭";
						} else if (shiftDir == -1) {
							text += "♯";
						}
					}
						
					const label: HTMLDivElement = this._pianoLabels[j];

					if ((j % 12) == 0) {
						text += Math.floor(j / 12) + this._doc.getBaseVisibleOctave(this._doc.channel);
						label.style.transform = "translate(-5px, 0px)";
					}
					else {
						label.style.transform = "translate(0px, 0px)";
					}


                    label.style.color = Config.keys[pitchNameIndex].isWhiteKey ? ColorConfig.whitePianoKeyText : ColorConfig.blackPianoKeyText;
					label.textContent = text;
				}
			}
		}
		else if (isMod) {
			let firstRow: string = "";
			let secondRow: string = "";
			let useFirstColor: string = ColorConfig.modLabelPrimaryText;
			let useSecondColor: string = ColorConfig.modLabelSecondaryText;
			for (let j: number = 0; j < Config.modCount; j++) {

				let usingSecondRow: boolean = true;
				let usingMod: boolean = true;
				let instrumentVal: number = instrument.modInstruments[Config.modCount - j - 1] + 1;
				let channelVal: number = instrument.modChannels[Config.modCount - j - 1] + 1;
				let modulator: number = instrument.modulators[Config.modCount - j - 1];
				let status: number = 1 + +(channelVal - 1 >= this._doc.song.pitchChannelCount);
				if (instrument.modChannels[Config.modCount - j - 1] == -2)
					status = 0;
				else if (instrument.modChannels[Config.modCount - j - 1] == -1)
					status = 3;
				let instrumentsLength: number = this._doc.song.channels[Math.max(0,channelVal - 1)].instruments.length;
				// 0 - none
				// 1 - pitch
				// 2 - noise
				// 3 - song


				switch (status) {
					case 0:
						firstRow = "Mod"
						usingSecondRow = false;
						useSecondColor = ColorConfig.modLabelSecondaryText;
						usingMod = false;
						break;
					case 1:
						if (this._doc.song.channels[channelVal - 1].name == "") {

							if (instrumentsLength > 1) {
								if (channelVal >= 10 || instrumentVal >= 10) {
									firstRow = "P" + channelVal;
									if (instrumentVal - 1 == instrumentsLength) {
										firstRow += " All";
									}
									else if (instrumentVal - 1 > instrumentsLength) {
										firstRow += " Act";
									} else {
										firstRow += " I" + instrumentVal;
									}
								}
								else {
									firstRow = "Pitch" + channelVal;
									if (instrumentVal-1 == instrumentsLength) {
										firstRow += " All";
									}
									else if (instrumentVal - 1 > instrumentsLength) {
										firstRow += " Act";
									} else {
										firstRow += " Ins" + instrumentVal;
									}
								}
							}
							else {
								firstRow = "Pitch " + channelVal;
							}

						} else {

							// Channel name display
							let insText: string;
							if (instrumentVal - 1 == instrumentsLength) {
								insText = " All";
							} else if (instrumentVal - 1 > instrumentsLength) {
								insText = " Act";
							} else {
								insText = " I" + instrumentVal;
                            }
							if (instrumentsLength > 1) {
								firstRow = "P" + channelVal + " " + this._doc.song.channels[channelVal - 1].name + insText;
							}
							else {
								firstRow = "P" + channelVal + " " + this._doc.song.channels[channelVal - 1].name;
							}

						}
						break;
					case 2:
						channelVal = instrument.modChannels[Config.modCount - j - 1] + 1 - this._doc.song.pitchChannelCount;
						instrumentsLength = this._doc.song.channels[channelVal - 1].instruments.length;

						if (this._doc.song.channels[channelVal - 1].name == "") {

							if (instrumentsLength > 1) {

								if (channelVal >= 10 || instrumentVal >= 10) {
									firstRow = "N" + channelVal;
									if (instrumentVal - 1 == instrumentsLength) {
										firstRow += " All";
									}
									else if (instrumentVal - 1 > instrumentsLength) {
										firstRow += " Act";
									}
									else {
										firstRow += " I" + instrumentVal;
									}
								}
								else {
									firstRow = "Noise" + channelVal;
									if (instrumentVal - 1 == instrumentsLength) {
										firstRow += " All";
									}
									else if (instrumentVal - 1 > instrumentsLength) {
										firstRow += " Act";
									}
									else {
										firstRow += " Ins" + instrumentVal;
									}
								}
							}
							else {
								firstRow = "Noise " + channelVal;
							}
						} else {

							// Channel name display
							if (instrumentsLength > 1) {
								let insText: string;
								if (instrumentVal - 1 == instrumentsLength) {
									insText = " All";
								} else if (instrumentVal - 1 > instrumentsLength) {
									insText = " Act";
								} else {
									insText = " I" + instrumentVal;
								}
								firstRow = "N" + channelVal + " " + this._doc.song.channels[channelVal - 1].name + insText;
							}
							else {
								firstRow = "N" + channelVal + " " + this._doc.song.channels[channelVal - 1].name;
							}

						}
						break;
					case 3:
						firstRow = "Song";
						break;
				}

				// When unused, show name of mod on second row
				if (usingSecondRow) {
					secondRow = Config.modulators[modulator].pianoName;
					if (modulator == Config.modulators.dictionary["none"].index) {
						useSecondColor = ColorConfig.modLabelSecondaryText;
						usingMod = false;
					}
					else if (modulator == Config.modulators.dictionary["eq filter"].index || modulator == Config.modulators.dictionary["note filter"].index) {
						var text = " Morph";
						var filterVal = instrument.modFilterTypes[Config.modCount - j - 1];
						if (filterVal > 0 && (filterVal % 2)) {
							text = " Dot" + Math.ceil(filterVal / 2) + "X";
						}
						else if (filterVal > 0) {
							text = " Dot" + Math.ceil(filterVal / 2) + "Y";
                        }
						
						secondRow += text;
                    }
				}

				const firstLabel: SVGTextElement = this._modFirstLabels[j];
				const secondLabel: SVGTextElement = this._modSecondLabels[j];
				const modCountLabel: SVGTextElement = this._modCountLabels[j];
				const modCountRect: SVGRectElement = this._modCountRects[j];
				firstLabel.style.fill = useFirstColor;
				firstLabel.textContent = firstRow;
				secondLabel.style.fill = useSecondColor;
				secondLabel.textContent = usingSecondRow ? secondRow : "Not set";
				modCountLabel.textContent = "" + (Config.modCount - j);
				modCountRect.style.fill = usingMod ? ColorConfig.indicatorPrimary : ColorConfig.modLabelSecondaryText;

				// Check if text is too long, if name is set
				if (this._doc.song.channels[Math.max(0,instrument.modChannels[Config.modCount - j - 1])].name != "") {
					let scaleFactor: string = "1";
					let height: number = firstLabel.parentElement!.parentElement!.getBoundingClientRect().height;
					let length: number = firstLabel.getComputedTextLength();
					let squeeze: number = 0;
					if (length > height - 8) {
						scaleFactor = "0.65";
						squeeze = 2;
					}
					else if (length > height - 24) {
						scaleFactor = "0.8";
						squeeze = 1;
					}
					firstLabel.style.transform = "rotate(-90deg) translate(" + (-20 - squeeze - Math.round(Math.max(0, (height - 80) / 2))) + "px, 39px) scale(" + scaleFactor + ", 1)";
					// Truncate end of string if it's too long, but keep instrument num
					while (scaleFactor == "0.65" && firstLabel.getComputedTextLength() > height + 8) {
						var offset = 4 + (instrumentVal >= 10 ? 1 : 0);
						firstLabel.textContent = firstLabel.textContent.substr(0, firstLabel.textContent.length - offset) + firstLabel.textContent.substr(firstLabel.textContent.length - offset + 1);
					}
				}
				else {
					let height: number = firstLabel.parentElement!.parentElement!.getBoundingClientRect().height;
					firstLabel.style.transform = "rotate(-90deg) translate(" + (-20 - Math.round(Math.max(0, (height - 80) / 2))) + "px, 39px) scale(1, 1)";
				}
		}
		}
		this._updatePreview();
	}
}<|MERGE_RESOLUTION|>--- conflicted
+++ resolved
@@ -106,19 +106,11 @@
 		this._doc.notifier.watch(this._documentChanged);
 		this._documentChanged();
 	}
-<<<<<<< HEAD
-
-    private _updateCursorPitch(): void {
-        const scale: ReadonlyArray<boolean> = this._doc.song.scale == Config.scales["dictionary"]["Custom"].index ? this._doc.song.scaleCustom : Config.scales[this._doc.song.scale].flags;
-		const mousePitch: number = Math.max(0, Math.min(this._pitchCount - 1, this._pitchCount - (this._mouseY / this._pitchHeight)));
-		if (scale[Math.floor(mousePitch) % 12] || this._doc.song.getChannelIsNoise(this._doc.channel)) {
-=======
 		
 	private _updateCursorPitch(): void {
-		const scale: ReadonlyArray<boolean> = Config.scales[this._doc.song.scale].flags;
-			const mousePitch: number = Math.max(0, Math.min(this._pitchCount-1, this._pitchCount - (this._mouseY / this._pitchHeight)));
+		const scale: ReadonlyArray<boolean> = this._doc.song.scale == Config.scales.dictionary["Custom"].index ? this._doc.song.scaleCustom : Config.scales[this._doc.song.scale].flags;
+		const mousePitch: number = Math.max(0, Math.min(this._pitchCount-1, this._pitchCount - (this._mouseY / this._pitchHeight)));
 		if (scale[Math.floor(mousePitch) % Config.pitchesPerOctave] || this._doc.song.getChannelIsNoise(this._doc.channel)) {
->>>>>>> e3dad13b
 			this._cursorPitch = Math.floor(mousePitch);
 		} else {
 			let topPitch: number = Math.floor(mousePitch) + 1;
@@ -251,15 +243,8 @@
 		if (!this._doc.showLetters) return;
 			
 
-<<<<<<< HEAD
-		const isDrum = this._doc.song.getChannelIsNoise(this._doc.channel);
-		const isMod = this._doc.song.getChannelIsMod(this._doc.channel);
-
-        if ((this._renderedScale == this._doc.song.scale && this._doc.song.scale != Config.scales["dictionary"]["Custom"].index) && this._renderedKey == this._doc.song.key && this._renderedDrums == isDrum && this._renderedMod == isMod) return;
-=======
-		if (this._renderedScale == this._doc.song.scale && this._renderedKey == this._doc.song.key && this._renderedDrums == isDrum && this._renderedMod == isMod && this._renderedPitchCount == this._pitchCount) return;
-		
->>>>>>> e3dad13b
+		if ((this._renderedScale == this._doc.song.scale && this._doc.song.scale != Config.scales.dictionary["Custom"].index) && this._renderedKey == this._doc.song.key && this._renderedDrums == isDrum && this._renderedMod == isMod && this._renderedPitchCount == this._pitchCount) return;
+		
 		this._renderedScale = this._doc.song.scale;
 		this._renderedKey = this._doc.song.key;
 		this._renderedDrums = isDrum;
@@ -288,14 +273,9 @@
 			for (let j: number = 0; j < this._pitchCount; j++) {
 				const pitchNameIndex: number = (j + Config.keys[this._doc.song.key].basePitch) % Config.pitchesPerOctave;
 				const isWhiteKey: boolean = Config.keys[pitchNameIndex].isWhiteKey;
-<<<<<<< HEAD
-                this._pianoKeys[j].style.background = isWhiteKey ? ColorConfig.whitePianoKey : ColorConfig.blackPianoKey;
-                let scale = this._doc.song.scale == Config.scales["dictionary"]["Custom"].index ? this._doc.song.scaleCustom : Config.scales[this._doc.song.scale].flags;
-				if (!scale[j % 12]) {
-=======
 				this._pianoKeys[j].style.background = isWhiteKey ? ColorConfig.whitePianoKey : ColorConfig.blackPianoKey;
-				if (!Config.scales[this._doc.song.scale].flags[j % Config.pitchesPerOctave]) {
->>>>>>> e3dad13b
+                let scale = this._doc.song.scale == Config.scales.dictionary["Custom"].index ? this._doc.song.scaleCustom : Config.scales[this._doc.song.scale].flags;
+				if (!scale[j % Config.pitchesPerOctave]) {
 					this._pianoKeys[j].classList.add("disabled");
 					this._pianoLabels[j].style.display = "none";
 				} else {
