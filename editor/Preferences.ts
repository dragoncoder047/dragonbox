--- conflicted
+++ resolved
@@ -1,11 +1,7 @@
 // Copyright (c) 2012-2022 John Nesky and contributing authors, distributed under the MIT license, see accompanying the LICENSE.md file.
 
-<<<<<<< HEAD
-import { Scale, Config } from "../synth/SynthConfig";
-=======
 import {Scale, Config} from "../synth/SynthConfig";
 import {ColorConfig} from "../editor/ColorConfig";
->>>>>>> 70485437
 
 export class Preferences {
 	public static readonly defaultVisibleOctaves: number = 3;
@@ -86,11 +82,7 @@
 		this.keyboardLayout = window.localStorage.getItem("keyboardLayout") || "wickiHayden";
 		this.bassOffset = (+(<any>window.localStorage.getItem("bassOffset"))) || 0;
 		this.layout = window.localStorage.getItem("layout") || "small";
-<<<<<<< HEAD
-		this.colorTheme = window.localStorage.getItem("colorTheme") || "slarmoosbox";
-=======
 		this.colorTheme = window.localStorage.getItem("colorTheme") || ColorConfig.defaultTheme;
->>>>>>> 70485437
 		this.customTheme = window.localStorage.getItem("customTheme");
         this.customTheme2 = window.localStorage.getItem("customTheme2");
 		this.visibleOctaves = ((<any>window.localStorage.getItem("visibleOctaves")) >>> 0) || Preferences.defaultVisibleOctaves;
