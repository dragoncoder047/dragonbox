// Copyright (C) 2021 John Nesky, distributed under the MIT license.

import { Dictionary, Config } from "../synth/SynthConfig";
import { Note, Pattern } from "../synth/synth";
import { SongDocument } from "./SongDocument";
import { ChangeGroup } from "./Change";
import { ColorConfig } from "./ColorConfig";
import { ChangeTrackSelection, ChangeChannelBar, ChangeAddChannel, ChangeRemoveChannel, ChangeChannelOrder, ChangeDuplicateSelectedReusedPatterns, ChangeNoteAdded, ChangeNoteTruncate, ChangePatternNumbers, ChangePatternSelection, ChangeInsertBars, ChangeDeleteBars, ChangeEnsurePatternExists, ChangeNoteLength, ChangePaste, ChangeSetPatternInstruments, ChangeViewInstrument, ChangeModChannel, ChangeModInstrument, ChangeModSetting, ChangeModFilter, ChangePatternsPerChannel, ChangePatternRhythm, ChangePatternScale, ChangeTranspose, ChangeRhythm, comparePatternNotes, unionOfUsedNotes, generateScaleMap, discardInvalidPatternInstruments, patternsContainSameInstruments } from "./changes";

interface PatternCopy {
    instruments: number[];
    notes: any[];
}

interface ChannelCopy {
    isNoise: boolean;
    isMod: boolean;
    patterns: Dictionary<PatternCopy>;
    bars: number[];
}

interface SelectionCopy {
    partDuration: number;
    channels: ChannelCopy[];
}

export class Selection {
<<<<<<< HEAD
	public boxSelectionX0: number = 0;
	public boxSelectionY0: number = 0;
	public boxSelectionX1: number = 0;
	public boxSelectionY1: number = 0;
	public digits: string = "";
	public instrumentDigits: string = "";
	public patternSelectionStart: number = 0;
	public patternSelectionEnd: number = 0;
	public patternSelectionActive: boolean = false;

	private _changeTranspose: ChangeGroup | null = null;
	private _changeTrack: ChangeGroup | null = null;

	constructor(private _doc: SongDocument) { }

	public toJSON(): { x0: number, x1: number, y0: number, y1: number, start: number, end: number } {
		return {
			"x0": this.boxSelectionX0,
			"x1": this.boxSelectionX1,
			"y0": this.boxSelectionY0,
			"y1": this.boxSelectionY1,
			"start": this.patternSelectionStart,
			"end": this.patternSelectionEnd,
		};
	}

	public fromJSON(json: { x0: number, x1: number, y0: number, y1: number, start: number, end: number }): void {
		if (json == null) return;
		this.boxSelectionX0 = +json["x0"];
		this.boxSelectionX1 = +json["x1"];
		this.boxSelectionY0 = +json["y0"];
		this.boxSelectionY1 = +json["y1"];
		this.patternSelectionStart = +json["start"];
		this.patternSelectionEnd = +json["end"];
		this.digits = "";
		this.instrumentDigits = "";
		this.patternSelectionActive = this.patternSelectionStart < this.patternSelectionEnd;
	}

	public selectionUpdated(): void {
		this._doc.notifier.changed();
		this.digits = "";
		this.instrumentDigits = "";
	}

	public get boxSelectionBar(): number {
		return Math.min(this.boxSelectionX0, this.boxSelectionX1);
	}
	public get boxSelectionChannel(): number {
		return Math.min(this.boxSelectionY0, this.boxSelectionY1);
	}
	public get boxSelectionWidth(): number {
		return Math.abs(this.boxSelectionX0 - this.boxSelectionX1) + 1;
	}
	public get boxSelectionHeight(): number {
		return Math.abs(this.boxSelectionY0 - this.boxSelectionY1) + 1;
	}
	public scrollToSelection(): void {
		this._doc.barScrollPos = Math.min(this._doc.barScrollPos, this.boxSelectionX1);
		this._doc.barScrollPos = Math.max(this._doc.barScrollPos, this.boxSelectionX1 - (this._doc.trackVisibleBars - 1));
	}

	public setChannelBar(channel: number, bar: number): void {
		const canReplaceLastChange: boolean = true;//this._doc.lastChangeWas(this._changeTrack);
		this._changeTrack = new ChangeGroup();
		this._changeTrack.append(new ChangeChannelBar(this._doc, channel, bar));
		this._doc.record(this._changeTrack, canReplaceLastChange);
		this.selectionUpdated();
	}

	public setPattern(pattern: number): void {
		this._doc.record(new ChangePatternNumbers(this._doc, pattern, this.boxSelectionBar, this.boxSelectionChannel, this.boxSelectionWidth, this.boxSelectionHeight));
	}

	public nextDigit(digit: string, forInstrument: boolean): void {
		if (forInstrument) {
			this.instrumentDigits += digit;
			var parsed = parseInt(this.instrumentDigits);
			var pattern: Pattern | null = this._doc.getCurrentPattern();
			if (parsed != 0 && parsed <= this._doc.song.instrumentsPerChannel && pattern != null) {
				this.setInstrument(parsed - 1);
				return;
			}
			this.instrumentDigits = digit;
			parsed = parseInt(this.instrumentDigits);
			if (parsed != 0 && parsed <= this._doc.song.instrumentsPerChannel && pattern != null) {
				this.setInstrument(parsed - 1);
				return;
			}
			this.instrumentDigits = "";
		}
		else {
			this.digits += digit;
			let parsed: number = parseInt(this.digits);
			if (parsed <= this._doc.song.patternsPerChannel) {

				this.setPattern(parsed);

				return;
			}

			this.digits = digit;
			parsed = parseInt(this.digits);
			if (parsed <= this._doc.song.patternsPerChannel) {

				this.setPattern(parsed);

				return;
			}

			this.digits = "";
		}
	}

	public setModChannel(mod: number, index: number): void {
		this._doc.record(new ChangeModChannel(this._doc, mod, index));
	}

	public setModInstrument(mod: number, instrument: number): void {
		this._doc.record(new ChangeModInstrument(this._doc, mod, instrument));
	}

	public setModSetting(mod: number, text: string): void {
		this._doc.record(new ChangeModSetting(this._doc, mod, text));
	}

	public insertBars(): void {
		this._doc.record(new ChangeInsertBars(this._doc, this.boxSelectionBar + this.boxSelectionWidth, this.boxSelectionWidth));
		const width: number = this.boxSelectionWidth;
		this.boxSelectionX0 += width;
		this.boxSelectionX1 += width;
		//this._songEditor._barScrollBar.animatePlayhead();
	}

	public deleteBars(): void {
		const group: ChangeGroup = new ChangeGroup();
		if (this._doc.selection.patternSelectionActive) {

			if (this.boxSelectionWidth > 1 || this.boxSelectionHeight > 1) {
				group.append(new ChangeDuplicateSelectedReusedPatterns(this._doc, this.boxSelectionBar, this.boxSelectionWidth, this.boxSelectionChannel, this.boxSelectionHeight));
			}

			for (const channel of this._eachSelectedChannel()) {
				for (const pattern of this._eachSelectedPattern(channel)) {
					group.append(new ChangeNoteTruncate(this._doc, pattern, this._doc.selection.patternSelectionStart, this._doc.selection.patternSelectionEnd));
				}
			}
			group.append(new ChangePatternSelection(this._doc, 0, 0));
		} else {
			group.append(new ChangeDeleteBars(this._doc, this.boxSelectionBar, this.boxSelectionWidth));
			const width: number = this.boxSelectionWidth;
			this.boxSelectionX0 = Math.max(0, this.boxSelectionX0 - width);
			this.boxSelectionX1 = Math.max(0, this.boxSelectionX1 - width);
		}
		this._doc.record(group);
		//this._songEditor._barScrollBar.animatePlayhead();
	}

	private * _eachSelectedChannel(): IterableIterator<number> {
		for (let channel: number = this.boxSelectionChannel; channel < this.boxSelectionChannel + this.boxSelectionHeight; channel++) {
			yield channel;
		}
	}

	private * _eachSelectedBar(): IterableIterator<number> {
		for (let bar: number = this.boxSelectionBar; bar < this.boxSelectionBar + this.boxSelectionWidth; bar++) {
			yield bar;
		}
	}

	private * _eachSelectedPattern(channel: number): IterableIterator<Pattern> {
		const handledPatterns: Dictionary<boolean> = {};
		for (const bar of this._eachSelectedBar()) {
			const currentPatternIndex: number = this._doc.song.channels[channel].bars[bar];
			if (currentPatternIndex == 0) continue;
			if (handledPatterns[String(currentPatternIndex)]) continue;
			handledPatterns[String(currentPatternIndex)] = true;
			const pattern: Pattern | null = this._doc.song.getPattern(channel, bar);
			if (pattern == null) throw new Error();
			yield pattern;
		}
	}

	private _patternIndexIsUnused(channel: number, patternIndex: number): boolean {
		for (let i: number = 0; i < this._doc.song.barCount; i++) {
			if (this._doc.song.channels[channel].bars[i] == patternIndex) {
				return false;
			}
		}
		return true;
	}

	public copy(): void {
		const channels: ChannelCopy[] = [];

		for (const channel of this._eachSelectedChannel()) {
			const patterns: Dictionary<PatternCopy> = {};
			const bars: number[] = [];

			for (const bar of this._eachSelectedBar()) {
				const patternNumber: number = this._doc.song.channels[channel].bars[bar];
				bars.push(patternNumber);
				if (patterns[String(patternNumber)] == undefined) {
					const pattern: Pattern | null = this._doc.song.getPattern(channel, bar);
					let instrument: number = 0;
					let notes: Note[] = [];
					if (pattern != null) {
						instrument = pattern.instrument;

						if (this.patternSelectionActive) {
							for (const note of pattern.cloneNotes()) {
								if (note.end <= this.patternSelectionStart) continue;
								if (note.start >= this.patternSelectionEnd) continue;
								if (note.start < this.patternSelectionStart || note.end > this.patternSelectionEnd) {
									new ChangeNoteLength(null, note, Math.max(note.start, this.patternSelectionStart), Math.min(this.patternSelectionEnd, note.end));
								}
								note.start -= this.patternSelectionStart;
								note.end -= this.patternSelectionStart;
								notes.push(note);
							}
						} else {
							notes = pattern.notes;
						}
					}
					patterns[String(patternNumber)] = { "instrument": instrument, "notes": notes };
				}
			}

			const channelCopy: ChannelCopy = {
				"isNoise": this._doc.song.getChannelIsNoise(channel),
				"isMod": this._doc.song.getChannelIsMod(channel),
				"patterns": patterns,
				"bars": bars,
			};
			channels.push(channelCopy);
		}

		const selectionCopy: SelectionCopy = {
			"partDuration": this.patternSelectionActive ? this.patternSelectionEnd - this.patternSelectionStart : this._doc.song.beatsPerBar * Config.partsPerBeat,
			"channels": channels,
		};
		window.localStorage.setItem("selectionCopy", JSON.stringify(selectionCopy));
	}

	// I'm sorry this function is so complicated!
	// Basically I'm trying to avoid accidentally modifying patterns that are used
	// elsewhere in the song (unless we're just pasting a single pattern) but I'm
	// also trying to reuse patterns where it makes sense to do so, especially 
	// in the same channel it was copied from.
	public pasteNotes(): void {
		const selectionCopy: SelectionCopy | null = JSON.parse(String(window.localStorage.getItem("selectionCopy")));
		if (selectionCopy == null) return;
		const channelCopies: ChannelCopy[] = selectionCopy["channels"] || [];
		const copiedPartDuration: number = selectionCopy["partDuration"] >>> 0;

		const group: ChangeGroup = new ChangeGroup();
		const fillSelection: boolean = (this.boxSelectionWidth > 1 || this.boxSelectionHeight > 1);

		const pasteHeight: number = fillSelection ? this.boxSelectionHeight : Math.min(channelCopies.length, this._doc.song.getChannelCount() - this.boxSelectionChannel);
		for (let pasteChannel: number = 0; pasteChannel < pasteHeight; pasteChannel++) {
			const channelCopy: ChannelCopy = channelCopies[pasteChannel % channelCopies.length];
			const channel: number = this.boxSelectionChannel + pasteChannel;

			const isNoise: boolean = !!channelCopy["isNoise"];
			const isMod: boolean = !!channelCopy["isMod"];
			const patternCopies: Dictionary<PatternCopy> = channelCopy["patterns"] || {};
			const copiedBars: number[] = channelCopy["bars"] || [];
			if (copiedBars.length == 0) continue;
			if (isNoise != this._doc.song.getChannelIsNoise(channel)) continue;
			if (isMod != this._doc.song.getChannelIsMod(channel)) continue;

			const pasteWidth: number = fillSelection ? this.boxSelectionWidth : Math.min(copiedBars.length, this._doc.song.barCount - this.boxSelectionBar);
			if (!fillSelection && copiedBars.length == 1 && channelCopies.length == 1) {
				// Special case: if there's just one pattern being copied, try to insert it
				// into whatever pattern is already selected.
				const copiedPatternIndex: number = copiedBars[0] >>> 0;
				const bar: number = this.boxSelectionBar;
				const currentPatternIndex: number = this._doc.song.channels[channel].bars[bar];
				if (copiedPatternIndex == 0 && currentPatternIndex == 0) continue;

				const patternCopy: PatternCopy = patternCopies[String(copiedPatternIndex)];

				const instrumentCopy: number = Math.min(patternCopy["instrument"] >>> 0, this._doc.song.instrumentsPerChannel - 1);

				if (currentPatternIndex == 0) {
					const existingPattern: Pattern | undefined = this._doc.song.channels[channel].patterns[copiedPatternIndex - 1];
					if (existingPattern != undefined &&
						!this.patternSelectionActive &&
						((comparePatternNotes(patternCopy["notes"], existingPattern.notes) && instrumentCopy == existingPattern.instrument) ||
							this._patternIndexIsUnused(channel, copiedPatternIndex))) {
						group.append(new ChangePatternNumbers(this._doc, copiedPatternIndex, bar, channel, 1, 1));
					} else {
						group.append(new ChangeEnsurePatternExists(this._doc, channel, bar));
					}
				}

				const pattern: Pattern | null = this._doc.song.getPattern(channel, bar);
				if (pattern == null) throw new Error();
				group.append(new ChangePaste(this._doc, pattern, patternCopy["notes"], this.patternSelectionActive ? this.patternSelectionStart : 0, this.patternSelectionActive ? this.patternSelectionEnd : Config.partsPerBeat * this._doc.song.beatsPerBar, copiedPartDuration));
				group.append(new ChangePatternInstrument(this._doc, instrumentCopy, pattern));
			} else if (this.patternSelectionActive) {
				const reusablePatterns: Dictionary<number> = {};
				const usedPatterns: Dictionary<boolean> = {};

				group.append(new ChangeDuplicateSelectedReusedPatterns(this._doc, this.boxSelectionBar, pasteWidth, this.boxSelectionChannel, pasteHeight));

				for (let pasteBar: number = 0; pasteBar < pasteWidth; pasteBar++) {
					const bar: number = this.boxSelectionBar + pasteBar;
					const copiedPatternIndex: number = copiedBars[pasteBar % copiedBars.length] >>> 0;
					const currentPatternIndex: number = this._doc.song.channels[channel].bars[bar];
					const reusedIndex: string = [copiedPatternIndex, currentPatternIndex].join(",");
					if (copiedPatternIndex == 0 && currentPatternIndex == 0) continue;
					if (reusablePatterns[reusedIndex] != undefined) {
						group.append(new ChangePatternNumbers(this._doc, reusablePatterns[reusedIndex], bar, channel, 1, 1));
						continue;
					}

					if (currentPatternIndex == 0) {
						group.append(new ChangeEnsurePatternExists(this._doc, channel, bar));
						const patternCopy: PatternCopy = patternCopies[String(copiedPatternIndex)];
						const instrumentCopy: number = Math.min(patternCopy["instrument"] >>> 0, this._doc.song.instrumentsPerChannel - 1);
						const pattern: Pattern = this._doc.song.getPattern(channel, bar)!;
						group.append(new ChangePatternInstrument(this._doc, instrumentCopy, pattern));
					} else {
						const pattern: Pattern | null = this._doc.song.getPattern(channel, bar);
						if (pattern == null) throw new Error();

						if (!usedPatterns[String(currentPatternIndex)]) {
							usedPatterns[String(currentPatternIndex)] = true;
						} else {
							// If this pattern is used here and elsewhere, it's not safe to modify it directly, so
							// make a duplicate of it and modify that instead.
							group.append(new ChangePatternNumbers(this._doc, 0, bar, channel, 1, 1));
							group.append(new ChangeEnsurePatternExists(this._doc, channel, bar));
							const newPattern: Pattern | null = this._doc.song.getPattern(channel, bar);
							if (newPattern == null) throw new Error();
							group.append(new ChangePatternInstrument(this._doc, pattern.instrument, newPattern));
							for (const note of pattern.cloneNotes()) {
								group.append(new ChangeNoteAdded(this._doc, newPattern, note, newPattern.notes.length, false));
							}
						}
					}

					const pattern: Pattern | null = this._doc.song.getPattern(channel, bar);
					if (pattern == null) throw new Error();
					if (copiedPatternIndex == 0) {
						group.append(new ChangeNoteTruncate(this._doc, pattern, this.patternSelectionStart, this.patternSelectionEnd));
					} else {
						const patternCopy: PatternCopy = patternCopies[String(copiedPatternIndex)];
						group.append(new ChangePaste(this._doc, pattern, patternCopy["notes"], this.patternSelectionStart, this.patternSelectionEnd, copiedPartDuration));
					}

					reusablePatterns[reusedIndex] = this._doc.song.channels[channel].bars[bar];
				}
			} else {
				for (let pasteBar: number = 0; pasteBar < pasteWidth; pasteBar++) {
					const bar: number = this.boxSelectionBar + pasteBar;
					const removedPattern: number = this._doc.song.channels[channel].bars[bar];
					if (removedPattern != 0) {
						group.append(new ChangePatternNumbers(this._doc, 0, bar, channel, 1, 1));
						if (this._patternIndexIsUnused(channel, removedPattern)) {
							// When a pattern becomes unused when replaced by rectangular selection pasting,
							// remove all the notes from the pattern so that it may be reused.
							this._doc.song.channels[channel].patterns[removedPattern - 1].notes.length = 0;
						}
					}
				}

				const reusablePatterns: Dictionary<number> = {};
				for (let pasteBar: number = 0; pasteBar < pasteWidth; pasteBar++) {
					const bar: number = this.boxSelectionBar + pasteBar;
					const copiedPatternIndex: number = copiedBars[pasteBar % copiedBars.length] >>> 0;
					const reusedIndex: string = String(copiedPatternIndex);
					if (copiedPatternIndex == 0) continue;
					if (reusablePatterns[reusedIndex] != undefined) {
						group.append(new ChangePatternNumbers(this._doc, reusablePatterns[reusedIndex], bar, channel, 1, 1));
						continue;
					}
					const patternCopy: PatternCopy = patternCopies[String(copiedPatternIndex)];
					const instrumentCopy: number = Math.min(patternCopy["instrument"] >>> 0, this._doc.song.instrumentsPerChannel - 1);
					const existingPattern: Pattern | undefined = this._doc.song.channels[channel].patterns[copiedPatternIndex - 1];

					if (existingPattern != undefined &&
						copiedPartDuration == Config.partsPerBeat * this._doc.song.beatsPerBar &&
						comparePatternNotes(patternCopy["notes"], existingPattern.notes) &&
						instrumentCopy == existingPattern.instrument) {
						group.append(new ChangePatternNumbers(this._doc, copiedPatternIndex, bar, channel, 1, 1));
					} else {
						if (existingPattern != undefined && this._patternIndexIsUnused(channel, copiedPatternIndex)) {
							group.append(new ChangePatternNumbers(this._doc, copiedPatternIndex, bar, channel, 1, 1));
						} else {
							group.append(new ChangeEnsurePatternExists(this._doc, channel, bar));
						}
						const pattern: Pattern | null = this._doc.song.getPattern(channel, bar);
						if (pattern == null) throw new Error();
						group.append(new ChangePaste(this._doc, pattern, patternCopy["notes"], this.patternSelectionActive ? this.patternSelectionStart : 0, this.patternSelectionActive ? this.patternSelectionEnd : Config.partsPerBeat * this._doc.song.beatsPerBar, copiedPartDuration));
						group.append(new ChangePatternInstrument(this._doc, instrumentCopy, pattern));
					}

					reusablePatterns[reusedIndex] = this._doc.song.channels[channel].bars[bar];

				}
			}
		}

		this._doc.record(group);
	}

	public pasteNumbers(): void {
		const selectionCopy: SelectionCopy | null = JSON.parse(String(window.localStorage.getItem("selectionCopy")));
		if (selectionCopy == null) return;
		const channelCopies: ChannelCopy[] = selectionCopy["channels"] || [];

		const group: ChangeGroup = new ChangeGroup();
		const fillSelection: boolean = (this.boxSelectionWidth > 1 || this.boxSelectionHeight > 1);

		const pasteHeight: number = fillSelection ? this.boxSelectionHeight : Math.min(channelCopies.length, this._doc.song.getChannelCount() - this.boxSelectionChannel);
		for (let pasteChannel: number = 0; pasteChannel < pasteHeight; pasteChannel++) {
			const channelCopy: ChannelCopy = channelCopies[pasteChannel % channelCopies.length];
			const channel: number = this.boxSelectionChannel + pasteChannel;

			const copiedBars: number[] = channelCopy["bars"] || [];
			if (copiedBars.length == 0) continue;

			const pasteWidth: number = fillSelection ? this.boxSelectionWidth : Math.min(copiedBars.length, this._doc.song.barCount - this.boxSelectionBar);
			for (let pasteBar: number = 0; pasteBar < pasteWidth; pasteBar++) {
				const copiedPatternIndex: number = copiedBars[pasteBar % copiedBars.length] >>> 0;
				const bar: number = this.boxSelectionBar + pasteBar;

				if (copiedPatternIndex > this._doc.song.patternsPerChannel) {
					group.append(new ChangePatternsPerChannel(this._doc, copiedPatternIndex));
				}

				group.append(new ChangePatternNumbers(this._doc, copiedPatternIndex, bar, channel, 1, 1));
			}
		}

		this._doc.record(group);
	}

	public selectAll(): void {
		new ChangePatternSelection(this._doc, 0, 0);
		if (this.boxSelectionBar == 0 &&
			this.boxSelectionChannel == 0 &&
			this.boxSelectionWidth == this._doc.song.barCount &&
			this.boxSelectionHeight == this._doc.song.getChannelCount()) {
			this.setTrackSelection(this._doc.bar, this._doc.bar, this._doc.channel, this._doc.channel);
		} else {
			this.setTrackSelection(0, this._doc.song.barCount - 1, 0, this._doc.song.getChannelCount() - 1);
		}
		this.selectionUpdated();
	}

	public selectChannel(): void {
		new ChangePatternSelection(this._doc, 0, 0);
		if (this.boxSelectionBar == 0 && this.boxSelectionWidth == this._doc.song.barCount) {
			this.setTrackSelection(this._doc.bar, this._doc.bar, this.boxSelectionY0, this.boxSelectionY1);
		} else {
			this.setTrackSelection(0, this._doc.song.barCount - 1, this.boxSelectionY0, this.boxSelectionY1);
		}
		this.selectionUpdated();
	}

	public duplicatePatterns(): void {
		this._doc.record(new ChangeDuplicateSelectedReusedPatterns(this._doc, this.boxSelectionBar, this.boxSelectionWidth, this.boxSelectionChannel, this.boxSelectionHeight));
	}

	public muteChannels(allChannels: boolean): void {
		if (allChannels) {
			let anyMuted: boolean = false;
			for (let channel: number = 0; channel < this._doc.song.channels.length; channel++) {
				if (this._doc.song.channels[channel].muted) {
					anyMuted = true;
					break;
				}
			}
			for (let channel: number = 0; channel < this._doc.song.channels.length; channel++) {
				this._doc.song.channels[channel].muted = !anyMuted;
			}
		} else {
			let anyUnmuted: boolean = false;
			for (const channel of this._eachSelectedChannel()) {
				if (!this._doc.song.channels[channel].muted) {
					anyUnmuted = true;
					break;
				}
			}
			for (const channel of this._eachSelectedChannel()) {
				this._doc.song.channels[channel].muted = anyUnmuted;
			}
		}

		this._doc.notifier.changed();
	}

	public soloChannels(): void {
		let alreadySoloed: boolean = true;

		for (let channel: number = 0; channel < this._doc.song.pitchChannelCount + this._doc.song.noiseChannelCount; channel++) {
			const shouldBeMuted: boolean = channel < this.boxSelectionChannel || channel >= this.boxSelectionChannel + this.boxSelectionHeight;
			if (this._doc.song.channels[channel].muted != shouldBeMuted) {
				alreadySoloed = false;
				break;
			}
		}

		if (alreadySoloed) {
			for (let channel: number = 0; channel < this._doc.song.pitchChannelCount + this._doc.song.noiseChannelCount; channel++) {
				this._doc.song.channels[channel].muted = false;
			}
		} else {
			for (let channel: number = 0; channel < this._doc.song.pitchChannelCount + this._doc.song.noiseChannelCount; channel++) {
				this._doc.song.channels[channel].muted = channel < this.boxSelectionChannel || channel >= this.boxSelectionChannel + this.boxSelectionHeight;
			}
		}

		this._doc.notifier.changed();
	}

	public forceRhythm(): void {
		const group: ChangeGroup = new ChangeGroup();

		if (this.boxSelectionWidth > 1 || this.boxSelectionHeight > 1) {
			group.append(new ChangeDuplicateSelectedReusedPatterns(this._doc, this.boxSelectionBar, this.boxSelectionWidth, this.boxSelectionChannel, this.boxSelectionHeight));
		}

		for (const channel of this._eachSelectedChannel()) {
			for (const pattern of this._eachSelectedPattern(channel)) {
				group.append(new ChangePatternRhythm(this._doc, pattern));
			}
		}

		this._doc.record(group);
	}

	public forceScale(): void {
		const group: ChangeGroup = new ChangeGroup();

		if (this.boxSelectionWidth > 1 || this.boxSelectionHeight > 1) {
			group.append(new ChangeDuplicateSelectedReusedPatterns(this._doc, this.boxSelectionBar, this.boxSelectionWidth, this.boxSelectionChannel, this.boxSelectionHeight));
		}

		const scaleFlags: boolean[] = [true, false, false, false, false, false, false, false, false, false, false, false];
		for (const channel of this._eachSelectedChannel()) {
			if (this._doc.song.getChannelIsNoise(channel) || this._doc.song.getChannelIsMod(channel)) continue;
			for (const pattern of this._eachSelectedPattern(channel)) {
				unionOfUsedNotes(pattern, scaleFlags);
			}
		}

        const scaleMap: number[] = generateScaleMap(scaleFlags, this._doc.song.scale, this._doc.song.scaleCustom);

		for (const channel of this._eachSelectedChannel()) {
			if (this._doc.song.getChannelIsNoise(channel) || this._doc.song.getChannelIsMod(channel)) continue;
			for (const pattern of this._eachSelectedPattern(channel)) {
				group.append(new ChangePatternScale(this._doc, pattern, scaleMap));
			}
		}

		this._doc.record(group);
	}

	public setTrackSelection(newX0: number, newX1: number, newY0: number, newY1: number): void {
		const canReplaceLastChange: boolean = true;//this._doc.lastChangeWas(this._changeTrack);
		this._changeTrack = new ChangeGroup();
		this._changeTrack.append(new ChangeTrackSelection(this._doc, newX0, newX1, newY0, newY1));
		this._doc.record(this._changeTrack, canReplaceLastChange);
	}

	public transpose(upward: boolean, octave: boolean): void {
		const canReplaceLastChange: boolean = this._doc.lastChangeWas(this._changeTranspose);
		this._changeTranspose = new ChangeGroup();

		if (this.boxSelectionWidth > 1 || this.boxSelectionHeight > 1) {
			this._changeTranspose.append(new ChangeDuplicateSelectedReusedPatterns(this._doc, this.boxSelectionBar, this.boxSelectionWidth, this.boxSelectionChannel, this.boxSelectionHeight));
		}

		for (const channel of this._eachSelectedChannel()) {
			for (const pattern of this._eachSelectedPattern(channel)) {
				this._changeTranspose.append(new ChangeTranspose(this._doc, channel, pattern, upward, false, octave));
			}
		}

		this._doc.record(this._changeTranspose, canReplaceLastChange);
	}

	public setInstrument(instrument: number): void {
		const group: ChangeGroup = new ChangeGroup();

		if (this.boxSelectionWidth > 1 || this.boxSelectionHeight > 1) {
			group.append(new ChangeDuplicateSelectedReusedPatterns(this._doc, this.boxSelectionBar, this.boxSelectionWidth, this.boxSelectionChannel, this.boxSelectionHeight));
		}

		for (const channel of this._eachSelectedChannel()) {
			for (const pattern of this._eachSelectedPattern(channel)) {
				group.append(new ChangePatternInstrument(this._doc, instrument, pattern));
			}
		}

		this._doc.record(group);
	}

	public resetBoxSelection(): void {
		this.boxSelectionX0 = this.boxSelectionX1 = this._doc.bar;
		this.boxSelectionY0 = this.boxSelectionY1 = this._doc.channel;
	}
=======
    public boxSelectionX0: number = 0;
    public boxSelectionY0: number = 0;
    public boxSelectionX1: number = 0;
    public boxSelectionY1: number = 0;
    public digits: string = "";
    public instrumentDigits: string = "";
    public patternSelectionStart: number = 0;
    public patternSelectionEnd: number = 0;
    public patternSelectionActive: boolean = false;

    private _changeTranspose: ChangeGroup | null = null;
    private _changeTrack: ChangeGroup | null = null;
    private _changeInstrument: ChangeGroup | null = null;
    private _changeReorder: ChangeGroup | null = null;

    constructor(private _doc: SongDocument) { }

    public toJSON(): { x0: number, x1: number, y0: number, y1: number, start: number, end: number } {
        return {
            "x0": this.boxSelectionX0,
            "x1": this.boxSelectionX1,
            "y0": this.boxSelectionY0,
            "y1": this.boxSelectionY1,
            "start": this.patternSelectionStart,
            "end": this.patternSelectionEnd,
        };
    }

    public fromJSON(json: { x0: number, x1: number, y0: number, y1: number, start: number, end: number }): void {
        if (json == null) return;
        this.boxSelectionX0 = +json["x0"];
        this.boxSelectionX1 = +json["x1"];
        this.boxSelectionY0 = +json["y0"];
        this.boxSelectionY1 = +json["y1"];
        this.patternSelectionStart = +json["start"];
        this.patternSelectionEnd = +json["end"];
        this.digits = "";
        this.instrumentDigits = "";
        this.patternSelectionActive = this.patternSelectionStart < this.patternSelectionEnd;
    }

    public selectionUpdated(): void {
        this._doc.notifier.changed();
        this.digits = "";
        this.instrumentDigits = "";
    }

    public get boxSelectionBar(): number {
        return Math.min(this.boxSelectionX0, this.boxSelectionX1);
    }
    public get boxSelectionChannel(): number {
        return Math.min(this.boxSelectionY0, this.boxSelectionY1);
    }
    public get boxSelectionWidth(): number {
        return Math.abs(this.boxSelectionX0 - this.boxSelectionX1) + 1;
    }
    public get boxSelectionHeight(): number {
        return Math.abs(this.boxSelectionY0 - this.boxSelectionY1) + 1;
    }
    public scrollToSelection(): void {
        this._doc.barScrollPos = Math.min(this._doc.barScrollPos, this.boxSelectionX1);
        this._doc.barScrollPos = Math.max(this._doc.barScrollPos, this.boxSelectionX1 - (this._doc.trackVisibleBars - 1));
        this._doc.channelScrollPos = Math.min(this._doc.channelScrollPos, this.boxSelectionY1);
        this._doc.channelScrollPos = Math.max(this._doc.channelScrollPos, this.boxSelectionY1 - (this._doc.trackVisibleChannels - 1));
    }

    public setChannelBar(channelIndex: number, bar: number): void {
        if (channelIndex == this._doc.channel && bar == this._doc.bar) return;
        const canReplaceLastChange: boolean = this._doc.lastChangeWas(this._changeTrack);
        this._changeTrack = new ChangeGroup();
        this._changeTrack.append(new ChangeChannelBar(this._doc, channelIndex, bar));
        // @jummbus - changing current viewed instrument to the first for the current pattern if the viewedInstrument is not in the pattern
        const pattern: Pattern | null = this._doc.getCurrentPattern(0);
        if (pattern != null) {
            if (pattern.instruments.indexOf(this._doc.viewedInstrument[this._doc.channel]) < 0) {
                this._doc.viewedInstrument[this._doc.channel] = pattern.instruments[0];
            }
        }
        // Don't erase existing redo history just to look at highlighted pattern.
        if (!this._doc.hasRedoHistory()) {
            this._doc.record(this._changeTrack, canReplaceLastChange);
        }
        this.selectionUpdated();

    }

    public setPattern(pattern: number): void {
        this._doc.record(new ChangePatternNumbers(this._doc, pattern, this.boxSelectionBar, this.boxSelectionChannel, this.boxSelectionWidth, this.boxSelectionHeight));
    }

    public nextDigit(digit: string, forInstrument: boolean, forRhythms: boolean): void {
        if (forRhythms) {
            if (digit == "3") {
                this._doc.record(new ChangeRhythm(this._doc, 0));
            }
            else if (digit == "4") {
                this._doc.record(new ChangeRhythm(this._doc, 1));
            }
            else if (digit == "6") {
                this._doc.record(new ChangeRhythm(this._doc, 2));
            }
            else if (digit == "8") {
                this._doc.record(new ChangeRhythm(this._doc, 3));
            }
            else if (digit == "0" || digit == "1") {
                this._doc.record(new ChangeRhythm(this._doc, 4));
            }
        } else if (forInstrument) {
            this.instrumentDigits += digit;
            var parsed = parseInt(this.instrumentDigits);
            var pattern: Pattern | null = this._doc.getCurrentPattern();
            if (pattern != null && parsed != 0 && parsed <= this._doc.song.channels[this._doc.channel].instruments.length) {
                this.selectInstrument(parsed - 1);
                return;
            }
            this.instrumentDigits = digit;
            parsed = parseInt(this.instrumentDigits);
            if (pattern != null && parsed != 0 && parsed <= this._doc.song.channels[this._doc.channel].instruments.length) {
                this.selectInstrument(parsed - 1);
                return;
            }
            this.instrumentDigits = "";
        }
        else {
            this.digits += digit;
            let parsed: number = parseInt(this.digits);
            if (parsed <= this._doc.song.patternsPerChannel) {

                this.setPattern(parsed);

                return;
            }

            this.digits = digit;
            parsed = parseInt(this.digits);
            if (parsed <= this._doc.song.patternsPerChannel) {

                this.setPattern(parsed);

                return;
            }

            this.digits = "";
        }
    }

    public setModChannel(mod: number, index: number): void {
        this._doc.record(new ChangeModChannel(this._doc, mod, index));
    }

    public setModInstrument(mod: number, instrument: number): void {
        this._doc.record(new ChangeModInstrument(this._doc, mod, instrument));
    }

    public setModSetting(mod: number, text: string): void {
        this._doc.record(new ChangeModSetting(this._doc, mod, text));
    }

    public setModFilter(mod: number, type: number): void {
        this._doc.record(new ChangeModFilter(this._doc, mod, type));
    }

    public insertBars(): void {
        this._doc.record(new ChangeInsertBars(this._doc, this.boxSelectionBar + this.boxSelectionWidth, this.boxSelectionWidth));
        const width: number = this.boxSelectionWidth;
        this.boxSelectionX0 += width;
        this.boxSelectionX1 += width;
    }

    public insertChannel(): void {
        const group: ChangeGroup = new ChangeGroup();
        const insertIndex: number = this.boxSelectionChannel + this.boxSelectionHeight;
        const isNoise: boolean = this._doc.song.getChannelIsNoise(insertIndex - 1);
        const isMod: boolean = this._doc.song.getChannelIsMod(insertIndex - 1)
        group.append(new ChangeAddChannel(this._doc, insertIndex, isNoise, isMod));
        if (!group.isNoop()) {
            this.boxSelectionY0 = this.boxSelectionY1 = insertIndex;
            group.append(new ChangeChannelBar(this._doc, insertIndex, this._doc.bar));
            this._doc.record(group);
        }
    }

    public deleteBars(): void {
        const group: ChangeGroup = new ChangeGroup();
        if (this._doc.selection.patternSelectionActive) {

            if (this.boxSelectionWidth > 1 || this.boxSelectionHeight > 1) {
                group.append(new ChangeDuplicateSelectedReusedPatterns(this._doc, this.boxSelectionBar, this.boxSelectionWidth, this.boxSelectionChannel, this.boxSelectionHeight));
            }

            for (const channelIndex of this._eachSelectedChannel()) {
                for (const pattern of this._eachSelectedPattern(channelIndex)) {
                    group.append(new ChangeNoteTruncate(this._doc, pattern, this._doc.selection.patternSelectionStart, this._doc.selection.patternSelectionEnd));
                }
            }
            group.append(new ChangePatternSelection(this._doc, 0, 0));
        } else {
            group.append(new ChangeDeleteBars(this._doc, this.boxSelectionBar, this.boxSelectionWidth));
            const width: number = this.boxSelectionWidth;
            this.boxSelectionX0 = Math.max(0, this.boxSelectionX0 - width);
            this.boxSelectionX1 = Math.max(0, this.boxSelectionX1 - width);
        }
        this._doc.record(group);
    }

    public deleteChannel(): void {
        this._doc.record(new ChangeRemoveChannel(this._doc, this.boxSelectionChannel, this.boxSelectionChannel + this.boxSelectionHeight - 1));
        this.boxSelectionY0 = this.boxSelectionY1 = this._doc.channel;
        ColorConfig.resetColors();
    }

    private * _eachSelectedChannel(): IterableIterator<number> {
        for (let channelIndex: number = this.boxSelectionChannel; channelIndex < this.boxSelectionChannel + this.boxSelectionHeight; channelIndex++) {
            yield channelIndex;
        }
    }

    private * _eachSelectedBar(): IterableIterator<number> {
        for (let bar: number = this.boxSelectionBar; bar < this.boxSelectionBar + this.boxSelectionWidth; bar++) {
            yield bar;
        }
    }

    private *_eachSelectedPattern(channelIndex: number): IterableIterator<Pattern> {
        const handledPatterns: Dictionary<boolean> = {};
        for (const bar of this._eachSelectedBar()) {
            const currentPatternIndex: number = this._doc.song.channels[channelIndex].bars[bar];
            if (currentPatternIndex == 0) continue;
            if (handledPatterns[String(currentPatternIndex)]) continue;
            handledPatterns[String(currentPatternIndex)] = true;
            const pattern: Pattern | null = this._doc.song.getPattern(channelIndex, bar);
            if (pattern == null) throw new Error();
            yield pattern;
        }
    }

    private _parseCopiedInstrumentArray(patternCopy: any, channelIndex: number): number[] {
        const instruments: number[] = Array.from(patternCopy["instruments"]).map(i => (<any>i) >>> 0);
        discardInvalidPatternInstruments(instruments, this._doc.song, channelIndex);
        return instruments;
    }

    private _patternIndexIsUnused(channelIndex: number, patternIndex: number): boolean {
        for (let i: number = 0; i < this._doc.song.barCount; i++) {
            if (this._doc.song.channels[channelIndex].bars[i] == patternIndex) {
                return false;
            }
        }
        return true;
    }

    public copy(): void {
        const channels: ChannelCopy[] = [];

        for (const channelIndex of this._eachSelectedChannel()) {
            const patterns: Dictionary<PatternCopy> = {};
            const bars: number[] = [];

            for (const bar of this._eachSelectedBar()) {
                const patternNumber: number = this._doc.song.channels[channelIndex].bars[bar];
                bars.push(patternNumber);
                if (patterns[String(patternNumber)] == undefined) {
                    const pattern: Pattern | null = this._doc.song.getPattern(channelIndex, bar);
                    let instruments: number[] = this._doc.recentPatternInstruments[channelIndex];
                    let notes: Note[] = [];
                    if (pattern != null) {
                        instruments = pattern.instruments.concat();

                        if (this.patternSelectionActive) {
                            for (const note of pattern.cloneNotes()) {
                                if (note.end <= this.patternSelectionStart) continue;
                                if (note.start >= this.patternSelectionEnd) continue;
                                note.start -= this.patternSelectionStart;
                                note.end -= this.patternSelectionStart;
                                if (note.start < 0 || note.end > this.patternSelectionEnd - this.patternSelectionStart) {
                                    new ChangeNoteLength(null, note, Math.max(note.start, 0), Math.min(this.patternSelectionEnd - this.patternSelectionStart, note.end));
                                }
                                notes.push(note);
                            }
                        } else {
                            notes = pattern.notes;
                        }
                    }
                    patterns[String(patternNumber)] = { "instruments": instruments, "notes": notes };
                }
            }

            const channelCopy: ChannelCopy = {
                "isNoise": this._doc.song.getChannelIsNoise(channelIndex),
                "isMod": this._doc.song.getChannelIsMod(channelIndex),
                "patterns": patterns,
                "bars": bars,
            };
            channels.push(channelCopy);
        }

        const selectionCopy: SelectionCopy = {
            "partDuration": this.patternSelectionActive ? this.patternSelectionEnd - this.patternSelectionStart : this._doc.song.beatsPerBar * Config.partsPerBeat,
            "channels": channels,
        };
        window.localStorage.setItem("selectionCopy", JSON.stringify(selectionCopy));
        // Clear selection after copy
        new ChangePatternSelection(this._doc, 0, 0);
    }

    // I'm sorry this function is so complicated!
    // Basically I'm trying to avoid accidentally modifying patterns that are used
    // elsewhere in the song (unless we're just pasting a single pattern) but I'm
    // also trying to reuse patterns where it makes sense to do so, especially 
    // in the same channel it was copied from.
    public pasteNotes(): void {
        const selectionCopy: SelectionCopy | null = JSON.parse(String(window.localStorage.getItem("selectionCopy")));
        if (selectionCopy == null) return;
        const channelCopies: ChannelCopy[] = selectionCopy["channels"] || [];
        const copiedPartDuration: number = selectionCopy["partDuration"] >>> 0;

        const group: ChangeGroup = new ChangeGroup();
        const fillSelection: boolean = (this.boxSelectionWidth > 1 || this.boxSelectionHeight > 1);

        const pasteHeight: number = fillSelection ? this.boxSelectionHeight : Math.min(channelCopies.length, this._doc.song.getChannelCount() - this.boxSelectionChannel);
        for (let pasteChannel: number = 0; pasteChannel < pasteHeight; pasteChannel++) {
            const channelCopy: ChannelCopy = channelCopies[pasteChannel % channelCopies.length];
            const channelIndex: number = this.boxSelectionChannel + pasteChannel;

            const isNoise: boolean = !!channelCopy["isNoise"];
            const isMod: boolean = !!channelCopy["isMod"];
            const patternCopies: Dictionary<PatternCopy> = channelCopy["patterns"] || {};
            const copiedBars: number[] = channelCopy["bars"] || [];
            if (copiedBars.length == 0) continue;
            if (isNoise != this._doc.song.getChannelIsNoise(channelIndex)) continue;
            if (isMod != this._doc.song.getChannelIsMod(channelIndex)) continue;

            const pasteWidth: number = fillSelection ? this.boxSelectionWidth : Math.min(copiedBars.length, this._doc.song.barCount - this.boxSelectionBar);
            if (!fillSelection && copiedBars.length == 1 && channelCopies.length == 1) {
                // Special case: if there's just one pattern being copied, try to insert it
                // into whatever pattern is already selected.
                const copiedPatternIndex: number = copiedBars[0] >>> 0;
                const bar: number = this.boxSelectionBar;
                const currentPatternIndex: number = this._doc.song.channels[channelIndex].bars[bar];
                if (copiedPatternIndex == 0 && currentPatternIndex == 0) continue;

                const patternCopy: PatternCopy = patternCopies[String(copiedPatternIndex)];

                const instrumentsCopy: number[] = this._parseCopiedInstrumentArray(patternCopy, channelIndex);

                if (currentPatternIndex == 0) {
                    const existingPattern: Pattern | undefined = this._doc.song.channels[channelIndex].patterns[copiedPatternIndex - 1];
                    if (existingPattern != undefined &&
                        !this.patternSelectionActive &&
                        ((comparePatternNotes(patternCopy["notes"], existingPattern.notes) && patternsContainSameInstruments(instrumentsCopy, existingPattern.instruments)) ||
                            this._patternIndexIsUnused(channelIndex, copiedPatternIndex))) {
                        group.append(new ChangePatternNumbers(this._doc, copiedPatternIndex, bar, channelIndex, 1, 1));
                    } else {
                        group.append(new ChangeEnsurePatternExists(this._doc, channelIndex, bar));
                    }
                }

                const pattern: Pattern | null = this._doc.song.getPattern(channelIndex, bar);
                if (pattern == null) throw new Error();
                group.append(new ChangePaste(this._doc, pattern, patternCopy["notes"], this.patternSelectionActive ? this.patternSelectionStart : 0, this.patternSelectionActive ? this.patternSelectionEnd : Config.partsPerBeat * this._doc.song.beatsPerBar, copiedPartDuration));
                if (currentPatternIndex == 0) group.append(new ChangeSetPatternInstruments(this._doc, channelIndex, instrumentsCopy, pattern));
            } else if (this.patternSelectionActive) {
                const reusablePatterns: Dictionary<number> = {};
                const usedPatterns: Dictionary<boolean> = {};

                group.append(new ChangeDuplicateSelectedReusedPatterns(this._doc, this.boxSelectionBar, pasteWidth, this.boxSelectionChannel, pasteHeight));

                for (let pasteBar: number = 0; pasteBar < pasteWidth; pasteBar++) {
                    const bar: number = this.boxSelectionBar + pasteBar;
                    const copiedPatternIndex: number = copiedBars[pasteBar % copiedBars.length] >>> 0;
                    const currentPatternIndex: number = this._doc.song.channels[channelIndex].bars[bar];
                    const reusedIndex: string = [copiedPatternIndex, currentPatternIndex].join(",");
                    if (copiedPatternIndex == 0 && currentPatternIndex == 0) continue;
                    if (reusablePatterns[reusedIndex] != undefined) {
                        group.append(new ChangePatternNumbers(this._doc, reusablePatterns[reusedIndex], bar, channelIndex, 1, 1));
                        continue;
                    }

                    if (currentPatternIndex == 0) {
                        group.append(new ChangeEnsurePatternExists(this._doc, channelIndex, bar));
                        const patternCopy: PatternCopy = patternCopies[String(copiedPatternIndex)];
                        const instrumentsCopy: number[] = this._parseCopiedInstrumentArray(patternCopy, channelIndex);
                        const pattern: Pattern = this._doc.song.getPattern(channelIndex, bar)!;
                        group.append(new ChangeSetPatternInstruments(this._doc, channelIndex, instrumentsCopy, pattern));
                    } else {
                        const pattern: Pattern | null = this._doc.song.getPattern(channelIndex, bar);
                        if (pattern == null) throw new Error();

                        if (!usedPatterns[String(currentPatternIndex)]) {
                            usedPatterns[String(currentPatternIndex)] = true;
                        } else {
                            // If this pattern is used here and elsewhere, it's not safe to modify it directly, so
                            // make a duplicate of it and modify that instead.
                            group.append(new ChangePatternNumbers(this._doc, 0, bar, channelIndex, 1, 1));
                            group.append(new ChangeEnsurePatternExists(this._doc, channelIndex, bar));
                            const newPattern: Pattern | null = this._doc.song.getPattern(channelIndex, bar);
                            if (newPattern == null) throw new Error();
                            for (const note of pattern.cloneNotes()) {
                                group.append(new ChangeNoteAdded(this._doc, newPattern, note, newPattern.notes.length, false));
                            }
                            // Don't overwrite the existing pattern's instruments if only part of the pattern content is being replaced.
                            //group.append(new ChangeSetPatternInstruments(this._doc, channelIndex, pattern.instruments, newPattern));
                        }
                    }

                    const pattern: Pattern | null = this._doc.song.getPattern(channelIndex, bar);
                    if (pattern == null) throw new Error();
                    if (copiedPatternIndex == 0) {
                        group.append(new ChangeNoteTruncate(this._doc, pattern, this.patternSelectionStart, this.patternSelectionEnd));
                    } else {
                        const patternCopy: PatternCopy = patternCopies[String(copiedPatternIndex)];
                        group.append(new ChangePaste(this._doc, pattern, patternCopy["notes"], this.patternSelectionStart, this.patternSelectionEnd, copiedPartDuration));
                    }

                    reusablePatterns[reusedIndex] = this._doc.song.channels[channelIndex].bars[bar];
                }
            } else {
                for (let pasteBar: number = 0; pasteBar < pasteWidth; pasteBar++) {
                    const bar: number = this.boxSelectionBar + pasteBar;
                    const removedPattern: number = this._doc.song.channels[channelIndex].bars[bar];
                    if (removedPattern != 0) {
                        group.append(new ChangePatternNumbers(this._doc, 0, bar, channelIndex, 1, 1));
                        if (this._patternIndexIsUnused(channelIndex, removedPattern)) {
                            // When a pattern becomes unused when replaced by rectangular selection pasting,
                            // remove all the notes from the pattern so that it may be reused.
                            this._doc.song.channels[channelIndex].patterns[removedPattern - 1].notes.length = 0;
                        }
                    }
                }

                const reusablePatterns: Dictionary<number> = {};
                for (let pasteBar: number = 0; pasteBar < pasteWidth; pasteBar++) {
                    const bar: number = this.boxSelectionBar + pasteBar;
                    const copiedPatternIndex: number = copiedBars[pasteBar % copiedBars.length] >>> 0;
                    const reusedIndex: string = String(copiedPatternIndex);
                    if (copiedPatternIndex == 0) continue;
                    if (reusablePatterns[reusedIndex] != undefined) {
                        group.append(new ChangePatternNumbers(this._doc, reusablePatterns[reusedIndex], bar, channelIndex, 1, 1));
                        continue;
                    }
                    const patternCopy: PatternCopy = patternCopies[String(copiedPatternIndex)];
                    const instrumentsCopy: number[] = this._parseCopiedInstrumentArray(patternCopy, channelIndex);
                    const existingPattern: Pattern | undefined = this._doc.song.channels[channelIndex].patterns[copiedPatternIndex - 1];

                    if (existingPattern != undefined &&
                        copiedPartDuration == Config.partsPerBeat * this._doc.song.beatsPerBar &&
                        comparePatternNotes(patternCopy["notes"], existingPattern.notes) &&
                        patternsContainSameInstruments(instrumentsCopy, existingPattern.instruments)) {
                        group.append(new ChangePatternNumbers(this._doc, copiedPatternIndex, bar, channelIndex, 1, 1));
                    } else {
                        if (existingPattern != undefined && this._patternIndexIsUnused(channelIndex, copiedPatternIndex)) {
                            group.append(new ChangePatternNumbers(this._doc, copiedPatternIndex, bar, channelIndex, 1, 1));
                        } else {
                            group.append(new ChangeEnsurePatternExists(this._doc, channelIndex, bar));
                        }
                        const pattern: Pattern | null = this._doc.song.getPattern(channelIndex, bar);
                        if (pattern == null) throw new Error();
                        group.append(new ChangePaste(this._doc, pattern, patternCopy["notes"], this.patternSelectionActive ? this.patternSelectionStart : 0, this.patternSelectionActive ? this.patternSelectionEnd : Config.partsPerBeat * this._doc.song.beatsPerBar, copiedPartDuration));
                        group.append(new ChangeSetPatternInstruments(this._doc, channelIndex, instrumentsCopy, pattern));
                    }

                    reusablePatterns[reusedIndex] = this._doc.song.channels[channelIndex].bars[bar];

                }
            }
        }

        this._doc.record(group);
    }

    public pasteNumbers(): void {
        const selectionCopy: SelectionCopy | null = JSON.parse(String(window.localStorage.getItem("selectionCopy")));
        if (selectionCopy == null) return;
        const channelCopies: ChannelCopy[] = selectionCopy["channels"] || [];

        const group: ChangeGroup = new ChangeGroup();
        const fillSelection: boolean = (this.boxSelectionWidth > 1 || this.boxSelectionHeight > 1);

        const pasteHeight: number = fillSelection ? this.boxSelectionHeight : Math.min(channelCopies.length, this._doc.song.getChannelCount() - this.boxSelectionChannel);
        for (let pasteChannel: number = 0; pasteChannel < pasteHeight; pasteChannel++) {
            const channelCopy: ChannelCopy = channelCopies[pasteChannel % channelCopies.length];
            const channelIndex: number = this.boxSelectionChannel + pasteChannel;

            const copiedBars: number[] = channelCopy["bars"] || [];
            if (copiedBars.length == 0) continue;

            const pasteWidth: number = fillSelection ? this.boxSelectionWidth : Math.min(copiedBars.length, this._doc.song.barCount - this.boxSelectionBar);
            for (let pasteBar: number = 0; pasteBar < pasteWidth; pasteBar++) {
                const copiedPatternIndex: number = copiedBars[pasteBar % copiedBars.length] >>> 0;
                const bar: number = this.boxSelectionBar + pasteBar;

                if (copiedPatternIndex > this._doc.song.patternsPerChannel) {
                    group.append(new ChangePatternsPerChannel(this._doc, copiedPatternIndex));
                }

                group.append(new ChangePatternNumbers(this._doc, copiedPatternIndex, bar, channelIndex, 1, 1));
            }
        }

        this._doc.record(group);
    }

    public selectAll(): void {
        new ChangePatternSelection(this._doc, 0, 0);
        if (this.boxSelectionBar == 0 &&
            this.boxSelectionChannel == 0 &&
            this.boxSelectionWidth == this._doc.song.barCount &&
            this.boxSelectionHeight == this._doc.song.getChannelCount()) {
            this.setTrackSelection(this._doc.bar, this._doc.bar, this._doc.channel, this._doc.channel);
        } else {
            this.setTrackSelection(0, this._doc.song.barCount - 1, 0, this._doc.song.getChannelCount() - 1);
        }
        this.selectionUpdated();
    }

    public selectChannel(): void {
        new ChangePatternSelection(this._doc, 0, 0);
        if (this.boxSelectionBar == 0 && this.boxSelectionWidth == this._doc.song.barCount) {
            this.setTrackSelection(this._doc.bar, this._doc.bar, this.boxSelectionY0, this.boxSelectionY1);
        } else {
            this.setTrackSelection(0, this._doc.song.barCount - 1, this.boxSelectionY0, this.boxSelectionY1);
        }
        this.selectionUpdated();
    }

    public duplicatePatterns(): void {
        this._doc.record(new ChangeDuplicateSelectedReusedPatterns(this._doc, this.boxSelectionBar, this.boxSelectionWidth, this.boxSelectionChannel, this.boxSelectionHeight));
    }

    public muteChannels(allChannels: boolean): void {
        if (allChannels) {
            let anyMuted: boolean = false;
            for (let channelIndex: number = 0; channelIndex < this._doc.song.channels.length; channelIndex++) {
                if (this._doc.song.channels[channelIndex].muted) {
                    anyMuted = true;
                    break;
                }
            }
            for (let channelIndex: number = 0; channelIndex < this._doc.song.channels.length; channelIndex++) {
                this._doc.song.channels[channelIndex].muted = !anyMuted;
            }
        } else {
            let anyUnmuted: boolean = false;
            for (const channelIndex of this._eachSelectedChannel()) {
                if (!this._doc.song.channels[channelIndex].muted) {
                    anyUnmuted = true;
                    break;
                }
            }
            for (const channelIndex of this._eachSelectedChannel()) {
                this._doc.song.channels[channelIndex].muted = anyUnmuted;
            }
        }

        this._doc.notifier.changed();
    }

    public soloChannels(invert: boolean): void {
        let alreadySoloed: boolean = true;

        for (let channelIndex: number = 0; channelIndex < this._doc.song.pitchChannelCount + this._doc.song.noiseChannelCount; channelIndex++) {
            const shouldBeMuted: boolean = (channelIndex < this.boxSelectionChannel || channelIndex >= this.boxSelectionChannel + this.boxSelectionHeight) ? !invert : invert;
            if (this._doc.song.channels[channelIndex].muted != shouldBeMuted) {
                alreadySoloed = false;
                break;
            }
        }

        if (alreadySoloed) {
            for (let channelIndex: number = 0; channelIndex < this._doc.song.channels.length; channelIndex++) {
                this._doc.song.channels[channelIndex].muted = false;
            }
        } else {
            for (let channelIndex: number = 0; channelIndex < this._doc.song.pitchChannelCount + this._doc.song.noiseChannelCount; channelIndex++) {
                this._doc.song.channels[channelIndex].muted = (channelIndex < this.boxSelectionChannel || channelIndex >= this.boxSelectionChannel + this.boxSelectionHeight) ? !invert : invert;
            }
        }

        this._doc.notifier.changed();
    }

    public forceRhythm(): void {
        const group: ChangeGroup = new ChangeGroup();

        if (this.boxSelectionWidth > 1 || this.boxSelectionHeight > 1) {
            group.append(new ChangeDuplicateSelectedReusedPatterns(this._doc, this.boxSelectionBar, this.boxSelectionWidth, this.boxSelectionChannel, this.boxSelectionHeight));
        }

        for (const channelIndex of this._eachSelectedChannel()) {
            for (const pattern of this._eachSelectedPattern(channelIndex)) {
                group.append(new ChangePatternRhythm(this._doc, pattern));
            }
        }

        this._doc.record(group);
    }

    public forceScale(): void {
        const group: ChangeGroup = new ChangeGroup();

        if (this.boxSelectionWidth > 1 || this.boxSelectionHeight > 1) {
            group.append(new ChangeDuplicateSelectedReusedPatterns(this._doc, this.boxSelectionBar, this.boxSelectionWidth, this.boxSelectionChannel, this.boxSelectionHeight));
        }

        const scaleFlags: boolean[] = [true, false, false, false, false, false, false, false, false, false, false, false];
        for (const channelIndex of this._eachSelectedChannel()) {
            if (this._doc.song.getChannelIsNoise(channelIndex) || this._doc.song.getChannelIsMod(channelIndex)) continue;
            for (const pattern of this._eachSelectedPattern(channelIndex)) {
                unionOfUsedNotes(pattern, scaleFlags);
            }
        }

        const scaleMap: number[] = generateScaleMap(scaleFlags, this._doc.song.scale);

        for (const channelIndex of this._eachSelectedChannel()) {
            if (this._doc.song.getChannelIsNoise(channelIndex) || this._doc.song.getChannelIsMod(channelIndex)) continue;
            for (const pattern of this._eachSelectedPattern(channelIndex)) {
                group.append(new ChangePatternScale(this._doc, pattern, scaleMap));
            }
        }

        this._doc.record(group);
    }

    public setTrackSelection(newX0: number, newX1: number, newY0: number, newY1: number): void {
        const canReplaceLastChange: boolean = true;//this._doc.lastChangeWas(this._changeTrack);
        this._changeTrack = new ChangeGroup();
        this._changeTrack.append(new ChangeTrackSelection(this._doc, newX0, newX1, newY0, newY1));
        this._doc.record(this._changeTrack, canReplaceLastChange);
    }

    public transpose(upward: boolean, octave: boolean): void {
        const canReplaceLastChange: boolean = this._doc.lastChangeWas(this._changeTranspose);
        this._changeTranspose = new ChangeGroup();

        if (this.boxSelectionWidth > 1 || this.boxSelectionHeight > 1) {
            this._changeTranspose.append(new ChangeDuplicateSelectedReusedPatterns(this._doc, this.boxSelectionBar, this.boxSelectionWidth, this.boxSelectionChannel, this.boxSelectionHeight));
        }

        for (const channelIndex of this._eachSelectedChannel()) {
            for (const pattern of this._eachSelectedPattern(channelIndex)) {
                this._changeTranspose.append(new ChangeTranspose(this._doc, channelIndex, pattern, upward, this._doc.notesOutsideScale, octave));
            }
        }

        this._doc.record(this._changeTranspose, canReplaceLastChange);
    }

    public swapChannels(offset: number): void {
        const possibleSectionBoundaries: number[] = [
            this._doc.song.pitchChannelCount,
            this._doc.song.pitchChannelCount + this._doc.song.noiseChannelCount,
            this._doc.song.pitchChannelCount + this._doc.song.noiseChannelCount + this._doc.song.modChannelCount,
            this._doc.song.getChannelCount(),
        ];
        let channelSectionMin: number = 0;
        let channelSectionMax: number = 0;
        for (const nextBoundary of possibleSectionBoundaries) {
            if ((this.boxSelectionChannel < nextBoundary && offset < 0) || (this.boxSelectionChannel + this.boxSelectionHeight <= nextBoundary)) {
                channelSectionMax = nextBoundary - 1;
                break;
            }
            channelSectionMin = nextBoundary;
        }
        const newSelectionMin: number = Math.max(this.boxSelectionChannel, channelSectionMin);
        const newSelectionMax: number = Math.min(this.boxSelectionChannel + this.boxSelectionHeight - 1, channelSectionMax);
        offset = Math.max(offset, channelSectionMin - newSelectionMin);
        offset = Math.min(offset, channelSectionMax - newSelectionMax);

        if (offset != 0) {
            const canReplaceLastChange: boolean = this._doc.lastChangeWas(this._changeReorder);
            this._changeReorder = new ChangeGroup();
            this.boxSelectionY0 = newSelectionMin + offset;
            this.boxSelectionY1 = newSelectionMax + offset;
            this._changeReorder.append(new ChangeChannelOrder(this._doc, newSelectionMin, newSelectionMax, offset));
            this._changeReorder.append(new ChangeChannelBar(this._doc, Math.max(this.boxSelectionY0, Math.min(this.boxSelectionY1, this._doc.channel + offset)), this._doc.bar));
            this.selectionUpdated();
            this._doc.record(this._changeReorder, canReplaceLastChange);
        }
    }

    public selectInstrument(instrument: number): void {
        if (this._doc.viewedInstrument[this._doc.channel] == instrument) {
            // Multi-selection is not possible for mods... that would not make much sense.
            if (this._doc.song.layeredInstruments && this._doc.song.patternInstruments && this._doc.channel < this._doc.song.pitchChannelCount + this._doc.song.noiseChannelCount) {
                const canReplaceLastChange: boolean = this._doc.lastChangeWas(this._changeInstrument);
                this._changeInstrument = new ChangeGroup();
                const instruments: number[] = this._doc.recentPatternInstruments[this._doc.channel];
                if (instruments.indexOf(instrument) == -1) {
                    instruments.push(instrument);
                    const maxLayers: number = this._doc.song.getMaxInstrumentsPerPattern(this._doc.channel);
                    if (instruments.length > maxLayers) {
                        instruments.splice(0, instruments.length - maxLayers);
                    }
                } else {
                    instruments.splice(instruments.indexOf(instrument), 1);
                    if (instruments.length == 0) instruments[0] = 0;
                }

                if (this.boxSelectionWidth > 1 || this.boxSelectionHeight > 1) {
                    this._changeInstrument.append(new ChangeDuplicateSelectedReusedPatterns(this._doc, this.boxSelectionBar, this.boxSelectionWidth, this.boxSelectionChannel, this.boxSelectionHeight));
                }
                for (const channelIndex of this._eachSelectedChannel()) {
                    for (const pattern of this._eachSelectedPattern(channelIndex)) {
                        this._changeInstrument.append(new ChangeSetPatternInstruments(this._doc, channelIndex, instruments, pattern));
                    }
                }
                this._doc.record(this._changeInstrument, canReplaceLastChange);
            }
        } else {
            const canReplaceLastChange: boolean = this._doc.lastChangeWas(this._changeInstrument);
            this._changeInstrument = new ChangeGroup();
            this._changeInstrument.append(new ChangeViewInstrument(this._doc, instrument));

            if (!(this._doc.song.layeredInstruments && this._doc.channel < this._doc.song.pitchChannelCount + this._doc.song.noiseChannelCount) && this._doc.song.patternInstruments) {
                if (this.boxSelectionWidth > 1 || this.boxSelectionHeight > 1) {
                    this._changeInstrument.append(new ChangeDuplicateSelectedReusedPatterns(this._doc, this.boxSelectionBar, this.boxSelectionWidth, this.boxSelectionChannel, this.boxSelectionHeight));
                }
                const instruments: number[] = [instrument];
                for (const channelIndex of this._eachSelectedChannel()) {
                    for (const pattern of this._eachSelectedPattern(channelIndex)) {
                        this._changeInstrument.append(new ChangeSetPatternInstruments(this._doc, channelIndex, instruments, pattern));
                    }
                }
                this._doc.record(this._changeInstrument, canReplaceLastChange);
            } else if (!this._doc.hasRedoHistory()) {
                // Don't erase existing redo history just to look at highlighted pattern.
                this._doc.record(this._changeInstrument, canReplaceLastChange);
            }
        }
    }

    public resetBoxSelection(): void {
        this.boxSelectionX0 = this.boxSelectionX1 = this._doc.bar;
        this.boxSelectionY0 = this.boxSelectionY1 = this._doc.channel;
    }
>>>>>>> e3dad13b
}<|MERGE_RESOLUTION|>--- conflicted
+++ resolved
@@ -25,614 +25,6 @@
 }
 
 export class Selection {
-<<<<<<< HEAD
-	public boxSelectionX0: number = 0;
-	public boxSelectionY0: number = 0;
-	public boxSelectionX1: number = 0;
-	public boxSelectionY1: number = 0;
-	public digits: string = "";
-	public instrumentDigits: string = "";
-	public patternSelectionStart: number = 0;
-	public patternSelectionEnd: number = 0;
-	public patternSelectionActive: boolean = false;
-
-	private _changeTranspose: ChangeGroup | null = null;
-	private _changeTrack: ChangeGroup | null = null;
-
-	constructor(private _doc: SongDocument) { }
-
-	public toJSON(): { x0: number, x1: number, y0: number, y1: number, start: number, end: number } {
-		return {
-			"x0": this.boxSelectionX0,
-			"x1": this.boxSelectionX1,
-			"y0": this.boxSelectionY0,
-			"y1": this.boxSelectionY1,
-			"start": this.patternSelectionStart,
-			"end": this.patternSelectionEnd,
-		};
-	}
-
-	public fromJSON(json: { x0: number, x1: number, y0: number, y1: number, start: number, end: number }): void {
-		if (json == null) return;
-		this.boxSelectionX0 = +json["x0"];
-		this.boxSelectionX1 = +json["x1"];
-		this.boxSelectionY0 = +json["y0"];
-		this.boxSelectionY1 = +json["y1"];
-		this.patternSelectionStart = +json["start"];
-		this.patternSelectionEnd = +json["end"];
-		this.digits = "";
-		this.instrumentDigits = "";
-		this.patternSelectionActive = this.patternSelectionStart < this.patternSelectionEnd;
-	}
-
-	public selectionUpdated(): void {
-		this._doc.notifier.changed();
-		this.digits = "";
-		this.instrumentDigits = "";
-	}
-
-	public get boxSelectionBar(): number {
-		return Math.min(this.boxSelectionX0, this.boxSelectionX1);
-	}
-	public get boxSelectionChannel(): number {
-		return Math.min(this.boxSelectionY0, this.boxSelectionY1);
-	}
-	public get boxSelectionWidth(): number {
-		return Math.abs(this.boxSelectionX0 - this.boxSelectionX1) + 1;
-	}
-	public get boxSelectionHeight(): number {
-		return Math.abs(this.boxSelectionY0 - this.boxSelectionY1) + 1;
-	}
-	public scrollToSelection(): void {
-		this._doc.barScrollPos = Math.min(this._doc.barScrollPos, this.boxSelectionX1);
-		this._doc.barScrollPos = Math.max(this._doc.barScrollPos, this.boxSelectionX1 - (this._doc.trackVisibleBars - 1));
-	}
-
-	public setChannelBar(channel: number, bar: number): void {
-		const canReplaceLastChange: boolean = true;//this._doc.lastChangeWas(this._changeTrack);
-		this._changeTrack = new ChangeGroup();
-		this._changeTrack.append(new ChangeChannelBar(this._doc, channel, bar));
-		this._doc.record(this._changeTrack, canReplaceLastChange);
-		this.selectionUpdated();
-	}
-
-	public setPattern(pattern: number): void {
-		this._doc.record(new ChangePatternNumbers(this._doc, pattern, this.boxSelectionBar, this.boxSelectionChannel, this.boxSelectionWidth, this.boxSelectionHeight));
-	}
-
-	public nextDigit(digit: string, forInstrument: boolean): void {
-		if (forInstrument) {
-			this.instrumentDigits += digit;
-			var parsed = parseInt(this.instrumentDigits);
-			var pattern: Pattern | null = this._doc.getCurrentPattern();
-			if (parsed != 0 && parsed <= this._doc.song.instrumentsPerChannel && pattern != null) {
-				this.setInstrument(parsed - 1);
-				return;
-			}
-			this.instrumentDigits = digit;
-			parsed = parseInt(this.instrumentDigits);
-			if (parsed != 0 && parsed <= this._doc.song.instrumentsPerChannel && pattern != null) {
-				this.setInstrument(parsed - 1);
-				return;
-			}
-			this.instrumentDigits = "";
-		}
-		else {
-			this.digits += digit;
-			let parsed: number = parseInt(this.digits);
-			if (parsed <= this._doc.song.patternsPerChannel) {
-
-				this.setPattern(parsed);
-
-				return;
-			}
-
-			this.digits = digit;
-			parsed = parseInt(this.digits);
-			if (parsed <= this._doc.song.patternsPerChannel) {
-
-				this.setPattern(parsed);
-
-				return;
-			}
-
-			this.digits = "";
-		}
-	}
-
-	public setModChannel(mod: number, index: number): void {
-		this._doc.record(new ChangeModChannel(this._doc, mod, index));
-	}
-
-	public setModInstrument(mod: number, instrument: number): void {
-		this._doc.record(new ChangeModInstrument(this._doc, mod, instrument));
-	}
-
-	public setModSetting(mod: number, text: string): void {
-		this._doc.record(new ChangeModSetting(this._doc, mod, text));
-	}
-
-	public insertBars(): void {
-		this._doc.record(new ChangeInsertBars(this._doc, this.boxSelectionBar + this.boxSelectionWidth, this.boxSelectionWidth));
-		const width: number = this.boxSelectionWidth;
-		this.boxSelectionX0 += width;
-		this.boxSelectionX1 += width;
-		//this._songEditor._barScrollBar.animatePlayhead();
-	}
-
-	public deleteBars(): void {
-		const group: ChangeGroup = new ChangeGroup();
-		if (this._doc.selection.patternSelectionActive) {
-
-			if (this.boxSelectionWidth > 1 || this.boxSelectionHeight > 1) {
-				group.append(new ChangeDuplicateSelectedReusedPatterns(this._doc, this.boxSelectionBar, this.boxSelectionWidth, this.boxSelectionChannel, this.boxSelectionHeight));
-			}
-
-			for (const channel of this._eachSelectedChannel()) {
-				for (const pattern of this._eachSelectedPattern(channel)) {
-					group.append(new ChangeNoteTruncate(this._doc, pattern, this._doc.selection.patternSelectionStart, this._doc.selection.patternSelectionEnd));
-				}
-			}
-			group.append(new ChangePatternSelection(this._doc, 0, 0));
-		} else {
-			group.append(new ChangeDeleteBars(this._doc, this.boxSelectionBar, this.boxSelectionWidth));
-			const width: number = this.boxSelectionWidth;
-			this.boxSelectionX0 = Math.max(0, this.boxSelectionX0 - width);
-			this.boxSelectionX1 = Math.max(0, this.boxSelectionX1 - width);
-		}
-		this._doc.record(group);
-		//this._songEditor._barScrollBar.animatePlayhead();
-	}
-
-	private * _eachSelectedChannel(): IterableIterator<number> {
-		for (let channel: number = this.boxSelectionChannel; channel < this.boxSelectionChannel + this.boxSelectionHeight; channel++) {
-			yield channel;
-		}
-	}
-
-	private * _eachSelectedBar(): IterableIterator<number> {
-		for (let bar: number = this.boxSelectionBar; bar < this.boxSelectionBar + this.boxSelectionWidth; bar++) {
-			yield bar;
-		}
-	}
-
-	private * _eachSelectedPattern(channel: number): IterableIterator<Pattern> {
-		const handledPatterns: Dictionary<boolean> = {};
-		for (const bar of this._eachSelectedBar()) {
-			const currentPatternIndex: number = this._doc.song.channels[channel].bars[bar];
-			if (currentPatternIndex == 0) continue;
-			if (handledPatterns[String(currentPatternIndex)]) continue;
-			handledPatterns[String(currentPatternIndex)] = true;
-			const pattern: Pattern | null = this._doc.song.getPattern(channel, bar);
-			if (pattern == null) throw new Error();
-			yield pattern;
-		}
-	}
-
-	private _patternIndexIsUnused(channel: number, patternIndex: number): boolean {
-		for (let i: number = 0; i < this._doc.song.barCount; i++) {
-			if (this._doc.song.channels[channel].bars[i] == patternIndex) {
-				return false;
-			}
-		}
-		return true;
-	}
-
-	public copy(): void {
-		const channels: ChannelCopy[] = [];
-
-		for (const channel of this._eachSelectedChannel()) {
-			const patterns: Dictionary<PatternCopy> = {};
-			const bars: number[] = [];
-
-			for (const bar of this._eachSelectedBar()) {
-				const patternNumber: number = this._doc.song.channels[channel].bars[bar];
-				bars.push(patternNumber);
-				if (patterns[String(patternNumber)] == undefined) {
-					const pattern: Pattern | null = this._doc.song.getPattern(channel, bar);
-					let instrument: number = 0;
-					let notes: Note[] = [];
-					if (pattern != null) {
-						instrument = pattern.instrument;
-
-						if (this.patternSelectionActive) {
-							for (const note of pattern.cloneNotes()) {
-								if (note.end <= this.patternSelectionStart) continue;
-								if (note.start >= this.patternSelectionEnd) continue;
-								if (note.start < this.patternSelectionStart || note.end > this.patternSelectionEnd) {
-									new ChangeNoteLength(null, note, Math.max(note.start, this.patternSelectionStart), Math.min(this.patternSelectionEnd, note.end));
-								}
-								note.start -= this.patternSelectionStart;
-								note.end -= this.patternSelectionStart;
-								notes.push(note);
-							}
-						} else {
-							notes = pattern.notes;
-						}
-					}
-					patterns[String(patternNumber)] = { "instrument": instrument, "notes": notes };
-				}
-			}
-
-			const channelCopy: ChannelCopy = {
-				"isNoise": this._doc.song.getChannelIsNoise(channel),
-				"isMod": this._doc.song.getChannelIsMod(channel),
-				"patterns": patterns,
-				"bars": bars,
-			};
-			channels.push(channelCopy);
-		}
-
-		const selectionCopy: SelectionCopy = {
-			"partDuration": this.patternSelectionActive ? this.patternSelectionEnd - this.patternSelectionStart : this._doc.song.beatsPerBar * Config.partsPerBeat,
-			"channels": channels,
-		};
-		window.localStorage.setItem("selectionCopy", JSON.stringify(selectionCopy));
-	}
-
-	// I'm sorry this function is so complicated!
-	// Basically I'm trying to avoid accidentally modifying patterns that are used
-	// elsewhere in the song (unless we're just pasting a single pattern) but I'm
-	// also trying to reuse patterns where it makes sense to do so, especially 
-	// in the same channel it was copied from.
-	public pasteNotes(): void {
-		const selectionCopy: SelectionCopy | null = JSON.parse(String(window.localStorage.getItem("selectionCopy")));
-		if (selectionCopy == null) return;
-		const channelCopies: ChannelCopy[] = selectionCopy["channels"] || [];
-		const copiedPartDuration: number = selectionCopy["partDuration"] >>> 0;
-
-		const group: ChangeGroup = new ChangeGroup();
-		const fillSelection: boolean = (this.boxSelectionWidth > 1 || this.boxSelectionHeight > 1);
-
-		const pasteHeight: number = fillSelection ? this.boxSelectionHeight : Math.min(channelCopies.length, this._doc.song.getChannelCount() - this.boxSelectionChannel);
-		for (let pasteChannel: number = 0; pasteChannel < pasteHeight; pasteChannel++) {
-			const channelCopy: ChannelCopy = channelCopies[pasteChannel % channelCopies.length];
-			const channel: number = this.boxSelectionChannel + pasteChannel;
-
-			const isNoise: boolean = !!channelCopy["isNoise"];
-			const isMod: boolean = !!channelCopy["isMod"];
-			const patternCopies: Dictionary<PatternCopy> = channelCopy["patterns"] || {};
-			const copiedBars: number[] = channelCopy["bars"] || [];
-			if (copiedBars.length == 0) continue;
-			if (isNoise != this._doc.song.getChannelIsNoise(channel)) continue;
-			if (isMod != this._doc.song.getChannelIsMod(channel)) continue;
-
-			const pasteWidth: number = fillSelection ? this.boxSelectionWidth : Math.min(copiedBars.length, this._doc.song.barCount - this.boxSelectionBar);
-			if (!fillSelection && copiedBars.length == 1 && channelCopies.length == 1) {
-				// Special case: if there's just one pattern being copied, try to insert it
-				// into whatever pattern is already selected.
-				const copiedPatternIndex: number = copiedBars[0] >>> 0;
-				const bar: number = this.boxSelectionBar;
-				const currentPatternIndex: number = this._doc.song.channels[channel].bars[bar];
-				if (copiedPatternIndex == 0 && currentPatternIndex == 0) continue;
-
-				const patternCopy: PatternCopy = patternCopies[String(copiedPatternIndex)];
-
-				const instrumentCopy: number = Math.min(patternCopy["instrument"] >>> 0, this._doc.song.instrumentsPerChannel - 1);
-
-				if (currentPatternIndex == 0) {
-					const existingPattern: Pattern | undefined = this._doc.song.channels[channel].patterns[copiedPatternIndex - 1];
-					if (existingPattern != undefined &&
-						!this.patternSelectionActive &&
-						((comparePatternNotes(patternCopy["notes"], existingPattern.notes) && instrumentCopy == existingPattern.instrument) ||
-							this._patternIndexIsUnused(channel, copiedPatternIndex))) {
-						group.append(new ChangePatternNumbers(this._doc, copiedPatternIndex, bar, channel, 1, 1));
-					} else {
-						group.append(new ChangeEnsurePatternExists(this._doc, channel, bar));
-					}
-				}
-
-				const pattern: Pattern | null = this._doc.song.getPattern(channel, bar);
-				if (pattern == null) throw new Error();
-				group.append(new ChangePaste(this._doc, pattern, patternCopy["notes"], this.patternSelectionActive ? this.patternSelectionStart : 0, this.patternSelectionActive ? this.patternSelectionEnd : Config.partsPerBeat * this._doc.song.beatsPerBar, copiedPartDuration));
-				group.append(new ChangePatternInstrument(this._doc, instrumentCopy, pattern));
-			} else if (this.patternSelectionActive) {
-				const reusablePatterns: Dictionary<number> = {};
-				const usedPatterns: Dictionary<boolean> = {};
-
-				group.append(new ChangeDuplicateSelectedReusedPatterns(this._doc, this.boxSelectionBar, pasteWidth, this.boxSelectionChannel, pasteHeight));
-
-				for (let pasteBar: number = 0; pasteBar < pasteWidth; pasteBar++) {
-					const bar: number = this.boxSelectionBar + pasteBar;
-					const copiedPatternIndex: number = copiedBars[pasteBar % copiedBars.length] >>> 0;
-					const currentPatternIndex: number = this._doc.song.channels[channel].bars[bar];
-					const reusedIndex: string = [copiedPatternIndex, currentPatternIndex].join(",");
-					if (copiedPatternIndex == 0 && currentPatternIndex == 0) continue;
-					if (reusablePatterns[reusedIndex] != undefined) {
-						group.append(new ChangePatternNumbers(this._doc, reusablePatterns[reusedIndex], bar, channel, 1, 1));
-						continue;
-					}
-
-					if (currentPatternIndex == 0) {
-						group.append(new ChangeEnsurePatternExists(this._doc, channel, bar));
-						const patternCopy: PatternCopy = patternCopies[String(copiedPatternIndex)];
-						const instrumentCopy: number = Math.min(patternCopy["instrument"] >>> 0, this._doc.song.instrumentsPerChannel - 1);
-						const pattern: Pattern = this._doc.song.getPattern(channel, bar)!;
-						group.append(new ChangePatternInstrument(this._doc, instrumentCopy, pattern));
-					} else {
-						const pattern: Pattern | null = this._doc.song.getPattern(channel, bar);
-						if (pattern == null) throw new Error();
-
-						if (!usedPatterns[String(currentPatternIndex)]) {
-							usedPatterns[String(currentPatternIndex)] = true;
-						} else {
-							// If this pattern is used here and elsewhere, it's not safe to modify it directly, so
-							// make a duplicate of it and modify that instead.
-							group.append(new ChangePatternNumbers(this._doc, 0, bar, channel, 1, 1));
-							group.append(new ChangeEnsurePatternExists(this._doc, channel, bar));
-							const newPattern: Pattern | null = this._doc.song.getPattern(channel, bar);
-							if (newPattern == null) throw new Error();
-							group.append(new ChangePatternInstrument(this._doc, pattern.instrument, newPattern));
-							for (const note of pattern.cloneNotes()) {
-								group.append(new ChangeNoteAdded(this._doc, newPattern, note, newPattern.notes.length, false));
-							}
-						}
-					}
-
-					const pattern: Pattern | null = this._doc.song.getPattern(channel, bar);
-					if (pattern == null) throw new Error();
-					if (copiedPatternIndex == 0) {
-						group.append(new ChangeNoteTruncate(this._doc, pattern, this.patternSelectionStart, this.patternSelectionEnd));
-					} else {
-						const patternCopy: PatternCopy = patternCopies[String(copiedPatternIndex)];
-						group.append(new ChangePaste(this._doc, pattern, patternCopy["notes"], this.patternSelectionStart, this.patternSelectionEnd, copiedPartDuration));
-					}
-
-					reusablePatterns[reusedIndex] = this._doc.song.channels[channel].bars[bar];
-				}
-			} else {
-				for (let pasteBar: number = 0; pasteBar < pasteWidth; pasteBar++) {
-					const bar: number = this.boxSelectionBar + pasteBar;
-					const removedPattern: number = this._doc.song.channels[channel].bars[bar];
-					if (removedPattern != 0) {
-						group.append(new ChangePatternNumbers(this._doc, 0, bar, channel, 1, 1));
-						if (this._patternIndexIsUnused(channel, removedPattern)) {
-							// When a pattern becomes unused when replaced by rectangular selection pasting,
-							// remove all the notes from the pattern so that it may be reused.
-							this._doc.song.channels[channel].patterns[removedPattern - 1].notes.length = 0;
-						}
-					}
-				}
-
-				const reusablePatterns: Dictionary<number> = {};
-				for (let pasteBar: number = 0; pasteBar < pasteWidth; pasteBar++) {
-					const bar: number = this.boxSelectionBar + pasteBar;
-					const copiedPatternIndex: number = copiedBars[pasteBar % copiedBars.length] >>> 0;
-					const reusedIndex: string = String(copiedPatternIndex);
-					if (copiedPatternIndex == 0) continue;
-					if (reusablePatterns[reusedIndex] != undefined) {
-						group.append(new ChangePatternNumbers(this._doc, reusablePatterns[reusedIndex], bar, channel, 1, 1));
-						continue;
-					}
-					const patternCopy: PatternCopy = patternCopies[String(copiedPatternIndex)];
-					const instrumentCopy: number = Math.min(patternCopy["instrument"] >>> 0, this._doc.song.instrumentsPerChannel - 1);
-					const existingPattern: Pattern | undefined = this._doc.song.channels[channel].patterns[copiedPatternIndex - 1];
-
-					if (existingPattern != undefined &&
-						copiedPartDuration == Config.partsPerBeat * this._doc.song.beatsPerBar &&
-						comparePatternNotes(patternCopy["notes"], existingPattern.notes) &&
-						instrumentCopy == existingPattern.instrument) {
-						group.append(new ChangePatternNumbers(this._doc, copiedPatternIndex, bar, channel, 1, 1));
-					} else {
-						if (existingPattern != undefined && this._patternIndexIsUnused(channel, copiedPatternIndex)) {
-							group.append(new ChangePatternNumbers(this._doc, copiedPatternIndex, bar, channel, 1, 1));
-						} else {
-							group.append(new ChangeEnsurePatternExists(this._doc, channel, bar));
-						}
-						const pattern: Pattern | null = this._doc.song.getPattern(channel, bar);
-						if (pattern == null) throw new Error();
-						group.append(new ChangePaste(this._doc, pattern, patternCopy["notes"], this.patternSelectionActive ? this.patternSelectionStart : 0, this.patternSelectionActive ? this.patternSelectionEnd : Config.partsPerBeat * this._doc.song.beatsPerBar, copiedPartDuration));
-						group.append(new ChangePatternInstrument(this._doc, instrumentCopy, pattern));
-					}
-
-					reusablePatterns[reusedIndex] = this._doc.song.channels[channel].bars[bar];
-
-				}
-			}
-		}
-
-		this._doc.record(group);
-	}
-
-	public pasteNumbers(): void {
-		const selectionCopy: SelectionCopy | null = JSON.parse(String(window.localStorage.getItem("selectionCopy")));
-		if (selectionCopy == null) return;
-		const channelCopies: ChannelCopy[] = selectionCopy["channels"] || [];
-
-		const group: ChangeGroup = new ChangeGroup();
-		const fillSelection: boolean = (this.boxSelectionWidth > 1 || this.boxSelectionHeight > 1);
-
-		const pasteHeight: number = fillSelection ? this.boxSelectionHeight : Math.min(channelCopies.length, this._doc.song.getChannelCount() - this.boxSelectionChannel);
-		for (let pasteChannel: number = 0; pasteChannel < pasteHeight; pasteChannel++) {
-			const channelCopy: ChannelCopy = channelCopies[pasteChannel % channelCopies.length];
-			const channel: number = this.boxSelectionChannel + pasteChannel;
-
-			const copiedBars: number[] = channelCopy["bars"] || [];
-			if (copiedBars.length == 0) continue;
-
-			const pasteWidth: number = fillSelection ? this.boxSelectionWidth : Math.min(copiedBars.length, this._doc.song.barCount - this.boxSelectionBar);
-			for (let pasteBar: number = 0; pasteBar < pasteWidth; pasteBar++) {
-				const copiedPatternIndex: number = copiedBars[pasteBar % copiedBars.length] >>> 0;
-				const bar: number = this.boxSelectionBar + pasteBar;
-
-				if (copiedPatternIndex > this._doc.song.patternsPerChannel) {
-					group.append(new ChangePatternsPerChannel(this._doc, copiedPatternIndex));
-				}
-
-				group.append(new ChangePatternNumbers(this._doc, copiedPatternIndex, bar, channel, 1, 1));
-			}
-		}
-
-		this._doc.record(group);
-	}
-
-	public selectAll(): void {
-		new ChangePatternSelection(this._doc, 0, 0);
-		if (this.boxSelectionBar == 0 &&
-			this.boxSelectionChannel == 0 &&
-			this.boxSelectionWidth == this._doc.song.barCount &&
-			this.boxSelectionHeight == this._doc.song.getChannelCount()) {
-			this.setTrackSelection(this._doc.bar, this._doc.bar, this._doc.channel, this._doc.channel);
-		} else {
-			this.setTrackSelection(0, this._doc.song.barCount - 1, 0, this._doc.song.getChannelCount() - 1);
-		}
-		this.selectionUpdated();
-	}
-
-	public selectChannel(): void {
-		new ChangePatternSelection(this._doc, 0, 0);
-		if (this.boxSelectionBar == 0 && this.boxSelectionWidth == this._doc.song.barCount) {
-			this.setTrackSelection(this._doc.bar, this._doc.bar, this.boxSelectionY0, this.boxSelectionY1);
-		} else {
-			this.setTrackSelection(0, this._doc.song.barCount - 1, this.boxSelectionY0, this.boxSelectionY1);
-		}
-		this.selectionUpdated();
-	}
-
-	public duplicatePatterns(): void {
-		this._doc.record(new ChangeDuplicateSelectedReusedPatterns(this._doc, this.boxSelectionBar, this.boxSelectionWidth, this.boxSelectionChannel, this.boxSelectionHeight));
-	}
-
-	public muteChannels(allChannels: boolean): void {
-		if (allChannels) {
-			let anyMuted: boolean = false;
-			for (let channel: number = 0; channel < this._doc.song.channels.length; channel++) {
-				if (this._doc.song.channels[channel].muted) {
-					anyMuted = true;
-					break;
-				}
-			}
-			for (let channel: number = 0; channel < this._doc.song.channels.length; channel++) {
-				this._doc.song.channels[channel].muted = !anyMuted;
-			}
-		} else {
-			let anyUnmuted: boolean = false;
-			for (const channel of this._eachSelectedChannel()) {
-				if (!this._doc.song.channels[channel].muted) {
-					anyUnmuted = true;
-					break;
-				}
-			}
-			for (const channel of this._eachSelectedChannel()) {
-				this._doc.song.channels[channel].muted = anyUnmuted;
-			}
-		}
-
-		this._doc.notifier.changed();
-	}
-
-	public soloChannels(): void {
-		let alreadySoloed: boolean = true;
-
-		for (let channel: number = 0; channel < this._doc.song.pitchChannelCount + this._doc.song.noiseChannelCount; channel++) {
-			const shouldBeMuted: boolean = channel < this.boxSelectionChannel || channel >= this.boxSelectionChannel + this.boxSelectionHeight;
-			if (this._doc.song.channels[channel].muted != shouldBeMuted) {
-				alreadySoloed = false;
-				break;
-			}
-		}
-
-		if (alreadySoloed) {
-			for (let channel: number = 0; channel < this._doc.song.pitchChannelCount + this._doc.song.noiseChannelCount; channel++) {
-				this._doc.song.channels[channel].muted = false;
-			}
-		} else {
-			for (let channel: number = 0; channel < this._doc.song.pitchChannelCount + this._doc.song.noiseChannelCount; channel++) {
-				this._doc.song.channels[channel].muted = channel < this.boxSelectionChannel || channel >= this.boxSelectionChannel + this.boxSelectionHeight;
-			}
-		}
-
-		this._doc.notifier.changed();
-	}
-
-	public forceRhythm(): void {
-		const group: ChangeGroup = new ChangeGroup();
-
-		if (this.boxSelectionWidth > 1 || this.boxSelectionHeight > 1) {
-			group.append(new ChangeDuplicateSelectedReusedPatterns(this._doc, this.boxSelectionBar, this.boxSelectionWidth, this.boxSelectionChannel, this.boxSelectionHeight));
-		}
-
-		for (const channel of this._eachSelectedChannel()) {
-			for (const pattern of this._eachSelectedPattern(channel)) {
-				group.append(new ChangePatternRhythm(this._doc, pattern));
-			}
-		}
-
-		this._doc.record(group);
-	}
-
-	public forceScale(): void {
-		const group: ChangeGroup = new ChangeGroup();
-
-		if (this.boxSelectionWidth > 1 || this.boxSelectionHeight > 1) {
-			group.append(new ChangeDuplicateSelectedReusedPatterns(this._doc, this.boxSelectionBar, this.boxSelectionWidth, this.boxSelectionChannel, this.boxSelectionHeight));
-		}
-
-		const scaleFlags: boolean[] = [true, false, false, false, false, false, false, false, false, false, false, false];
-		for (const channel of this._eachSelectedChannel()) {
-			if (this._doc.song.getChannelIsNoise(channel) || this._doc.song.getChannelIsMod(channel)) continue;
-			for (const pattern of this._eachSelectedPattern(channel)) {
-				unionOfUsedNotes(pattern, scaleFlags);
-			}
-		}
-
-        const scaleMap: number[] = generateScaleMap(scaleFlags, this._doc.song.scale, this._doc.song.scaleCustom);
-
-		for (const channel of this._eachSelectedChannel()) {
-			if (this._doc.song.getChannelIsNoise(channel) || this._doc.song.getChannelIsMod(channel)) continue;
-			for (const pattern of this._eachSelectedPattern(channel)) {
-				group.append(new ChangePatternScale(this._doc, pattern, scaleMap));
-			}
-		}
-
-		this._doc.record(group);
-	}
-
-	public setTrackSelection(newX0: number, newX1: number, newY0: number, newY1: number): void {
-		const canReplaceLastChange: boolean = true;//this._doc.lastChangeWas(this._changeTrack);
-		this._changeTrack = new ChangeGroup();
-		this._changeTrack.append(new ChangeTrackSelection(this._doc, newX0, newX1, newY0, newY1));
-		this._doc.record(this._changeTrack, canReplaceLastChange);
-	}
-
-	public transpose(upward: boolean, octave: boolean): void {
-		const canReplaceLastChange: boolean = this._doc.lastChangeWas(this._changeTranspose);
-		this._changeTranspose = new ChangeGroup();
-
-		if (this.boxSelectionWidth > 1 || this.boxSelectionHeight > 1) {
-			this._changeTranspose.append(new ChangeDuplicateSelectedReusedPatterns(this._doc, this.boxSelectionBar, this.boxSelectionWidth, this.boxSelectionChannel, this.boxSelectionHeight));
-		}
-
-		for (const channel of this._eachSelectedChannel()) {
-			for (const pattern of this._eachSelectedPattern(channel)) {
-				this._changeTranspose.append(new ChangeTranspose(this._doc, channel, pattern, upward, false, octave));
-			}
-		}
-
-		this._doc.record(this._changeTranspose, canReplaceLastChange);
-	}
-
-	public setInstrument(instrument: number): void {
-		const group: ChangeGroup = new ChangeGroup();
-
-		if (this.boxSelectionWidth > 1 || this.boxSelectionHeight > 1) {
-			group.append(new ChangeDuplicateSelectedReusedPatterns(this._doc, this.boxSelectionBar, this.boxSelectionWidth, this.boxSelectionChannel, this.boxSelectionHeight));
-		}
-
-		for (const channel of this._eachSelectedChannel()) {
-			for (const pattern of this._eachSelectedPattern(channel)) {
-				group.append(new ChangePatternInstrument(this._doc, instrument, pattern));
-			}
-		}
-
-		this._doc.record(group);
-	}
-
-	public resetBoxSelection(): void {
-		this.boxSelectionX0 = this.boxSelectionX1 = this._doc.bar;
-		this.boxSelectionY0 = this.boxSelectionY1 = this._doc.channel;
-	}
-=======
     public boxSelectionX0: number = 0;
     public boxSelectionY0: number = 0;
     public boxSelectionX1: number = 0;
@@ -1245,7 +637,7 @@
             }
         }
 
-        const scaleMap: number[] = generateScaleMap(scaleFlags, this._doc.song.scale);
+        const scaleMap: number[] = generateScaleMap(scaleFlags, this._doc.song.scale, this._doc.song.scaleCustom);
 
         for (const channelIndex of this._eachSelectedChannel()) {
             if (this._doc.song.getChannelIsNoise(channelIndex) || this._doc.song.getChannelIsMod(channelIndex)) continue;
@@ -1369,5 +761,4 @@
         this.boxSelectionX0 = this.boxSelectionX1 = this._doc.bar;
         this.boxSelectionY0 = this.boxSelectionY1 = this._doc.channel;
     }
->>>>>>> e3dad13b
 }