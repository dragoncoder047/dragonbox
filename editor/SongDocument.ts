--- conflicted
+++ resolved
@@ -14,11 +14,6 @@
 		recoveryUid: string;
 		prompt: string | null;
 	}
-<<<<<<< HEAD
-
-	type StateChangeType = "replace" | "push" | "jump";
-
-=======
 	
 	export const enum StateChangeType {
 		replace = 0,
@@ -27,7 +22,6 @@
 		length,
 	}
 	
->>>>>>> 17c5e9f5
 	export class SongDocument {
 		public song: Song;
 		public synth: Synth;
@@ -42,72 +36,41 @@
 		public showChannels: boolean;
 		public showScrollBar: boolean;
 		public alwaysFineNoteVol: boolean = false;
+		public alwaysShowSettings: boolean = true;
 		public fullScreen: string;
 		public enableChannelMuting: boolean;
 		public colorTheme: string;
-<<<<<<< HEAD
-		public alwaysShowSettings: boolean = true;
-=======
-		public fullScreen: boolean;
 		public displayBrowserUrl: boolean;
->>>>>>> 17c5e9f5
 		public volume: number = 75;
 		public trackVisibleBars: number = 16;
 		public barScrollPos: number = 0;
 		public prompt: string | null = null;
-<<<<<<< HEAD
 		public windowOctaves: number = 3 + (+(window.localStorage.getItem("extraOctaves") || "0" ));
 		public scrollableOctaves: number = Config.pitchOctaves - this.windowOctaves;
 		public windowPitchCount: number = this.windowOctaves * Config.pitchesPerOctave + 1;
-
-=======
-		
 		private static readonly _maximumUndoHistory: number = 100;
 		private _recovery: SongRecovery = new SongRecovery();
 		private _recoveryUid: string;
->>>>>>> 17c5e9f5
 		private _recentChange: Change | null = null;
 		private _sequenceNumber: number = 0;
 		private _stateChangeType: StateChangeType = StateChangeType.replace;
 		private _recordedNewSong: boolean = false;
 		private _barFromCurrentState: number = 0;
 		private _channelFromCurrentState: number = 0;
-<<<<<<< HEAD
 		public _waitingToUpdateState: boolean = false;
 
-		constructor(string?: string) {
-			this.song = new Song(string);
-			if (string == "" || string == undefined) setDefaultInstruments(this.song);
-			this.synth = new Synth(this.song);
-			
-			this.autoPlay = localStorage.getItem("autoPlay") == "true";
-			this.autoFollow = localStorage.getItem("autoFollow") == "true";
-			this.enableNotePreview = localStorage.getItem("enableNotePreview") == "true";
-			this.showFifth = localStorage.getItem("showFifth") == "true";
-			this.showLetters = localStorage.getItem("showLetters") == "true";
-			this.showChannels = localStorage.getItem("showChannels") == "true";
-			this.showScrollBar = localStorage.getItem("showScrollBar") == "true";
-			this.alwaysFineNoteVol = localStorage.getItem("alwaysFineNoteVol") == "true";
-			this.enableChannelMuting = localStorage.getItem("enableChannelMuting") == "true";
-			this.fullScreen = localStorage.getItem("fullScreen") || "normal";
-			this.colorTheme = localStorage.getItem("colorTheme") || "jummbox classic";
-=======
-		private _waitingToUpdateState: boolean = false;
-		
 		constructor() {
 			this.autoPlay = window.localStorage.getItem("autoPlay") == "true";
 			this.autoFollow = window.localStorage.getItem("autoFollow") == "true";
-			this.enableNotePreview = window.localStorage.getItem("enableNotePreview") != "false";
+			this.enableNotePreview = window.localStorage.getItem("enableNotePreview") == "true";
 			this.showFifth = window.localStorage.getItem("showFifth") == "true";
 			this.showLetters = window.localStorage.getItem("showLetters") == "true";
 			this.showChannels = window.localStorage.getItem("showChannels") == "true";
 			this.showScrollBar = window.localStorage.getItem("showScrollBar") == "true";
-			this.alwaysShowSettings = window.localStorage.getItem("alwaysShowSettings") == "true";
+			this.alwaysFineNoteVol = window.localStorage.getItem("alwaysFineNoteVol") == "true";
 			this.enableChannelMuting = window.localStorage.getItem("enableChannelMuting") == "true";
-			this.displayBrowserUrl = window.localStorage.getItem("displayBrowserUrl") != "false";
-			this.fullScreen = window.localStorage.getItem("fullScreen") == "true";
-			this.colorTheme = window.localStorage.getItem("colorTheme") || "dark classic";
->>>>>>> 17c5e9f5
+			this.fullScreen = window.localStorage.getItem("fullScreen") || "normal";
+			this.colorTheme = window.localStorage.getItem("colorTheme") || "jummbox classic";
 			
 			ColorConfig.setTheme(this.colorTheme);
 			Layout.setFullScreen(this.fullScreen);
@@ -131,20 +94,11 @@
 			songString = this.song.toBase64String();
 			this.synth = new Synth(this.song);
 			this.synth.volume = this._calcVolume();
-<<<<<<< HEAD
-
-			let state: HistoryState | null = window.history.state;
-			if (state == null) {
-				// When the page is first loaded, indicate that undo is NOT possible.
-				state = { canUndo: false, sequenceNumber: 0, bar: 0, channel: 0, prompt: null };
-				window.history.replaceState(state, "", "#" + this.song.toBase64String());
-=======
 			
 			let state: HistoryState | null = this._getHistoryState();
 			if (state == null) {
 				// When the page is first loaded, indicate that undo is NOT possible.
 				state = {canUndo: false, sequenceNumber: 0, bar: 0, channel: 0, recoveryUid: generateUid(), prompt: null};
->>>>>>> 17c5e9f5
 			}
 			if (state.recoveryUid == undefined) state.recoveryUid = generateUid();
 			this._replaceState(state, songString);
@@ -167,33 +121,6 @@
 				window.addEventListener(eventName, this._cleanDocument);
 			}
 		}
-<<<<<<< HEAD
-
-		private _whenHistoryStateChanged = (): void => {
-			let state: HistoryState | null = window.history.state;
-
-			// We're listening for both hashchanged and popstate, which often fire together.
-			// Abort if we've already handled the current state. 
-			if (state && state.sequenceNumber == this._sequenceNumber) return;
-
-			if (state == null) {
-				// The user changed the hash directly.
-				this._sequenceNumber++;
-				state = { canUndo: true, sequenceNumber: this._sequenceNumber, bar: this.bar, channel: this.channel, prompt: this.prompt };
-				new ChangeSong(this, location.hash);
-				window.history.replaceState(state, "", "#" + this.song.toBase64String());
-			} else {
-				if (state.sequenceNumber == this._sequenceNumber - 1) {
-					// undo:
-					this.bar = this._barFromCurrentState;
-					this.channel = this._channelFromCurrentState;
-				} else if (state.sequenceNumber != this._sequenceNumber) {
-					// redo, or jump multiple steps in history:
-					this.bar = state.bar;
-					this.channel = state.channel;
-				}
-				this._sequenceNumber = state.sequenceNumber;
-=======
 		
 		public toggleDisplayBrowserUrl() {
 			const state: HistoryState = this._getHistoryState()!;
@@ -281,7 +208,6 @@
 				this._resetSongRecoveryUid();
 				const state: HistoryState = {canUndo: true, sequenceNumber: this._sequenceNumber, bar: this.bar, channel: this.channel, recoveryUid: this._recoveryUid, prompt: null};
 				new ChangeSong(this, window.location.hash);
->>>>>>> 17c5e9f5
 				this.prompt = state.prompt;
 				if (this.displayBrowserUrl) {
 					this._replaceState(state, this.song.toBase64String());
@@ -292,12 +218,6 @@
 				this.notifier.notifyWatchers();
 				return;
 			}
-<<<<<<< HEAD
-
-			this._barFromCurrentState = state.bar;
-			this._channelFromCurrentState = state.channel;
-
-=======
 			
 			const state: HistoryState | null = this._getHistoryState();
 			if (state == null) throw new Error("History state is null.");
@@ -322,7 +242,6 @@
 			this._channelFromCurrentState = state.channel;
 			this._recoveryUid = state.recoveryUid;
 			
->>>>>>> 17c5e9f5
 			//this.barScrollPos = Math.min(this.bar, Math.max(this.bar - (this.trackVisibleBars - 1), this.barScrollPos));
 
 			this.forgetLastChange();
@@ -341,11 +260,6 @@
 			} else if (this._stateChangeType >= StateChangeType.jump) {
 				this._sequenceNumber += 2;
 			}
-<<<<<<< HEAD
-			let state: HistoryState = { canUndo: true, sequenceNumber: this._sequenceNumber, bar: this.bar, channel: this.channel, prompt: this.prompt };
-			if (this._stateChangeType == "push" || this._stateChangeType == "jump") {
-				window.history.pushState(state, "", hash);
-=======
 			if (this._recordedNewSong) {
 				this._resetSongRecoveryUid();
 			} else {
@@ -354,7 +268,6 @@
 			let state: HistoryState = {canUndo: true, sequenceNumber: this._sequenceNumber, bar: this.bar, channel: this.channel, recoveryUid: this._recoveryUid, prompt: this.prompt};
 			if (this._stateChangeType == StateChangeType.replace) {
 				this._replaceState(state, hash);
->>>>>>> 17c5e9f5
 			} else {
 				this._pushState(state, hash);
 			}
@@ -363,13 +276,8 @@
 			this._stateChangeType = StateChangeType.replace;
 			this._recordedNewSong = false;
 		}
-<<<<<<< HEAD
-
-		public record(change: Change, stateChangeType: StateChangeType = "push"): void {
-=======
 		
 		public record(change: Change, stateChangeType: StateChangeType = StateChangeType.push, newSong: boolean = false): void {
->>>>>>> 17c5e9f5
 			if (change.isNoop()) {
 				this._recentChange = null;
 				if (stateChangeType == StateChangeType.replace) {
@@ -389,26 +297,17 @@
 				}
 			}
 		}
-<<<<<<< HEAD
-
-=======
-		
+
 		private _resetSongRecoveryUid(): void {
 			this._recoveryUid = generateUid();
 		}
 		
->>>>>>> 17c5e9f5
 		public openPrompt(prompt: string): void {
 			this.prompt = prompt;
 			const hash: string = this.song.toBase64String();
 			this._sequenceNumber++;
-<<<<<<< HEAD
-			const state = { canUndo: true, sequenceNumber: this._sequenceNumber, bar: this.bar, channel: this.channel, prompt: this.prompt };
-			window.history.pushState(state, "", hash);
-=======
 			const state = {canUndo: true, sequenceNumber: this._sequenceNumber, bar: this.bar, channel: this.channel, recoveryUid: this._recoveryUid, prompt: this.prompt};
 			this._pushState(state, hash);
->>>>>>> 17c5e9f5
 		}
 
 		public undo(): void {
@@ -442,20 +341,6 @@
 		}
 
 		public savePreferences(): void {
-<<<<<<< HEAD
-			localStorage.setItem("autoPlay", this.autoPlay ? "true" : "false");
-			localStorage.setItem("autoFollow", this.autoFollow ? "true" : "false");
-			localStorage.setItem("enableNotePreview", this.enableNotePreview ? "true" : "false");
-			localStorage.setItem("showFifth", this.showFifth ? "true" : "false");
-			localStorage.setItem("showLetters", this.showLetters ? "true" : "false");
-			localStorage.setItem("showChannels", this.showChannels ? "true" : "false");
-			localStorage.setItem("showScrollBar", this.showScrollBar ? "true" : "false");
-			localStorage.setItem("alwaysFineNoteVol", this.alwaysFineNoteVol ? "true" : "false");
-			localStorage.setItem("enableChannelMuting", this.enableChannelMuting ? "true" : "false");
-			localStorage.setItem("fullScreen", this.fullScreen);
-			localStorage.setItem("colorTheme", this.colorTheme);
-			localStorage.setItem("volume", String(this.volume));
-=======
 			window.localStorage.setItem("autoPlay", this.autoPlay ? "true" : "false");
 			window.localStorage.setItem("autoFollow", this.autoFollow ? "true" : "false");
 			window.localStorage.setItem("enableNotePreview", this.enableNotePreview ? "true" : "false");
@@ -463,13 +348,12 @@
 			window.localStorage.setItem("showLetters", this.showLetters ? "true" : "false");
 			window.localStorage.setItem("showChannels", this.showChannels ? "true" : "false");
 			window.localStorage.setItem("showScrollBar", this.showScrollBar ? "true" : "false");
-			window.localStorage.setItem("alwaysShowSettings", this.alwaysShowSettings ? "true" : "false");
+			window.localStorage.setItem("alwaysFineNoteVol", this.alwaysFineNoteVol ? "true" : "false");
 			window.localStorage.setItem("enableChannelMuting", this.enableChannelMuting ? "true" : "false");
 			window.localStorage.setItem("displayBrowserUrl", this.displayBrowserUrl ? "true" : "false");
-			window.localStorage.setItem("fullScreen", this.fullScreen ? "true" : "false");
+			window.localStorage.setItem("fullScreen", this.fullScreen);
 			window.localStorage.setItem("colorTheme", this.colorTheme);
 			window.localStorage.setItem("volume", String(this.volume));
->>>>>>> 17c5e9f5
 		}
 
 		public setVolume(val: number): void {
