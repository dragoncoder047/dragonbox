--- conflicted
+++ resolved
@@ -3,8 +3,7 @@
 import {Config} from "../synth/SynthConfig";
 import {isMobile} from "./EditorConfig";
 import {Pattern, Channel, Song, Synth} from "../synth/synth";
-<<<<<<< HEAD
-import { SongRecovery, generateUid } from "./SongRecovery";
+import { SongRecovery, generateUid, errorAlert } from "./SongRecovery";
 import { ColorConfig } from "./ColorConfig";
 import { Layout } from "./Layout";
 import { SongPerformance } from "./SongPerformance";
@@ -12,17 +11,7 @@
 import { Preferences } from "./Preferences";
 import { Change } from "./Change";
 import { ChangeNotifier } from "./ChangeNotifier";
-=======
-import {SongRecovery, generateUid, errorAlert} from "./SongRecovery";
-import {ColorConfig} from "./ColorConfig";
-import {Layout} from "./Layout";
-import {SongPerformance} from "./SongPerformance";
-import {Selection} from "./Selection";
-import {Preferences} from "./Preferences";
-import {Change} from "./Change";
-import {ChangeNotifier} from "./ChangeNotifier";
->>>>>>> d355c185
-import {ChangeSong, setDefaultInstruments, discardInvalidPatternInstruments} from "./changes";
+import { ChangeSong, setDefaultInstruments, discardInvalidPatternInstruments, ChangeHoldingModRecording} from "./changes";
 
 interface HistoryState {
 	canUndo: boolean;
@@ -48,6 +37,8 @@
 	public recalcChannelNames: boolean;
 	public recentPatternInstruments: number[][] = [];
 	public viewedInstrument: number[] = [];
+	public recordingModulators: boolean = false;
+	public continuingModRecordingChange: ChangeHoldingModRecording | null = null;
 	
 	public trackVisibleBars: number = 16;
 	public trackVisibleChannels: number = 4;
@@ -58,6 +49,7 @@
 	public addedEffect: boolean = false;
 	public addedEnvelope: boolean = false;
 	public currentPatternIsDirty: boolean = false;
+	public modRecordingHandler: () => void;
 	
 	private static readonly _maximumUndoHistory: number = 300;
 	private _recovery: SongRecovery = new SongRecovery();
@@ -117,18 +109,17 @@
 		//this.barScrollPos = Math.max(0, this.bar - (this.trackVisibleBars - 6));
 		this.prompt = state.prompt;
 		this.selection.fromJSON(state.selection);
-<<<<<<< HEAD
-			
-=======
 		this.selection.scrollToSelectedPattern();
-		
->>>>>>> d355c185
+			
 		// For all input events, catch them when they are about to finish bubbling,
 		// presumably after all handlers are done updating the model, then update the
 		// view before the screen renders. mouseenter and mouseleave do not bubble,
 		// but they are immediately followed by mousemove which does. 
-		for (const eventName of ["input", "change", "click", "keyup", "keydown", "mousedown", "mousemove", "mouseup", "touchstart", "touchmove", "touchend", "touchcancel"]) {
+		for (const eventName of ["change", "click", "keyup", "mousedown", "mouseup", "touchstart", "touchmove", "touchend", "touchcancel"]) {
 			window.addEventListener(eventName, this._cleanDocument);
+		}
+		for (const eventName of ["keydown", "input", "mousemove"]) {
+			window.addEventListener(eventName, this._cleanDocumentIfNotRecordingMods);
 		}
 		
 		this._validateDocState();
@@ -261,18 +252,12 @@
 		this.viewedInstrument[this.channel] = state.instrument;
 		this._sequenceNumber = state.sequenceNumber;
 		this.prompt = state.prompt;
-<<<<<<< HEAD
-		new ChangeSong(this, this._getHash());
-			
-=======
-		
 		try {
-			new ChangeSong(this, this._getHash());
+			new ChangeSong(this, window.location.hash);
 		} catch (error) {
 			errorAlert(error);
 		}
-		
->>>>>>> d355c185
+			
 		this._recoveryUid = state.recoveryUid;
 		this.selection.fromJSON(state.selection);
 			
@@ -285,6 +270,15 @@
 	private _cleanDocument = (): void => {
 		this.notifier.notifyWatchers();
 	}
+
+	private _cleanDocumentIfNotRecordingMods = (): void => {
+		if (!this.recordingModulators)
+			this.notifier.notifyWatchers();
+		else {
+			this.modRecordingHandler();
+        }
+
+    }
 	
 	private _validateDocState = (): void => {
 		const channelCount: number = this.song.getChannelCount();
@@ -341,9 +335,10 @@
 			(this.selection.boxSelectionWidth == 1 && this.selection.boxSelectionHeight == 1)) {
 			this.selection.resetBoxSelection();
 		}
-		
+
 		this.barScrollPos     = Math.max(0, Math.min(this.song.barCount          - this.trackVisibleBars,     this.barScrollPos));
 		this.channelScrollPos = Math.max(0, Math.min(this.song.getChannelCount() - this.trackVisibleChannels, this.channelScrollPos));
+
 	}
 		
 	private _updateHistoryState = (): void => {
@@ -419,6 +414,10 @@
 	public forgetLastChange(): void {
 		this._recentChange = null;
 	}
+
+	public checkLastChange(): Change | null {
+		return this._recentChange;
+	}
 		
 	public lastChangeWas(change: Change | null): boolean {
 		return change != null && change == this._recentChange;
@@ -464,8 +463,7 @@
 		// Bugfix: In wide fullscreen, the 32 pixel display doesn't work as the trackEditor is still horizontally constrained
 		return (!this.getMobileLayout() && this.prefs.enableChannelMuting && (!this.getFullScreen() || this.prefs.layout == "wide")) ? 30 : 32;
 	}
-<<<<<<< HEAD
-		
+	
 	public getChannelHeight(): number {
 		const squashed: boolean = this.getMobileLayout() || this.song.getChannelCount() > 4 || (this.song.barCount > this.trackVisibleBars && this.song.getChannelCount() > 3);
 		// TODO: Jummbox widescreen should allow more channels before squashing or megasquashing
@@ -473,9 +471,6 @@
 		return megaSquashed ? 23 : (squashed ? 27 : 32);
 	}
 		
-=======
-	
->>>>>>> d355c185
 	public getFullScreen(): boolean {
 		return !this.getMobileLayout() && (this.prefs.layout != "small");
 	}
