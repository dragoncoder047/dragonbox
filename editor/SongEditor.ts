--- conflicted
+++ resolved
@@ -997,13 +997,8 @@
         span({ class: "tip", style: "height:1em; font-size: smaller;", onclick: () => this._openPrompt("unisonSign") }, "‣ Sign: "),
         div({ style: "color: " + ColorConfig.secondaryText + "; margin-top: -3px;" }, this._unisonSignInputBox),
     ));
-<<<<<<< HEAD
-    private readonly _unisonDropdownGroup: HTMLElement = div({ class: "editor-controls", style: "display: none;" }, this._unisonVoicesRow, this._unisonSpreadRow, this._unisonOffsetRow, this._unisonExpressionRow, this._unisonSignRow);
-
-=======
     private readonly _unisonDropdownGroup: HTMLElement = div({ class: "editor-controls", style: "display: none; gap: 3px; margin-bottom: 0.5em;" }, this._unisonVoicesRow, this._unisonSpreadRow, this._unisonOffsetRow, this._unisonExpressionRow, this._unisonSignRow);
    
->>>>>>> c864b6f4
     private readonly _chordSelect: HTMLSelectElement = buildOptions(select(), Config.chords.map(chord => chord.name));
     private readonly _chordDropdown: HTMLButtonElement = button({ style: "margin-left:0em; height:1.5em; width: 10px; padding: 0px; font-size: 8px;", onclick: () => this._toggleDropdownMenu(DropdownID.Chord) }, "▼");
 
