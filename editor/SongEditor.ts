--- conflicted
+++ resolved
@@ -4017,10 +4017,6 @@
                     const width = this._doc.selection.boxSelectionWidth
                     this._doc.selection.boxSelectionX0 -= width;
                     this._doc.selection.boxSelectionX1 -= width;
-<<<<<<< HEAD
-                    this._doc.bar -= width;
-=======
->>>>>>> 5723d39a
                     this._doc.selection.insertBars();
                 } else {
                     this._doc.selection.insertBars();
