--- conflicted
+++ resolved
@@ -1,13 +1,12 @@
 // Copyright (C) 2020 John Nesky, distributed under the MIT license.
 
-<<<<<<< HEAD
 //import {Layout} from "./Layout";
 import { Channel, Instrument, ModSetting, ModStatus, Pattern } from "../synth/synth";
 import { Config, InstrumentType } from "../synth/SynthConfig";
 import { BarScrollBar } from "./BarScrollBar";
 import { BeatsPerBarPrompt } from "./BeatsPerBarPrompt";
 import { Change, ChangeGroup } from "./Change";
-import { ChangeAlgorithm, ChangeChannelBar, ChangeChipWave, ChangeChord, ChangeCustomWave, ChangeDetectKey, ChangeDetune, ChangeDrumsetEnvelope, ChangeEffects, ChangeFeedbackAmplitude, ChangeFeedbackEnvelope, ChangeFeedbackType, ChangeFilterCutoff, ChangeFilterEnvelope, ChangeFilterResonance, ChangeInterval, ChangeKey, ChangeNoiseWave, ChangeOperatorAmplitude, ChangeOperatorEnvelope, ChangeOperatorFrequency, ChangePan, ChangePasteInstrument, ChangePatternNumbers, ChangePatternsPerChannel, ChangePreset, ChangePulseEnvelope, ChangePulseWidth, ChangeRandomGeneratedInstrument, ChangeReverb, ChangeRhythm, ChangeScale, ChangeSong, ChangeSongTitle, ChangeTempo, ChangeTransition, ChangeVibrato, ChangeVibratoType, ChangeVolume, ChangeVibratoDepth, ChangeVibratoSpeed, ChangeVibratoDelay, ChangePanDelay, ChangeArpeggioSpeed, pickRandomPresetValue, ChangeFastTwoNoteArp } from "./changes";
+import { ChangeAlgorithm, ChangeChannelBar, ChangeChipWave, ChangeChannelOrder, ChangeChord, ChangeCustomWave, ChangeDetectKey, ChangeDetune, ChangeDrumsetEnvelope, ChangeEffects, ChangeFeedbackAmplitude, ChangeFeedbackEnvelope, ChangeFeedbackType, ChangeFilterCutoff, ChangeFilterEnvelope, ChangeFilterResonance, ChangeInterval, ChangeKey, ChangeNoiseWave, ChangeOperatorAmplitude, ChangeOperatorEnvelope, ChangeOperatorFrequency, ChangePan, ChangePasteInstrument, ChangePatternNumbers, ChangePatternsPerChannel, ChangePreset, ChangePulseEnvelope, ChangePulseWidth, ChangeRandomGeneratedInstrument, ChangeReverb, ChangeRhythm, ChangeScale, ChangeSong, ChangeSongTitle, ChangeTempo, ChangeTransition, ChangeVibrato, ChangeVibratoType, ChangeVolume, ChangeVibratoDepth, ChangeVibratoSpeed, ChangeVibratoDelay, ChangePanDelay, ChangeArpeggioSpeed, pickRandomPresetValue, ChangeFastTwoNoteArp, ChangePatternSelection } from "./changes";
 import { ChannelSettingsPrompt } from "./ChannelSettingsPrompt";
 import { ColorConfig } from "./ColorConfig";
 import { CustomChipPrompt } from "./CustomChipPrompt";
@@ -26,42 +25,13 @@
 import { PatternEditor } from "./PatternEditor";
 import { Piano } from "./Piano";
 import { Prompt } from "./Prompt";
-import { SongDocument, StateChangeType } from "./SongDocument";
+import { SongDocument } from "./SongDocument";
 import { SongDurationPrompt } from "./SongDurationPrompt";
 import { SongRecoveryPrompt } from "./SongRecoveryPrompt";
 import { SpectrumEditor } from "./SpectrumEditor";
 import { ThemePrompt } from "./ThemePrompt";
 import { TipPrompt } from "./TipPrompt";
 import { TrackEditor } from "./TrackEditor";
-=======
-import {InstrumentType, Config} from "../synth/SynthConfig";
-import {Preset, PresetCategory, EditorConfig, isMobile, prettyNumber} from "./EditorConfig";
-import {ColorConfig} from "./ColorConfig";
-import {Layout} from "./Layout";
-import {Pattern, Instrument, Channel} from "../synth/synth";
-import {HTML} from "imperative-html/dist/esm/elements-strict";
-import {SongDocument} from "./SongDocument";
-import {Prompt} from "./Prompt";
-import {TipPrompt} from "./TipPrompt";
-import {PatternEditor} from "./PatternEditor";
-import {MuteEditor} from "./MuteEditor";
-import {TrackEditor} from "./TrackEditor";
-import {LoopEditor} from "./LoopEditor";
-import {SpectrumEditor} from "./SpectrumEditor";
-import {HarmonicsEditor} from "./HarmonicsEditor";
-import {BarScrollBar} from "./BarScrollBar";
-import {OctaveScrollBar} from "./OctaveScrollBar";
-import {Piano} from "./Piano";
-import {BeatsPerBarPrompt} from "./BeatsPerBarPrompt";
-import {MoveNotesSidewaysPrompt} from "./MoveNotesSidewaysPrompt";
-import {SongDurationPrompt} from "./SongDurationPrompt";
-import {ChannelSettingsPrompt} from "./ChannelSettingsPrompt";
-import {ExportPrompt} from "./ExportPrompt";
-import {ImportPrompt} from "./ImportPrompt";
-import {SongRecoveryPrompt} from "./SongRecoveryPrompt";
-import {Change} from "./Change";
-import {ChangeTempo, ChangeReverb, ChangeVolume, ChangePan, ChangePatternSelection, ChangeFilterCutoff, ChangeFilterResonance, ChangePulseWidth, ChangeFeedbackAmplitude, ChangeOperatorAmplitude, ChangeOperatorEnvelope, ChangeOperatorFrequency, ChangeDrumsetEnvelope, ChangeChannelBar, ChangePasteInstrument, ChangePreset, pickRandomPresetValue, ChangeRandomGeneratedInstrument, ChangeScale, ChangeDetectKey, ChangeKey, ChangeRhythm, ChangeFeedbackType, ChangeFeedbackEnvelope, ChangeAlgorithm, ChangeCustomizeInstrument, ChangeChipWave, ChangeNoiseWave, ChangeFilterEnvelope, ChangePulseEnvelope, ChangeTransition, ChangeEffects, ChangeVibrato, ChangeInterval, ChangeChord, ChangeSong} from "./changes";
->>>>>>> 96537cec
 
 //namespace beepbox {
 const { button, div, input, select, span, optgroup, option, canvas } = HTML;
@@ -1303,10 +1273,10 @@
 
 			if (channel.bars[this._doc.bar] != 0) {
 
-				let lowestSelX: number = Math.min(this._trackEditor._boxSelectionX0, this._trackEditor._boxSelectionX1);
-				let highestSelX: number = Math.max(this._trackEditor._boxSelectionX0, this._trackEditor._boxSelectionX1);
-				let lowestSelY: number = Math.min(this._trackEditor._boxSelectionY0, this._trackEditor._boxSelectionY1);
-				let highestSelY: number = Math.max(this._trackEditor._boxSelectionY0, this._trackEditor._boxSelectionY1);
+				let lowestSelX: number = Math.min(this._doc.selection.boxSelectionX0, this._doc.selection.boxSelectionX1);
+				let highestSelX: number = Math.max(this._doc.selection.boxSelectionX0, this._doc.selection.boxSelectionX1);
+				let lowestSelY: number = Math.min(this._doc.selection.boxSelectionY0, this._doc.selection.boxSelectionY1);
+				let highestSelY: number = Math.max(this._doc.selection.boxSelectionY0, this._doc.selection.boxSelectionY1);
 
 				for (let i: number = 0; i < this._doc.song.barCount; i++) {
 					// Check for this exact bar in another place, but only count it if it's not within the selection
@@ -1523,7 +1493,7 @@
 			this._vibratoSpeedSlider.updateValue(instrument.vibratoSpeed);
 			setSelectedValue(this._vibratoTypeSelect, instrument.vibratoType);
 			this._arpeggioSpeedSlider.updateValue(instrument.arpeggioSpeed);
-			
+
 			this._panDelaySlider.updateValue(instrument.panDelay);
 			if (instrument.type == InstrumentType.customChipWave) {
 				this._customWaveDrawCanvas.redrawCanvas();
@@ -1534,16 +1504,15 @@
 			}
 
 		}
-<<<<<<< HEAD
 		// Options for mod channel
 		else {
 			var patternUsed = false;
 			var instrumentUsed = false;
 
-			let lowestSelX: number = Math.min(this._trackEditor._boxSelectionX0, this._trackEditor._boxSelectionX1);
-			let highestSelX: number = Math.max(this._trackEditor._boxSelectionX0, this._trackEditor._boxSelectionX1);
-			let lowestSelY: number = Math.min(this._trackEditor._boxSelectionY0, this._trackEditor._boxSelectionY1);
-			let highestSelY: number = Math.max(this._trackEditor._boxSelectionY0, this._trackEditor._boxSelectionY1);
+			let lowestSelX: number = Math.min(this._doc.selection.boxSelectionX0, this._doc.selection.boxSelectionX1);
+			let highestSelX: number = Math.max(this._doc.selection.boxSelectionX0, this._doc.selection.boxSelectionX1);
+			let lowestSelY: number = Math.min(this._doc.selection.boxSelectionY0, this._doc.selection.boxSelectionY1);
+			let highestSelY: number = Math.max(this._doc.selection.boxSelectionY0, this._doc.selection.boxSelectionY1);
 
 			if (channel.bars[this._doc.bar] != 0) {
 
@@ -1556,31 +1525,6 @@
 						i = this._doc.song.barCount;
 					}
 				}
-=======
-		
-		private _tempoStepperCaptureNumberKeys = (event: KeyboardEvent): void => {
-			// When the number input is in focus, allow some keyboard events to
-			// edit the input without accidentally editing the song otherwise.
-			switch (event.keyCode) {
-				case 8: // backspace/delete
-				case 13: // enter/return
-				case 38: // up
-				case 40: // down
-				case 37: // left
-				case 39: // right
-				case 48: // 0
-				case 49: // 1
-				case 50: // 2
-				case 51: // 3
-				case 52: // 4
-				case 53: // 5
-				case 54: // 6
-				case 55: // 7
-				case 56: // 8
-				case 57: // 9
-					event.stopPropagation();
-					break;
->>>>>>> 96537cec
 			}
 			for (let i: number = 0; i < this._doc.song.barCount; i++) {
 				// Check for this exact instrument in another place, but only count it if it's not within the selection
@@ -1591,7 +1535,6 @@
 					i = this._doc.song.barCount;
 				}
 			}
-<<<<<<< HEAD
 
 			if (patternUsed) {
 				this._usedPatternIndicator.style.setProperty("fill", ColorConfig.indicatorPrimary);
@@ -1762,69 +1705,8 @@
 							settingList.push("fm slider 3");
 							settingList.push("fm slider 4");
 							settingList.push("fm feedback");
-=======
-			
-			switch (event.keyCode) {
-				case 27: // ESC key
-					new ChangePatternSelection(this._doc, 0, 0);
-					this._doc.selection.resetBoxSelection();
-					break;
-				case 32: // space
-					this._togglePlay();
-					event.preventDefault();
-					break;
-				case 90: // z
-					if (event.shiftKey) {
-						this._doc.redo();
-					} else {
-						this._doc.undo();
-					}
-					event.preventDefault();
-					break;
-				case 89: // y
-					this._doc.redo();
-					event.preventDefault();
-					break;
-				case 67: // c
-					this._doc.selection.copy();
-					event.preventDefault();
-					break;
-				case 13: // enter/return
-					this._doc.selection.insertBars();
-					event.preventDefault();
-					break;
-				case 8: // backspace/delete
-					this._doc.selection.deleteBars();
-					event.preventDefault();
-					break;
-				case 65: // a
-					if (event.shiftKey) {
-						this._doc.selection.selectChannel();
-					} else {
-						this._doc.selection.selectAll();
-					}
-					event.preventDefault();
-					break;
-				case 68: // d
-					this._doc.selection.duplicatePatterns();
-					event.preventDefault();
-					break;
-				case 77: // m
-					if (this._doc.enableChannelMuting) {
-						this._doc.selection.muteChannels(event.shiftKey);
-						event.preventDefault();
-					}
-					break;
-				case 83: // s
-					if (this._doc.enableChannelMuting) {
-						if (event.shiftKey) {
-							this._doc.selection.muteChannels(false);
-						} else {
-							this._doc.selection.soloChannels();
->>>>>>> 96537cec
 						}
 					}
-<<<<<<< HEAD
 
 					buildOptions(this._modSetBoxes[mod], settingList);
 
@@ -1972,14 +1854,6 @@
 						case ModSetting.mstNone:
 						default:
 							break;
-=======
-					break;
-				case 86: // v
-					if (event.shiftKey) {
-						this._doc.selection.pasteNumbers();
-					} else {
-						this._doc.selection.pasteNotes();
->>>>>>> 96537cec
 					}
 
 					// Catch instances where invalid set forced setting to "none"
@@ -2009,7 +1883,6 @@
 						$("#modSettingText" + mod).get(0).style.display = "none";
 						((this._modSetBoxes[mod].parentElement) as HTMLDivElement).style.display = "none";
 					}
-<<<<<<< HEAD
 					else {
 						$("#modSettingText" + mod).get(0).style.display = "";
 						((this._modSetBoxes[mod].parentElement) as HTMLDivElement).style.display = "";
@@ -2023,105 +1896,6 @@
 					((this._modSetBoxes[mod].parentElement) as HTMLDivElement).style.display = "";
 
 				}
-=======
-					event.preventDefault();
-					break;
-				case 189: // -
-				case 173: // Firefox -
-					this._doc.selection.transpose(false, event.shiftKey);
-					event.preventDefault();
-					break;
-				case 187: // +
-				case 61: // Firefox +
-					this._doc.selection.transpose(true, event.shiftKey);
-					event.preventDefault();
-					break;
-				case 38: // up
-					if (event.shiftKey) {
-						this._doc.selection.boxSelectionY1 = Math.max(0, this._doc.selection.boxSelectionY1 - 1);
-						this._doc.selection.selectionUpdated();
-					} else {
-						this._doc.selection.setChannelBar((this._doc.channel - 1 + this._doc.song.getChannelCount()) % this._doc.song.getChannelCount(), this._doc.bar);
-						this._doc.selection.resetBoxSelection();
-					}
-					event.preventDefault();
-					break;
-				case 40: // down
-					if (event.shiftKey) {
-						this._doc.selection.boxSelectionY1 = Math.min(this._doc.song.getChannelCount() - 1, this._doc.selection.boxSelectionY1 + 1);
-						this._doc.selection.selectionUpdated();
-					} else {
-						this._doc.selection.setChannelBar((this._doc.channel + 1) % this._doc.song.getChannelCount(), this._doc.bar);
-						this._doc.selection.resetBoxSelection();
-					}
-					event.preventDefault();
-					break;
-				case 37: // left
-					if (event.shiftKey) {
-						this._doc.selection.boxSelectionX1 = Math.max(0, this._doc.selection.boxSelectionX1 - 1);
-						this._doc.selection.scrollToSelection();
-						this._doc.selection.selectionUpdated();
-					} else {
-						this._doc.selection.setChannelBar(this._doc.channel, (this._doc.bar + this._doc.song.barCount - 1) % this._doc.song.barCount);
-						this._doc.selection.resetBoxSelection();
-					}
-					event.preventDefault();
-					break;
-				case 39: // right
-					if (event.shiftKey) {
-						this._doc.selection.boxSelectionX1 = Math.min(this._doc.song.barCount - 1, this._doc.selection.boxSelectionX1 + 1);
-						this._doc.selection.scrollToSelection();
-						this._doc.selection.selectionUpdated();
-					} else {
-						this._doc.selection.setChannelBar(this._doc.channel, (this._doc.bar + 1) % this._doc.song.barCount);
-						this._doc.selection.resetBoxSelection();
-					}
-					event.preventDefault();
-					break;
-				case 48: // 0
-					this._doc.selection.nextDigit("0");
-					event.preventDefault();
-					break;
-				case 49: // 1
-					this._doc.selection.nextDigit("1");
-					event.preventDefault();
-					break;
-				case 50: // 2
-					this._doc.selection.nextDigit("2");
-					event.preventDefault();
-					break;
-				case 51: // 3
-					this._doc.selection.nextDigit("3");
-					event.preventDefault();
-					break;
-				case 52: // 4
-					this._doc.selection.nextDigit("4");
-					event.preventDefault();
-					break;
-				case 53: // 5
-					this._doc.selection.nextDigit("5");
-					event.preventDefault();
-					break;
-				case 54: // 6
-					this._doc.selection.nextDigit("6");
-					event.preventDefault();
-					break;
-				case 55: // 7
-					this._doc.selection.nextDigit("7");
-					event.preventDefault();
-					break;
-				case 56: // 8
-					this._doc.selection.nextDigit("8");
-					event.preventDefault();
-					break;
-				case 57: // 9
-					this._doc.selection.nextDigit("9");
-					event.preventDefault();
-					break;
-				default:
-					this._doc.selection.digits = "";
-					break;
->>>>>>> 96537cec
 			}
 
 			this._doc.recalcChannelNames = false;
@@ -2219,6 +1993,8 @@
 	}
 
 	private _tempoStepperCaptureNumberKeys = (event: KeyboardEvent): void => {
+		// When the number input is in focus, allow some keyboard events to
+		// edit the input without accidentally editing the song otherwise.
 		switch (event.keyCode) {
 			case 8: // backspace/delete
 			case 13: // enter/return
@@ -2239,26 +2015,12 @@
 				event.stopPropagation();
 				break;
 		}
-<<<<<<< HEAD
 	}
 
 	private _whenKeyPressed = (event: KeyboardEvent): void => {
 		if (this.prompt) {
 			if (this.prompt instanceof CustomChipPrompt || this.prompt instanceof LimiterPrompt) {
 				this.prompt.whenKeyPressed(event);
-=======
-		
-		private _whenSetScale = (): void => {
-			if (isNaN(<number> <unknown> this._scaleSelect.value)) {
-				switch (this._scaleSelect.value) {
-					case "forceScale":
-						this._doc.selection.forceScale();
-						break;
-				}
-				this._doc.notifier.changed();
-			} else {
-				this._doc.record(new ChangeScale(this._doc, this._scaleSelect.selectedIndex));
->>>>>>> 96537cec
 			}
 			if (event.keyCode == 27) { // ESC key
 				// close prompt.
@@ -2266,7 +2028,6 @@
 			}
 			return;
 		}
-<<<<<<< HEAD
 
 		// Defer to actively editing song title, channel name, or mod label
 		if (document.activeElement == this._songTitleInputBox.input || this._patternEditor.editingModLabel || document.activeElement == this._muteEditor._channelNameInput.input) {
@@ -2274,19 +2035,6 @@
 			if (event.keyCode == 13 || event.keyCode == 27) {
 				this.mainLayer.focus();
 				this._patternEditor.stopEditingModLabel(event.keyCode == 27);
-=======
-		
-		private _whenSetRhythm = (): void => {
-			if (isNaN(<number> <unknown> this._rhythmSelect.value)) {
-				switch (this._rhythmSelect.value) {
-					case "forceRhythm":
-						this._doc.selection.forceRhythm();
-						break;
-				}
-				this._doc.notifier.changed();
-			} else {
-				this._doc.record(new ChangeRhythm(this._doc, this._rhythmSelect.selectedIndex));
->>>>>>> 96537cec
 			}
 
 			return;
@@ -2301,10 +2049,13 @@
 
 			return;
 		}
-<<<<<<< HEAD
-
-		this._trackEditor.onKeyPressed(event);
+
+		//this._trackEditor.onKeyPressed(event);
 		switch (event.keyCode) {
+			case 27: // ESC key
+				new ChangePatternSelection(this._doc, 0, 0);
+				this._doc.selection.resetBoxSelection();
+				break;
 			case 16: // Shift
 				this._patternEditor.shiftMode = true;
 				break;
@@ -2338,30 +2089,31 @@
 				event.preventDefault();
 				break;
 			case 67: // c
-				this._trackEditor.copy();
-				this._trackEditor._resetBoxSelection();
-				this._trackEditor._selectionUpdated();
+				this._doc.selection.copy();
+				new ChangePatternSelection(this._doc, 0, 0);
+				this._doc.selection.resetBoxSelection();
+				//this._trackEditor._selectionUpdated();
 				event.preventDefault();
 				break;
 			case 13: // enter/return
-				this._trackEditor.insertBars();
+				this._doc.selection.insertBars();
 				event.preventDefault();
 				break;
 			case 8: // backspace/delete
-				this._trackEditor.deleteBars();
+				this._doc.selection.deleteBars();
 				this._barScrollBar.animatePlayhead();
 				event.preventDefault();
 				break;
 			case 65: // a
 				if (event.shiftKey) {
-					this._trackEditor.selectChannel();
+					this._doc.selection.selectChannel();
 				} else {
-					this._trackEditor.selectAll();
+					this._doc.selection.selectAll();
 				}
 				event.preventDefault();
 				break;
 			case 68: // d
-				this._trackEditor.duplicatePatterns();
+				this._doc.selection.duplicatePatterns();
 				event.preventDefault();
 				break;
 			case 70: // f
@@ -2388,7 +2140,7 @@
 				break;
 			case 77: // m
 				if (this._doc.enableChannelMuting) {
-					this._trackEditor.muteChannels(event.shiftKey);
+					this._doc.selection.muteChannels(event.shiftKey);
 					event.preventDefault();
 				}
 				break;
@@ -2452,18 +2204,18 @@
 			case 83: // s
 				if (this._doc.enableChannelMuting) {
 					if (event.shiftKey) {
-						this._trackEditor.muteChannels(false);
+						this._doc.selection.muteChannels(false);
 					} else {
-						this._trackEditor.soloChannels();
+						this._doc.selection.soloChannels();
 					}
 					event.preventDefault();
 				}
 				break;
 			case 86: // v
 				if (event.shiftKey) {
-					this._trackEditor.pasteNumbers();
+					this._doc.selection.pasteNumbers();
 				} else {
-					this._trackEditor.pasteNotes();
+					this._doc.selection.pasteNotes();
 				}
 				event.preventDefault();
 				break;
@@ -2499,40 +2251,121 @@
 				break;
 			case 189: // -
 			case 173: // Firefox -
-				this._trackEditor.transpose(false, event.shiftKey || event.ctrlKey);
+				this._doc.selection.transpose(false, event.shiftKey || event.ctrlKey);
 				event.preventDefault();
 				break;
 			case 187: // +
 			case 61: // Firefox +
 			case 171: // Some users have this as +? Hmm.
-				this._trackEditor.transpose(true, event.shiftKey || event.ctrlKey);
-				event.preventDefault();
-				break;
-=======
-		
-		private _whenSetFeedbackType = (): void => {
-			this._doc.record(new ChangeFeedbackType(this._doc, this._feedbackTypeSelect.selectedIndex));
-		}
-		
-		private _whenSetFeedbackEnvelope = (): void => {
-			this._doc.record(new ChangeFeedbackEnvelope(this._doc, this._feedbackEnvelopeSelect.selectedIndex));
-		}
-		
-		private _whenSetAlgorithm = (): void => {
-			this._doc.record(new ChangeAlgorithm(this._doc, this._algorithmSelect.selectedIndex));
-		}
-		
-		private _whenSetInstrument = (): void => {
-			this._doc.selection.setInstrument(this._instrumentSelect.selectedIndex);
-		}
-		
-		private _whenCustomizePressed = (): void => {
-			this._doc.record(new ChangeCustomizeInstrument(this._doc));
-		}
-		
-		private _whenSetChipWave = (): void => {
-			this._doc.record(new ChangeChipWave(this._doc, this._chipWaveSelect.selectedIndex));
->>>>>>> 96537cec
+				this._doc.selection.transpose(true, event.shiftKey || event.ctrlKey);
+				event.preventDefault();
+				break;
+			case 38: // up
+				if (event.ctrlKey) {
+					// Swap channel up, if it wouldn't break from the channel type layout
+					if (this._doc.channel == 0 || this._doc.channel == this._doc.song.pitchChannelCount || this._doc.channel == this._doc.song.pitchChannelCount + this._doc.song.noiseChannelCount) {
+						break;
+					}
+					this._doc.record(new ChangeChannelOrder(this._doc, this._doc.channel - 1, this._doc.channel), false);
+					this._doc.selection.setChannelBar((this._doc.channel - 1), this._doc.bar);
+				}
+				else if (event.shiftKey) {
+					this._doc.selection.boxSelectionY1 = Math.max(0, this._doc.selection.boxSelectionY1 - 1);
+					this._doc.selection.selectionUpdated();
+				} else {
+					this._doc.selection.setChannelBar((this._doc.channel - 1 + this._doc.song.getChannelCount()) % this._doc.song.getChannelCount(), this._doc.bar);
+					this._doc.selection.resetBoxSelection();
+				}
+				event.preventDefault();
+				break;
+			case 40: // down
+				if (event.ctrlKey) {
+					// Swap channel down, if it wouldn't break from the channel type layout
+					if (this._doc.channel == this._doc.song.pitchChannelCount - 1 || this._doc.channel == this._doc.song.pitchChannelCount + this._doc.song.noiseChannelCount - 1 || this._doc.channel == this._doc.song.getChannelCount() - 1) {
+						break;
+					}
+					this._doc.record(new ChangeChannelOrder(this._doc, this._doc.channel, this._doc.channel + 1), false);
+					this._doc.selection.setChannelBar((this._doc.channel + 1), this._doc.bar);
+				}
+				else if (event.shiftKey) {
+					this._doc.selection.boxSelectionY1 = Math.min(this._doc.song.getChannelCount() - 1, this._doc.selection.boxSelectionY1 + 1);
+					this._doc.selection.selectionUpdated();
+				} else {
+					this._doc.selection.setChannelBar((this._doc.channel + 1) % this._doc.song.getChannelCount(), this._doc.bar);
+					this._doc.selection.resetBoxSelection();
+				}
+				event.preventDefault();
+				break;
+			case 37: // left
+				if (event.shiftKey) {
+					this._doc.selection.boxSelectionX1 = Math.max(0, this._doc.selection.boxSelectionX1 - 1);
+					this._doc.selection.scrollToSelection();
+					this._doc.selection.selectionUpdated();
+				} else {
+					this._doc.selection.setChannelBar(this._doc.channel, (this._doc.bar + this._doc.song.barCount - 1) % this._doc.song.barCount);
+					this._doc.selection.resetBoxSelection();
+				}
+				event.preventDefault();
+				break;
+			case 39: // right
+				if (event.shiftKey) {
+					this._doc.selection.boxSelectionX1 = Math.min(this._doc.song.barCount - 1, this._doc.selection.boxSelectionX1 + 1);
+					this._doc.selection.scrollToSelection();
+					this._doc.selection.selectionUpdated();
+				} else {
+					this._doc.selection.setChannelBar(this._doc.channel, (this._doc.bar + 1) % this._doc.song.barCount);
+					this._doc.selection.resetBoxSelection();
+				}
+				event.preventDefault();
+				break;
+			case 46: // Delete
+				this._doc.selection.digits = "";
+				this._doc.selection.nextDigit("0", false);
+				break;
+			case 48: // 0
+				this._doc.selection.nextDigit("0", event.shiftKey || event.ctrlKey);
+				event.preventDefault();
+				break;
+			case 49: // 1
+				this._doc.selection.nextDigit("1", event.shiftKey || event.ctrlKey);
+				event.preventDefault();
+				break;
+			case 50: // 2
+				this._doc.selection.nextDigit("2", event.shiftKey || event.ctrlKey);
+				event.preventDefault();
+				break;
+			case 51: // 3
+				this._doc.selection.nextDigit("3", event.shiftKey || event.ctrlKey);
+				event.preventDefault();
+				break;
+			case 52: // 4
+				this._doc.selection.nextDigit("4", event.shiftKey || event.ctrlKey);
+				event.preventDefault();
+				break;
+			case 53: // 5
+				this._doc.selection.nextDigit("5", event.shiftKey || event.ctrlKey);
+				event.preventDefault();
+				break;
+			case 54: // 6
+				this._doc.selection.nextDigit("6", event.shiftKey || event.ctrlKey);
+				event.preventDefault();
+				break;
+			case 55: // 7
+				this._doc.selection.nextDigit("7", event.shiftKey || event.ctrlKey);
+				event.preventDefault();
+				break;
+			case 56: // 8
+				this._doc.selection.nextDigit("8", event.shiftKey || event.ctrlKey);
+				event.preventDefault();
+				break;
+			case 57: // 9
+				this._doc.selection.nextDigit("9", event.shiftKey || event.ctrlKey);
+				event.preventDefault();
+				break;
+			default:
+				this._doc.selection.digits = "";
+				this._doc.selection.instrumentDigits = "";
+				break;
 		}
 	}
 
@@ -2651,7 +2484,6 @@
 		if (instrumentCopy != null && instrumentCopy["isDrum"] == this._doc.song.getChannelIsNoise(this._doc.channel)) {
 			this._doc.record(new ChangePasteInstrument(this._doc, instrument, instrumentCopy));
 		}
-<<<<<<< HEAD
 		this.refocusStage();
 	}
 
@@ -2673,47 +2505,13 @@
 		if (isNaN(<number><unknown>this._scaleSelect.value)) {
 			switch (this._scaleSelect.value) {
 				case "forceScale":
-					this._trackEditor.forceScale();
-=======
-		
-		private _fileMenuHandler = (event:Event): void => {
-			switch (this._fileMenu.value) {
-				case "new":
-					this._doc.goBackToStart();
-					for (const channel of this._doc.song.channels) channel.muted = false;
-					this._doc.record(new ChangeSong(this._doc, ""), false, true);
-					break;
-				case "export":
-					this._openPrompt("export");
-					break;
-				case "import":
-					this._openPrompt("import");
-					break;
-				case "copyUrl":
-					this._copyTextToClipboard(new URL("#" + this._doc.song.toBase64String(), location.href).href);
-					break;
-				case "shareUrl":
-					(<any>navigator).share({ url: new URL("#" + this._doc.song.toBase64String(), location.href).href });
-					break;
-				case "shortenUrl":
-					window.open("https://tinyurl.com/api-create.php?url=" + encodeURIComponent(new URL("#" + this._doc.song.toBase64String(), location.href).href));
-					break;
-				case "viewPlayer":
-					location.href = "player/#song=" + this._doc.song.toBase64String();
-					break;
-				case "copyEmbed":
-					this._copyTextToClipboard(`<iframe width="384" height="60" style="border: none;" src="${new URL("player/#song=" + this._doc.song.toBase64String(), location.href).href}"></iframe>`);
-					break;
-				case "songRecovery":
-					this._openPrompt("songRecovery");
->>>>>>> 96537cec
+					this._doc.selection.forceScale();
 					break;
 			}
 			this._doc.notifier.changed();
 		} else {
 			this._doc.record(new ChangeScale(this._doc, this._scaleSelect.selectedIndex));
 		}
-<<<<<<< HEAD
 	}
 
 	private _whenSetKey = (): void => {
@@ -2721,58 +2519,6 @@
 			switch (this._keySelect.value) {
 				case "detectKey":
 					this._doc.record(new ChangeDetectKey(this._doc));
-=======
-		
-		private _editMenuHandler = (event:Event): void => {
-			switch (this._editMenu.value) {
-				case "undo":
-					this._doc.undo();
-					break;
-				case "redo":
-					this._doc.redo();
-					break;
-				case "copy":
-					this._doc.selection.copy();
-					break;
-				case "insertBars":
-					this._doc.selection.insertBars();
-					break;
-				case "deleteBars":
-					this._doc.selection.deleteBars();
-					break;
-				case "pasteNotes":
-					this._doc.selection.pasteNotes();
-					break;
-				case "pasteNumbers":
-					this._doc.selection.pasteNumbers();
-					break;
-				case "transposeUp":
-					this._doc.selection.transpose(true, false);
-					break;
-				case "transposeDown":
-					this._doc.selection.transpose(false, false);
-					break;
-				case "selectAll":
-					this._doc.selection.selectAll();
-					break;
-				case "selectChannel":
-					this._doc.selection.selectChannel();
-					break;
-				case "duplicatePatterns":
-					this._doc.selection.duplicatePatterns();
-					break;
-				case "barCount":
-					this._openPrompt("barCount");
-					break;
-				case "beatsPerBar":
-					this._openPrompt("beatsPerBar");
-					break;
-				case "moveNotesSideways":
-					this._openPrompt("moveNotesSideways");
-					break;
-				case "channelSettings":
-					this._openPrompt("channelSettings");
->>>>>>> 96537cec
 					break;
 			}
 			this._doc.notifier.changed();
@@ -2785,7 +2531,7 @@
 		if (isNaN(<number><unknown>this._rhythmSelect.value)) {
 			switch (this._rhythmSelect.value) {
 				case "forceRhythm":
-					this._trackEditor.forceRhythm();
+					this._doc.selection.forceRhythm();
 					break;
 			}
 			this._doc.notifier.changed();
@@ -2843,7 +2589,7 @@
 	}
 
 	private _whenSetInstrument = (): void => {
-		this._trackEditor.setInstrument(this._instrumentSelect.selectedIndex);
+		this._doc.selection.setInstrument(this._instrumentSelect.selectedIndex);
 
 		// Force piano to re-show, if channel is modulator
 		if (this._doc.channel >= this._doc.song.pitchChannelCount + this._doc.song.noiseChannelCount) {
@@ -2852,14 +2598,14 @@
 	}
 
 	private _whenSetModChannel = (mod: number): void => {
-		this._trackEditor.setModChannel(mod, this._modChannelBoxes[mod].selectedIndex);
+		this._doc.selection.setModChannel(mod, this._modChannelBoxes[mod].selectedIndex);
 
 		// Force piano to re-show
 		this._piano.forceRender();
 	}
 
 	private _whenSetModInstrument = (mod: number): void => {
-		this._trackEditor.setModInstrument(mod, this._modInstrumentBoxes[mod].selectedIndex);
+		this._doc.selection.setModInstrument(mod, this._modInstrumentBoxes[mod].selectedIndex);
 
 		// Force piano to re-show
 		this._piano.forceRender();
@@ -2868,7 +2614,7 @@
 	private _whenSetModSetting = (mod: number): void => {
 		//let prevSetting: number = this._doc.song.channels[this._doc.channel].instruments[this._doc.getCurrentInstrument()].modSettings[mod];
 
-		this._trackEditor.setModSetting(mod, this._modSetBoxes[mod].children[this._modSetBoxes[mod].selectedIndex].textContent as string);
+		this._doc.selection.setModSetting(mod, this._modSetBoxes[mod].children[this._modSetBoxes[mod].selectedIndex].textContent as string);
 
 		/* Currently cut this as it would have to scale all patterns to make any sense, and I'm leery about the loss of information
 		 * inherent in scaling to and from a smaller note resolution.
@@ -2930,7 +2676,7 @@
 			case "new":
 				this._doc.goBackToStart();
 				for (const channel of this._doc.song.channels) channel.muted = false;
-				this._doc.record(new ChangeSong(this._doc, ""), StateChangeType.push, true);
+				this._doc.record(new ChangeSong(this._doc, ""), false, true);
 				break;
 			case "export":
 				this._openPrompt("export");
@@ -2969,34 +2715,34 @@
 				this._doc.redo();
 				break;
 			case "copy":
-				this._trackEditor.copy();
+				this._doc.selection.copy();
 				break;
 			case "insertBars":
-				this._trackEditor.insertBars();
+				this._doc.selection.insertBars();
 				break;
 			case "deleteBars":
-				this._trackEditor.deleteBars();
+				this._doc.selection.deleteBars();
 				break;
 			case "pasteNotes":
-				this._trackEditor.pasteNotes();
+				this._doc.selection.pasteNotes();
 				break;
 			case "pasteNumbers":
-				this._trackEditor.pasteNumbers();
+				this._doc.selection.pasteNumbers();
 				break;
 			case "transposeUp":
-				this._trackEditor.transpose(true, false);
+				this._doc.selection.transpose(true, false);
 				break;
 			case "transposeDown":
-				this._trackEditor.transpose(false, false);
+				this._doc.selection.transpose(false, false);
 				break;
 			case "selectAll":
-				this._trackEditor.selectAll();
+				this._doc.selection.selectAll();
 				break;
 			case "selectChannel":
-				this._trackEditor.selectChannel();
+				this._doc.selection.selectChannel();
 				break;
 			case "duplicatePatterns":
-				this._trackEditor.duplicatePatterns();
+				this._doc.selection.duplicatePatterns();
 				break;
 			case "barCount":
 				this._openPrompt("barCount");
