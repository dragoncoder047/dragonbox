// Copyright (c) 2012-2022 John Nesky and contributing authors, distributed under the MIT license, see accompanying the LICENSE.md file.

//import {Layout} from "./Layout";
import { sampleLoadEvents, SampleLoadedEvent, InstrumentType, EffectType, Config, effectsIncludeTransition, effectsIncludeChord, effectsIncludePitchShift, effectsIncludeDetune, effectsIncludeVibrato, effectsIncludeNoteFilter, effectsIncludeDistortion, effectsIncludeBitcrusher, effectsIncludePanning, effectsIncludeChorus, effectsIncludeEcho, effectsIncludeReverb, DropdownID } from "../synth/SynthConfig";
import { BarScrollBar } from "./BarScrollBar";
import { BeatsPerBarPrompt } from "./BeatsPerBarPrompt";
import { Change, ChangeGroup } from "./Change";
import { ChannelSettingsPrompt } from "./ChannelSettingsPrompt";
import { ColorConfig, ChannelColors } from "./ColorConfig";
import { CustomChipPrompt } from "./CustomChipPrompt";
import { CustomFilterPrompt } from "./CustomFilterPrompt";
import { InstrumentExportPrompt } from "./InstrumentExportPrompt";
import { InstrumentImportPrompt } from "./InstrumentImportPrompt";
import { EditorConfig, isMobile, prettyNumber, Preset, PresetCategory } from "./EditorConfig";
import { EuclideanRhythmPrompt } from "./EuclidgenRhythmPrompt";
import { ExportPrompt } from "./ExportPrompt";
import "./Layout"; // Imported here for the sake of ensuring this code is transpiled early.
import { Instrument, Channel, Synth } from "../synth/synth";
import { HTML, SVG } from "imperative-html/dist/esm/elements-strict";
import { Preferences } from "./Preferences";
import { HarmonicsEditor } from "./HarmonicsEditor";
import { InputBox, Slider } from "./HTMLWrapper";
import { ImportPrompt } from "./ImportPrompt";
import { ChannelRow } from "./ChannelRow";
import { LayoutPrompt } from "./LayoutPrompt";
import { EnvelopeEditor } from "./EnvelopeEditor";
import { FadeInOutEditor } from "./FadeInOutEditor";
import { FilterEditor } from "./FilterEditor";
import { LimiterPrompt } from "./LimiterPrompt";
import { CustomScalePrompt } from "./CustomScalePrompt";
import { LoopEditor } from "./LoopEditor";
import { MoveNotesSidewaysPrompt } from "./MoveNotesSidewaysPrompt";
import { MuteEditor } from "./MuteEditor";
import { OctaveScrollBar } from "./OctaveScrollBar";
import { MidiInputHandler } from "./MidiInput";
import { KeyboardLayout } from "./KeyboardLayout";
import { PatternEditor } from "./PatternEditor";
import { Piano } from "./Piano";
import { Prompt } from "./Prompt";
import { SongDocument } from "./SongDocument";
import { SongDurationPrompt } from "./SongDurationPrompt";
import { SustainPrompt } from "./SustainPrompt";
import { SongRecoveryPrompt } from "./SongRecoveryPrompt";
import { RecordingSetupPrompt } from "./RecordingSetupPrompt";
import { SpectrumEditor } from "./SpectrumEditor";
import { CustomPrompt } from "./CustomPrompt";
import { ThemePrompt } from "./ThemePrompt";
import { TipPrompt } from "./TipPrompt";
import { ChangeTempo, ChangeKeyOctave, ChangeChorus, ChangeEchoDelay, ChangeEchoSustain, ChangeReverb, ChangeVolume, ChangePan, ChangePatternSelection, ChangePatternsPerChannel, ChangePatternNumbers, ChangeSupersawDynamism, ChangeSupersawSpread, ChangeSupersawShape, ChangePulseWidth, ChangeFeedbackAmplitude, ChangeOperatorAmplitude, ChangeOperatorFrequency, ChangeDrumsetEnvelope, ChangePasteInstrument, ChangePreset, pickRandomPresetValue, ChangeRandomGeneratedInstrument, ChangeEQFilterType, ChangeNoteFilterType, ChangeEQFilterSimpleCut, ChangeEQFilterSimplePeak, ChangeNoteFilterSimpleCut, ChangeNoteFilterSimplePeak, ChangeScale, ChangeDetectKey, ChangeKey, ChangeRhythm, ChangeFeedbackType, ChangeAlgorithm, ChangeChipWave, ChangeNoiseWave, ChangeTransition, ChangeToggleEffects, ChangeVibrato, ChangeUnison, ChangeChord, ChangeSong, ChangePitchShift, ChangeDetune, ChangeDistortion, ChangeStringSustain, ChangeBitcrusherFreq, ChangeBitcrusherQuantization, ChangeAddEnvelope, ChangeEnvelopeSpeed, ChangeDiscreteEnvelope, ChangeAddChannelInstrument, ChangeRemoveChannelInstrument, ChangeCustomWave, ChangeOperatorWaveform, ChangeOperatorPulseWidth, ChangeSongTitle, ChangeVibratoDepth, ChangeVibratoSpeed, ChangeVibratoDelay, ChangeVibratoType, ChangePanDelay, ChangeArpeggioSpeed, ChangeFastTwoNoteArp, ChangeClicklessTransition, ChangeAliasing, ChangeSetPatternInstruments, ChangeHoldingModRecording, ChangeChipWavePlayBackwards, ChangeChipWaveStartOffset, ChangeChipWaveLoopEnd, ChangeChipWaveLoopStart, ChangeChipWaveLoopMode, ChangeChipWaveUseAdvancedLoopControls, ChangeDecimalOffset, ChangeUnisonVoices, ChangeUnisonSpread, ChangeUnisonOffset, ChangeUnisonExpression, ChangeUnisonSign, Change6OpFeedbackType, Change6OpAlgorithm, ChangeCustomAlgorythmorFeedback } from "./changes";

import { TrackEditor } from "./TrackEditor";
import { oscilascopeCanvas } from "../global/Oscilascope";
import { VisualLoopControlsPrompt } from "./VisualLoopControlsPrompt";
import { SampleLoadingStatusPrompt } from "./SampleLoadingStatusPrompt";
import { AddSamplesPrompt } from "./AddSamplesPrompt";
import { ShortenerConfigPrompt } from "./ShortenerConfigPrompt";

const { button, div, input, select, span, optgroup, option, canvas } = HTML;

function buildOptions(menu: HTMLSelectElement, items: ReadonlyArray<string | number>): HTMLSelectElement {
    for (let index: number = 0; index < items.length; index++) {
        menu.appendChild(option({ value: index }, items[index]));
    }
    return menu;
}

// Similar to the above, but adds a non-interactive header to the list.
// @jummbus: Honestly not necessary with new HTML options interface, but not exactly necessary to change either!

function buildHeaderedOptions(header: string, menu: HTMLSelectElement, items: ReadonlyArray<string | number>): HTMLSelectElement {
    menu.appendChild(option({ selected: true, disabled: true, value: header }, header));

    for (const item of items) {
        menu.appendChild(option({ value: item }, item));
    }
    return menu;
}

function buildPresetOptions(isNoise: boolean, idSet: string): HTMLSelectElement {
    const menu: HTMLSelectElement = select({ id: idSet });


    // Show the "spectrum" custom type in both pitched and noise channels.
    //const customTypeGroup: HTMLElement = optgroup({label: EditorConfig.presetCategories[0].name});
    if (isNoise) {
        menu.appendChild(option({ value: InstrumentType.noise }, EditorConfig.valueToPreset(InstrumentType.noise)!.name));
        menu.appendChild(option({ value: InstrumentType.spectrum }, EditorConfig.valueToPreset(InstrumentType.spectrum)!.name));
        menu.appendChild(option({ value: InstrumentType.drumset }, EditorConfig.valueToPreset(InstrumentType.drumset)!.name));
    } else {
        menu.appendChild(option({ value: InstrumentType.chip }, EditorConfig.valueToPreset(InstrumentType.chip)!.name));
        menu.appendChild(option({ value: InstrumentType.customChipWave }, EditorConfig.valueToPreset(InstrumentType.customChipWave)!.name));
        menu.appendChild(option({ value: InstrumentType.pwm }, EditorConfig.valueToPreset(InstrumentType.pwm)!.name));
        menu.appendChild(option({ value: InstrumentType.supersaw }, EditorConfig.valueToPreset(InstrumentType.supersaw)!.name));
        menu.appendChild(option({ value: InstrumentType.fm }, EditorConfig.valueToPreset(InstrumentType.fm)!.name));
        menu.appendChild(option({ value: InstrumentType.fm6op }, EditorConfig.instrumentToPreset(InstrumentType.fm6op)!.name));
        menu.appendChild(option({ value: InstrumentType.harmonics }, EditorConfig.valueToPreset(InstrumentType.harmonics)!.name));
        menu.appendChild(option({ value: InstrumentType.pickedString }, EditorConfig.valueToPreset(InstrumentType.pickedString)!.name));
        menu.appendChild(option({ value: InstrumentType.spectrum }, EditorConfig.valueToPreset(InstrumentType.spectrum)!.name));
        menu.appendChild(option({ value: InstrumentType.noise }, EditorConfig.valueToPreset(InstrumentType.noise)!.name));
    }

    // TODO - When you port over the Dogebox2 import/export buttons be sure to uncomment these
    const randomGroup: HTMLElement = optgroup({ label: "Randomize ▾" });
    // const randomGroup: HTMLElement = optgroup({ label: "▾ Randomize" });
    randomGroup.appendChild(option({ value: "randomPreset" }, "Random Preset"));
    randomGroup.appendChild(option({ value: "randomGenerated" }, "Random Generated"));
    menu.appendChild(randomGroup);

    let firstCategoryGroup: HTMLElement | null = null;
    let customSampleCategoryGroup: HTMLElement | null = null;

    for (let categoryIndex: number = 1; categoryIndex < EditorConfig.presetCategories.length; categoryIndex++) {
        const category: PresetCategory = EditorConfig.presetCategories[categoryIndex];
        const group: HTMLElement = optgroup({ label: category.name + " ▾" });
        // const group: HTMLElement = optgroup({ label: "▾ " + category.name });
        let foundAny: boolean = false;
        for (let presetIndex: number = 0; presetIndex < category.presets.length; presetIndex++) {
            const preset: Preset = category.presets[presetIndex];
            if ((preset.isNoise == true) == isNoise) {
                group.appendChild(option({ value: (categoryIndex << 6) + presetIndex }, preset.name));
                foundAny = true;
            }
        }

        if (categoryIndex === 1 && foundAny) {
            firstCategoryGroup = group;
        } else if (category.name === "Custom Sample Presets" && foundAny) {
            customSampleCategoryGroup = group;
        }

        // Need to re-sort some elements for readability. Can't just do this in the menu, because indices are saved in URLs and would get broken if the ordering actually changed.
        if (category.name == "String Presets" && foundAny) {

            // Put violin 2 after violin 1
            let moveViolin2 = group.removeChild(group.children[11]);
            group.insertBefore(moveViolin2, group.children[1]);
        }

        if (category.name == "Flute Presets" && foundAny) {

            // Put flute 2 after flute 1
            let moveFlute2 = group.removeChild(group.children[11]);
            group.insertBefore(moveFlute2, group.children[1]);
        }

        if (category.name == "Keyboard Presets" && foundAny) {

            // Put grand piano 2 and 3 after grand piano 1
            let moveGrandPiano2 = group.removeChild(group.children[9]);
            let moveGrandPiano3 = group.removeChild(group.children[9]);
            group.insertBefore(moveGrandPiano3, group.children[1]);
            group.insertBefore(moveGrandPiano2, group.children[1]);
        }

        if (foundAny) menu.appendChild(group);
    }

    if (firstCategoryGroup != null && customSampleCategoryGroup != null) {
        // Put the custom sample presets at the top.
        const parent: HTMLSelectElement = <HTMLSelectElement>customSampleCategoryGroup.parentNode;
        parent.removeChild(customSampleCategoryGroup);
        parent.insertBefore(customSampleCategoryGroup, firstCategoryGroup);
    }

    return menu;
}

function setSelectedValue(menu: HTMLSelectElement, value: number, isSelect2: boolean = false): void {
    const stringValue = value.toString();
    if (menu.value != stringValue) {
        menu.value = stringValue;

        // Change select2 value, if this select is a member of that class.
        if (isSelect2) {
            $(menu).val(value).trigger('change.select2');
        }
    }
}

class CustomChipCanvas {
    private mouseDown: boolean;
    private continuousEdit: boolean;
    private lastX: number;
    private lastY: number;
    public newArray: Float32Array;
    public renderedArray: Float32Array;
    public renderedColor: string;

    private _change: Change | null = null;

    constructor(public readonly canvas: HTMLCanvasElement, private readonly _doc: SongDocument, private readonly _getChange: (newArray: Float32Array) => Change) {
        canvas.addEventListener("mousemove", this._onMouseMove);
        canvas.addEventListener("mousedown", this._onMouseDown);
        canvas.addEventListener("mouseup", this._onMouseUp);
        canvas.addEventListener("mouseleave", this._onMouseUp);

        this.mouseDown = false;
        this.continuousEdit = false;
        this.lastX = 0;
        this.lastY = 0;

        this.newArray = new Float32Array(64);
        this.renderedArray = new Float32Array(64);
        this.renderedColor = "";

        // Init waveform
        this.redrawCanvas();

    }

    public redrawCanvas(): void {
        const chipData: Float32Array = this._doc.song.channels[this._doc.channel].instruments[this._doc.getCurrentInstrument()].customChipWave;
        const renderColor: string = ColorConfig.getComputedChannelColor(this._doc.song, this._doc.channel).primaryNote;

        // Check if the data has changed from the last render.
        let needsRedraw: boolean = false;
        if (renderColor != this.renderedColor) {
            needsRedraw = true;
        } else for (let i: number = 0; i < 64; i++) {
            if (chipData[i] != this.renderedArray[i]) {
                needsRedraw = true;
                i = 64;
            }
        }
        if (!needsRedraw) {
            return;
        }

        this.renderedArray.set(chipData);

        var ctx = this.canvas.getContext("2d") as CanvasRenderingContext2D;

        // Black BG
        ctx.fillStyle = ColorConfig.getComputed("--editor-background");
        ctx.fillRect(0, 0, 128, 52);

        // Mid-bar
        ctx.fillStyle = ColorConfig.getComputed("--ui-widget-background");
        ctx.fillRect(0, 25, 128, 2);

        // 25-75 bars
        ctx.fillStyle = ColorConfig.getComputed("--track-editor-bg-pitch-dim");
        ctx.fillRect(0, 13, 128, 1);
        ctx.fillRect(0, 39, 128, 1);

        // Waveform
        ctx.fillStyle = renderColor;

        for (let x: number = 0; x < 64; x++) {
            var y: number = chipData[x] + 26;
            ctx.fillRect(x * 2, y - 2, 2, 4);

            this.newArray[x] = y - 26;
        }
    }

    private _onMouseMove = (event: MouseEvent): void => {
        if (this.mouseDown) {

            var x = (event.clientX || event.pageX) - this.canvas.getBoundingClientRect().left;
            var y = Math.floor((event.clientY || event.pageY) - this.canvas.getBoundingClientRect().top);

            if (y < 2) y = 2;
            if (y > 50) y = 50;

            var ctx = this.canvas.getContext("2d") as CanvasRenderingContext2D;

            if (this.continuousEdit == true && Math.abs(this.lastX - x) < 40) {

                var lowerBound = (x < this.lastX) ? x : this.lastX;
                var upperBound = (x < this.lastX) ? this.lastX : x;

                for (let i = lowerBound; i <= upperBound; i += 2) {

                    var progress = (Math.abs(x - this.lastX) > 2.0) ? ((x > this.lastX) ?
                        1.0 - ((i - lowerBound) / (upperBound - lowerBound))
                        : ((i - lowerBound) / (upperBound - lowerBound))) : 0.0;
                    var j = Math.round(y + (this.lastY - y) * progress);

                    ctx.fillStyle = ColorConfig.getComputed("--editor-background");
                    ctx.fillRect(Math.floor(i / 2) * 2, 0, 2, 53);
                    ctx.fillStyle = ColorConfig.getComputed("--ui-widget-background");
                    ctx.fillRect(Math.floor(i / 2) * 2, 25, 2, 2);
                    ctx.fillStyle = ColorConfig.getComputed("--track-editor-bg-pitch-dim");
                    ctx.fillRect(Math.floor(i / 2) * 2, 13, 2, 1);
                    ctx.fillRect(Math.floor(i / 2) * 2, 39, 2, 1);
                    ctx.fillStyle = ColorConfig.getComputedChannelColor(this._doc.song, this._doc.channel).primaryNote;
                    ctx.fillRect(Math.floor(i / 2) * 2, j - 2, 2, 4);

                    // Actually update current instrument's custom waveform
                    this.newArray[Math.floor(i / 2)] = (j - 26);
                }

            }
            else {

                ctx.fillStyle = ColorConfig.getComputed("--editor-background");
                ctx.fillRect(Math.floor(x / 2) * 2, 0, 2, 52);
                ctx.fillStyle = ColorConfig.getComputed("--ui-widget-background");
                ctx.fillRect(Math.floor(x / 2) * 2, 25, 2, 2);
                ctx.fillStyle = ColorConfig.getComputed("--track-editor-bg-pitch-dim");
                ctx.fillRect(Math.floor(x / 2) * 2, 13, 2, 1);
                ctx.fillRect(Math.floor(x / 2) * 2, 39, 2, 1);
                ctx.fillStyle = ColorConfig.getComputedChannelColor(this._doc.song, this._doc.channel).primaryNote;
                ctx.fillRect(Math.floor(x / 2) * 2, y - 2, 2, 4);

                // Actually update current instrument's custom waveform
                this.newArray[Math.floor(x / 2)] = (y - 26);

            }

            this.continuousEdit = true;
            this.lastX = x;
            this.lastY = y;

            // Preview - update integral used for sound synthesis based on new array, not actual stored array. When mouse is released, real update will happen.
            let instrument: Instrument = this._doc.song.channels[this._doc.channel].instruments[this._doc.getCurrentInstrument()];

            let sum: number = 0.0;
            for (let i: number = 0; i < this.newArray.length; i++) {
                sum += this.newArray[i];
            }
            const average: number = sum / this.newArray.length;

            // Perform the integral on the wave. The chipSynth will perform the derivative to get the original wave back but with antialiasing.
            let cumulative: number = 0;
            let wavePrev: number = 0;
            for (let i: number = 0; i < this.newArray.length; i++) {
                cumulative += wavePrev;
                wavePrev = this.newArray[i] - average;
                instrument.customChipWaveIntegral[i] = cumulative;
            }

            instrument.customChipWaveIntegral[64] = 0.0;
        }

    }

    private _onMouseDown = (event: MouseEvent): void => {
        this.mouseDown = true;

        // Allow single-click edit
        this._onMouseMove(event);
    }
    private _onMouseUp = (): void => {
        this.mouseDown = false;
        this.continuousEdit = false;

        this._whenChange();
    }

    private _whenChange = (): void => {
        this._change = this._getChange(this.newArray);

        this._doc.record(this._change!);

        this._change = null;
    };

}


class CustomAlgorythmCanvas {
    private mouseDown: boolean;
    //private continuousEdit: boolean;
    //private lastX: number;
    //private lastY: number;
    public newMods: number[][];
    public lookUpArray: number[][];
    public selected: number;
    public inverseModulation: number[][];
    public feedback: number[][];
    public inverseFeedback: number[][];
    public carriers: number;
    public drawArray: number[][];
    public mode: string;

    private _change: Change | null = null;

    constructor(public readonly canvas: HTMLCanvasElement, private readonly _doc: SongDocument, private readonly _getChange: (newArray: number[][], carry: number, mode: string) => Change) {
        //canvas.addEventListener("input", this._whenInput);
        //canvas.addEventListener("change", this._whenChange);
        canvas.addEventListener("mousemove", this._onMouseMove);
        canvas.addEventListener("mousedown", this._onMouseDown);
        canvas.addEventListener("mouseup", this._onMouseUp);
        canvas.addEventListener("mouseleave", this._onMouseUp);

        this.mouseDown = false;
        //this.continuousEdit = false;
        //this.lastX = 0;
        //this.lastY = 0;
        this.drawArray = [[], [], [], [], [], []];
        this.lookUpArray = [[], [], [], [], [], []];
        this.carriers = 1;
        this.selected = -1;
        this.newMods = [[], [], [], [], [], []];
        this.inverseModulation = [[], [], [], [], [], []];
        this.feedback = [[], [], [], [], [], []];
        this.inverseFeedback = [[], [], [], [], [], []];
        this.mode = "algorithm";

        this.redrawCanvas();

    }

    public reset(): void {
        this.redrawCanvas(false);
        this.selected = -1;
    }

    public fillDrawArray(noReset: boolean = false): void {
        if (noReset) {
            this.drawArray = [];
            this.drawArray = [[], [], [], [], [], []];
            this.inverseModulation = [[], [], [], [], [], []];
            this.lookUpArray = [[], [], [], [], [], []];
            for (let i: number = 0; i < this.newMods.length; i++) {
                for (let o: number = 0; o < this.newMods[i].length; o++) {
                    this.inverseModulation[this.newMods[i][o] - 1].push(i + 1);
                }
            }
            if (this.mode == "feedback") {
                this.inverseFeedback = [[], [], [], [], [], []];
                for (let i: number = 0; i < this.feedback.length; i++) {
                    for (let o: number = 0; o < this.feedback[i].length; o++) {
                        this.inverseFeedback[this.feedback[i][o] - 1].push(i + 1);
                    }
                }
            }
        } else {
            this.drawArray = [];
            this.drawArray = [[], [], [], [], [], []];
            this.carriers = 1;
            this.newMods = [[], [], [], [], [], []];
            this.inverseModulation = [[], [], [], [], [], []];
            this.lookUpArray = [[], [], [], [], [], []];

            var oldMods = this._doc.song.channels[this._doc.channel].instruments[this._doc.getCurrentInstrument()].customAlgorithm;
            this.carriers = oldMods.carrierCount;
            for (let i: number = 0; i < oldMods.modulatedBy.length; i++) {
                for (let o: number = 0; o < oldMods.modulatedBy[i].length; o++) {
                    this.inverseModulation[oldMods.modulatedBy[i][o] - 1].push(i + 1);
                    this.newMods[i][o] = oldMods.modulatedBy[i][o];
                }
            }
            if (this.mode == "feedback") {
                this.feedback = [[], [], [], [], [], []];
                this.inverseFeedback = [[], [], [], [], [], []];

                var oldfeed = this._doc.song.channels[this._doc.channel].instruments[this._doc.getCurrentInstrument()].customFeedbackType.indices;
                for (let i: number = 0; i < oldfeed.length; i++) {
                    for (let o: number = 0; o < oldfeed[i].length; o++) {
                        this.inverseFeedback[oldfeed[i][o] - 1].push(i + 1);
                        this.feedback[i][o] = oldfeed[i][o];
                    }
                }
            }
        }
        for (let i: number = 0; i < this.inverseModulation.length; i++) {
            if (i < this.carriers) {
                this.drawArray[this.drawArray.length - 1][i] = i + 1;
                this.lookUpArray[i] = [0, i];
            } else {
                if (this.inverseModulation[i][0] != undefined) {
                    let testPos = [this.drawArray.length - (this.lookUpArray[this.inverseModulation[i][this.inverseModulation[i].length - 1] - 1][0] + 2), this.lookUpArray[this.inverseModulation[i][this.inverseModulation[i].length - 1] - 1][1]];
                    if (this.drawArray[testPos[0]][testPos[1]] != undefined) {
                        while (this.drawArray[testPos[0]][testPos[1]] != undefined && testPos[1] < 6) {
                            testPos[1]++;
                            if (this.drawArray[testPos[0]][testPos[1]] == undefined) {
                                this.drawArray[testPos[0]][testPos[1]] = i + 1;
                                this.lookUpArray[i] = [this.drawArray.length - (testPos[0] + 1), testPos[1]];
                                break;
                            }
                            //console.log(testPos[1])
                        }
                    } else {
                        this.drawArray[testPos[0]][testPos[1]] = i + 1;
                        this.lookUpArray[i] = [this.drawArray.length - (testPos[0] + 1), testPos[1]];
                    }
                } else {
                    let testPos = [5, 0];
                    while (this.drawArray[testPos[0]][testPos[1]] != undefined && testPos[1] < 6) {
                        testPos[1]++;
                        if (this.drawArray[testPos[0]][testPos[1]] == undefined) {
                            this.drawArray[testPos[0]][testPos[1]] = i + 1;
                            this.lookUpArray[i] = [this.drawArray.length - (testPos[0] + 1), testPos[1]];
                            break;
                        }
                    }
                }
            }
        }
    }

    private drawLines(ctx: CanvasRenderingContext2D): void {
        if (this.mode == "feedback") {
            for (let off: number = 0; off < 6; off++) {
                ctx.strokeStyle = ColorConfig.getArbitaryChannelColor("pitch", off).primaryChannel;
                const set = off * 2 + 0.5;
                for (let i: number = 0; i < this.inverseFeedback[off].length; i++) {
                    let tar: number = this.inverseFeedback[off][i] - 1;
                    let srtpos: number[] = this.lookUpArray[off];
                    let tarpos: number[] = this.lookUpArray[tar];
                    ctx.beginPath();
                    ctx.moveTo(srtpos[1] * 24 + 12 + set, (6 - srtpos[0] - 1) * 24 + 12);
                    ctx.lineTo(srtpos[1] * 24 + 12 + set, (6 - srtpos[0] - 1) * 24 + 12 + set);
                    if (tarpos[1] != srtpos[1]) {
                        let side: number = 0;
                        if (tarpos[0] >= srtpos[0]) {
                            side = 24;
                        }
                        ctx.lineTo(srtpos[1] * 24 + side + set, (6 - srtpos[0] - 1) * 24 + 12 + set);
                        if ((tarpos[1] == (srtpos[1] - 1)) && (tarpos[0] <= (srtpos[0] - 1))) {
                        } else {
                            if (tarpos[0] >= srtpos[0]) {
                                ctx.lineTo((tarpos[1] + 1) * 24 + set, (6 - srtpos[0] - 1) * 24 + 12 + set);
                                ctx.lineTo((tarpos[1] + 1) * 24 + set, (6 - tarpos[0] - 1) * 24 + 12 + set);
                            } else {
                                ctx.lineTo(srtpos[1] * 24 + set, (6 - tarpos[0] - 1) * 24 + 12 + set);
                                ctx.lineTo((tarpos[1] + 1) * 24 + set, (6 - tarpos[0] - 1) * 24 + 12 + set);
                            }
                        }
                        ctx.lineTo((tarpos[1] + 1) * 24 + set, (6 - tarpos[0] - 1) * 24 + set - 12);
                        ctx.lineTo((tarpos[1]) * 24 + 12 + set, (6 - tarpos[0] - 1) * 24 + set - 12);
                        ctx.lineTo((tarpos[1]) * 24 + 12 + set, (6 - tarpos[0] - 1) * 24);
                    } else {
                        if (srtpos[0] - tarpos[0] == 1) {
                            ctx.lineTo((tarpos[1]) * 24 + 12 + set, (6 - tarpos[0] - 1) * 24);
                        } else {
                            if (tarpos[0] >= srtpos[0]) {
                                ctx.lineTo(srtpos[1] * 24 + 24 + set, (6 - srtpos[0] - 1) * 24 + 12 + set);
                                ctx.lineTo(srtpos[1] * 24 + 24 + set, (6 - tarpos[0] - 1) * 24 + set - 12);
                                ctx.lineTo(tarpos[1] * 24 + set + 12, (6 - tarpos[0] - 1) * 24 + set - 12);
                                ctx.lineTo(tarpos[1] * 24 + set + 12, (6 - tarpos[0] - 1) * 24);
                            } else {
                                ctx.lineTo(srtpos[1] * 24 + set, (6 - srtpos[0] - 1) * 24 + 12 + set);
                                ctx.lineTo(srtpos[1] * 24 + set, (6 - tarpos[0] - 1) * 24 + set - 12);
                                ctx.lineTo(tarpos[1] * 24 + 12 + set, (6 - tarpos[0] - 1) * 24 + set - 12);
                                ctx.lineTo(tarpos[1] * 24 + 12 + set, (6 - tarpos[0] - 1) * 24);
                            }
                        }
                    }
                    ctx.lineWidth = 1;
                    ctx.stroke();
                }
            }
            return;
        };

        for (let off: number = 0; off < 6; off++) {
            ctx.strokeStyle = ColorConfig.getArbitaryChannelColor("pitch", off).primaryChannel;
            const set = off * 2 - 1 + 0.5;
            for (let i: number = 0; i < this.inverseModulation[off].length; i++) {
                let tar: number = this.inverseModulation[off][i] - 1;
                let srtpos: number[] = this.lookUpArray[off];
                let tarpos: number[] = this.lookUpArray[tar];
                ctx.beginPath();
                ctx.moveTo(srtpos[1] * 24 + 12 + set, (6 - srtpos[0] - 1) * 24 + 12);
                ctx.lineTo(srtpos[1] * 24 + 12 + set, (6 - srtpos[0] - 1) * 24 + 12 + set);
                if ((tarpos[1]) != srtpos[1]) {
                    ctx.lineTo(srtpos[1] * 24 + set, (6 - srtpos[0] - 1) * 24 + 12 + set);
                    if ((tarpos[1] == (srtpos[1] - 1)) && (tarpos[0] <= (srtpos[0] - 1))) {
                    } else {
                        ctx.lineTo(srtpos[1] * 24 + set, (6 - tarpos[0] - 1) * 24 + 12 + set);
                        ctx.lineTo((tarpos[1] + 1) * 24 + set, (6 - tarpos[0] - 1) * 24 + 12 + set);
                    }
                    ctx.lineTo((tarpos[1] + 1) * 24 + set, (6 - tarpos[0] - 1) * 24 + set - 12);
                    ctx.lineTo((tarpos[1]) * 24 + 12 + set, (6 - tarpos[0] - 1) * 24 + set - 12);
                    ctx.lineTo((tarpos[1]) * 24 + 12 + set, (6 - tarpos[0] - 1) * 24);
                } else {
                    if (Math.abs(tarpos[0] - srtpos[0]) == 1) {
                        ctx.lineTo((tarpos[1]) * 24 + 12 + set, (6 - tarpos[0] - 1) * 24);
                    } else {
                        ctx.lineTo(srtpos[1] * 24 + set, (6 - srtpos[0] - 1) * 24 + 12 + set);
                        ctx.lineTo(srtpos[1] * 24 + set, (6 - tarpos[0] - 1) * 24 + set - 12);
                        ctx.lineTo(srtpos[1] * 24 + 12 + set, (6 - tarpos[0] - 1) * 24 + set - 12);
                        ctx.lineTo(srtpos[1] * 24 + 12 + set, (6 - tarpos[0] - 1) * 24);
                    }
                }
                ctx.lineWidth = 1;
                ctx.stroke();
            }
        }
    }

    public redrawCanvas(noReset: boolean = false): void {
        this.fillDrawArray(noReset);
        var ctx = this.canvas.getContext("2d") as CanvasRenderingContext2D;

        // Black BG
        ctx.fillStyle = ColorConfig.getComputed("--editor-background");
        ctx.fillRect(0, 0, 144, 144);

        for (let x: number = 0; x < 6; x++) {
            for (let y: number = 0; y < 6; y++) {
                ctx.fillStyle = ColorConfig.getComputed("--track-editor-bg-pitch-dim");
                ctx.fillRect(x * 24 + 12, ((y) * 24), 12, 12);
                ctx.fillStyle = ColorConfig.getComputed("--editor-background");
                ctx.fillRect(x * 24 + 13, ((y) * 24) + 1, 10, 10);
                if (this.drawArray[y][x] != undefined) {
                    if (this.drawArray[y][x] <= this.carriers) {
                        ctx.fillStyle = ColorConfig.getComputed("--primary-text");
                        ctx.fillRect(x * 24 + 12, ((y) * 24), 12, 12);
                        ctx.fillStyle = ColorConfig.getComputed("--editor-background");
                        ctx.fillRect(x * 24 + 13, ((y) * 24) + 1, 10, 10);
                        ctx.fillStyle = ColorConfig.getComputedChannelColor(this._doc.song, this._doc.channel).primaryNote;
                        ctx.fillText(this.drawArray[y][x] + "", x * 24 + 14, y * 24 + 10);
                    }
                    else {
                        ctx.fillStyle = ColorConfig.getComputedChannelColor(this._doc.song, this._doc.channel).primaryNote;
                        ctx.fillRect(x * 24 + 12, (y * 24), 12, 12);
                        ctx.fillStyle = ColorConfig.getComputed("--editor-background");
                        ctx.fillRect(x * 24 + 13, ((y) * 24) + 1, 10, 10);
                        ctx.fillStyle = ColorConfig.getComputed("--primary-text");
                        ctx.fillText(this.drawArray[y][x] + "", x * 24 + 14, y * 24 + 10);
                    }
                }
            }
        }
        this.drawLines(ctx);

        //console.log("draw complete")
    }

    private _onMouseMove = (event: MouseEvent): void => {
        if (this.mouseDown) {//todo rework to handle draging and single clicks differently

            var x = (event.clientX || event.pageX) - this.canvas.getBoundingClientRect().left;
            var y = Math.floor((event.clientY || event.pageY) - this.canvas.getBoundingClientRect().top);

            var ctx = this.canvas.getContext("2d") as CanvasRenderingContext2D;

            ctx.fillStyle = ColorConfig.getComputedChannelColor(this._doc.song, this._doc.channel).primaryNote;

            var yindex = Math.ceil(y / 12)
            var xindex = Math.ceil(x / 12)
            yindex = (yindex / 2) - Math.floor(yindex / 2) >= 0.5 ? Math.floor(yindex / 2) : -1;
            xindex = (xindex / 2) + 0.5 - Math.floor(xindex / 2) <= 0.5 ? Math.floor(xindex / 2) - 1 : -1;
            yindex = yindex >= 0 && yindex <= 5 ? yindex : -1;
            xindex = xindex >= 0 && xindex <= 5 ? xindex : -1;
            ctx.fillRect(xindex * 24 + 12, yindex * 24, 2, 2);

            if (this.selected == -1) {
                if (this.drawArray?.[yindex]?.[xindex] != undefined) {
                    this.selected = this.drawArray[yindex][xindex];
                    ctx.fillRect(xindex * 24 + 12, yindex * 24, 12, 12);
                    ctx.fillStyle = ColorConfig.getComputed("--editor-background");
                    ctx.fillText(this.drawArray[yindex][xindex] + "", xindex * 24 + 14, yindex * 24 + 10);
                    this.mouseDown = false;
                }
            } else {
                if (this.drawArray?.[yindex]?.[xindex] != undefined) {
                    if (this.mode == "feedback") {
                        const newmod = this.drawArray[yindex][xindex]
                        let check = this.feedback[newmod - 1].indexOf(this.selected);
                        if (check != -1) {
                            this.feedback[newmod - 1].splice(check, 1);
                        } else {
                            this.feedback[newmod - 1].push(this.selected);
                        }
                    } else {
                        if (this.drawArray[yindex][xindex] == this.selected) {
                            if (this.selected == this.carriers) {
                                if (this.selected > 1) {
                                    this.carriers--;
                                }
                            } else if (this.selected - 1 == this.carriers) {
                                this.carriers++
                            }
                        } else {
                            const newmod = this.drawArray[yindex][xindex]
                            if (this.selected > newmod) { //todo try to rebalence then do this in algorithm mode otherwise input as needed
                                let check = this.newMods[newmod - 1].indexOf(this.selected);
                                if (check != -1) {
                                    this.newMods[newmod - 1].splice(check, 1);
                                } else {
                                    this.newMods[newmod - 1].push(this.selected);
                                }
                            } else {
                                let check = this.newMods[this.selected - 1].indexOf(newmod);
                                if (check != -1) {
                                    this.newMods[this.selected - 1].splice(check, 1);
                                } else {
                                    this.newMods[this.selected - 1].push(newmod);
                                }
                            }
                        }
                    }
                    this.selected = -1;
                    this.redrawCanvas(true);
                    this.mouseDown = false;
                } else {
                    this.selected = -1;
                    this.redrawCanvas(true);
                    this.mouseDown = false;
                }
            }


        }

    }

    private _onMouseDown = (event: MouseEvent): void => {
        this.mouseDown = true;

        // Allow single-click edit
        this._onMouseMove(event);
    }
    private _onMouseUp = (): void => {
        this.mouseDown = false;
        //this.continuousEdit = false;

        this._whenChange();
    }

    private _whenChange = (): void => {
        this._change = this._getChange(this.mode == "algorithm" ? this.newMods : this.feedback, this.carriers, this.mode);

        this._doc.record(this._change!);

        this._change = null;
    };

}

export class SongEditor {
    public prompt: Prompt | null = null;

    private readonly _keyboardLayout: KeyboardLayout = new KeyboardLayout(this._doc);
    private readonly _patternEditorPrev: PatternEditor = new PatternEditor(this._doc, false, -1);
    private readonly _patternEditor: PatternEditor = new PatternEditor(this._doc, true, 0);
    private readonly _patternEditorNext: PatternEditor = new PatternEditor(this._doc, false, 1);
    private readonly _trackEditor: TrackEditor = new TrackEditor(this._doc, this);
    private readonly _muteEditor: MuteEditor = new MuteEditor(this._doc, this);
    private readonly _loopEditor: LoopEditor = new LoopEditor(this._doc, this._trackEditor);
    private readonly _piano: Piano = new Piano(this._doc);
    private readonly _octaveScrollBar: OctaveScrollBar = new OctaveScrollBar(this._doc, this._piano);
    private readonly _playButton: HTMLButtonElement = button({ class: "playButton", type: "button", title: "Play (Space)" }, span("Play"));
    private readonly _pauseButton: HTMLButtonElement = button({ class: "pauseButton", style: "display: none;", type: "button", title: "Pause (Space)" }, "Pause");
    private readonly _recordButton: HTMLButtonElement = button({ class: "recordButton", style: "display: none;", type: "button", title: "Record (Ctrl+Space)" }, span("Record"));
    private readonly _stopButton: HTMLButtonElement = button({ class: "stopButton", style: "display: none;", type: "button", title: "Stop Recording (Space)" }, "Stop Recording");
    private readonly _prevBarButton: HTMLButtonElement = button({ class: "prevBarButton", type: "button", title: "Previous Bar (left bracket)" });
    private readonly _nextBarButton: HTMLButtonElement = button({ class: "nextBarButton", type: "button", title: "Next Bar (right bracket)" });
    private readonly _volumeSlider: Slider = new Slider(input({ title: "main volume", style: "width: 5em; flex-grow: 1; margin: 0;", type: "range", min: "0", max: "75", value: "50", step: "1" }), this._doc, null, false);
    private readonly _outVolumeBarBg: SVGRectElement = SVG.rect({ "pointer-events": "none", width: "90%", height: "50%", x: "5%", y: "25%", fill: ColorConfig.uiWidgetBackground });
    private readonly _outVolumeBar: SVGRectElement = SVG.rect({ "pointer-events": "none", height: "50%", width: "0%", x: "5%", y: "25%", fill: "url('#volumeGrad2')" });
    private readonly _outVolumeCap: SVGRectElement = SVG.rect({ "pointer-events": "none", width: "2px", height: "50%", x: "5%", y: "25%", fill: ColorConfig.uiWidgetFocus });
    private readonly _stop1: SVGStopElement = SVG.stop({ "stop-color": "lime", offset: "60%" });
    private readonly _stop2: SVGStopElement = SVG.stop({ "stop-color": "orange", offset: "90%" });
    private readonly _stop3: SVGStopElement = SVG.stop({ "stop-color": "red", offset: "100%" });
    private readonly _gradient: SVGGradientElement = SVG.linearGradient({ id: "volumeGrad2", gradientUnits: "userSpaceOnUse" }, this._stop1, this._stop2, this._stop3);
    private readonly _defs: SVGDefsElement = SVG.defs({}, this._gradient);
    private readonly _volumeBarContainer: SVGSVGElement = SVG.svg({ style: `touch-action: none; overflow: visible; margin: auto; max-width: 20vw;`, width: "160px", height: "100%", preserveAspectRatio: "none", viewBox: "0 0 160 12" },
        this._defs,
        this._outVolumeBarBg,
        this._outVolumeBar,
        this._outVolumeCap,
    );
    private readonly _volumeBarBox: HTMLDivElement = div({ class: "playback-volume-bar", style: "height: 12px; align-self: center;" },
        this._volumeBarContainer,
    );
    private readonly _fileMenu: HTMLSelectElement = select({ style: "width: 100%;" },
        option({ selected: true, disabled: true, hidden: false }, "File"), // todo: "hidden" should be true but looks wrong on mac chrome, adds checkmark next to first visible option even though it's not selected. :(
        option({ value: "new" }, "+ New Blank Song (⇧`)"),
        option({ value: "import" }, "↑ Import Song... (" + EditorConfig.ctrlSymbol + "O)"),
        option({ value: "export" }, "↓ Export Song... (" + EditorConfig.ctrlSymbol + "S)"),
        option({ value: "copyUrl" }, "⎘ Copy Song URL"),
        option({ value: "shareUrl" }, "⤳ Share Song URL"),
        option({ value: "configureShortener" }, "🛠 Customize Url Shortener..."),
        option({ value: "shortenUrl" }, "… Shorten Song URL"),
        option({ value: "viewPlayer" }, "▶ View in Song Player (⇧P)"),
        option({ value: "copyEmbed" }, "⎘ Copy HTML Embed Code"),
        option({ value: "songRecovery" }, "⚠ Recover Recent Song... (`)"),
    );
    private readonly _editMenu: HTMLSelectElement = select({ style: "width: 100%;" },
        option({ selected: true, disabled: true, hidden: false }, "Edit"), // todo: "hidden" should be true but looks wrong on mac chrome, adds checkmark next to first visible option even though it's not selected. :(
        option({ value: "undo" }, "Undo (Z)"),
        option({ value: "redo" }, "Redo (Y)"),
        option({ value: "copy" }, "Copy Pattern (C)"),
        option({ value: "pasteNotes" }, "Paste Pattern Notes (V)"),
        option({ value: "pasteNumbers" }, "Paste Pattern Numbers (" + EditorConfig.ctrlSymbol + "⇧V)"),
        option({ value: "insertBars" }, "Insert Bar (⏎)"),
        option({ value: "deleteBars" }, "Delete Selected Bars (⌫)"),
        option({ value: "insertChannel" }, "Insert Channel (" + EditorConfig.ctrlSymbol + "⏎)"),
        option({ value: "deleteChannel" }, "Delete Selected Channels (" + EditorConfig.ctrlSymbol + "⌫)"),
        option({ value: "selectChannel" }, "Select Channel (⇧A)"),
        option({ value: "selectAll" }, "Select All (A)"),
        option({ value: "duplicatePatterns" }, "Duplicate Reused Patterns (D)"),
        option({ value: "transposeUp" }, "Move Notes Up (+ or ⇧+)"),
        option({ value: "transposeDown" }, "Move Notes Down (- or ⇧-)"),
        option({ value: "moveNotesSideways" }, "Move All Notes Sideways... (W)"),
        option({ value: "generateEuclideanRhythm" }, "Generate Euclidean Rhythm... (E)"),
        option({ value: "beatsPerBar" }, "Change Beats Per Bar... (⇧B)"),
        option({ value: "barCount" }, "Change Song Length... (L)"),
        option({ value: "channelSettings" }, "Channel Settings... (Q)"),
        option({ value: "limiterSettings" }, "Limiter Settings... (⇧L)"),
        option({ value: "addExternal" }, "Add Custom Samples... (⇧Q)"),
    );
    private readonly _optionsMenu: HTMLSelectElement = select({ style: "width: 100%;" },
        option({ selected: true, disabled: true, hidden: false }, "Preferences"), // todo: "hidden" should be true but looks wrong on mac chrome, adds checkmark next to first visible option even though it's not selected. :(
        optgroup({ label: "Technical" },
            option({ value: "autoPlay" }, "Auto Play on Load"),
            option({ value: "autoFollow" }, "Auto Follow Playhead"),
            option({ value: "enableNotePreview" }, "Hear Added Notes"),
            option({ value: "notesOutsideScale" }, "Place Notes Out of Scale"),
            option({ value: "setDefaultScale" }, "Set Current Scale as Default"),
            option({ value: "alwaysFineNoteVol" }, "Always Fine Note Volume"),
            option({ value: "enableChannelMuting" }, "Enable Channel Muting"),
            option({ value: "instrumentCopyPaste" }, "Enable Copy/Paste Buttons"),
            option({ value: "instrumentImportExport" }, "Enable Import/Export Buttons"),
            option({ value: "displayBrowserUrl" }, "Enable Song Data in URL"),
            option({ value: "closePromptByClickoff" }, "Close Prompts on Click Off"),
            option({ value: "recordingSetup" }, "Note Recording..."),
        ),
        optgroup({ label: "Appearance" },
            option({ value: "showFifth" }, 'Highlight "Fifth" Note'),
            option({ value: "notesFlashWhenPlayed" }, "Notes Flash When Played"),
            option({ value: "instrumentButtonsAtTop" }, "Instrument Buttons at Top"),
            option({ value: "frostedGlassBackground" }, "Frosted Glass Prompt Backdrop"),
            option({ value: "showChannels" }, "Show All Channels"),
            option({ value: "showScrollBar" }, "Show Octave Scroll Bar"),
            option({ value: "showLetters" }, "Show Piano Keys"),
            option({ value: "displayVolumeBar" }, "Show Playback Volume"),
            option({ value: "showOscilloscope" }, "Show Oscilloscope"),
            option({ value: "showSampleLoadingStatus" }, "Show Sample Loading Status"),
            option({ value: "showDescription" }, "Show Description"),
            option({ value: "layout" }, "Set Layout..."),
            option({ value: "colorTheme" }, "Set Theme..."),
            option({ value: "customTheme" }, "Custom Theme..."),
        ),
    );
    private readonly _scaleSelect: HTMLSelectElement = buildOptions(select(), Config.scales.map(scale => scale.name));
    private readonly _keySelect: HTMLSelectElement = buildOptions(select(), Config.keys.map(key => key.name).reverse());
    private readonly _octaveStepper: HTMLInputElement = input({ style: "width: 59.5%;", type: "number", min: Config.octaveMin, max: Config.octaveMax, value: "0" });
    private readonly _tempoSlider: Slider = new Slider(input({ style: "margin: 0; vertical-align: middle;", type: "range", min: "1", max: "500", value: "160", step: "1" }), this._doc, (oldValue: number, newValue: number) => new ChangeTempo(this._doc, oldValue, newValue), false);
    private readonly _tempoStepper: HTMLInputElement = input({ style: "width: 4em; font-size: 80%; margin-left: 0.4em; vertical-align: middle;", type: "number", step: "1" });
    private readonly _chorusSlider: Slider = new Slider(input({ style: "margin: 0;", type: "range", min: "0", max: Config.chorusRange - 1, value: "0", step: "1" }), this._doc, (oldValue: number, newValue: number) => new ChangeChorus(this._doc, oldValue, newValue), false);
    private readonly _chorusRow: HTMLDivElement = div({ class: "selectRow" }, span({ class: "tip", onclick: () => this._openPrompt("chorus") }, "Chorus:"), this._chorusSlider.container);
    private readonly _reverbSlider: Slider = new Slider(input({ style: "margin: 0; position: sticky,", type: "range", min: "0", max: Config.reverbRange - 1, value: "0", step: "1" }), this._doc, (oldValue: number, newValue: number) => new ChangeReverb(this._doc, oldValue, newValue), false);
    private readonly _reverbRow: HTMLDivElement = div({ class: "selectRow" }, span({ class: "tip", onclick: () => this._openPrompt("reverb") }, "Reverb:"), this._reverbSlider.container);
    private readonly _echoSustainSlider: Slider = new Slider(input({ style: "margin: 0;", type: "range", min: "0", max: Config.echoSustainRange - 1, value: "0", step: "1" }), this._doc, (oldValue: number, newValue: number) => new ChangeEchoSustain(this._doc, oldValue, newValue), false);
    private readonly _echoSustainRow: HTMLDivElement = div({ class: "selectRow" }, span({ class: "tip", onclick: () => this._openPrompt("echoSustain") }, "Echo:"), this._echoSustainSlider.container);
    private readonly _echoDelaySlider: Slider = new Slider(input({ style: "margin: 0;", type: "range", min: "0", max: Config.echoDelayRange - 1, value: "0", step: "1" }), this._doc, (oldValue: number, newValue: number) => new ChangeEchoDelay(this._doc, oldValue, newValue), false);
    private readonly _echoDelayRow: HTMLDivElement = div({ class: "selectRow" }, span({ class: "tip", onclick: () => this._openPrompt("echoDelay") }, "Echo Delay:"), this._echoDelaySlider.container);
    private readonly _rhythmSelect: HTMLSelectElement = buildOptions(select(), Config.rhythms.map(rhythm => rhythm.name));
    private readonly _pitchedPresetSelect: HTMLSelectElement = buildPresetOptions(false, "pitchPresetSelect");
    private readonly _drumPresetSelect: HTMLSelectElement = buildPresetOptions(true, "drumPresetSelect");
    private readonly _algorithmSelect: HTMLSelectElement = buildOptions(select(), Config.algorithms.map(algorithm => algorithm.name));
    private readonly _algorithmSelectRow: HTMLDivElement = div({ class: "selectRow" }, span({ class: "tip", onclick: () => this._openPrompt("algorithm") }, "Algorithm: "), div({ class: "selectContainer" }, this._algorithmSelect));
    private readonly _instrumentButtons: HTMLButtonElement[] = [];
    private readonly _instrumentAddButton: HTMLButtonElement = button({ type: "button", class: "add-instrument last-button" });
    private readonly _instrumentRemoveButton: HTMLButtonElement = button({ type: "button", class: "remove-instrument" });
    private readonly _instrumentsButtonBar: HTMLDivElement = div({ class: "instrument-bar" }, this._instrumentRemoveButton, this._instrumentAddButton);
    private readonly _instrumentsButtonRow: HTMLDivElement = div({ class: "selectRow", style: "display: none;" }, span({ class: "tip", onclick: () => this._openPrompt("instrumentIndex") }, "Instrument:"), this._instrumentsButtonBar);
    private readonly _instrumentVolumeSlider: Slider = new Slider(input({ style: "margin: 0; position: sticky;", type: "range", min: Math.floor(-Config.volumeRange / 2), max: Math.floor(Config.volumeRange / 2), value: "0", step: "1" }), this._doc, (oldValue: number, newValue: number) => new ChangeVolume(this._doc, oldValue, newValue), true);
    private readonly _instrumentVolumeSliderInputBox: HTMLInputElement = input({ style: "width: 4em; font-size: 80%", id: "volumeSliderInputBox", type: "number", step: "1", min: Math.floor(-Config.volumeRange / 2), max: Math.floor(Config.volumeRange / 2), value: "0" });
    private readonly _instrumentVolumeSliderTip: HTMLDivElement = div({ class: "selectRow", style: "height: 1em" }, span({ class: "tip", style: "font-size: smaller;", onclick: () => this._openPrompt("instrumentVolume") }, "Volume: "));
    private readonly _instrumentVolumeSliderRow: HTMLDivElement = div({ class: "selectRow" }, div({},
        div({ style: `color: ${ColorConfig.secondaryText};` }, span({ class: "tip" }, this._instrumentVolumeSliderTip)),
        div({ style: `color: ${ColorConfig.secondaryText}; margin-top: -3px;` }, this._instrumentVolumeSliderInputBox),
    ), this._instrumentVolumeSlider.container);
    private readonly _panSlider: Slider = new Slider(input({ style: "margin: 0; position: sticky;", type: "range", min: "0", max: Config.panMax, value: Config.panCenter, step: "1" }), this._doc, (oldValue: number, newValue: number) => new ChangePan(this._doc, oldValue, newValue), true);
    private readonly _panDropdown: HTMLButtonElement = button({ style: "margin-left:0em; height:1.5em; width: 10px; padding: 0px; font-size: 8px;", onclick: () => this._toggleDropdownMenu(DropdownID.Pan) }, "▼");
    private readonly _panSliderInputBox: HTMLInputElement = input({ style: "width: 4em; font-size: 80%; ", id: "panSliderInputBox", type: "number", step: "1", min: "0", max: "100", value: "0" });
    private readonly _panSliderRow: HTMLDivElement = div({ class: "selectRow" }, div({},
        span({ class: "tip", tabindex: "0", style: "height:1em; font-size: smaller;", onclick: () => this._openPrompt("pan") }, "Pan: "),
        div({ style: "color: " + ColorConfig.secondaryText + "; margin-top: -3px;" }, this._panSliderInputBox),
    ), this._panDropdown, this._panSlider.container);
    private readonly _panDelaySlider: Slider = new Slider(input({ style: "margin: 0;", type: "range", min: "0", max: Config.modulators.dictionary["pan delay"].maxRawVol, value: "0", step: "1" }), this._doc, (oldValue: number, newValue: number) => new ChangePanDelay(this._doc, oldValue, newValue), false);
    private readonly _panDelayRow: HTMLElement = div({ class: "selectRow dropFader" }, span({ class: "tip", style: "margin-left:4px;", onclick: () => this._openPrompt("panDelay") }, "‣ Delay:"), this._panDelaySlider.container);
    private readonly _panDropdownGroup: HTMLElement = div({ class: "editor-controls", style: "display: none;" }, this._panDelayRow);
    private readonly _chipWaveSelect: HTMLSelectElement = buildOptions(select(), Config.chipWaves.map(wave => wave.name));
    private readonly _chipNoiseSelect: HTMLSelectElement = buildOptions(select(), Config.chipNoises.map(wave => wave.name));
    // advloop addition
    // @TODO: Add a dropdown for these. Or maybe this checkbox is fine?
    private readonly _useChipWaveAdvancedLoopControlsBox = input({ type: "checkbox", style: "width: 1em; padding: 0; margin-left: 0.4em; margin-right: 4em;" });
    private readonly _chipWaveLoopModeSelect = buildOptions(select(), ["Loop", "Ping-Pong", "Play Once", "Play Loop Once"]);
    private readonly _chipWaveLoopStartStepper = input({ type: "number", min: "0", step: "1", value: "0", style: "width: 100%; height: 1.5em; font-size: 80%; margin-left: 0.4em; vertical-align: middle;" });
    private readonly _chipWaveLoopEndStepper = input({ type: "number", min: "0", step: "1", value: "0", style: "width: 100%; height: 1.5em; font-size: 80%; margin-left: 0.4em; vertical-align: middle;" });
    private readonly _setChipWaveLoopEndToEndButton = button({ type: "button", style: "width: 1.5em; height: 1.5em; padding: 0; margin-left: 0.5em;" }, SVG.svg({ width: "16", height: "16", viewBox: "-13 -14 26 26", "pointer-events": "none", style: "width: 100%; height: 100%;" }, SVG.rect({ x: "4", y: "-6", width: "2", height: "12", fill: ColorConfig.primaryText }), SVG.path({ d: "M -6 -6 L -6 6 L 3 0 z", fill: ColorConfig.primaryText })));
    private readonly _chipWaveStartOffsetStepper = input({ type: "number", min: "0", step: "1", value: "0", style: "width: 100%; height: 1.5em; font-size: 80%; margin-left: 0.4em; vertical-align: middle;" });
    private readonly _chipWavePlayBackwardsBox = input({ type: "checkbox", style: "width: 1em; padding: 0; margin-left: 0.4em; margin-right: 4em;" });
    // advloop addition
    private readonly _chipWaveSelectRow: HTMLDivElement = div({ class: "selectRow" }, span({ class: "tip", onclick: () => this._openPrompt("chipWave") }, "Wave: "), div({ class: "selectContainer" }, this._chipWaveSelect));
    private readonly _chipNoiseSelectRow: HTMLDivElement = div({ class: "selectRow" }, span({ class: "tip", onclick: () => this._openPrompt("chipNoise") }, "Noise: "), div({ class: "selectContainer" }, this._chipNoiseSelect));
    private readonly _visualLoopControlsButton: HTMLButtonElement = button({ style: "margin-left: 0em; padding-left: 0.2em; height: 1.5em; max-width: 12px;", onclick: () => this._openPrompt("visualLoopControls") }, "+");
    private readonly _useChipWaveAdvancedLoopControlsRow: HTMLDivElement = div({ class: "selectRow" }, span({ class: "tip", style: "flex-shrink: 0;", onclick: () => this._openPrompt("loopControls") }, "Loop Controls: "), this._useChipWaveAdvancedLoopControlsBox);
    private readonly _chipWaveLoopModeSelectRow = div({ class: "selectRow" }, span({ class: "tip", style: "font-size: x-small;", onclick: () => this._openPrompt("loopMode") }, "Loop Mode: "), div({ class: "selectContainer" }, this._chipWaveLoopModeSelect));
    private readonly _chipWaveLoopStartRow = div({ class: "selectRow" }, span({ class: "tip", style: "font-size: x-small;", onclick: () => this._openPrompt("loopStart") }, "Loop Start: "), this._visualLoopControlsButton, span({ style: "display: flex;" }, this._chipWaveLoopStartStepper));
    private readonly _chipWaveLoopEndRow = div({ class: "selectRow" }, span({ class: "tip", style: "font-size: x-small;", onclick: () => this._openPrompt("loopEnd") }, "Loop End: "), span({ style: "display: flex;" }, this._chipWaveLoopEndStepper, this._setChipWaveLoopEndToEndButton));
    private readonly _chipWaveStartOffsetRow = div({ class: "selectRow" }, span({ class: "tip", onclick: () => this._openPrompt("offset") }, "Offset: "), span({ style: "display: flex;" }, this._chipWaveStartOffsetStepper));
    private readonly _chipWavePlayBackwardsRow = div({ class: "selectRow" }, span({ class: "tip", onclick: () => this._openPrompt("backwards") }, "Backwards: "), this._chipWavePlayBackwardsBox);
    private readonly _fadeInOutEditor: FadeInOutEditor = new FadeInOutEditor(this._doc);
    private readonly _fadeInOutRow: HTMLElement = div({ class: "selectRow" }, span({ class: "tip", onclick: () => this._openPrompt("fadeInOut") }, "Fade:"), this._fadeInOutEditor.container);
    private readonly _transitionSelect: HTMLSelectElement = buildOptions(select(), Config.transitions.map(transition => transition.name));
    private readonly _transitionDropdown: HTMLButtonElement = button({ style: "margin-left:0em; height:1.5em; width: 10px; padding: 0px; font-size: 8px;", onclick: () => this._toggleDropdownMenu(DropdownID.Transition) }, "▼");
    private readonly _transitionRow: HTMLDivElement = div({ class: "selectRow" }, span({ class: "tip", onclick: () => this._openPrompt("transition") }, "Transition:"), this._transitionDropdown, div({ class: "selectContainer", style: "width: 52.5%;" }, this._transitionSelect));
    private readonly _clicklessTransitionBox: HTMLInputElement = input({ type: "checkbox", style: "width: 1em; padding: 0; margin-right: 4em;" });
    private readonly _clicklessTransitionRow: HTMLElement = div({ class: "selectRow dropFader" }, span({ class: "tip", style: "margin-left:4px;", onclick: () => this._openPrompt("clicklessTransition") }, "‣ Clickless:"), this._clicklessTransitionBox);
    private readonly _transitionDropdownGroup: HTMLElement = div({ class: "editor-controls", style: "display: none;" }, this._clicklessTransitionRow);

    private readonly _effectsSelect: HTMLSelectElement = select(option({ selected: true, disabled: true, hidden: false })); // todo: "hidden" should be true but looks wrong on mac chrome, adds checkmark next to first visible option even though it's not selected. :(
    private readonly _eqFilterSimpleButton: HTMLButtonElement = button({ style: "font-size: x-small; width: 50%; height: 40%", class: "no-underline", onclick: () => this._switchEQFilterType(true) }, "simple");
    private readonly _eqFilterAdvancedButton: HTMLButtonElement = button({ style: "font-size: x-small; width: 50%; height: 40%", class: "last-button no-underline", onclick: () => this._switchEQFilterType(false) }, "advanced");
    private readonly _eqFilterTypeRow: HTMLElement = div({ class: "selectRow", style: "padding-top: 4px; margin-bottom: 0px;" }, span({ style: "font-size: x-small;", class: "tip", onclick: () => this._openPrompt("filterType") }, "EQ Filt.Type:"), div({ class: "instrument-bar" }, this._eqFilterSimpleButton, this._eqFilterAdvancedButton));
    private readonly _eqFilterEditor: FilterEditor = new FilterEditor(this._doc);
    private readonly _eqFilterZoom: HTMLButtonElement = button({ style: "margin-left:0em; padding-left:0.2em; height:1.5em; max-width: 12px;", onclick: () => this._openPrompt("customEQFilterSettings") }, "+");
    private readonly _eqFilterRow: HTMLElement = div({ class: "selectRow" }, span({ class: "tip", onclick: () => this._openPrompt("eqFilter") }, "EQ Filt:"), this._eqFilterZoom, this._eqFilterEditor.container);
    private readonly _eqFilterSimpleCutSlider: Slider = new Slider(input({ style: "margin: 0;", type: "range", min: "0", max: Config.filterSimpleCutRange - 1, value: "6", step: "1" }), this._doc, (oldValue: number, newValue: number) => new ChangeEQFilterSimpleCut(this._doc, oldValue, newValue), false);
    private _eqFilterSimpleCutRow: HTMLDivElement = div({ class: "selectRow", title: "Low-pass Filter Cutoff Frequency" }, span({ class: "tip", onclick: () => this._openPrompt("filterCutoff") }, "Filter Cut:"), this._eqFilterSimpleCutSlider.container);
    private readonly _eqFilterSimplePeakSlider: Slider = new Slider(input({ style: "margin: 0;", type: "range", min: "0", max: Config.filterSimplePeakRange - 1, value: "6", step: "1" }), this._doc, (oldValue: number, newValue: number) => new ChangeEQFilterSimplePeak(this._doc, oldValue, newValue), false);
    private _eqFilterSimplePeakRow: HTMLDivElement = div({ class: "selectRow", title: "Low-pass Filter Peak Resonance" }, span({ class: "tip", onclick: () => this._openPrompt("filterResonance") }, "Filter Peak:"), this._eqFilterSimplePeakSlider.container);

    private readonly _noteFilterSimpleButton: HTMLButtonElement = button({ style: "font-size: x-small; width: 50%; height: 40%", class: "no-underline", onclick: () => this._switchNoteFilterType(true) }, "simple");
    private readonly _noteFilterAdvancedButton: HTMLButtonElement = button({ style: "font-size: x-small; width: 50%; height: 40%", class: "last-button no-underline", onclick: () => this._switchNoteFilterType(false) }, "advanced");
    private readonly _noteFilterTypeRow: HTMLElement = div({ class: "selectRow", style: "padding-top: 4px; margin-bottom: 0px;" }, span({ style: "font-size: x-small;", class: "tip", onclick: () => this._openPrompt("filterType") }, "Note Filt.Type:"), div({ class: "instrument-bar" }, this._noteFilterSimpleButton, this._noteFilterAdvancedButton));
    private readonly _noteFilterEditor: FilterEditor = new FilterEditor(this._doc, true);
    private readonly _noteFilterZoom: HTMLButtonElement = button({ style: "margin-left:0em; padding-left:0.2em; height:1.5em; max-width: 12px;", onclick: () => this._openPrompt("customNoteFilterSettings") }, "+");
    private readonly _noteFilterRow: HTMLElement = div({ class: "selectRow" }, span({ class: "tip", onclick: () => this._openPrompt("noteFilter") }, "Note Filt:"), this._noteFilterZoom, this._noteFilterEditor.container);
    private readonly _noteFilterSimpleCutSlider: Slider = new Slider(input({ style: "margin: 0;", type: "range", min: "0", max: Config.filterSimpleCutRange - 1, value: "6", step: "1" }), this._doc, (oldValue: number, newValue: number) => new ChangeNoteFilterSimpleCut(this._doc, oldValue, newValue), false);
    private _noteFilterSimpleCutRow: HTMLDivElement = div({ class: "selectRow", title: "Low-pass Filter Cutoff Frequency" }, span({ class: "tip", onclick: () => this._openPrompt("filterCutoff") }, "Filter Cut:"), this._noteFilterSimpleCutSlider.container);
    private readonly _noteFilterSimplePeakSlider: Slider = new Slider(input({ style: "margin: 0;", type: "range", min: "0", max: Config.filterSimplePeakRange - 1, value: "6", step: "1" }), this._doc, (oldValue: number, newValue: number) => new ChangeNoteFilterSimplePeak(this._doc, oldValue, newValue), false);
    private _noteFilterSimplePeakRow: HTMLDivElement = div({ class: "selectRow", title: "Low-pass Filter Peak Resonance" }, span({ class: "tip", onclick: () => this._openPrompt("filterResonance") }, "Filter Peak:"), this._noteFilterSimplePeakSlider.container);

    private readonly _supersawDynamismSlider: Slider = new Slider(input({ style: "margin: 0;", type: "range", min: "0", max: Config.supersawDynamismMax, value: "0", step: "1" }), this._doc, (oldValue: number, newValue: number) => new ChangeSupersawDynamism(this._doc, oldValue, newValue), false);
    private readonly _supersawDynamismRow: HTMLDivElement = div({ class: "selectRow" }, span({ class: "tip", onclick: () => this._openPrompt("supersawDynamism") }, "Dynamism:"), this._supersawDynamismSlider.container);
    private readonly _supersawSpreadSlider: Slider = new Slider(input({ style: "margin: 0;", type: "range", min: "0", max: Config.supersawSpreadMax, value: "0", step: "1" }), this._doc, (oldValue: number, newValue: number) => new ChangeSupersawSpread(this._doc, oldValue, newValue), false);
    private readonly _supersawSpreadRow: HTMLDivElement = div({ class: "selectRow" }, span({ class: "tip", onclick: () => this._openPrompt("supersawSpread") }, "Spread:"), this._supersawSpreadSlider.container);
    private readonly _supersawShapeSlider: Slider = new Slider(input({ style: "margin: 0;", type: "range", min: "0", max: Config.supersawShapeMax, value: "0", step: "1" }), this._doc, (oldValue: number, newValue: number) => new ChangeSupersawShape(this._doc, oldValue, newValue), false);
    private readonly _supersawShapeRow: HTMLDivElement = div({ class: "selectRow" }, span({ class: "tip", onclick: () => this._openPrompt("supersawShape"), style: "overflow: clip;" }, "Saw↔Pulse:"), this._supersawShapeSlider.container);

    private readonly _pulseWidthSlider: Slider = new Slider(input({ style: "margin: 0;", type: "range", min: "1", max: Config.pulseWidthRange, value: "1", step: "1" }), this._doc, (oldValue: number, newValue: number) => new ChangePulseWidth(this._doc, oldValue, newValue), false);
    private readonly _pulseWidthDropdown: HTMLButtonElement = button({ style: "margin-left:53px; position: absolute; margin-top: 15px; height:1.5em; width: 10px; padding: 0px; font-size: 8px;", onclick: () => this._toggleDropdownMenu(DropdownID.PulseWidth) }, "▼");
    private readonly _pwmSliderInputBox: HTMLInputElement = input({ style: "width: 4em; font-size: 70%;", id: "pwmSliderInputBox", type: "number", step: "1", min: "1", max: Config.pulseWidthRange, value: "1" });
    private readonly _pulseWidthRow: HTMLDivElement = div({ class: "selectRow" }, div({},
        span({ class: "tip", tabindex: "0", style: "height:1em; font-size: smaller; white-space: nowrap;", onclick: () => this._openPrompt("pulseWidth") }, "Pulse Width:"),
        div({ style: `color: ${ColorConfig.secondaryText}; margin-top: -3px;` }, this._pwmSliderInputBox)
    ), this._pulseWidthDropdown, this._pulseWidthSlider.container);
    //private readonly _pulseWidthRow: HTMLDivElement = div({ class: "selectRow" }, span({ class: "tip", onclick: () => this._openPrompt("pulseWidth") }, "Pulse Width:"), this._pulseWidthDropdown, this._pulseWidthSlider.container);
    private readonly _decimalOffsetSlider: Slider = new Slider(input({ style: "margin: 0;", type: "range", min: "0", max: "99", value: "0", step: "1" }), this._doc, (oldValue: number, newValue: number) => new ChangeDecimalOffset(this._doc, oldValue, 99 - newValue), false);
    private readonly _decimalOffsetRow: HTMLDivElement = div({ class: "selectRow dropFader" }, span({ class: "tip", style: "margin-left:10px;", onclick: () => this._openPrompt("decimalOffset") }, "‣ Offset:"), this._decimalOffsetSlider.container);
    private readonly _pulseWidthDropdownGroup: HTMLElement = div({ class: "editor-controls", style: "display: none;" }, this._decimalOffsetRow);

    private readonly _pitchShiftSlider: Slider = new Slider(input({ style: "margin: 0;", type: "range", min: "0", max: Config.pitchShiftRange - 1, value: "0", step: "1" }), this._doc, (oldValue: number, newValue: number) => new ChangePitchShift(this._doc, oldValue, newValue), true);
    private readonly _pitchShiftTonicMarkers: HTMLDivElement[] = [div({ class: "pitchShiftMarker", style: { color: ColorConfig.tonic } }), div({ class: "pitchShiftMarker", style: { color: ColorConfig.tonic, left: "50%" } }), div({ class: "pitchShiftMarker", style: { color: ColorConfig.tonic, left: "100%" } })];
    private readonly _pitchShiftFifthMarkers: HTMLDivElement[] = [div({ class: "pitchShiftMarker", style: { color: ColorConfig.fifthNote, left: (100 * 7 / 24) + "%" } }), div({ class: "pitchShiftMarker", style: { color: ColorConfig.fifthNote, left: (100 * 19 / 24) + "%" } })];
    private readonly _pitchShiftMarkerContainer: HTMLDivElement = div({ style: "display: flex; position: relative;" }, this._pitchShiftSlider.container, div({ class: "pitchShiftMarkerContainer" }, this._pitchShiftTonicMarkers, this._pitchShiftFifthMarkers));
    private readonly _pitchShiftRow: HTMLDivElement = div({ class: "selectRow" }, span({ class: "tip", onclick: () => this._openPrompt("pitchShift") }, "Pitch Shift:"), this._pitchShiftMarkerContainer);
    private readonly _detuneSlider: Slider = new Slider(input({ style: "margin: 0;", type: "range", min: Config.detuneMin - Config.detuneCenter, max: Config.detuneMax - Config.detuneCenter, value: 0, step: "4" }), this._doc, (oldValue: number, newValue: number) => new ChangeDetune(this._doc, oldValue, newValue), true);
    private readonly _detuneSliderInputBox: HTMLInputElement = input({ style: "width: 4em; font-size: 80%; ", id: "detuneSliderInputBox", type: "number", step: "1", min: Config.detuneMin - Config.detuneCenter, max: Config.detuneMax - Config.detuneCenter, value: 0 });
    private readonly _detuneSliderRow: HTMLDivElement = div({ class: "selectRow" }, div({},
        span({ class: "tip", style: "height:1em; font-size: smaller;", onclick: () => this._openPrompt("detune") }, "Detune: "),
        div({ style: `color: ${ColorConfig.secondaryText}; margin-top: -3px;` }, this._detuneSliderInputBox),
    ), this._detuneSlider.container);
    private readonly _distortionSlider: Slider = new Slider(input({ style: "margin: 0; position: sticky;", type: "range", min: "0", max: Config.distortionRange - 1, value: "0", step: "1" }), this._doc, (oldValue: number, newValue: number) => new ChangeDistortion(this._doc, oldValue, newValue), false);
    private readonly _distortionRow: HTMLDivElement = div({ class: "selectRow" }, span({ class: "tip", onclick: () => this._openPrompt("distortion") }, "Distortion:"), this._distortionSlider.container);
    private readonly _aliasingBox: HTMLInputElement = input({ type: "checkbox", style: "width: 1em; padding: 0; margin-right: 4em;" });
    private readonly _aliasingRow: HTMLElement = div({ class: "selectRow" }, span({ class: "tip", style: "margin-left:10px;", onclick: () => this._openPrompt("aliases") }, "Aliasing:"), this._aliasingBox);
    private readonly _bitcrusherQuantizationSlider: Slider = new Slider(input({ style: "margin: 0;", type: "range", min: "0", max: Config.bitcrusherQuantizationRange - 1, value: "0", step: "1" }), this._doc, (oldValue: number, newValue: number) => new ChangeBitcrusherQuantization(this._doc, oldValue, newValue), false);
    private readonly _bitcrusherQuantizationRow: HTMLDivElement = div({ class: "selectRow" }, span({ class: "tip", onclick: () => this._openPrompt("bitcrusherQuantization") }, "Bit Crush:"), this._bitcrusherQuantizationSlider.container);
    private readonly _bitcrusherFreqSlider: Slider = new Slider(input({ style: "margin: 0;", type: "range", min: "0", max: Config.bitcrusherFreqRange - 1, value: "0", step: "1" }), this._doc, (oldValue: number, newValue: number) => new ChangeBitcrusherFreq(this._doc, oldValue, newValue), false);
    private readonly _bitcrusherFreqRow: HTMLDivElement = div({ class: "selectRow" }, span({ class: "tip", onclick: () => this._openPrompt("bitcrusherFreq") }, "Freq Crush:"), this._bitcrusherFreqSlider.container);
    private readonly _stringSustainSlider: Slider = new Slider(input({ style: "margin: 0;", type: "range", min: "0", max: Config.stringSustainRange - 1, value: "0", step: "1" }), this._doc, (oldValue: number, newValue: number) => new ChangeStringSustain(this._doc, oldValue, newValue), false);
    private readonly _stringSustainLabel: HTMLSpanElement = span({ class: "tip", onclick: () => this._openPrompt("stringSustain") }, "Sustain:");
    private readonly _stringSustainRow: HTMLDivElement = div({ class: "selectRow" }, this._stringSustainLabel, this._stringSustainSlider.container);

    private readonly _unisonDropdown: HTMLButtonElement = button({ style: "margin-left:0em; height:1.5em; width: 10px; padding: 0px; font-size: 8px;", onclick: () => this._toggleDropdownMenu(DropdownID.Unison) }, "▼");

    private readonly _unisonSelect: HTMLSelectElement = buildOptions(select(), Config.unisons.map(unison => unison.name));
    private readonly _unisonSelectRow: HTMLElement = div({ class: "selectRow" }, span({ class: "tip", onclick: () => this._openPrompt("unison") }, "Unison:"), this._unisonDropdown, div({ class: "selectContainer", style: "width: 61.5%;" }, this._unisonSelect));

    private readonly _unisonVoicesInputBox: HTMLInputElement = input({ style: "width: 150%; height: 1.5em; font-size: 80%; margin-left: 0.4em; vertical-align: middle;", id: "unisonVoicesInputBox", type: "number", step: "1", min: Config.unisonVoicesMin, max: Config.unisonVoicesMax, value: 1 });
    private readonly _unisonVoicesRow: HTMLDivElement = div({ class: "selectRow dropFader" }, div({},
        span({ class: "tip", style: "height:1em; font-size: smaller;", onclick: () => this._openPrompt("unisonVoices") }, "‣ Voices: "),
        div({ style: "color: " + ColorConfig.secondaryText + "; margin-top: -3px;" }, this._unisonVoicesInputBox),
    ));
    private readonly _unisonSpreadInputBox: HTMLInputElement = input({ style: "width: 150%; height: 1.5em; font-size: 80%; margin-left: 0.4em; vertical-align: middle;", id: "unisonSpreadInputBox", type: "number", step: "0.001", min: Config.unisonSpreadMin, max: Config.unisonSpreadMax, value: 0.0 });
    private readonly _unisonSpreadRow: HTMLDivElement = div({ class: "selectRow dropFader" }, div({},
        span({ class: "tip", style: "height:1em; font-size: smaller;", onclick: () => this._openPrompt("unisonSpread") }, "‣ Spread: "),
        div({ style: "color: " + ColorConfig.secondaryText + "; margin-top: -3px;" }, this._unisonSpreadInputBox),
    ));

    private readonly _unisonOffsetInputBox: HTMLInputElement = input({ style: "width: 150%; height: 1.5em; font-size: 80%; margin-left: 0.4em; vertical-align: middle;", id: "unisonOffsetInputBox", type: "number", step: "0.001", min: Config.unisonOffsetMin, max: Config.unisonOffsetMax, value: 0.0 });
    private readonly _unisonOffsetRow: HTMLDivElement = div({ class: "selectRow dropFader" }, div({},
        span({ class: "tip", style: "height:1em; font-size: smaller;", onclick: () => this._openPrompt("unisonOffset") }, "‣ Offset: "),
        div({ style: "color: " + ColorConfig.secondaryText + "; margin-top: -3px;" }, this._unisonOffsetInputBox),
    ));
    private readonly _unisonExpressionInputBox: HTMLInputElement = input({ style: "width: 150%; height: 1.5em; font-size: 80%; margin-left: 0.4em; vertical-align: middle;", id: "unisonExpressionInputBox", type: "number", step: "0.001", min: Config.unisonExpressionMin, max: Config.unisonExpressionMax, value: 1.4 });
    private readonly _unisonExpressionRow: HTMLDivElement = div({ class: "selectRow dropFader" }, div({},
        span({ class: "tip", style: "height:1em; font-size: smaller;", onclick: () => this._openPrompt("unisonExpression") }, "‣ Volume: "),
        div({ style: "color: " + ColorConfig.secondaryText + "; margin-top: -3px;" }, this._unisonExpressionInputBox),
    ));
    private readonly _unisonSignInputBox: HTMLInputElement = input({ style: "width: 150%; height: 1.5em; font-size: 80%; margin-left: 0.4em; vertical-align: middle;", id: "unisonSignInputBox", type: "number", step: "0.001", min: Config.unisonSignMin, max: Config.unisonSignMax, value: 1.0 });
    private readonly _unisonSignRow: HTMLDivElement = div({ class: "selectRow dropFader" }, div({},
        span({ class: "tip", style: "height:1em; font-size: smaller;", onclick: () => this._openPrompt("unisonSign") }, "‣ Sign: "),
        div({ style: "color: " + ColorConfig.secondaryText + "; margin-top: -3px;" }, this._unisonSignInputBox),
    ));
    private readonly _unisonDropdownGroup: HTMLElement = div({ class: "editor-controls", style: "display: none;" }, this._unisonVoicesRow, this._unisonSpreadRow, this._unisonOffsetRow, this._unisonExpressionRow, this._unisonSignRow);

    private readonly _chordSelect: HTMLSelectElement = buildOptions(select(), Config.chords.map(chord => chord.name));
    private readonly _chordDropdown: HTMLButtonElement = button({ style: "margin-left:0em; height:1.5em; width: 10px; padding: 0px; font-size: 8px;", onclick: () => this._toggleDropdownMenu(DropdownID.Chord) }, "▼");

    private readonly _chordSelectRow: HTMLElement = div({ class: "selectRow" }, span({ class: "tip", onclick: () => this._openPrompt("chords") }, "Chords:"), this._chordDropdown, div({ class: "selectContainer" }, this._chordSelect));
    private readonly _arpeggioSpeedDisplay: HTMLSpanElement = span({ style: `color: ${ColorConfig.secondaryText}; font-size: smaller; text-overflow: clip;` }, "x1");
    private readonly _arpeggioSpeedSlider: Slider = new Slider(input({ style: "margin: 0;", type: "range", min: "0", max: Config.modulators.dictionary["arp speed"].maxRawVol, value: "0", step: "1" }), this._doc, (oldValue: number, newValue: number) => new ChangeArpeggioSpeed(this._doc, oldValue, newValue), false);
    private readonly _arpeggioSpeedRow: HTMLElement = div({ class: "selectRow dropFader" }, span({ class: "tip", style: "margin-left:4px;", onclick: () => this._openPrompt("arpeggioSpeed") }, "‣ Spd:"), this._arpeggioSpeedDisplay, this._arpeggioSpeedSlider.container);
    private readonly _twoNoteArpBox: HTMLInputElement = input({ type: "checkbox", style: "width: 1em; padding: 0; margin-right: 4em;" });
    private readonly _twoNoteArpRow: HTMLElement = div({ class: "selectRow dropFader" }, span({ class: "tip", style: "margin-left:4px;", onclick: () => this._openPrompt("twoNoteArpeggio") }, "‣ Fast Two-Note:"), this._twoNoteArpBox);
    private readonly _chordDropdownGroup: HTMLElement = div({ class: "editor-controls", style: "display: none;" }, this._arpeggioSpeedRow, this._twoNoteArpRow);

    private readonly _vibratoSelect: HTMLSelectElement = buildOptions(select(), Config.vibratos.map(vibrato => vibrato.name));
    private readonly _vibratoDropdown: HTMLButtonElement = button({ style: "margin-left:0em; height:1.5em; width: 10px; padding: 0px; font-size: 8px;", onclick: () => this._toggleDropdownMenu(DropdownID.Vibrato) }, "▼");
    private readonly _vibratoSelectRow: HTMLElement = div({ class: "selectRow" }, span({ class: "tip", onclick: () => this._openPrompt("vibrato") }, "Vibrato:"), this._vibratoDropdown, div({ class: "selectContainer", style: "width: 61.5%;" }, this._vibratoSelect));
    private readonly _vibratoDepthSlider: Slider = new Slider(input({ style: "margin: 0;", type: "range", min: "0", max: Config.modulators.dictionary["vibrato depth"].maxRawVol, value: "0", step: "1" }), this._doc, (oldValue: number, newValue: number) => new ChangeVibratoDepth(this._doc, oldValue, newValue), false);
    private readonly _vibratoDepthRow: HTMLElement = div({ class: "selectRow dropFader" }, span({ class: "tip", style: "margin-left:4px;", onclick: () => this._openPrompt("vibratoDepth") }, "‣ Depth:"), this._vibratoDepthSlider.container);
    private readonly _vibratoSpeedDisplay: HTMLSpanElement = span({ style: `color: ${ColorConfig.secondaryText}; font-size: smaller; text-overflow: clip;` }, "x1");
    private readonly _vibratoSpeedSlider: Slider = new Slider(input({ style: "margin: 0; text-overflow: clip;", type: "range", min: "0", max: Config.modulators.dictionary["vibrato speed"].maxRawVol, value: "0", step: "1" }), this._doc, (oldValue: number, newValue: number) => new ChangeVibratoSpeed(this._doc, oldValue, newValue), false);
    private readonly _vibratoSpeedRow: HTMLElement = div({ class: "selectRow dropFader" }, span({ class: "tip", style: "margin-left:4px;", onclick: () => this._openPrompt("vibratoSpeed") }, "‣ Spd:"), this._vibratoSpeedDisplay, this._vibratoSpeedSlider.container);
    private readonly _vibratoDelaySlider: Slider = new Slider(input({ style: "margin: 0;", type: "range", min: "0", max: Config.modulators.dictionary["vibrato delay"].maxRawVol, value: "0", step: "1" }), this._doc, (oldValue: number, newValue: number) => new ChangeVibratoDelay(this._doc, oldValue, newValue), false);
    private readonly _vibratoDelayRow: HTMLElement = div({ class: "selectRow dropFader" }, span({ class: "tip", style: "margin-left:4px;", onclick: () => this._openPrompt("vibratoDelay") }, "‣ Delay:"), this._vibratoDelaySlider.container);
    private readonly _vibratoTypeSelect: HTMLSelectElement = buildOptions(select(), Config.vibratoTypes.map(vibrato => vibrato.name));
    private readonly _vibratoTypeSelectRow: HTMLElement = div({ class: "selectRow dropFader" }, span({ class: "tip", style: "margin-left:4px;", onclick: () => this._openPrompt("vibratoType") }, "‣ Type:"), div({ class: "selectContainer", style: "width: 61.5%;" }, this._vibratoTypeSelect));
    private readonly _vibratoDropdownGroup: HTMLElement = div({ class: "editor-controls", style: `display: none;` }, this._vibratoDepthRow, this._vibratoSpeedRow, this._vibratoDelayRow, this._vibratoTypeSelectRow);
    private readonly _phaseModGroup: HTMLElement = div({ class: "editor-controls" });
    private readonly _feedbackTypeSelect: HTMLSelectElement = buildOptions(select(), Config.feedbacks.map(feedback => feedback.name));
    private readonly _feedbackRow1: HTMLDivElement = div({ class: "selectRow" }, span({ class: "tip", onclick: () => this._openPrompt("feedbackType") }, "Feedback:"), div({ class: "selectContainer" }, this._feedbackTypeSelect));
    private readonly _spectrumEditor: SpectrumEditor = new SpectrumEditor(this._doc, null);
    private readonly _spectrumRow: HTMLElement = div({ class: "selectRow" }, span({ class: "tip", onclick: () => this._openPrompt("spectrum") }, "Spectrum:"), this._spectrumEditor.container);
    private readonly _harmonicsEditor: HarmonicsEditor = new HarmonicsEditor(this._doc);
    private readonly _harmonicsRow: HTMLElement = div({ class: "selectRow" }, span({ class: "tip", onclick: () => this._openPrompt("harmonics") }, "Harmonics:"), this._harmonicsEditor.container);

    //SongEditor.ts
    private readonly _envelopeEditor: EnvelopeEditor = new EnvelopeEditor(this._doc, (id: number, submenu: number, subtype: string) => this._toggleDropdownMenu(id, submenu, subtype), (name: string) => this._openPrompt(name));
    private readonly _discreteEnvelopeBox: HTMLInputElement = input({ type: "checkbox", style: "width: 1em; padding: 0; margin-right: 4em;" });
    private readonly _discreteEnvelopeRow: HTMLElement = div({ class: "selectRow dropFader" }, span({ class: "tip", style: "margin-left:4px;", onclick: () => this._openPrompt("discreteEnvelope") }, "‣ Discrete:"), this._discreteEnvelopeBox);
    private readonly _envelopeSpeedDisplay: HTMLSpanElement = span({ style: `color: ${ColorConfig.secondaryText}; font-size: smaller; text-overflow: clip;` }, "x1");
    private readonly _envelopeSpeedSlider: Slider = new Slider(input({ style: "margin: 0;", type: "range", min: "0", max: Config.modulators.dictionary["envelope speed"].maxRawVol, value: "0", step: "1" }), this._doc, (oldValue: number, newValue: number) => new ChangeEnvelopeSpeed(this._doc, oldValue, newValue), false);
    private readonly _envelopeSpeedRow: HTMLElement = div({ class: "selectRow dropFader" }, span({ class: "tip", style: "margin-left:4px;", onclick: () => this._openPrompt("envelopeSpeed") }, "‣ Spd:"), this._envelopeSpeedDisplay, this._envelopeSpeedSlider.container);
    private readonly _envelopeDropdownGroup: HTMLElement = div({ class: "editor-controls", style: "display: none;" }, this._discreteEnvelopeRow, this._envelopeSpeedRow);
    private readonly _envelopeDropdown: HTMLButtonElement = button({ style: "margin-left:0em; margin-right: 1em; height:1.5em; width: 10px; padding: 0px; font-size: 8px;", onclick: () => this._toggleDropdownMenu(DropdownID.Envelope) }, "▼");

    private readonly _drumsetGroup: HTMLElement = div({ class: "editor-controls" });
    private readonly _modulatorGroup: HTMLElement = div({ class: "editor-controls" });
    private readonly _modNameRows: HTMLElement[];
    private readonly _modChannelBoxes: HTMLSelectElement[];
    private readonly _modInstrumentBoxes: HTMLSelectElement[];
    private readonly _modSetRows: HTMLElement[];
    private readonly _modSetBoxes: HTMLSelectElement[];
    private readonly _modFilterRows: HTMLElement[];
    private readonly _modFilterBoxes: HTMLSelectElement[];
    private readonly _modTargetIndicators: SVGElement[];

    private readonly _feedback6OpTypeSelect: HTMLSelectElement = buildOptions(select(), Config.feedbacks6Op.map(feedback => feedback.name));
    private readonly _feedback6OpRow1: HTMLDivElement = div({ class: "selectRow" }, span({ class: "tip", onclick: () => this._openPrompt("feedbackType") }, "Feedback:"), div({ class: "selectContainer" }, this._feedback6OpTypeSelect));

    private readonly _algorithmCanvasSwitch: HTMLButtonElement = button({ style: "margin-left:0em; height:1.5em; width: 10px; padding: 0px; font-size: 8px;", onclick: (e: Event) => this._toggleAlgorithmCanvas(e) }, "F");
    private readonly _customAlgorithmCanvas: CustomAlgorythmCanvas = new CustomAlgorythmCanvas(canvas({ width: 144, height: 144, style: "border:2px solid " + ColorConfig.uiWidgetBackground, id: "customAlgorithmCanvas" }), this._doc, (newArray: number[][], carry: number, mode: string) => new ChangeCustomAlgorythmorFeedback(this._doc, newArray, carry, mode));
    private readonly _algorithm6OpSelect: HTMLSelectElement = buildOptions(select(), Config.algorithms6Op.map(algorithm => algorithm.name));
    private readonly _algorithm6OpSelectRow: HTMLDivElement = div(div({ class: "selectRow" }, span({ class: "tip", onclick: () => this._openPrompt("algorithm") }, "Algorithm: "), div({ class: "selectContainer" }, this._algorithm6OpSelect))
        , div({ style: "height:144px; display:flex; flex-direction: row; align-items:center; justify-content:center;" }, div({ style: "display:block; width:10px; margin-right: 0.2em" }, this._algorithmCanvasSwitch), div({ style: "width:144px; height:144px;" }, this._customAlgorithmCanvas.canvas)));//temp

    private readonly _instrumentCopyButton: HTMLButtonElement = button({ style: "max-width:86px; width: 86px;", class: "copyButton", title: "Copy Instrument (⇧C)" }, [
        "Copy",
        // Copy icon:
        SVG.svg({ style: "flex-shrink: 0; position: absolute; left: 0; top: 50%; margin-top: -1em; pointer-events: none;", width: "2em", height: "2em", viewBox: "-5 -21 26 26" }, [
            SVG.path({ d: "M 0 -15 L 1 -15 L 1 0 L 13 0 L 13 1 L 0 1 L 0 -15 z M 2 -1 L 2 -17 L 10 -17 L 14 -13 L 14 -1 z M 3 -2 L 13 -2 L 13 -12 L 9 -12 L 9 -16 L 3 -16 z", fill: "currentColor" }),
        ]),
    ]);
    private readonly _instrumentPasteButton: HTMLButtonElement = button({ style: "max-width:86px;", class: "pasteButton", title: "Paste Instrument (⇧V)" }, [
        "Paste",
        // Paste icon:
        SVG.svg({ style: "flex-shrink: 0; position: absolute; left: 0; top: 50%; margin-top: -1em; pointer-events: none;", width: "2em", height: "2em", viewBox: "0 0 26 26" }, [
            SVG.path({ d: "M 8 18 L 6 18 L 6 5 L 17 5 L 17 7 M 9 8 L 16 8 L 20 12 L 20 22 L 9 22 z", stroke: "currentColor", fill: "none" }),
            SVG.path({ d: "M 9 3 L 14 3 L 14 6 L 9 6 L 9 3 z M 16 8 L 20 12 L 16 12 L 16 8 z", fill: "currentColor", }),
        ]),
    ]);

    private readonly _instrumentExportButton: HTMLButtonElement = button({ style: "max-width:86px; width: 86px;", class: "exportInstrumentButton" }, [
        "Export",
        // Export icon:
        SVG.svg({ style: "flex-shrink: 0; position: absolute; left: 0; top: 50%; margin-top: -1em; pointer-events: none;", width: "2em", height: "2em", viewBox: "0 -960 960 960" }, [
            SVG.path({ d: "M200-120v-40h560v40H200Zm279.231-150.769L254.615-568.462h130.769V-840h188.462v271.538h130.77L479.231-270.769Zm0-65.385 142.923-191.538h-88.308V-800H425.385v272.308h-88.308l142.154 191.538ZM480-527.692Z", fill: "currentColor" }),
        ]),
    ]);
    private readonly _instrumentImportButton: HTMLButtonElement = button({ style: "max-width:86px;", class: "importInstrumentButton" }, [
        "Import",
        // Import icon:
        SVG.svg({ style: "flex-shrink: 0; position: absolute; left: 0; top: 50%; margin-top: -1em; pointer-events: none;", width: "2em", height: "2em", viewBox: "0 -960 960 960" }, [
            SVG.path({ d: "M200-120v-40h560v40H200Zm185.384-150.769v-271.539H254.615L480-840l224.616 297.692h-130.77v271.539H385.384Zm40.001-40h108.461v-272.308h88.308L480-774.615 337.077-583.077h88.308v272.308ZM480-583.077Z", fill: "currentColor" }),
        ]),
    ]);

    public readonly _globalOscscope: oscilascopeCanvas = new oscilascopeCanvas(canvas({ width: 144, height: 32, style: `border: 2px solid ${ColorConfig.uiWidgetBackground}; position: static;`, id: "oscilascopeAll" }), 1);
    private readonly _globalOscscopeContainer: HTMLDivElement = div({ style: "height: 38px; margin-left: auto; margin-right: auto;" },
        this._globalOscscope.canvas
    );
    private readonly _customWaveDrawCanvas: CustomChipCanvas = new CustomChipCanvas(canvas({ width: 128, height: 52, style: "border:2px solid " + ColorConfig.uiWidgetBackground, id: "customWaveDrawCanvas" }), this._doc, (newArray: Float32Array) => new ChangeCustomWave(this._doc, newArray));
    private readonly _customWavePresetDrop: HTMLSelectElement = buildHeaderedOptions("Load Preset", select({ style: "width: 50%; height:1.5em; text-align: center; text-align-last: center;" }),
        Config.chipWaves.map(wave => wave.name)
    );
    private readonly _customWaveZoom: HTMLButtonElement = button({ style: "margin-left:0.5em; height:1.5em; max-width: 20px;", onclick: () => this._openPrompt("customChipSettings") }, "+");

    private readonly _customWaveDraw: HTMLDivElement = div({ style: "height:80px; margin-top:10px; margin-bottom:5px" }, [
        div({ style: "height:54px; display:flex; justify-content:center;" }, [this._customWaveDrawCanvas.canvas]),
        div({ style: "margin-top:5px; display:flex; justify-content:center;" }, [this._customWavePresetDrop, this._customWaveZoom]),
    ]);

    private readonly _songTitleInputBox: InputBox = new InputBox(input({ style: "font-weight:bold; border:none; width: 98%; background-color:${ColorConfig.editorBackground}; color:${ColorConfig.primaryText}; text-align:center", maxlength: "30", type: "text", value: EditorConfig.versionDisplayName }), this._doc, (oldValue: string, newValue: string) => new ChangeSongTitle(this._doc, oldValue, newValue));


    private readonly _feedbackAmplitudeSlider: Slider = new Slider(input({ type: "range", min: "0", max: Config.operatorAmplitudeMax, value: "0", step: "1", title: "Feedback Amplitude" }), this._doc, (oldValue: number, newValue: number) => new ChangeFeedbackAmplitude(this._doc, oldValue, newValue), false);
    private readonly _feedbackRow2: HTMLDivElement = div({ class: "selectRow" }, span({ class: "tip", onclick: () => this._openPrompt("feedbackVolume") }, "Fdback Vol:"), this._feedbackAmplitudeSlider.container);
    /*
     * @jummbus - my very real, valid reason for cutting this button: I don't like it.
     * 
    private readonly _customizeInstrumentButton: HTMLButtonElement = button({type: "button", style: "margin: 2px 0"},

        "Customize Instrument",
    );
    */
    private readonly _addEnvelopeButton: HTMLButtonElement = button({ type: "button", class: "add-envelope" });
    private readonly _customInstrumentSettingsGroup: HTMLDivElement = div({ class: "editor-controls" },
        this._panSliderRow,
        this._panDropdownGroup,
        this._chipWaveSelectRow,
        this._chipNoiseSelectRow,
        this._useChipWaveAdvancedLoopControlsRow,
        this._chipWaveLoopModeSelectRow,
        this._chipWaveLoopStartRow,
        this._chipWaveLoopEndRow,
        this._chipWaveStartOffsetRow,
        this._chipWavePlayBackwardsRow,
        this._customWaveDraw,
        this._eqFilterTypeRow,
        this._eqFilterRow,
        this._eqFilterSimpleCutRow,
        this._eqFilterSimplePeakRow,
        this._fadeInOutRow,
        this._algorithmSelectRow,
        this._algorithm6OpSelectRow,
        this._phaseModGroup,
        this._feedbackRow1,
        this._feedback6OpRow1,
        this._feedbackRow2,
        this._spectrumRow,
        this._harmonicsRow,
        this._drumsetGroup,
        this._supersawDynamismRow,
        this._supersawSpreadRow,
        this._supersawShapeRow,
        this._pulseWidthRow,
        // this._decimalOffsetRow,
        this._pulseWidthDropdownGroup,
        this._stringSustainRow,
        this._unisonSelectRow,
        this._unisonDropdownGroup,
        div({ style: `padding: 2px 0; margin-left: 2em; display: flex; align-items: center;` },
            span({ style: `flex-grow: 1; text-align: center;` }, span({ class: "tip", onclick: () => this._openPrompt("effects") }, "Effects")),
            div({ class: "effects-menu" }, this._effectsSelect),
        ),
        this._transitionRow,
        this._transitionDropdownGroup,
        this._chordSelectRow,
        this._chordDropdownGroup,
        this._pitchShiftRow,
        this._detuneSliderRow,
        this._vibratoSelectRow,
        this._vibratoDropdownGroup,
        this._noteFilterTypeRow,
        this._noteFilterRow,
        this._noteFilterSimpleCutRow,
        this._noteFilterSimplePeakRow,
        this._distortionRow,
        this._aliasingRow,
        this._bitcrusherQuantizationRow,
        this._bitcrusherFreqRow,
        this._chorusRow,
        this._echoSustainRow,
        this._echoDelayRow,
        this._reverbRow,
        div({ style: `padding: 2px 0; margin-left: 2em; display: flex; align-items: center;` },
            span({ style: `flex-grow: 1; text-align: center;` }, span({ class: "tip", onclick: () => this._openPrompt("envelopes") }, "Envelopes")),
            this._envelopeDropdown,
            this._addEnvelopeButton,
        ),
        this._envelopeDropdownGroup,
        this._envelopeEditor.container,
    );
    private readonly _instrumentCopyGroup: HTMLDivElement = div({ class: "editor-controls" },
        div({ class: "selectRow" },
            this._instrumentCopyButton,
            this._instrumentPasteButton,
        ),
    );
    private readonly _instrumentExportGroup: HTMLDivElement = div({ class: "editor-controls" },
        div({ class: "selectRow" },
            this._instrumentExportButton,
            this._instrumentImportButton,
        ),
    );
    private readonly _instrumentSettingsTextRow: HTMLDivElement = div({ id: "instrumentSettingsText", style: `padding: 3px 0; max-width: 15em; text-align: center; color: ${ColorConfig.secondaryText};` },
        "Instrument Settings"
    );
    private readonly _instrumentTypeSelectRow: HTMLDivElement = div({ class: "selectRow", id: "typeSelectRow" },
        span({ class: "tip", onclick: () => this._openPrompt("instrumentType") }, "Type:"),
        div(
            div({ class: "pitchSelect" }, this._pitchedPresetSelect),
            div({ class: "drumSelect" }, this._drumPresetSelect)
        ),
    );
    private readonly _instrumentSettingsGroup: HTMLDivElement = div({ class: "editor-controls" },
        this._instrumentSettingsTextRow,
        this._instrumentsButtonRow,
        // these could've been put into _instrumentSettingsGroup as well but I decided not to
        // this._instrumentCopyGroup,
        // this._instrumentExportGroup,
        this._instrumentTypeSelectRow,
        this._instrumentVolumeSliderRow,
        //this._customizeInstrumentButton,
        this._customInstrumentSettingsGroup,
    );
    private readonly _usedPatternIndicator: SVGElement = SVG.path({ d: "M -6 -6 H 6 V 6 H -6 V -6 M -2 -3 L -2 -3 L -1 -4 H 1 V 4 H -1 V -1.2 L -1.2 -1 H -2 V -3 z", fill: ColorConfig.indicatorSecondary, "fill-rule": "evenodd" });
    private readonly _usedInstrumentIndicator: SVGElement = SVG.path({ d: "M -6 -0.8 H -3.8 V -6 H 0.8 V 4.4 H 2.2 V -0.8 H 6 V 0.8 H 3.8 V 6 H -0.8 V -4.4 H -2.2 V 0.8 H -6 z", fill: ColorConfig.indicatorSecondary });
    private readonly _jumpToModIndicator: SVGElement = SVG.svg({ style: "width: 92%; height: 1.3em; flex-shrink: 0; position: absolute;", viewBox: "0 0 200 200" }, [
        SVG.path({ d: "M90 155 l0 -45 -45 0 c-25 0 -45 -4 -45 -10 0 -5 20 -10 45 -10 l45 0 0 -45 c0 -25 5 -45 10 -45 6 0 10 20 10 45 l0 45 45 0 c25 0 45 5 45 10 0 6 -20 10 -45 10 l -45 0 0 45 c0 25 -4 45 -10 45 -5 0 -10 -20 -10 -45z" }),
        SVG.path({ d: "M42 158 c-15 -15 -16 -38 -2 -38 6 0 10 7 10 15 0 8 7 15 15 15 8 0 15 5 15 10 0 14 -23 13 -38 -2z" }),
        SVG.path({ d: "M120 160 c0 -5 7 -10 15 -10 8 0 15 -7 15 -15 0 -8 5 -15 10 -15 14 0 13 23 -2 38 -15 15 -38 16 -38 2z" }),
        SVG.path({ d: "M32 58 c3 -23 48 -40 48 -19 0 6 -7 11 -15 11 -8 0 -15 7 -15 15 0 8 -5 15 -11 15 -6 0 -9 -10 -7 -22z" }),
        SVG.path({ d: "M150 65 c0 -8 -7 -15 -15 -15 -8 0 -15 -4 -15 -10 0 -14 23 -13 38 2 15 15 16 38 2 38 -5 0 -10 -7 -10 -15z" })]);

    private readonly _promptContainer: HTMLDivElement = div({ class: "promptContainer", style: "display: none;" });
    private readonly _promptContainerBG: HTMLDivElement = div({ class: "promptContainerBG", style: "display: none; height: 100%; width: 100%; position: fixed; z-index: 99; overflow-x: hidden; pointer-events: none;" });
    private readonly _zoomInButton: HTMLButtonElement = button({ class: "zoomInButton", type: "button", title: "Zoom In" });
    private readonly _zoomOutButton: HTMLButtonElement = button({ class: "zoomOutButton", type: "button", title: "Zoom Out" });
    private readonly _patternEditorRow: HTMLDivElement = div({ style: "flex: 1; height: 100%; display: flex; overflow: hidden; justify-content: center;" },
        this._patternEditorPrev.container,
        this._patternEditor.container,
        this._patternEditorNext.container,
    );
    private readonly _patternArea: HTMLDivElement = div({ class: "pattern-area" },
        this._piano.container,
        this._patternEditorRow,
        this._octaveScrollBar.container,
        this._zoomInButton,
        this._zoomOutButton,
    );
    private readonly _trackContainer: HTMLDivElement = div({ class: "trackContainer" },
        this._trackEditor.container,
        this._loopEditor.container,
    );
    private readonly _trackVisibleArea: HTMLDivElement = div({ style: "position: absolute; width: 100%; height: 100%; pointer-events: none;" });
    private readonly _trackAndMuteContainer: HTMLDivElement = div({ class: "trackAndMuteContainer" },
        this._muteEditor.container,
        this._trackContainer,
        this._trackVisibleArea,
    );
    public readonly _barScrollBar: BarScrollBar = new BarScrollBar(this._doc);
    private readonly _trackArea: HTMLDivElement = div({ class: "track-area" },
        this._trackAndMuteContainer,
        this._barScrollBar.container,
    );

    private readonly _menuArea: HTMLDivElement = div({ class: "menu-area" },
        div({ class: "selectContainer menu file" },
            this._fileMenu,
        ),
        div({ class: "selectContainer menu edit" },
            this._editMenu,
        ),
        div({ class: "selectContainer menu preferences" },
            this._optionsMenu,
        ),
    );

    private readonly _sampleLoadingBar: HTMLDivElement = div({ style: `width: 0%; height: 100%; background-color: ${ColorConfig.indicatorPrimary};` });
    private readonly _sampleLoadingBarContainer: HTMLDivElement = div({ style: `width: 80%; height: 4px; overflow: hidden; margin-left: auto; margin-right: auto; margin-top: 0.5em; cursor: pointer; background-color: ${ColorConfig.indicatorSecondary};` }, this._sampleLoadingBar);
    private readonly _sampleLoadingStatusContainer: HTMLDivElement = div({ style: "cursor: pointer;" },
        div({ style: `margin-top: 0.5em; text-align: center; color: ${ColorConfig.secondaryText};` }, "Sample Loading Status"),
        div({ class: "selectRow", style: "height: 6px; margin-bottom: 0.5em;" },
            this._sampleLoadingBarContainer,
        ),
    );

    private readonly _songSettingsArea: HTMLDivElement = div({ class: "song-settings-area" },
        div({ class: "editor-controls" },
            div({ class: "editor-song-settings" },
                div({ style: "margin: 3px 0; position: relative; text-align: center; color: ${ColorConfig.secondaryText};" },
                    div({ class: "tip", style: "flex-shrink: 0; position:absolute; left: 0; top: 0; width: 12px; height: 12px", onclick: () => this._openPrompt("usedPattern") },
                        SVG.svg({ style: "flex-shrink: 0; position: absolute; left: 0; top: 0; pointer-events: none;", width: "12px", height: "12px", "margin-right": "0.5em", viewBox: "-6 -6 12 12" },
                            this._usedPatternIndicator,
                        ),
                    ),
                    div({ class: "tip", style: "flex-shrink: 0; position: absolute; left: 14px; top: 0; width: 12px; height: 12px", onclick: () => this._openPrompt("usedInstrument") },
                        SVG.svg({ style: "flex-shrink: 0; position: absolute; left: 0; top: 0; pointer-events: none;", width: "12px", height: "12px", "margin-right": "1em", viewBox: "-6 -6 12 12" },
                            this._usedInstrumentIndicator,
                        ),
                    ),
                    "Song Settings",
                    div({ style: "width: 100%; left: 0; top: -1px; position:absolute; overflow-x:clip;" }, this._jumpToModIndicator),
                ),
            ),
            div({ class: "selectRow" },
                span({ class: "tip", onclick: () => this._openPrompt("scale") }, "Scale: "),
                div({ class: "selectContainer" }, this._scaleSelect),
            ),
            div({ class: "selectRow" },
                span({ class: "tip", onclick: () => this._openPrompt("key") }, "Key: "),
                div({ class: "selectContainer" }, this._keySelect),
            ),
            div({ class: "selectRow" },
                span({ class: "tip", onclick: () => this._openPrompt("key_octave") }, "Octave: "),
                this._octaveStepper,
            ),
            div({ class: "selectRow" },
                span({ class: "tip", onclick: () => this._openPrompt("tempo") }, "Tempo: "),
                span({ style: "display: flex;" },
                    this._tempoSlider.container,
                    this._tempoStepper,
                ),
            ),
            div({ class: "selectRow" },
                span({ class: "tip", onclick: () => this._openPrompt("rhythm") }, "Rhythm: "),
                div({ class: "selectContainer" }, this._rhythmSelect),
            ),
            this._sampleLoadingStatusContainer,
        ),
    );
    private readonly _instrumentSettingsArea: HTMLDivElement = div({ class: "instrument-settings-area" },
        this._instrumentSettingsGroup,
        this._modulatorGroup);
    public readonly _settingsArea: HTMLDivElement = div({ class: "settings-area noSelection" },
        div({ class: "version-area" },
            div({ style: `text-align: center; margin: 3px 0; color: ${ColorConfig.secondaryText};` },
                this._songTitleInputBox.input,
            ),
        ),
        div({ class: "play-pause-area" },
            this._volumeBarBox,
            div({ class: "playback-bar-controls" },
                this._playButton,
                this._pauseButton,
                this._recordButton,
                this._stopButton,
                this._prevBarButton,
                this._nextBarButton,
            ),
            div({ class: "playback-volume-controls" },
                span({ class: "volume-speaker" }),
                this._volumeSlider.container,
            ),
            this._globalOscscopeContainer,
        ),
        this._menuArea,
        this._songSettingsArea,
        this._instrumentSettingsArea,
    );

    public readonly mainLayer: HTMLDivElement = div({ class: "beepboxEditor", tabIndex: "0" },
        this._patternArea,
        this._trackArea,
        this._settingsArea,
        this._promptContainer,
    );

    private _wasPlaying: boolean = false;
    private _currentPromptName: string | null = null;
    private _highlightedInstrumentIndex: number = -1;
    private _renderedInstrumentCount: number = 0;
    private _renderedIsPlaying: boolean = false;
    private _renderedIsRecording: boolean = false;
    private _renderedShowRecordButton: boolean = false;
    private _renderedCtrlHeld: boolean = false;
    private _ctrlHeld: boolean = false;
    private _shiftHeld: boolean = false;
    private _deactivatedInstruments: boolean = false;
    private readonly _operatorRows: HTMLDivElement[] = [];
    private readonly _operatorAmplitudeSliders: Slider[] = [];
    private readonly _operatorFrequencySelects: HTMLSelectElement[] = [];
    private readonly _operatorDropdowns: HTMLButtonElement[] = [];
    private readonly _operatorWaveformSelects: HTMLSelectElement[] = [];
    private readonly _operatorWaveformHints: HTMLSpanElement[] = [];
    private readonly _operatorWaveformPulsewidthSliders: Slider[] = [];
    private readonly _operatorDropdownRows: HTMLElement[] = []
    private readonly _operatorDropdownGroups: HTMLDivElement[] = [];
    private readonly _drumsetSpectrumEditors: SpectrumEditor[] = [];
    private readonly _drumsetEnvelopeSelects: HTMLSelectElement[] = [];
    private _showModSliders: boolean[] = [];
    private _newShowModSliders: boolean[] = [];
    private _modSliderValues: number[] = [];
    private _hasActiveModSliders: boolean = false;

    private _openPanDropdown: boolean = false;
    private _openVibratoDropdown: boolean = false;
    private _openEnvelopeDropdown: boolean = false;
    private _openChordDropdown: boolean = false;
    private _openTransitionDropdown: boolean = false;
    private _openOperatorDropdowns: boolean[] = [];
    private _openPulseWidthDropdown: boolean = false;
    private _openUnisonDropdown: boolean = false;

    private outVolumeHistoricTimer: number = 0;
    private outVolumeHistoricCap: number = 0;
    private lastOutVolumeCap: number = 0;
    public patternUsed: boolean = false;
    private _modRecTimeout: number = -1;

    constructor(private _doc: SongDocument) {

        this._doc.notifier.watch(this.whenUpdated);
        this._doc.modRecordingHandler = () => { this.handleModRecording() };
        new MidiInputHandler(this._doc);
        window.addEventListener("resize", this.whenUpdated);
        window.requestAnimationFrame(this.updatePlayButton);
        window.requestAnimationFrame(this._animate);

        if (!("share" in navigator)) {
            this._fileMenu.removeChild(this._fileMenu.querySelector("[value='shareUrl']")!);
        }

        this._scaleSelect.appendChild(optgroup({ label: "Edit" },
            option({ value: "forceScale" }, "Snap Notes To Scale"),
            option({ value: "customize" }, "Edit Custom Scale"),
        ));
        this._keySelect.appendChild(optgroup({ label: "Edit" },
            option({ value: "detectKey" }, "Detect Key"),
        ));
        this._rhythmSelect.appendChild(optgroup({ label: "Edit" },
            option({ value: "forceRhythm" }, "Snap Notes To Rhythm"),
        ));

        this._vibratoSelect.appendChild(option({ hidden: true, value: 5 }, "custom"));

        //this._unisonSelect.appendChild(option({ hidden: true, value: 28 }, "custom"));

        this._unisonSelect.appendChild(option({ hidden: true, value: Config.unisons.length }, "custom"));

        this._showModSliders = new Array<boolean>(Config.modulators.length);
        this._modSliderValues = new Array<number>(Config.modulators.length);

        this._phaseModGroup.appendChild(div({ class: "selectRow", style: `color: ${ColorConfig.secondaryText}; height: 1em; margin-top: 0.5em;` },
            div({ style: "margin-right: .1em; visibility: hidden;" }, 1 + "."),
            div({ style: "width: 3em; margin-right: .3em;", class: "tip", onclick: () => this._openPrompt("operatorFrequency") }, "Freq:"),
            div({ class: "tip", onclick: () => this._openPrompt("operatorVolume") }, "Volume:"),
        ));
        for (let i: number = 0; i < Config.operatorCount + 2; i++) {
            const operatorIndex: number = i;
            const operatorNumber: HTMLDivElement = div({ style: "margin-right: 0px; color: " + ColorConfig.secondaryText + ";" }, i + 1 + "");
            const frequencySelect: HTMLSelectElement = buildOptions(select({ style: "width: 100%;", title: "Frequency" }), Config.operatorFrequencies.map(freq => freq.name));
            const amplitudeSlider: Slider = new Slider(input({ type: "range", min: "0", max: Config.operatorAmplitudeMax, value: "0", step: "1", title: "Volume" }), this._doc, (oldValue: number, newValue: number) => new ChangeOperatorAmplitude(this._doc, operatorIndex, oldValue, newValue), false);
            const waveformSelect: HTMLSelectElement = buildOptions(select({ style: "width: 100%;", title: "Waveform" }), Config.operatorWaves.map(wave => wave.name));
            const waveformDropdown: HTMLButtonElement = button({ style: "margin-left:0em; margin-right: 2px; height:1.5em; width: 8px; max-width: 10px; padding: 0px; font-size: 8px;", onclick: () => this._toggleDropdownMenu(DropdownID.FM, i) }, "▼");
            const waveformDropdownHint: HTMLSpanElement = span({ class: "tip", style: "margin-left: 10px;", onclick: () => this._openPrompt("operatorWaveform") }, "Wave:");
            const waveformPulsewidthSlider: Slider = new Slider(input({ style: "margin-left: 10px; width: 85%;", type: "range", min: "0", max: Config.pwmOperatorWaves.length - 1, value: "0", step: "1", title: "Pulse Width" }), this._doc, (oldValue: number, newValue: number) => new ChangeOperatorPulseWidth(this._doc, operatorIndex, oldValue, newValue), true);
            const waveformDropdownRow: HTMLElement = div({ class: "selectRow" }, waveformDropdownHint, waveformPulsewidthSlider.container,
                div({ class: "selectContainer", style: "width: 6em; margin-left: .3em;" }, waveformSelect));
            const waveformDropdownGroup: HTMLDivElement = div({ class: "operatorRow" }, waveformDropdownRow);
            const row: HTMLDivElement = div({ class: "selectRow" },
                operatorNumber,
                waveformDropdown,
                div({ class: "selectContainer", style: "width: 3em; margin-right: .3em;" }, frequencySelect),
                amplitudeSlider.container,
            );
            this._phaseModGroup.appendChild(row);
            this._operatorRows[i] = row;
            this._operatorAmplitudeSliders[i] = amplitudeSlider;
            this._operatorFrequencySelects[i] = frequencySelect;
            this._operatorDropdowns[i] = waveformDropdown;
            this._operatorWaveformHints[i] = waveformDropdownHint;
            this._operatorWaveformSelects[i] = waveformSelect;
            this._operatorWaveformPulsewidthSliders[i] = waveformPulsewidthSlider;
            this._operatorDropdownRows[i] = waveformDropdownRow;
            this._phaseModGroup.appendChild(waveformDropdownGroup);
            this._operatorDropdownGroups[i] = waveformDropdownGroup;
            this._openOperatorDropdowns[i] = false;

            waveformSelect.addEventListener("change", () => {
                this._doc.record(new ChangeOperatorWaveform(this._doc, operatorIndex, waveformSelect.selectedIndex));
            });

            frequencySelect.addEventListener("change", () => {
                this._doc.record(new ChangeOperatorFrequency(this._doc, operatorIndex, frequencySelect.selectedIndex));
            });
        }

        this._drumsetGroup.appendChild(
            div({ class: "selectRow" },
                span({ class: "tip", onclick: () => this._openPrompt("drumsetEnvelope") }, "Envelope:"),
                span({ class: "tip", onclick: () => this._openPrompt("drumsetSpectrum") }, "Spectrum:"),
            ),
        );
        for (let i: number = Config.drumCount - 1; i >= 0; i--) {
            const drumIndex: number = i;
            const spectrumEditor: SpectrumEditor = new SpectrumEditor(this._doc, drumIndex);
            spectrumEditor.container.addEventListener("mousedown", this.refocusStage);
            this._drumsetSpectrumEditors[i] = spectrumEditor;

            const envelopeSelect: HTMLSelectElement = buildOptions(select({ style: "width: 100%;", title: "Filter Envelope" }), Config.envelopes.map(envelope => envelope.name));
            this._drumsetEnvelopeSelects[i] = envelopeSelect;
            envelopeSelect.addEventListener("change", () => {
                this._doc.record(new ChangeDrumsetEnvelope(this._doc, drumIndex, envelopeSelect.selectedIndex));
            });

            const row: HTMLDivElement = div({ class: "selectRow" },
                div({ class: "selectContainer", style: "width: 5em; margin-right: .3em;" }, envelopeSelect),
                this._drumsetSpectrumEditors[i].container,
            );
            this._drumsetGroup.appendChild(row);
        }

        this._modNameRows = [];
        this._modChannelBoxes = [];
        this._modInstrumentBoxes = [];
        this._modSetRows = [];
        this._modSetBoxes = [];
        this._modFilterRows = [];
        this._modFilterBoxes = [];
        this._modTargetIndicators = [];
        for (let mod: number = 0; mod < Config.modCount; mod++) {

            let modChannelBox: HTMLSelectElement = select({ style: "width: 100%; color: currentColor; text-overflow:ellipsis;" });
            let modInstrumentBox: HTMLSelectElement = select({ style: "width: 100%; color: currentColor;" });

            let modNameRow: HTMLDivElement = div({ class: "operatorRow", style: "height: 1em; margin-bottom: 0.65em;" },
                div({ class: "tip", style: "width: 10%; max-width: 5.4em;", id: "modChannelText" + mod, onclick: () => this._openPrompt("modChannel") }, "Ch:"),
                div({ class: "selectContainer", style: 'width: 35%;' }, modChannelBox),
                div({ class: "tip", style: "width: 1.2em; margin-left: 0.8em;", id: "modInstrumentText" + mod, onclick: () => this._openPrompt("modInstrument") }, "Ins:"),
                div({ class: "selectContainer", style: "width: 10%;" }, modInstrumentBox),
            );

            let modSetBox: HTMLSelectElement = select();
            let modFilterBox: HTMLSelectElement = select();
            let modSetRow: HTMLDivElement = div({ class: "selectRow", id: "modSettingText" + mod, style: "margin-bottom: 0.9em; color: currentColor;" }, span({ class: "tip", onclick: () => this._openPrompt("modSet") }, "Setting: "), span({ class: "tip", style: "font-size:x-small;", onclick: () => this._openPrompt("modSetInfo" + mod) }, "?"), div({ class: "selectContainer" }, modSetBox));
            let modFilterRow: HTMLDivElement = div({ class: "selectRow", id: "modFilterText" + mod, style: "margin-bottom: 0.9em; color: currentColor;" }, span({ class: "tip", onclick: () => this._openPrompt("modFilter" + mod) }, "Target: "), div({ class: "selectContainer" }, modFilterBox));

            // @jummbus: I could template this up above and simply create from the template, especially since I also reuse it in song settings, but unsure how to do that with imperative-html :P
            let modTarget: SVGElement = SVG.svg({ style: "transform: translate(0px, 1px);", width: "1.5em", height: "1em", viewBox: "0 0 200 200" }, [
                SVG.path({ d: "M90 155 l0 -45 -45 0 c-25 0 -45 -4 -45 -10 0 -5 20 -10 45 -10 l45 0 0 -45 c0 -25 5 -45 10 -45 6 0 10 20 10 45 l0 45 45 0 c25 0 45 5 45 10 0 6 -20 10 -45 10 l -45 0 0 45 c0 25 -4 45 -10 45 -5 0 -10 -20 -10 -45z" }),
                SVG.path({ d: "M42 158 c-15 -15 -16 -38 -2 -38 6 0 10 7 10 15 0 8 7 15 15 15 8 0 15 5 15 10 0 14 -23 13 -38 -2z" }),
                SVG.path({ d: "M120 160 c0 -5 7 -10 15 -10 8 0 15 -7 15 -15 0 -8 5 -15 10 -15 14 0 13 23 -2 38 -15 15 -38 16 -38 2z" }),
                SVG.path({ d: "M32 58 c3 -23 48 -40 48 -19 0 6 -7 11 -15 11 -8 0 -15 7 -15 15 0 8 -5 15 -11 15 -6 0 -9 -10 -7 -22z" }),
                SVG.path({ d: "M150 65 c0 -8 -7 -15 -15 -15 -8 0 -15 -4 -15 -10 0 -14 23 -13 38 2 15 15 16 38 2 38 -5 0 -10 -7 -10 -15z" })]);

            this._modNameRows.push(modNameRow);
            this._modChannelBoxes.push(modChannelBox);
            this._modInstrumentBoxes.push(modInstrumentBox);
            this._modSetRows.push(modSetRow);
            this._modSetBoxes.push(modSetBox);
            this._modFilterRows.push(modFilterRow);
            this._modFilterBoxes.push(modFilterBox);
            this._modTargetIndicators.push(modTarget);

            this._modulatorGroup.appendChild(div({ style: "margin: 3px 0; font-weight: bold; margin-bottom: 0.7em; text-align: center; color: " + ColorConfig.secondaryText + "; background: " + ColorConfig.uiWidgetBackground + ";" }, ["Modulator " + (mod + 1), modTarget]));
            this._modulatorGroup.appendChild(modNameRow);
            this._modulatorGroup.appendChild(modSetRow);
            this._modulatorGroup.appendChild(modFilterRow);

        }

        // @jummbus - Unsure why this hack is needed for alignment, but I've never been a css wiz...
        this._pitchShiftSlider.container.style.setProperty("transform", "translate(0px, 3px)");
        this._pitchShiftSlider.container.style.setProperty("width", "100%");

        this._fileMenu.addEventListener("change", this._fileMenuHandler);
        this._editMenu.addEventListener("change", this._editMenuHandler);
        this._optionsMenu.addEventListener("change", this._optionsMenuHandler);
        this._customWavePresetDrop.addEventListener("change", this._customWavePresetHandler);
        this._tempoStepper.addEventListener("change", this._whenSetTempo);
        this._scaleSelect.addEventListener("change", this._whenSetScale);
        this._keySelect.addEventListener("change", this._whenSetKey);
        this._octaveStepper.addEventListener("change", this._whenSetOctave);
        this._rhythmSelect.addEventListener("change", this._whenSetRhythm);
        //this._pitchedPresetSelect.addEventListener("change", this._whenSetPitchedPreset);
        //this._drumPresetSelect.addEventListener("change", this._whenSetDrumPreset);
        this._algorithmSelect.addEventListener("change", this._whenSetAlgorithm);
        this._instrumentsButtonBar.addEventListener("click", this._whenSelectInstrument);
        //this._customizeInstrumentButton.addEventListener("click", this._whenCustomizePressed);
        this._feedbackTypeSelect.addEventListener("change", this._whenSetFeedbackType);
        this._algorithm6OpSelect.addEventListener("change", this._whenSet6OpAlgorithm);
        this._feedback6OpTypeSelect.addEventListener("change", this._whenSet6OpFeedbackType);
        this._chipWaveSelect.addEventListener("change", this._whenSetChipWave);
        // advloop addition
        this._useChipWaveAdvancedLoopControlsBox.addEventListener("input", this._whenSetUseChipWaveAdvancedLoopControls);
        this._chipWaveLoopModeSelect.addEventListener("change", this._whenSetChipWaveLoopMode);
        this._chipWaveLoopStartStepper.addEventListener("change", this._whenSetChipWaveLoopStart);
        this._chipWaveLoopEndStepper.addEventListener("change", this._whenSetChipWaveLoopEnd);
        this._setChipWaveLoopEndToEndButton.addEventListener("click", this._whenSetChipWaveLoopEndToEnd);
        this._chipWaveStartOffsetStepper.addEventListener("change", this._whenSetChipWaveStartOffset);
        this._chipWavePlayBackwardsBox.addEventListener("input", this._whenSetChipWavePlayBackwards);
        // advloop addition
        this._sampleLoadingStatusContainer.addEventListener("click", this._whenSampleLoadingStatusClicked);
        this._chipNoiseSelect.addEventListener("change", this._whenSetNoiseWave);
        this._transitionSelect.addEventListener("change", this._whenSetTransition);
        this._effectsSelect.addEventListener("change", this._whenSetEffects);
        this._unisonSelect.addEventListener("change", this._whenSetUnison);
        this._chordSelect.addEventListener("change", this._whenSetChord);
        this._vibratoSelect.addEventListener("change", this._whenSetVibrato);
        this._vibratoTypeSelect.addEventListener("change", this._whenSetVibratoType);
        this._playButton.addEventListener("click", this.togglePlay);
        this._pauseButton.addEventListener("click", this.togglePlay);
        this._recordButton.addEventListener("click", this._toggleRecord);
        this._stopButton.addEventListener("click", this._toggleRecord);
        // Start recording instead of opening context menu when control-clicking the record button on a Mac.
        this._recordButton.addEventListener("contextmenu", (event: MouseEvent) => {
            if (event.ctrlKey) {
                event.preventDefault();
                this._toggleRecord();
            }
        });
        this._stopButton.addEventListener("contextmenu", (event: MouseEvent) => {
            if (event.ctrlKey) {
                event.preventDefault();
                this._toggleRecord();
            }
        });
        this._prevBarButton.addEventListener("click", this._whenPrevBarPressed);
        this._nextBarButton.addEventListener("click", this._whenNextBarPressed);
        this._volumeSlider.input.addEventListener("input", this._setVolumeSlider);
        this._zoomInButton.addEventListener("click", this._zoomIn);
        this._zoomOutButton.addEventListener("click", this._zoomOut);
        this._patternArea.addEventListener("mousedown", this._refocusStageNotEditing);
        this._trackArea.addEventListener("mousedown", this.refocusStage);

        // The song volume slider is styled slightly different than the class' default.
        this._volumeSlider.container.style.setProperty("flex-grow", "1");
        this._volumeSlider.container.style.setProperty("display", "flex");

        this._volumeBarContainer.style.setProperty("flex-grow", "1");
        this._volumeBarContainer.style.setProperty("display", "flex");

        // Also, any slider with a multiplicative effect instead of a replacement effect gets a different mod color, and a round slider.
        this._volumeSlider.container.style.setProperty("--mod-color", ColorConfig.multiplicativeModSlider);
        this._volumeSlider.container.style.setProperty("--mod-border-radius", "50%");
        this._instrumentVolumeSlider.container.style.setProperty("--mod-color", ColorConfig.multiplicativeModSlider);
        this._instrumentVolumeSlider.container.style.setProperty("--mod-border-radius", "50%");
        this._feedbackAmplitudeSlider.container.style.setProperty("--mod-color", ColorConfig.multiplicativeModSlider);
        this._feedbackAmplitudeSlider.container.style.setProperty("--mod-border-radius", "50%");
        for (let i: number = 0; i < Config.operatorCount + 2; i++) {
            this._operatorAmplitudeSliders[i].container.style.setProperty("--mod-color", ColorConfig.multiplicativeModSlider);
            this._operatorAmplitudeSliders[i].container.style.setProperty("--mod-border-radius", "50%");
        }

        let thisRef: SongEditor = this;
        for (let mod: number = 0; mod < Config.modCount; mod++) {
            this._modChannelBoxes[mod].addEventListener("change", function () { thisRef._whenSetModChannel(mod); });
            this._modInstrumentBoxes[mod].addEventListener("change", function () { thisRef._whenSetModInstrument(mod); });
            this._modSetBoxes[mod].addEventListener("change", function () { thisRef._whenSetModSetting(mod); });
            this._modFilterBoxes[mod].addEventListener("change", function () { thisRef._whenSetModFilter(mod); });
            this._modTargetIndicators[mod].addEventListener("click", function () { thisRef._whenClickModTarget(mod); });
        }

        this._jumpToModIndicator.addEventListener("click", function () { thisRef._whenClickJumpToModTarget() });

        this._patternArea.addEventListener("mousedown", this.refocusStage);
        this._fadeInOutEditor.container.addEventListener("mousedown", this.refocusStage);
        this._spectrumEditor.container.addEventListener("mousedown", this.refocusStage);
        this._eqFilterEditor.container.addEventListener("mousedown", this.refocusStage);
        this._noteFilterEditor.container.addEventListener("mousedown", this.refocusStage);
        this._harmonicsEditor.container.addEventListener("mousedown", this.refocusStage);
        this._tempoStepper.addEventListener("keydown", this._tempoStepperCaptureNumberKeys, false);
        this._addEnvelopeButton.addEventListener("click", this._addNewEnvelope);
        this._patternArea.addEventListener("contextmenu", this._disableCtrlContextMenu);
        this._trackArea.addEventListener("contextmenu", this._disableCtrlContextMenu);
        this.mainLayer.addEventListener("keydown", this._whenKeyPressed);
        this.mainLayer.addEventListener("keyup", this._whenKeyReleased);
        this.mainLayer.addEventListener("focusin", this._onFocusIn);
        this._instrumentCopyButton.addEventListener("click", this._copyInstrument.bind(this));
        this._instrumentPasteButton.addEventListener("click", this._pasteInstrument.bind(this));
        this._instrumentExportButton.addEventListener("click", this._exportInstruments.bind(this));
        this._instrumentImportButton.addEventListener("click", this._importInstruments.bind(this));

        sampleLoadEvents.addEventListener("sampleloaded", this._updateSampleLoadingBar.bind(this));

        this._instrumentVolumeSliderInputBox.addEventListener("input", () => { this._doc.record(new ChangeVolume(this._doc, this._doc.song.channels[this._doc.channel].instruments[this._doc.getCurrentInstrument()].volume, Math.min(25.0, Math.max(-25.0, Math.round(+this._instrumentVolumeSliderInputBox.value))))) });
        this._panSliderInputBox.addEventListener("input", () => { this._doc.record(new ChangePan(this._doc, this._doc.song.channels[this._doc.channel].instruments[this._doc.getCurrentInstrument()].pan, Math.min(100.0, Math.max(0.0, Math.round(+this._panSliderInputBox.value))))) });
        this._pwmSliderInputBox.addEventListener("input", () => { this._doc.record(new ChangePulseWidth(this._doc, this._doc.song.channels[this._doc.channel].instruments[this._doc.getCurrentInstrument()].pulseWidth, Math.min(Config.pulseWidthRange, Math.max(1.0, Math.round(+this._pwmSliderInputBox.value))))) });
        this._detuneSliderInputBox.addEventListener("input", () => { this._doc.record(new ChangeDetune(this._doc, this._doc.song.channels[this._doc.channel].instruments[this._doc.getCurrentInstrument()].detune, Math.min(Config.detuneMax - Config.detuneCenter, Math.max(Config.detuneMin - Config.detuneCenter, Math.round(+this._detuneSliderInputBox.value))))) });

        this._unisonVoicesInputBox.addEventListener("input", () => { this._doc.record(new ChangeUnisonVoices(this._doc, this._doc.song.channels[this._doc.channel].instruments[this._doc.getCurrentInstrument()].unisonVoices, Math.min(Config.unisonVoicesMax, Math.max(Config.unisonVoicesMin, Math.round(+this._unisonVoicesInputBox.value))))) });
        this._unisonSpreadInputBox.addEventListener("input", () => { this._doc.record(new ChangeUnisonSpread(this._doc, this._doc.song.channels[this._doc.channel].instruments[this._doc.getCurrentInstrument()].unisonSpread, Math.min(Config.unisonSpreadMax, Math.max(Config.unisonSpreadMin, +this._unisonSpreadInputBox.value)))) });
        this._unisonOffsetInputBox.addEventListener("input", () => { this._doc.record(new ChangeUnisonOffset(this._doc, this._doc.song.channels[this._doc.channel].instruments[this._doc.getCurrentInstrument()].unisonOffset, Math.min(Config.unisonOffsetMax, Math.max(Config.unisonOffsetMin, +this._unisonOffsetInputBox.value)))) });
        this._unisonExpressionInputBox.addEventListener("input", () => { this._doc.record(new ChangeUnisonExpression(this._doc, this._doc.song.channels[this._doc.channel].instruments[this._doc.getCurrentInstrument()].unisonExpression, Math.min(Config.unisonExpressionMax, Math.max(Config.unisonExpressionMin, +this._unisonExpressionInputBox.value)))) });
        this._unisonSignInputBox.addEventListener("input", () => { this._doc.record(new ChangeUnisonSign(this._doc, this._doc.song.channels[this._doc.channel].instruments[this._doc.getCurrentInstrument()].unisonSign, Math.min(Config.unisonSignMax, Math.max(Config.unisonSignMin, +this._unisonSignInputBox.value)))) });

        this._customWaveDraw.addEventListener("input", () => { this._doc.record(new ChangeCustomWave(this._doc, this._customWaveDrawCanvas.newArray)) });
        this._twoNoteArpBox.addEventListener("input", () => { this._doc.record(new ChangeFastTwoNoteArp(this._doc, this._twoNoteArpBox.checked)) });
        this._clicklessTransitionBox.addEventListener("input", () => { this._doc.record(new ChangeClicklessTransition(this._doc, this._clicklessTransitionBox.checked)) });
        this._aliasingBox.addEventListener("input", () => { this._doc.record(new ChangeAliasing(this._doc, this._aliasingBox.checked)) });
        this._discreteEnvelopeBox.addEventListener("input", () => { this._doc.record(new ChangeDiscreteEnvelope(this._doc, this._discreteEnvelopeBox.checked)) });

        this._promptContainer.addEventListener("click", (event) => {
            if (this._doc.prefs.closePromptByClickoff === true) {
                if (this.prompt != null && this.prompt.gotMouseUp === true) return;
                if (event.target == this._promptContainer) {
                    this._doc.undo();
                }
            }
        });

        // Sorry, bypassing typescript type safety on this function because I want to use the new "passive" option.
        //this._trackAndMuteContainer.addEventListener("scroll", this._onTrackAreaScroll, {capture: false, passive: true});
        (<Function>this._trackAndMuteContainer.addEventListener)("scroll", this._onTrackAreaScroll, { capture: false, passive: true });

        if (isMobile) {
            const autoPlayOption: HTMLOptionElement = <HTMLOptionElement>this._optionsMenu.querySelector("[value=autoPlay]");
            autoPlayOption.disabled = true;
            autoPlayOption.setAttribute("hidden", "");
        }

        // Beepbox uses availHeight too, but I have a display that fails the check even when one of the other layouts would look better on it. -jummbus
        if (window.screen.availWidth < 710 /*|| window.screen.availHeight < 710*/) {
            const layoutOption: HTMLOptionElement = <HTMLOptionElement>this._optionsMenu.querySelector("[value=layout]");
            layoutOption.disabled = true;
            layoutOption.setAttribute("hidden", "");
        }
    }

    private _whenSampleLoadingStatusClicked = (): void => {
        this._openPrompt("sampleLoadingStatus");
    }

    private _updateSampleLoadingBar(_e: Event): void {
        // @TODO: Avoid this cast and type EventTarget/Event properly.
        const e: SampleLoadedEvent = <SampleLoadedEvent>_e;
        const percent: number = (
            e.totalSamples === 0
                ? 0
                : Math.floor((e.samplesLoaded / e.totalSamples) * 100)
        );
        this._sampleLoadingBar.style.width = `${percent}%`;
    }

    private _toggleAlgorithmCanvas(e: Event): void {
        if (this._customAlgorithmCanvas.mode != "feedback") {
            this._customAlgorithmCanvas.mode = "feedback";
            (e.target as Element).textContent = "A";
            this._algorithmCanvasSwitch.value = "feedback";
        } else {
            this._customAlgorithmCanvas.mode = "algorithm";
            (e.target as Element).textContent = "F";
        }
        this._customAlgorithmCanvas.redrawCanvas();
    }

    private _toggleDropdownMenu(dropdown: DropdownID, submenu: number = 0, subtype: string | null = null): void {
        let target: HTMLButtonElement = this._vibratoDropdown;
        let group: HTMLElement = this._vibratoDropdownGroup;
        switch (dropdown) {
            case DropdownID.Envelope:
                target = this._envelopeDropdown;
                this._openEnvelopeDropdown = this._openEnvelopeDropdown ? false : true;
                group = this._envelopeDropdownGroup;
                break;
            case DropdownID.Vibrato:
                target = this._vibratoDropdown;
                this._openVibratoDropdown = this._openVibratoDropdown ? false : true;
                group = this._vibratoDropdownGroup;
                break;
            case DropdownID.Pan:
                target = this._panDropdown;
                this._openPanDropdown = this._openPanDropdown ? false : true;
                group = this._panDropdownGroup;
                break;
            case DropdownID.Chord:
                target = this._chordDropdown;
                this._openChordDropdown = this._openChordDropdown ? false : true;
                group = this._chordDropdownGroup;
                break;
            case DropdownID.Transition:
                target = this._transitionDropdown;
                this._openTransitionDropdown = this._openTransitionDropdown ? false : true;
                group = this._transitionDropdownGroup;
                break;
            case DropdownID.FM:
                target = this._operatorDropdowns[submenu];
                this._openOperatorDropdowns[submenu] = this._openOperatorDropdowns[submenu] ? false : true;
                group = this._operatorDropdownGroups[submenu];
                break;
            case DropdownID.PulseWidth:
                target = this._pulseWidthDropdown;
                this._openPulseWidthDropdown = this._openPulseWidthDropdown ? false : true;
                group = this._pulseWidthDropdownGroup;
                break;
            case DropdownID.Unison:
                target = this._unisonDropdown;
                this._openUnisonDropdown = this._openUnisonDropdown ? false : true;
                group = this._unisonDropdownGroup;
                break;
            case DropdownID.EnvelopeSettings:
                target = this._envelopeEditor._extraSettingsDropdowns[submenu];
                this._envelopeEditor._openExtraSettingsDropdowns[submenu] = this._envelopeEditor._openExtraSettingsDropdowns[submenu] ? false : true;
                group = this._envelopeEditor._extraSettingsDropdownGroups[submenu];
                break;
        }

        if (target.textContent == "▼") {
            let instrument: Instrument = this._doc.song.channels[this._doc.channel].instruments[this._doc.getCurrentInstrument()];
            target.textContent = "▲";
            if (dropdown == DropdownID.EnvelopeSettings) {
                group.style.display = "flex";
                if (subtype == "pitch") { 
                    this._envelopeEditor._extraPitchSettingsGroups[submenu].style.display = "flex";
                } else {
                    this._envelopeEditor._extraPitchSettingsGroups[submenu].style.display = "none";
                }
            } else if (group != this._chordDropdownGroup) {
                group.style.display = "";
            } // Only show arpeggio dropdown if chord arpeggiates
            else if (instrument.chord == Config.chords.dictionary["arpeggio"].index) {
                group.style.display = "";
            }

            for (let i: number = 0; i < group.children.length; i++) {
                // A timeout is needed so that the previous 0s, 0 opacity settings can be applied. They're not done until the group is visible again because display: none prunes animation steps.
                setTimeout(() => {
                    (group.children[i] as HTMLElement).style.animationDelay = '0.17s';
                    (group.children[i] as HTMLElement).style.opacity = '1';
                }
                );
            }

        }
        else {
            for (let i: number = 0; i < group.children.length; i++) {
                (group.children[i] as HTMLElement).style.animationDelay = '0s';
                (group.children[i] as HTMLElement).style.opacity = '0';
            }
            target.textContent = "▼";
            group.style.display = "none";
            if (subtype == "pitch") {
                this._envelopeEditor._extraPitchSettingsGroups[submenu].style.display = "none";
            }
        }
    }

    private _modSliderUpdate(): void {

        if (!this._doc.synth.playing) {
            this._hasActiveModSliders = false;

            for (let setting: number = 0; setting < Config.modulators.length; setting++) {
                if (this._showModSliders[setting] == true) {
                    this._showModSliders[setting] = false;
                    this._newShowModSliders[setting] = false;
                    let slider: Slider | null = this.getSliderForModSetting(setting);

                    if (slider != null) {
                        slider.container.classList.remove("modSlider");

                    }
                }
            }
        }
        else {

            let instrument: number = this._doc.getCurrentInstrument();
            const anyModActive: boolean = this._doc.synth.isAnyModActive(this._doc.channel, instrument);

            // Check and update mod values on sliders
            if (anyModActive) {

                let instrument: number = this._doc.getCurrentInstrument();

                function updateModSlider(editor: SongEditor, slider: Slider, setting: number, channel: number, instrument: number): boolean {
                    if (editor._doc.synth.isModActive(setting, channel, instrument)) {
                        let currentVal: number = (editor._doc.synth.getModValue(setting, channel, instrument, false) - Config.modulators[setting].convertRealFactor) / Config.modulators[setting].maxRawVol;

                        if (Config.modulators[setting].invertSliderIndicator == true) {
                            currentVal = 1 - currentVal;
                        }

                        if (currentVal != editor._modSliderValues[setting]) {
                            editor._modSliderValues[setting] = currentVal;
                            slider.container.style.setProperty("--mod-position", (currentVal * 96.0 + 2.0) + "%");
                        }
                        return true;
                    }
                    return false;
                }

                // Set mod sliders to present values
                for (let setting: number = 0; setting < Config.modulators.length; setting++) {
                    // Set to last value
                    this._newShowModSliders[setting] = this._showModSliders[setting];

                    // Check for newer value
                    let slider: Slider | null = this.getSliderForModSetting(setting);
                    if (slider != null) {
                        this._newShowModSliders[setting] = updateModSlider(this, slider, setting, this._doc.channel, instrument);
                    }
                }

            }
            else if (this._hasActiveModSliders) {
                // Zero out show-mod-slider settings (since none are active) to kill active mod slider flag
                for (let setting: number = 0; setting < Config.modulators.length; setting++) {
                    this._newShowModSliders[setting] = false;
                }
            }

            // Class or unclass mod sliders based on present status
            if (anyModActive || this._hasActiveModSliders) {

                let anySliderActive: boolean = false;

                for (let setting: number = 0; setting < Config.modulators.length; setting++) {
                    if (this._newShowModSliders[setting] != this._showModSliders[setting]) {
                        this._showModSliders[setting] = this._newShowModSliders[setting];
                        let slider: Slider | null = this.getSliderForModSetting(setting);

                        if (slider != null) {

                            if (this._showModSliders[setting] == true) {
                                slider.container.classList.add("modSlider");
                            }
                            else {
                                slider.container.classList.remove("modSlider");
                            }

                        }
                    }

                    if (this._newShowModSliders[setting] == true)
                        anySliderActive = true;
                }

                this._hasActiveModSliders = anySliderActive;

            }

        }

    }

    public getSliderForModSetting(setting: number): Slider | null {
        switch (setting) {
            case Config.modulators.dictionary["pan"].index:
                return this._panSlider;
            case Config.modulators.dictionary["detune"].index:
                return this._detuneSlider;
            case Config.modulators.dictionary["fm slider 1"].index:
                return this._operatorAmplitudeSliders[0];
            case Config.modulators.dictionary["fm slider 2"].index:
                return this._operatorAmplitudeSliders[1];
            case Config.modulators.dictionary["fm slider 3"].index:
                return this._operatorAmplitudeSliders[2];
            case Config.modulators.dictionary["fm slider 4"].index:
                return this._operatorAmplitudeSliders[3];
            case Config.modulators.dictionary["fm feedback"].index:
                return this._feedbackAmplitudeSlider;
            case Config.modulators.dictionary["pulse width"].index:
                return this._pulseWidthSlider;
            case Config.modulators.dictionary["decimal offset"].index:
                return this._decimalOffsetSlider;
            case Config.modulators.dictionary["reverb"].index:
                return this._reverbSlider;
            case Config.modulators.dictionary["distortion"].index:
                return this._distortionSlider;
            case Config.modulators.dictionary["note volume"].index:
                // So, this should technically not affect this slider, but it will look better as legacy songs used this mod as 'volume'.
                // In the case that mix volume is used as well, they'd fight for the display, so just don't use this.
                if (!this._showModSliders[Config.modulators.dictionary["mix volume"].index])
                    return this._instrumentVolumeSlider;
                return null;
            case Config.modulators.dictionary["mix volume"].index:
                return this._instrumentVolumeSlider;
            case Config.modulators.dictionary["vibrato depth"].index:
                return this._vibratoDepthSlider;
            case Config.modulators.dictionary["vibrato speed"].index:
                return this._vibratoSpeedSlider;
            case Config.modulators.dictionary["vibrato delay"].index:
                return this._vibratoDelaySlider;
            case Config.modulators.dictionary["arp speed"].index:
                return this._arpeggioSpeedSlider;
            case Config.modulators.dictionary["pan delay"].index:
                return this._panDelaySlider;
            case Config.modulators.dictionary["tempo"].index:
                return this._tempoSlider;
            case Config.modulators.dictionary["song volume"].index:
                return this._volumeSlider;
            case Config.modulators.dictionary["eq filt cut"].index:
                return this._eqFilterSimpleCutSlider;
            case Config.modulators.dictionary["eq filt peak"].index:
                return this._eqFilterSimplePeakSlider;
            case Config.modulators.dictionary["note filt cut"].index:
                return this._noteFilterSimpleCutSlider;
            case Config.modulators.dictionary["note filt peak"].index:
                return this._noteFilterSimplePeakSlider;
            case Config.modulators.dictionary["bit crush"].index:
                return this._bitcrusherQuantizationSlider;
            case Config.modulators.dictionary["freq crush"].index:
                return this._bitcrusherFreqSlider;
            case Config.modulators.dictionary["pitch shift"].index:
                return this._pitchShiftSlider;
            case Config.modulators.dictionary["chorus"].index:
                return this._chorusSlider;
            case Config.modulators.dictionary["echo"].index:
                return this._echoSustainSlider;
            case Config.modulators.dictionary["echo delay"].index:
                return this._echoDelaySlider;
            case Config.modulators.dictionary["sustain"].index:
                return this._stringSustainSlider;
            case Config.modulators.dictionary["fm slider 5"].index:
                return this._operatorAmplitudeSliders[4];
            case Config.modulators.dictionary["fm slider 6"].index:
                return this._operatorAmplitudeSliders[5];
            case Config.modulators.dictionary["envelope speed"].index:
                return this._envelopeSpeedSlider;
            case Config.modulators.dictionary["dynamism"].index:
                return this._supersawDynamismSlider;
            case Config.modulators.dictionary["spread"].index:
                return this._supersawSpreadSlider;
            case Config.modulators.dictionary["saw shape"].index:
                return this._supersawShapeSlider;
            default:
                return null;
        }

    }

    private _openPrompt(promptName: string): void {
        this._doc.openPrompt(promptName);
        this._setPrompt(promptName);
    }

    private _setPrompt(promptName: string | null): void {
        if (this._currentPromptName == promptName) return;
        this._currentPromptName = promptName;

        if (this.prompt) {
            if (this._wasPlaying && !(this.prompt instanceof TipPrompt || this.prompt instanceof LimiterPrompt || this.prompt instanceof CustomScalePrompt || this.prompt instanceof CustomChipPrompt || this.prompt instanceof CustomFilterPrompt || this.prompt instanceof VisualLoopControlsPrompt || this.prompt instanceof SustainPrompt)) {
                this._doc.performance.play();
            }
            this._wasPlaying = false;
            this._promptContainerBG.style.display = "none";
            this._promptContainer.style.display = "none";
            this._promptContainer.removeChild(this.prompt.container);
            this.prompt.cleanUp();
            this.prompt = null;
            this.refocusStage();
        }

        if (promptName) {
            switch (promptName) {
                case "export":
                    this.prompt = new ExportPrompt(this._doc);
                    break;
                case "import":
                    this.prompt = new ImportPrompt(this._doc);
                    break;
                case "songRecovery":
                    this.prompt = new SongRecoveryPrompt(this._doc);
                    break;
                case "barCount":
                    this.prompt = new SongDurationPrompt(this._doc);
                    break;
                case "beatsPerBar":
                    this.prompt = new BeatsPerBarPrompt(this._doc);
                    break;
                case "moveNotesSideways":
                    this.prompt = new MoveNotesSidewaysPrompt(this._doc);
                    break;
                case "channelSettings":
                    this.prompt = new ChannelSettingsPrompt(this._doc);
                    break;
                case "limiterSettings":
                    this.prompt = new LimiterPrompt(this._doc, this);
                    break;
                case "customScale":
                    this.prompt = new CustomScalePrompt(this._doc);
                    break;
                case "customChipSettings":
                    this.prompt = new CustomChipPrompt(this._doc, this);
                    break;
                case "customEQFilterSettings":
                    this.prompt = new CustomFilterPrompt(this._doc, this, false);
                    break;
                case "customNoteFilterSettings":
                    this.prompt = new CustomFilterPrompt(this._doc, this, true);
                    break;
                case "theme":
                    this.prompt = new ThemePrompt(this._doc);
                    break;
                case "layout":
                    this.prompt = new LayoutPrompt(this._doc);
                    break;
                case "recordingSetup":
                    this.prompt = new RecordingSetupPrompt(this._doc);
                    break;
                case "exportInstrument":
                    this.prompt = new InstrumentExportPrompt(this._doc);//, this);
                    break;
                case "importInstrument":
                    this.prompt = new InstrumentImportPrompt(this._doc);//, this);
                    break;
                case "stringSustain":
                    this.prompt = new SustainPrompt(this._doc);
                    break;
                case "addExternal":
                    this.prompt = new AddSamplesPrompt(this._doc);
                    break;
                case "generateEuclideanRhythm":
                    this.prompt = new EuclideanRhythmPrompt(this._doc);
                    break;
                case "custom":
                    this.prompt = new CustomPrompt(this._doc, this._patternEditor, this._trackArea, document.getElementById("beepboxEditorContainer")!);
                    break;
                case "visualLoopControls":
                    this.prompt = new VisualLoopControlsPrompt(this._doc, this);
                    break;
                case "sampleLoadingStatus":
                    this.prompt = new SampleLoadingStatusPrompt(this._doc);
                    break;
                case "configureShortener":
                    this.prompt = new ShortenerConfigPrompt(this._doc);
                    break;
                default:
                    this.prompt = new TipPrompt(this._doc, promptName);
                    break;
            }

            if (this.prompt) {
                if (!(this.prompt instanceof TipPrompt || this.prompt instanceof LimiterPrompt || this.prompt instanceof CustomChipPrompt || this.prompt instanceof CustomFilterPrompt || this.prompt instanceof VisualLoopControlsPrompt || this.prompt instanceof SustainPrompt)) {
                    this._wasPlaying = this._doc.synth.playing;
                    this._doc.performance.pause();
                }
                this._promptContainer.style.display = "";
                if (this._doc.prefs.frostedGlassBackground == true) {
                    this._promptContainerBG.style.display = "";
                    this._promptContainerBG.style.backgroundColor = "rgba(0,0,0, 0)";
                    this._promptContainerBG.style.backdropFilter = "brightness(0.9) blur(14px)";
                    this._promptContainerBG.style.opacity = "1";
                } else {
                    this._promptContainerBG.style.display = "";
                    this._promptContainerBG.style.backgroundColor = "var(--editor-background)";
                    this._promptContainerBG.style.backdropFilter = "";
                    this._promptContainerBG.style.opacity = "0.5";
                }
                this._promptContainer.appendChild(this.prompt.container);
                document.body.appendChild(this._promptContainerBG);
            }
        }
    }

    public refocusStage = (): void => {
        this.mainLayer.focus({ preventScroll: true });
    }

    private _onFocusIn = (event: Event): void => {
        if (this._doc.synth.recording && event.target != this.mainLayer && event.target != this._stopButton && event.target != this._volumeSlider.input) {
            // Don't allow using tab to focus on the song settings while recording,
            // since interacting with them while recording would mess up the recording.
            this.refocusStage();
        }
    }

    // Refocus stage if a sub-element that needs focus isn't being edited.
    private _refocusStageNotEditing = (): void => {
        if (!this._patternEditor.editingModLabel)
            this.mainLayer.focus({ preventScroll: true });
    }

    public changeBarScrollPos(offset: number) {
        this._barScrollBar.changePos(offset);
    }

    public whenUpdated = (): void => {
        const prefs: Preferences = this._doc.prefs;
        this._muteEditor.container.style.display = prefs.enableChannelMuting ? "" : "none";
        const trackBounds: DOMRect = this._trackVisibleArea.getBoundingClientRect();
        this._doc.trackVisibleBars = Math.floor((trackBounds.right - trackBounds.left - (prefs.enableChannelMuting ? 32 : 0)) / this._doc.getBarWidth());
        this._doc.trackVisibleChannels = Math.floor((trackBounds.bottom - trackBounds.top - 30) / ChannelRow.patternHeight);
        for (let i: number = this._doc.song.pitchChannelCount + this._doc.song.noiseChannelCount; i < this._doc.song.channels.length; i++) {
            const channel: Channel = this._doc.song.channels[i];
            for (let j: number = 0; j < channel.instruments.length; j++) {
                this._doc.synth.determineInvalidModulators(channel.instruments[j]);
            }
        }
        this._barScrollBar.render();
        this._trackEditor.render();
        this._muteEditor.render();

        this._trackAndMuteContainer.scrollLeft = this._doc.barScrollPos * this._doc.getBarWidth();
        this._trackAndMuteContainer.scrollTop = this._doc.channelScrollPos * ChannelRow.patternHeight;

        if (document.activeElement != this._patternEditor.modDragValueLabel && this._patternEditor.editingModLabel) {
            this._patternEditor.stopEditingModLabel(false);
        }

        this._piano.container.style.display = prefs.showLetters ? "" : "none";
        this._octaveScrollBar.container.style.display = prefs.showScrollBar ? "" : "none";
        this._barScrollBar.container.style.display = this._doc.song.barCount > this._doc.trackVisibleBars ? "" : "none";
        this._volumeBarBox.style.display = this._doc.prefs.displayVolumeBar ? "" : "none";
        this._globalOscscopeContainer.style.display = this._doc.prefs.showOscilloscope ? "" : "none";
        this._doc.synth.oscEnabled = this._doc.prefs.showOscilloscope;
        this._sampleLoadingStatusContainer.style.display = this._doc.prefs.showSampleLoadingStatus ? "" : "none";
        this._instrumentCopyGroup.style.display = this._doc.prefs.instrumentCopyPaste ? "" : "none";
        this._instrumentExportGroup.style.display = this._doc.prefs.instrumentImportExport ? "" : "none";
        if (document.getElementById('text-content'))
            document.getElementById('text-content')!.style.display = this._doc.prefs.showDescription ? "" : "none";

        if (this._doc.getFullScreen()) {
            const semitoneHeight: number = this._patternEditorRow.clientHeight / this._doc.getVisiblePitchCount();
            const targetBeatWidth: number = semitoneHeight * 5;
            const minBeatWidth: number = this._patternEditorRow.clientWidth / (this._doc.song.beatsPerBar * 3);
            const maxBeatWidth: number = this._patternEditorRow.clientWidth / (this._doc.song.beatsPerBar + 2);
            const beatWidth: number = Math.max(minBeatWidth, Math.min(maxBeatWidth, targetBeatWidth));
            const patternEditorWidth: number = beatWidth * this._doc.song.beatsPerBar;

            const beepboxEditorContainer: HTMLElement = document.getElementById("beepboxEditorContainer")!;

            if (this._doc.prefs.showDescription == false) {
                beepboxEditorContainer.style.paddingBottom = "0";
                beepboxEditorContainer.style.borderStyle = "none";
            } else {
                beepboxEditorContainer.style.paddingBottom = "";
                beepboxEditorContainer.style.borderStyle = "";
            }

            this._patternEditorPrev.container.style.width = patternEditorWidth + "px";
            this._patternEditor.container.style.width = patternEditorWidth + "px";
            this._patternEditorNext.container.style.width = patternEditorWidth + "px";
            this._patternEditorPrev.container.style.flexShrink = "0";
            this._patternEditor.container.style.flexShrink = "0";
            this._patternEditorNext.container.style.flexShrink = "0";
            this._patternEditorPrev.container.style.display = "";
            this._patternEditorNext.container.style.display = "";
            this._patternEditorPrev.render();
            this._patternEditorNext.render();
            this._zoomInButton.style.display = (this._doc.channel < this._doc.song.pitchChannelCount) ? "" : "none";
            this._zoomOutButton.style.display = (this._doc.channel < this._doc.song.pitchChannelCount) ? "" : "none";
            this._zoomInButton.style.right = prefs.showScrollBar ? "24px" : "4px";
            this._zoomOutButton.style.right = prefs.showScrollBar ? "24px" : "4px";
        } else {
            this._patternEditor.container.style.width = "";
            this._patternEditor.container.style.flexShrink = "";
            this._patternEditorPrev.container.style.display = "none";
            this._patternEditorNext.container.style.display = "none";
            this._zoomInButton.style.display = "none";
            this._zoomOutButton.style.display = "none";
        }
        this._patternEditor.render();

        // make the names of these two variables as short as possible for readability
        // also, these two variables are used for the effects tab as well, should they be renamed?
        // the theme variables are named "icon" to prevent people getting confused and thinking they're svg
        const textOnIcon: string = ColorConfig.getComputed("--text-enabled-icon") !== "" ? ColorConfig.getComputed("--text-enabled-icon") : "✓ ";
        const textOffIcon: string = ColorConfig.getComputed("--text-disabled-icon") !== "" ? ColorConfig.getComputed("--text-disabled-icon") : "　";
        const textSpacingIcon: string = ColorConfig.getComputed("--text-spacing-icon") !== "" ? ColorConfig.getComputed("--text-spacing-icon") : "　";
        const optionCommands: ReadonlyArray<string> = [
            "Technical",
            (prefs.autoPlay ? textOnIcon : textOffIcon) + "Auto Play on Load",
            (prefs.autoFollow ? textOnIcon : textOffIcon) + "Auto Follow Playhead",
            (prefs.enableNotePreview ? textOnIcon : textOffIcon) + "Hear Added Notes",
            (prefs.notesOutsideScale ? textOnIcon : textOffIcon) + "Place Notes Out of Scale",
            (prefs.defaultScale == this._doc.song.scale ? textOnIcon : textOffIcon) + "Set Current Scale as Default",
            (prefs.alwaysFineNoteVol ? textOnIcon : textOffIcon) + "Always Fine Note Volume",
            (prefs.enableChannelMuting ? textOnIcon : textOffIcon) + "Enable Channel Muting",
            (prefs.instrumentCopyPaste ? textOnIcon : textOffIcon) + "Enable Copy/Paste Buttons",
            (prefs.instrumentImportExport ? textOnIcon : textOffIcon) + "Enable Import/Export Buttons",
            (prefs.displayBrowserUrl ? textOnIcon : textOffIcon) + "Enable Song Data in URL",
            (prefs.closePromptByClickoff ? textOnIcon : textOffIcon) + "Close Prompts on Click Off",
            textSpacingIcon + "Note Recording...",
            textSpacingIcon + "Appearance",
            (prefs.showFifth ? textOnIcon : textOffIcon) + 'Highlight "Fifth" Note',
            (prefs.notesFlashWhenPlayed ? textOnIcon : textOffIcon) + "Notes Flash When Played",
            (prefs.instrumentButtonsAtTop ? textOnIcon : textOffIcon) + "Instrument Buttons at Top",
            (prefs.frostedGlassBackground ? textOnIcon : textOffIcon) + "Frosted Glass Prompt Backdrop",
            (prefs.showChannels ? textOnIcon : textOffIcon) + "Show All Channels",
            (prefs.showScrollBar ? textOnIcon : textOffIcon) + "Show Octave Scroll Bar",
            (prefs.showLetters ? textOnIcon : textOffIcon) + "Show Piano Keys",
            (prefs.displayVolumeBar ? textOnIcon : textOffIcon) + "Show Playback Volume",
            (prefs.showOscilloscope ? textOnIcon : textOffIcon) + "Show Oscilloscope",
            (prefs.showSampleLoadingStatus ? textOnIcon : textOffIcon) + "Show Sample Loading Status",
            (prefs.showDescription ? textOnIcon : textOffIcon) + "Show Description",
<<<<<<< HEAD
            "　Set Layout...",
            "　Set Theme...",
            "　Custom Theme...",
=======
            textSpacingIcon + "Set Layout...",
            textSpacingIcon + "Set Theme...",
	        textSpacingIcon + "Custom Theme...",
>>>>>>> b39ec9c6
        ];
        // Technical dropdown
        const technicalOptionGroup: HTMLOptGroupElement = <HTMLOptGroupElement>this._optionsMenu.children[1];

        for (let i: number = 0; i < technicalOptionGroup.children.length; i++) {
            const option: HTMLOptionElement = <HTMLOptionElement>technicalOptionGroup.children[i];
            if (option.textContent != optionCommands[i + 1]) option.textContent = optionCommands[i + 1];
        }

        // Appearance dropdown
        const appearanceOptionGroup: HTMLOptGroupElement = <HTMLOptGroupElement>this._optionsMenu.children[2];

        for (let i: number = 0; i < appearanceOptionGroup.children.length; i++) {
            const option: HTMLOptionElement = <HTMLOptionElement>appearanceOptionGroup.children[i];
            if (option.textContent != optionCommands[i + technicalOptionGroup.children.length + 2]) option.textContent = optionCommands[i + technicalOptionGroup.children.length + 2];
        }

        const channel: Channel = this._doc.song.channels[this._doc.channel];
        const instrumentIndex: number = this._doc.getCurrentInstrument();
        const instrument: Instrument = channel.instruments[instrumentIndex];
        const wasActive: boolean = this.mainLayer.contains(document.activeElement);
        const activeElement: Element | null = document.activeElement;
        const colors: ChannelColors = ColorConfig.getChannelColor(this._doc.song, this._doc.channel);

        for (let i: number = this._effectsSelect.childElementCount - 1; i < Config.effectOrder.length; i++) {
            this._effectsSelect.appendChild(option({ value: i }));
        }
        this._effectsSelect.selectedIndex = -1;
        for (let i: number = 0; i < Config.effectOrder.length; i++) {
            let effectFlag: number = Config.effectOrder[i];
            const selected: boolean = ((instrument.effects & (1 << effectFlag)) != 0);
            const label: string = (selected ? textOnIcon : textOffIcon) + Config.effectNames[effectFlag];
            const option: HTMLOptionElement = <HTMLOptionElement>this._effectsSelect.children[i + 1];
            if (option.textContent != label) option.textContent = label;
        }

        setSelectedValue(this._scaleSelect, this._doc.song.scale);
        this._scaleSelect.title = Config.scales[this._doc.song.scale].realName;
        setSelectedValue(this._keySelect, Config.keys.length - 1 - this._doc.song.key);
        this._octaveStepper.value = Math.round(this._doc.song.octave).toString();
        this._tempoSlider.updateValue(Math.max(0, Math.round(this._doc.song.tempo)));
        this._tempoStepper.value = Math.round(this._doc.song.tempo).toString();
        this._songTitleInputBox.updateValue(this._doc.song.title);

        this._eqFilterTypeRow.style.setProperty("--text-color-lit", colors.primaryNote);
        this._eqFilterTypeRow.style.setProperty("--text-color-dim", colors.secondaryNote);
        this._eqFilterTypeRow.style.setProperty("--background-color-lit", colors.primaryChannel);
        this._eqFilterTypeRow.style.setProperty("--background-color-dim", colors.secondaryChannel);

        if (instrument.eqFilterType) {
            this._eqFilterSimpleButton.classList.remove("deactivated");
            this._eqFilterAdvancedButton.classList.add("deactivated");
            this._eqFilterRow.style.display = "none";
            this._eqFilterSimpleCutRow.style.display = "";
            this._eqFilterSimplePeakRow.style.display = "";
        } else {
            this._eqFilterSimpleButton.classList.add("deactivated");
            this._eqFilterAdvancedButton.classList.remove("deactivated");
            this._eqFilterRow.style.display = "";
            this._eqFilterSimpleCutRow.style.display = "none";
            this._eqFilterSimplePeakRow.style.display = "none";
        }

        setSelectedValue(this._rhythmSelect, this._doc.song.rhythm);

        if (!this._doc.song.getChannelIsMod(this._doc.channel)) {

            this._customInstrumentSettingsGroup.style.display = "";
            this._panSliderRow.style.display = "";
            this._panDropdownGroup.style.display = (this._openPanDropdown ? "" : "none");
            this._detuneSliderRow.style.display = "";
            this._instrumentVolumeSliderRow.style.display = "";
            this._instrumentTypeSelectRow.style.setProperty("display", "");
            if (prefs.instrumentButtonsAtTop) {
                this._instrumentSettingsGroup.insertBefore(this._instrumentExportGroup, this._instrumentSettingsGroup.firstChild);
                this._instrumentSettingsGroup.insertBefore(this._instrumentCopyGroup, this._instrumentSettingsGroup.firstChild);
            } else {
                this._instrumentSettingsGroup.appendChild(this._instrumentCopyGroup);
                this._instrumentSettingsGroup.appendChild(this._instrumentExportGroup);
            }
            this._instrumentSettingsGroup.insertBefore(this._instrumentsButtonRow, this._instrumentSettingsGroup.firstChild);
            this._instrumentSettingsGroup.insertBefore(this._instrumentSettingsTextRow, this._instrumentSettingsGroup.firstChild);

            if (this._doc.song.channels[this._doc.channel].name == "") {
                this._instrumentSettingsTextRow.textContent = "Instrument Settings";
            }
            else {
                this._instrumentSettingsTextRow.textContent = this._doc.song.channels[this._doc.channel].name;
            }

            this._modulatorGroup.style.display = "none";

            // Check if current viewed pattern on channel is used anywhere
            // + Check if current instrument on channel is used anywhere
            // + Check if a mod targets this
            this._usageCheck(this._doc.channel, instrumentIndex);

            if (this._doc.song.getChannelIsNoise(this._doc.channel)) {
                this._pitchedPresetSelect.style.display = "none";
                this._drumPresetSelect.style.display = "";
                // Also hide select2
                $("#pitchPresetSelect").parent().hide();
                $("#drumPresetSelect").parent().show();

                setSelectedValue(this._drumPresetSelect, instrument.preset, true);
            } else {
                this._pitchedPresetSelect.style.display = "";
                this._drumPresetSelect.style.display = "none";

                // Also hide select2
                $("#pitchPresetSelect").parent().show();
                $("#drumPresetSelect").parent().hide();

                setSelectedValue(this._pitchedPresetSelect, instrument.preset, true);
            }

            if (instrument.type == InstrumentType.noise) {
                this._chipWaveSelectRow.style.display = "none";
                // advloop addition
                this._useChipWaveAdvancedLoopControlsRow.style.display = "none";
                this._chipWaveLoopModeSelectRow.style.display = "none";
                this._chipWaveLoopStartRow.style.display = "none";
                this._chipWaveLoopEndRow.style.display = "none";
                this._chipWaveStartOffsetRow.style.display = "none";
                this._chipWavePlayBackwardsRow.style.display = "none";
                // advloop addition
                this._chipNoiseSelectRow.style.display = "";
                setSelectedValue(this._chipNoiseSelect, instrument.chipNoise, true);
            } else {
                this._chipNoiseSelectRow.style.display = "none";
            }
            if (instrument.type == InstrumentType.spectrum) {
                this._chipWaveSelectRow.style.display = "none";
                // advloop addition
                this._useChipWaveAdvancedLoopControlsRow.style.display = "none";
                this._chipWaveLoopModeSelectRow.style.display = "none";
                this._chipWaveLoopStartRow.style.display = "none";
                this._chipWaveLoopEndRow.style.display = "none";
                this._chipWaveStartOffsetRow.style.display = "none";
                this._chipWavePlayBackwardsRow.style.display = "none";
                // advloop addition
                this._spectrumRow.style.display = "";
                this._spectrumEditor.render();
            } else {
                this._spectrumRow.style.display = "none";
            }
            if (instrument.type == InstrumentType.harmonics || instrument.type == InstrumentType.pickedString) {
                this._chipWaveSelectRow.style.display = "none";
                // advloop addition
                this._useChipWaveAdvancedLoopControlsRow.style.display = "none";
                this._chipWaveLoopModeSelectRow.style.display = "none";
                this._chipWaveLoopStartRow.style.display = "none";
                this._chipWaveLoopEndRow.style.display = "none";
                this._chipWaveStartOffsetRow.style.display = "none";
                this._chipWavePlayBackwardsRow.style.display = "none";
                // advloop addition
                this._harmonicsRow.style.display = "";
                this._harmonicsEditor.render();
            } else {
                this._harmonicsRow.style.display = "none";
            }
            if (instrument.type == InstrumentType.pickedString) {
                this._chipWaveSelectRow.style.display = "none";
                // advloop addition
                this._useChipWaveAdvancedLoopControlsRow.style.display = "none";
                this._chipWaveLoopModeSelectRow.style.display = "none";
                this._chipWaveLoopStartRow.style.display = "none";
                this._chipWaveLoopEndRow.style.display = "none";
                this._chipWaveStartOffsetRow.style.display = "none";
                this._chipWavePlayBackwardsRow.style.display = "none";
                // advloop addition
                this._stringSustainRow.style.display = "";
                this._stringSustainSlider.updateValue(instrument.stringSustain);
                this._stringSustainLabel.textContent = Config.enableAcousticSustain ? "Sustain (" + Config.sustainTypeNames[instrument.stringSustainType].substring(0, 1).toUpperCase() + "):" : "Sustain:";
            } else {
                this._stringSustainRow.style.display = "none";
            }
            if (instrument.type == InstrumentType.drumset) {
                this._drumsetGroup.style.display = "";
                this._chipWaveSelectRow.style.display = "none";
                // advloop addition
                this._useChipWaveAdvancedLoopControlsRow.style.display = "none";
                this._chipWaveLoopModeSelectRow.style.display = "none";
                this._chipWaveLoopStartRow.style.display = "none";
                this._chipWaveLoopEndRow.style.display = "none";
                this._chipWaveStartOffsetRow.style.display = "none";
                this._chipWavePlayBackwardsRow.style.display = "none";
                // advloop addition
                this._fadeInOutRow.style.display = "none";
                for (let i: number = 0; i < Config.drumCount; i++) {
                    setSelectedValue(this._drumsetEnvelopeSelects[i], instrument.drumsetEnvelopes[i]);
                    this._drumsetSpectrumEditors[i].render();
                }
            } else {
                this._drumsetGroup.style.display = "none";
                this._fadeInOutRow.style.display = "";
                this._fadeInOutEditor.render();
            }

            if (instrument.type == InstrumentType.chip) {
                this._chipWaveSelectRow.style.display = "";
                // advloop addition
                this._useChipWaveAdvancedLoopControlsRow.style.display = "";
                if (instrument.isUsingAdvancedLoopControls) {
                    this._chipWaveLoopModeSelectRow.style.display = "";
                    this._chipWaveLoopStartRow.style.display = "";
                    this._chipWaveLoopEndRow.style.display = "";
                    this._chipWaveStartOffsetRow.style.display = "";
                    this._chipWavePlayBackwardsRow.style.display = "";
                } else {
                    this._chipWaveLoopModeSelectRow.style.display = "none";
                    this._chipWaveLoopStartRow.style.display = "none";
                    this._chipWaveLoopEndRow.style.display = "none";
                    this._chipWaveStartOffsetRow.style.display = "none";
                    this._chipWavePlayBackwardsRow.style.display = "none";
                }
                // advloop addition
                setSelectedValue(this._chipWaveSelect, instrument.chipWave);
                // advloop addition
                this._useChipWaveAdvancedLoopControlsBox.checked = instrument.isUsingAdvancedLoopControls ? true : false;
                setSelectedValue(this._chipWaveLoopModeSelect, instrument.chipWaveLoopMode);
                this._chipWaveLoopStartStepper.value = instrument.chipWaveLoopStart + "";
                // this._chipWaveLoopStartStepper.max = (chipWaveLength - 1) + "";
                this._chipWaveLoopEndStepper.value = instrument.chipWaveLoopEnd + "";
                // this._chipWaveLoopEndStepper.max = (chipWaveLength - 1) + "";
                this._chipWaveStartOffsetStepper.value = instrument.chipWaveStartOffset + "";
                // this._chipWaveStartOffsetStepper.max = (chipWaveLength - 1) + "";
                this._chipWavePlayBackwardsBox.checked = instrument.chipWavePlayBackwards ? true : false;
                // advloop addition
            }

            if (instrument.type == InstrumentType.customChipWave) {
                this._customWaveDraw.style.display = "";
                this._chipWaveSelectRow.style.display = "none";
                // advloop addition
                this._useChipWaveAdvancedLoopControlsRow.style.display = "none";
                this._chipWaveLoopModeSelectRow.style.display = "none";
                this._chipWaveLoopStartRow.style.display = "none";
                this._chipWaveLoopEndRow.style.display = "none";
                this._chipWaveStartOffsetRow.style.display = "none";
                this._chipWavePlayBackwardsRow.style.display = "none";
                // advloop addition
            }
            else {
                this._customWaveDraw.style.display = "none";
            }

            if (instrument.type == InstrumentType.supersaw) {
                this._supersawDynamismRow.style.display = "";
                this._supersawSpreadRow.style.display = "";
                this._supersawShapeRow.style.display = "";
                this._supersawDynamismSlider.updateValue(instrument.supersawDynamism);
                this._supersawSpreadSlider.updateValue(instrument.supersawSpread);
                this._supersawShapeSlider.updateValue(instrument.supersawShape);
            } else {
                this._supersawDynamismRow.style.display = "none";
                this._supersawSpreadRow.style.display = "none";
                this._supersawShapeRow.style.display = "none";
            }
            if (instrument.type == InstrumentType.pwm || instrument.type == InstrumentType.supersaw) {
                this._chipWaveSelectRow.style.display = "none";
                // advloop addition
                this._useChipWaveAdvancedLoopControlsRow.style.display = "none";
                this._chipWaveLoopModeSelectRow.style.display = "none";
                this._chipWaveLoopStartRow.style.display = "none";
                this._chipWaveLoopEndRow.style.display = "none";
                this._chipWaveStartOffsetRow.style.display = "none";
                this._chipWavePlayBackwardsRow.style.display = "none";
                // advloop addition
                this._pulseWidthRow.style.display = "";
                this._pulseWidthSlider.input.title = prettyNumber(instrument.pulseWidth) + "%";
                this._pulseWidthSlider.updateValue(instrument.pulseWidth);

                // this._decimalOffsetRow.style.display = "";
                this._decimalOffsetSlider.input.title = instrument.decimalOffset / 100 <= 0 ? "none" : "-" + prettyNumber(instrument.decimalOffset / 100) + "%";
                this._decimalOffsetSlider.updateValue(99 - instrument.decimalOffset);

                // this._pulseWidthDropdownGroup.style.display = "";
                this._pulseWidthDropdownGroup.style.display = (this._openPulseWidthDropdown ? "" : "none");
            } else {
                this._pulseWidthRow.style.display = "none";
                // this._decimalOffsetRow.style.display = "none";
                this._pulseWidthDropdownGroup.style.display = "none";
            }


            if (instrument.type == InstrumentType.fm || instrument.type == InstrumentType.fm6op) {
                this._phaseModGroup.style.display = "";
                this._feedbackRow2.style.display = "";
                this._chipWaveSelectRow.style.display = "none";
                // advloop addition
                this._useChipWaveAdvancedLoopControlsRow.style.display = "none";
                this._chipWaveLoopModeSelectRow.style.display = "none";
                this._chipWaveLoopStartRow.style.display = "none";
                this._chipWaveLoopEndRow.style.display = "none";
                this._chipWaveStartOffsetRow.style.display = "none";
                this._chipWavePlayBackwardsRow.style.display = "none";
                // advloop addition
                setSelectedValue(this._algorithmSelect, instrument.algorithm);
                setSelectedValue(this._feedbackTypeSelect, instrument.feedbackType);
                this._feedbackAmplitudeSlider.updateValue(instrument.feedbackAmplitude);
                for (let i: number = 0; i < Config.operatorCount + (instrument.type == InstrumentType.fm6op ? 2 : 0); i++) {
                    const isCarrier: boolean = instrument.type == InstrumentType.fm ? (i < Config.algorithms[instrument.algorithm].carrierCount) : (i < instrument.customAlgorithm.carrierCount);
                    this._operatorRows[i].style.color = isCarrier ? ColorConfig.primaryText : "";
                    setSelectedValue(this._operatorFrequencySelects[i], instrument.operators[i].frequency);
                    this._operatorAmplitudeSliders[i].updateValue(instrument.operators[i].amplitude);
                    setSelectedValue(this._operatorWaveformSelects[i], instrument.operators[i].waveform);
                    this._operatorWaveformPulsewidthSliders[i].updateValue(instrument.operators[i].pulseWidth);
                    this._operatorWaveformPulsewidthSliders[i].input.title = "" + Config.pwmOperatorWaves[instrument.operators[i].pulseWidth].name;
                    this._operatorDropdownGroups[i].style.color = isCarrier ? ColorConfig.primaryText : "";
                    const operatorName: string = (isCarrier ? "Voice " : "Modulator ") + (i + 1);
                    this._operatorFrequencySelects[i].title = operatorName + " Frequency";
                    this._operatorAmplitudeSliders[i].input.title = operatorName + (isCarrier ? " Volume" : " Amplitude");
                    this._operatorDropdownGroups[i].style.display = (this._openOperatorDropdowns[i] ? "" : "none");
                    if (instrument.operators[i].waveform == 2) {
                        this._operatorWaveformPulsewidthSliders[i].container.style.display = "";
                        this._operatorWaveformHints[i].style.display = "none";
                    } else {
                        this._operatorWaveformPulsewidthSliders[i].container.style.display = "none";
                        this._operatorWaveformHints[i].style.display = "";
                    }
                }
                if (instrument.type == InstrumentType.fm6op) {
                    setSelectedValue(this._algorithm6OpSelect, instrument.algorithm6Op);
                    setSelectedValue(this._feedback6OpTypeSelect, instrument.feedbackType6Op);
                    this._customAlgorithmCanvas.redrawCanvas();
                    this._algorithm6OpSelectRow.style.display = "";
                    this._feedback6OpRow1.style.display = "";
                    this._operatorRows[4].style.display = "";
                    this._operatorRows[5].style.display = "";
                    this._operatorDropdownGroups[4].style.display = (this._openOperatorDropdowns[4] ? "" : "none");
                    this._operatorDropdownGroups[5].style.display = (this._openOperatorDropdowns[5] ? "" : "none");
                    this._algorithmSelectRow.style.display = "none";
                    this._feedbackRow1.style.display = "none";
                } else {
                    this._algorithm6OpSelectRow.style.display = "none";
                    this._feedback6OpRow1.style.display = "none";
                    this._operatorRows[4].style.display = "none";
                    this._operatorRows[5].style.display = "none";
                    this._operatorDropdownGroups[4].style.display = "none";
                    this._operatorDropdownGroups[5].style.display = "none";
                    this._feedbackRow1.style.display = "";
                    this._algorithmSelectRow.style.display = "";
                }
            }
            else {
                this._algorithm6OpSelectRow.style.display = "none";
                this._feedback6OpRow1.style.display = "none";
                this._algorithmSelectRow.style.display = "none";
                this._phaseModGroup.style.display = "none";
                this._feedbackRow1.style.display = "none";
                this._feedbackRow2.style.display = "none";
            }
            this._pulseWidthSlider.input.title = prettyNumber(instrument.pulseWidth) + "%";


            if (effectsIncludeTransition(instrument.effects)) {
                this._transitionRow.style.display = "";
                if (this._openTransitionDropdown)
                    this._transitionDropdownGroup.style.display = "";
                setSelectedValue(this._transitionSelect, instrument.transition);
            } else {
                this._transitionDropdownGroup.style.display = "none";
                this._transitionRow.style.display = "none";
            }

            if (effectsIncludeChord(instrument.effects)) {
                this._chordSelectRow.style.display = "";
                this._chordDropdown.style.display = (instrument.chord == Config.chords.dictionary["arpeggio"].index) ? "" : "none";
                this._chordDropdownGroup.style.display = (instrument.chord == Config.chords.dictionary["arpeggio"].index && this._openChordDropdown) ? "" : "none";
                setSelectedValue(this._chordSelect, instrument.chord);
            } else {
                this._chordSelectRow.style.display = "none";
                this._chordDropdown.style.display = "none";
                this._chordDropdownGroup.style.display = "none";
            }

            if (effectsIncludePitchShift(instrument.effects)) {
                this._pitchShiftRow.style.display = "";
                this._pitchShiftSlider.updateValue(instrument.pitchShift);
                this._pitchShiftSlider.input.title = (instrument.pitchShift - Config.pitchShiftCenter) + " semitone(s)";
                for (const marker of this._pitchShiftFifthMarkers) {
                    marker.style.display = prefs.showFifth ? "" : "none";
                }
            } else {
                this._pitchShiftRow.style.display = "none";
            }

            if (effectsIncludeDetune(instrument.effects)) {
                this._detuneSliderRow.style.display = "";
                this._detuneSlider.updateValue(instrument.detune - Config.detuneCenter);
                this._detuneSlider.input.title = (Synth.detuneToCents(instrument.detune)) + " cent(s)";
            } else {
                this._detuneSliderRow.style.display = "none";
            }

            if (effectsIncludeVibrato(instrument.effects)) {
                this._vibratoSelectRow.style.display = "";
                if (this._openVibratoDropdown)
                    this._vibratoDropdownGroup.style.display = "";
                setSelectedValue(this._vibratoSelect, instrument.vibrato);
            } else {
                this._vibratoDropdownGroup.style.display = "none";
                this._vibratoSelectRow.style.display = "none";
            }

            if (effectsIncludeNoteFilter(instrument.effects)) {

                this._noteFilterTypeRow.style.setProperty("--text-color-lit", colors.primaryNote);
                this._noteFilterTypeRow.style.setProperty("--text-color-dim", colors.secondaryNote);
                this._noteFilterTypeRow.style.setProperty("--background-color-lit", colors.primaryChannel);
                this._noteFilterTypeRow.style.setProperty("--background-color-dim", colors.secondaryChannel);
                this._noteFilterTypeRow.style.display = "";

                if (this._doc.synth.isFilterModActive(true, this._doc.channel, this._doc.getCurrentInstrument())) {
                    this._noteFilterEditor.render(true, this._ctrlHeld || this._shiftHeld);
                }
                else {
                    this._noteFilterEditor.render();
                }

                if (instrument.noteFilterType) {
                    this._noteFilterSimpleButton.classList.remove("deactivated");
                    this._noteFilterAdvancedButton.classList.add("deactivated");
                    this._noteFilterRow.style.display = "none";
                    this._noteFilterSimpleCutRow.style.display = "";
                    this._noteFilterSimplePeakRow.style.display = "";
                } else {
                    this._noteFilterSimpleButton.classList.add("deactivated");
                    this._noteFilterAdvancedButton.classList.remove("deactivated");
                    this._noteFilterRow.style.display = "";
                    this._noteFilterSimpleCutRow.style.display = "none";
                    this._noteFilterSimplePeakRow.style.display = "none";
                }
            } else {
                this._noteFilterRow.style.display = "none";
                this._noteFilterSimpleCutRow.style.display = "none";
                this._noteFilterSimplePeakRow.style.display = "none";
                this._noteFilterTypeRow.style.display = "none";
            }

            if (effectsIncludeDistortion(instrument.effects)) {
                this._distortionRow.style.display = "";
                if (instrument.type == InstrumentType.chip || instrument.type == InstrumentType.customChipWave || instrument.type == InstrumentType.pwm || instrument.type == InstrumentType.supersaw)
                    this._aliasingRow.style.display = "";
                else
                    this._aliasingRow.style.display = "none";
                this._distortionSlider.updateValue(instrument.distortion);
            } else {
                this._distortionRow.style.display = "none";
                this._aliasingRow.style.display = "none";
            }

            if (effectsIncludeBitcrusher(instrument.effects)) {
                this._bitcrusherQuantizationRow.style.display = "";
                this._bitcrusherFreqRow.style.display = "";
                this._bitcrusherQuantizationSlider.updateValue(instrument.bitcrusherQuantization);
                this._bitcrusherFreqSlider.updateValue(instrument.bitcrusherFreq);
            } else {
                this._bitcrusherQuantizationRow.style.display = "none";
                this._bitcrusherFreqRow.style.display = "none";
            }

            if (effectsIncludePanning(instrument.effects)) {
                this._panSliderRow.style.display = "";
                if (this._openPanDropdown)
                    this._panDropdownGroup.style.display = "";
                this._panSlider.updateValue(instrument.pan);
            } else {
                this._panSliderRow.style.display = "none";
                this._panDropdownGroup.style.display = "none";
            }

            if (effectsIncludeChorus(instrument.effects)) {
                this._chorusRow.style.display = "";
                this._chorusSlider.updateValue(instrument.chorus);
            } else {
                this._chorusRow.style.display = "none";
            }

            if (effectsIncludeEcho(instrument.effects)) {
                this._echoSustainRow.style.display = "";
                this._echoSustainSlider.updateValue(instrument.echoSustain);
                this._echoDelayRow.style.display = "";
                this._echoDelaySlider.updateValue(instrument.echoDelay);
                this._echoDelaySlider.input.title = (Math.round((instrument.echoDelay + 1) * Config.echoDelayStepTicks / (Config.ticksPerPart * Config.partsPerBeat) * 1000) / 1000) + " beat(s)";
            } else {
                this._echoSustainRow.style.display = "none";
                this._echoDelayRow.style.display = "none";
            }

            if (effectsIncludeReverb(instrument.effects)) {
                this._reverbRow.style.display = "";
                this._reverbSlider.updateValue(instrument.reverb);
            } else {
                this._reverbRow.style.display = "none";
            }

            if (instrument.type == InstrumentType.chip || instrument.type == InstrumentType.customChipWave || instrument.type == InstrumentType.harmonics || instrument.type == InstrumentType.pickedString || instrument.type == InstrumentType.spectrum || instrument.type == InstrumentType.pwm || instrument.type == InstrumentType.noise) {
                this._unisonSelectRow.style.display = "";
                setSelectedValue(this._unisonSelect, instrument.unison);
                this._unisonVoicesInputBox.value = instrument.unisonVoices + "";
                this._unisonSpreadInputBox.value = instrument.unisonSpread + "";
                this._unisonOffsetInputBox.value = instrument.unisonOffset + "";
                this._unisonExpressionInputBox.value = instrument.unisonExpression + "";
                this._unisonSignInputBox.value = instrument.unisonSign + "";
                this._unisonDropdownGroup.style.display = (this._openUnisonDropdown ? "" : "none");
            } else {
                this._unisonSelectRow.style.display = "none";
                this._unisonDropdownGroup.style.display = "none";
            }

            if (this._openEnvelopeDropdown)
                this._envelopeDropdownGroup.style.display = "";
            else
                this._envelopeDropdownGroup.style.display = "none";

            this._envelopeEditor.render();
            this._envelopeEditor.rerenderExtraSettings();

            for (let chordIndex: number = 0; chordIndex < Config.chords.length; chordIndex++) {
                let hidden: boolean = (!Config.instrumentTypeHasSpecialInterval[instrument.type] && Config.chords[chordIndex].customInterval);
                const option: Element = this._chordSelect.children[chordIndex];
                if (hidden) {
                    if (!option.hasAttribute("hidden")) {
                        option.setAttribute("hidden", "");
                    }
                } else {
                    option.removeAttribute("hidden");
                }
            }

            this._instrumentSettingsGroup.style.color = ColorConfig.getChannelColor(this._doc.song, this._doc.channel).primaryNote;

            setSelectedValue(this._transitionSelect, instrument.transition);
            setSelectedValue(this._vibratoSelect, instrument.vibrato);
            setSelectedValue(this._vibratoTypeSelect, instrument.vibratoType);
            setSelectedValue(this._chordSelect, instrument.chord);
            this._panSliderInputBox.value = instrument.pan + "";
            this._pwmSliderInputBox.value = instrument.pulseWidth + "";
            this._detuneSliderInputBox.value = (instrument.detune - Config.detuneCenter) + "";
            this._instrumentVolumeSlider.updateValue(instrument.volume);
            this._instrumentVolumeSliderInputBox.value = "" + (instrument.volume);
            this._vibratoDepthSlider.updateValue(Math.round(instrument.vibratoDepth * 25));
            this._vibratoDelaySlider.updateValue(Math.round(instrument.vibratoDelay));
            this._vibratoSpeedSlider.updateValue(instrument.vibratoSpeed);
            setSelectedValue(this._vibratoTypeSelect, instrument.vibratoType);
            this._arpeggioSpeedSlider.updateValue(instrument.arpeggioSpeed);
            this._panDelaySlider.updateValue(instrument.panDelay);
            this._vibratoDelaySlider.input.title = "" + Math.round(instrument.vibratoDelay);
            this._vibratoDepthSlider.input.title = "" + instrument.vibratoDepth;
            this._vibratoSpeedSlider.input.title = "x" + instrument.vibratoSpeed / 10;
            this._vibratoSpeedDisplay.textContent = "x" + instrument.vibratoSpeed / 10;
            this._panDelaySlider.input.title = "" + instrument.panDelay;
            this._arpeggioSpeedSlider.input.title = "x" + prettyNumber(Config.arpSpeedScale[instrument.arpeggioSpeed]);
            this._arpeggioSpeedDisplay.textContent = "x" + prettyNumber(Config.arpSpeedScale[instrument.arpeggioSpeed]);
            this._eqFilterSimpleCutSlider.updateValue(instrument.eqFilterSimpleCut);
            this._eqFilterSimplePeakSlider.updateValue(instrument.eqFilterSimplePeak);
            this._noteFilterSimpleCutSlider.updateValue(instrument.noteFilterSimpleCut);
            this._noteFilterSimplePeakSlider.updateValue(instrument.noteFilterSimplePeak);
            this._envelopeSpeedSlider.updateValue(instrument.envelopeSpeed);
            this._envelopeSpeedSlider.input.title = "x" + prettyNumber(Config.arpSpeedScale[instrument.envelopeSpeed]);
            this._envelopeSpeedDisplay.textContent = "x" + prettyNumber(Config.arpSpeedScale[instrument.envelopeSpeed]);


            if (instrument.type == InstrumentType.customChipWave) {
                this._customWaveDrawCanvas.redrawCanvas();
                if (this.prompt instanceof CustomChipPrompt) {
                    this.prompt.customChipCanvas.render();
                }
            }

            this._renderInstrumentBar(channel, instrumentIndex, colors);
        }
        // Options for mod channel
        else {
            this._usageCheck(this._doc.channel, instrumentIndex);

            this._pitchedPresetSelect.style.display = "none";
            this._drumPresetSelect.style.display = "none";
            $("#pitchPresetSelect").parent().hide();
            $("#drumPresetSelect").parent().hide();
            if (prefs.instrumentButtonsAtTop) {
                this._modulatorGroup.insertBefore(this._instrumentExportGroup, this._modulatorGroup.firstChild);
                this._modulatorGroup.insertBefore(this._instrumentCopyGroup, this._modulatorGroup.firstChild);
            } else {
                this._modulatorGroup.appendChild(this._instrumentCopyGroup);
                this._modulatorGroup.appendChild(this._instrumentExportGroup);
            }

            this._modulatorGroup.insertBefore(this._instrumentsButtonRow, this._modulatorGroup.firstChild);
            this._modulatorGroup.insertBefore(this._instrumentSettingsTextRow, this._modulatorGroup.firstChild);
            if (this._doc.song.channels[this._doc.channel].name == "") {
                this._instrumentSettingsTextRow.textContent = "Modulator Settings";
            }
            else {
                this._instrumentSettingsTextRow.textContent = this._doc.song.channels[this._doc.channel].name;
            }

            this._chipNoiseSelectRow.style.display = "none";
            this._chipWaveSelectRow.style.display = "none";
            // advloop addition
            this._useChipWaveAdvancedLoopControlsRow.style.display = "none";
            this._chipWaveLoopModeSelectRow.style.display = "none";
            this._chipWaveLoopStartRow.style.display = "none";
            this._chipWaveLoopEndRow.style.display = "none";
            this._chipWaveStartOffsetRow.style.display = "none";
            this._chipWavePlayBackwardsRow.style.display = "none";
            // advloop addition
            this._spectrumRow.style.display = "none";
            this._harmonicsRow.style.display = "none";
            this._transitionRow.style.display = "none";
            this._chordSelectRow.style.display = "none";
            this._chordDropdownGroup.style.display = "none";
            //this._filterCutoffRow.style.display = "none";
            //this._filterResonanceRow.style.display = "none";
            //this._filterEnvelopeRow.style.display = "none";
            this._drumsetGroup.style.display = "none";
            this._customWaveDraw.style.display = "none";
            this._supersawDynamismRow.style.display = "none";
            this._supersawSpreadRow.style.display = "none";
            this._supersawShapeRow.style.display = "none";
            this._algorithmSelectRow.style.display = "none";
            this._phaseModGroup.style.display = "none";
            this._feedbackRow1.style.display = "none";
            this._feedbackRow2.style.display = "none";
            //this._pulseEnvelopeRow.style.display = "none";
            this._pulseWidthRow.style.display = "none";
            // this._decimalOffsetRow.style.display = "none";
            this._vibratoSelectRow.style.display = "none";
            this._vibratoDropdownGroup.style.display = "none";
            this._envelopeDropdownGroup.style.display = "none";
            //this._intervalSelectRow.style.display = "none";
            this._detuneSliderRow.style.display = "none";
            this._panSliderRow.style.display = "none";
            this._panDropdownGroup.style.display = "none";
            this._pulseWidthDropdownGroup.style.display = "none";
            this._unisonDropdownGroup.style.display = "none";

            this._modulatorGroup.style.display = "";
            this._modulatorGroup.style.color = ColorConfig.getChannelColor(this._doc.song, this._doc.channel).primaryNote;

            for (let mod: number = 0; mod < Config.modCount; mod++) {

                let instrument: Instrument = this._doc.song.channels[this._doc.channel].instruments[this._doc.getCurrentInstrument()];
                let modChannel: number = Math.max(0, instrument.modChannels[mod]);
                let modInstrument: number = instrument.modInstruments[mod];

                // Boundary checking
                if (modInstrument >= this._doc.song.channels[modChannel].instruments.length + 2 || (modInstrument > 0 && this._doc.song.channels[modChannel].instruments.length <= 1)) {
                    modInstrument = 0;
                    instrument.modInstruments[mod] = 0;
                }
                if (modChannel >= this._doc.song.pitchChannelCount + this._doc.song.noiseChannelCount) {
                    instrument.modInstruments[mod] = 0;
                    instrument.modulators[mod] = 0;
                }

                // Build options for modulator channels (make sure it has the right number).
                if (this._doc.recalcChannelNames || (this._modChannelBoxes[mod].children.length != 2 + this._doc.song.pitchChannelCount + this._doc.song.noiseChannelCount)) {
                    while (this._modChannelBoxes[mod].firstChild) this._modChannelBoxes[mod].remove(0);
                    const channelList: string[] = [];
                    channelList.push("none");
                    channelList.push("song");
                    for (let i: number = 0; i < this._doc.song.pitchChannelCount; i++) {
                        if (this._doc.song.channels[i].name == "") {
                            channelList.push("pitch " + (i + 1));
                        }
                        else {
                            channelList.push(this._doc.song.channels[i].name);
                        }
                    }
                    for (let i: number = 0; i < this._doc.song.noiseChannelCount; i++) {
                        if (this._doc.song.channels[i + this._doc.song.pitchChannelCount].name == "") {
                            channelList.push("noise " + (i + 1));
                        }
                        else {
                            channelList.push(this._doc.song.channels[i + this._doc.song.pitchChannelCount].name);
                        }
                    }
                    buildOptions(this._modChannelBoxes[mod], channelList);
                }

                // Set selected index based on channel info.

                this._modChannelBoxes[mod].selectedIndex = instrument.modChannels[mod] + 2; // Offset to get to first pitch channel

                let channel: Channel = this._doc.song.channels[modChannel];

                // Build options for modulator instruments (make sure it has the right number).
                if (this._modInstrumentBoxes[mod].children.length != channel.instruments.length + 2) {
                    while (this._modInstrumentBoxes[mod].firstChild) this._modInstrumentBoxes[mod].remove(0);
                    const instrumentList: string[] = [];
                    for (let i: number = 0; i < channel.instruments.length; i++) {
                        instrumentList.push("" + i + 1);
                    }
                    instrumentList.push("all");
                    instrumentList.push("active");
                    buildOptions(this._modInstrumentBoxes[mod], instrumentList);
                }

                // If non-zero pattern, point to which instrument(s) is/are the current
                if (channel.bars[this._doc.bar] > 0) {

                    let usedInstruments: number[] = channel.patterns[channel.bars[this._doc.bar] - 1].instruments;

                    for (let i: number = 0; i < channel.instruments.length; i++) {

                        if (usedInstruments.includes(i)) {
                            this._modInstrumentBoxes[mod].options[i].label = "🢒" + (i + 1);
                        }
                        else {
                            this._modInstrumentBoxes[mod].options[i].label = "" + (i + 1);
                        }
                    }
                }
                else {
                    for (let i: number = 0; i < channel.instruments.length; i++) {
                        this._modInstrumentBoxes[mod].options[i].label = "" + (i + 1);
                    }
                }

                // Set selected index based on instrument info.
                this._modInstrumentBoxes[mod].selectedIndex = instrument.modInstruments[mod];

                // Build options for modulator settings (based on channel settings)

                if (instrument.modChannels[mod] != -2) {
                    while (this._modSetBoxes[mod].firstChild) this._modSetBoxes[mod].remove(0);
                    const settingList: string[] = [];
                    const unusedSettingList: string[] = [];

                    // Make sure these names match the names declared for modulators in SynthConfig.ts.

                    settingList.push("none");

                    // Populate mod setting options for the song scope.
                    if (instrument.modChannels[mod] == -1) {
                        settingList.push("song volume");
                        settingList.push("tempo");
                        settingList.push("song reverb");
                        settingList.push("next bar");
                        settingList.push("song detune");
                    }
                    // Populate mod setting options for instrument scope.
                    else {

                        settingList.push("note volume");
                        settingList.push("mix volume");

                        // Build a list of target instrument indices, types and other info. It will be a single type for a single instrument, but with "all" and "active" it could be more.
                        // All or active are included together. Active allows any to be set, just in case the user fiddles with which are active later.
                        let tgtInstrumentTypes: InstrumentType[] = [];
                        let anyInstrumentAdvancedEQ: boolean = false,
                            anyInstrumentSimpleEQ: boolean = false,
                            anyInstrumentAdvancedNote: boolean = false,
                            anyInstrumentSimpleNote: boolean = false,
                            anyInstrumentArps: boolean = false,
                            anyInstrumentPitchShifts: boolean = false,
                            anyInstrumentDetunes: boolean = false,
                            anyInstrumentVibratos: boolean = false,
                            anyInstrumentNoteFilters: boolean = false,
                            anyInstrumentDistorts: boolean = false,
                            anyInstrumentBitcrushes: boolean = false,
                            anyInstrumentPans: boolean = false,
                            anyInstrumentChorus: boolean = false,
                            anyInstrumentEchoes: boolean = false,
                            anyInstrumentReverbs: boolean = false,
                            anyInstrumentHasEnvelopes: boolean = false;
                        let allInstrumentPitchShifts: boolean = true,
                            allInstrumentNoteFilters: boolean = true,
                            allInstrumentDetunes: boolean = true,
                            allInstrumentVibratos: boolean = true,
                            allInstrumentDistorts: boolean = true,
                            allInstrumentBitcrushes: boolean = true,
                            allInstrumentPans: boolean = true,
                            allInstrumentChorus: boolean = true,
                            allInstrumentEchoes: boolean = true,
                            allInstrumentReverbs: boolean = true;
                        let instrumentCandidates: number[] = [];
                        if (modInstrument >= channel.instruments.length) {
                            for (let i: number = 0; i < channel.instruments.length; i++) {
                                instrumentCandidates.push(i);
                            }
                        } else {
                            instrumentCandidates.push(modInstrument);
                        }
                        for (let i: number = 0; i < instrumentCandidates.length; i++) {
                            let instrumentIndex = instrumentCandidates[i];

                            if (!tgtInstrumentTypes.includes(channel.instruments[instrumentIndex].type))
                                tgtInstrumentTypes.push(channel.instruments[instrumentIndex].type);
                            if (channel.instruments[instrumentIndex].eqFilterType)
                                anyInstrumentSimpleEQ = true;
                            else
                                anyInstrumentAdvancedEQ = true;
                            if (effectsIncludeChord(channel.instruments[instrumentIndex].effects) && channel.instruments[instrumentIndex].getChord().arpeggiates) {
                                anyInstrumentArps = true;
                            }
                            if (effectsIncludePitchShift(channel.instruments[instrumentIndex].effects)) {
                                anyInstrumentPitchShifts = true;
                            }
                            if (effectsIncludeDetune(channel.instruments[instrumentIndex].effects)) {
                                anyInstrumentDetunes = true;
                            }
                            else {
                                allInstrumentDetunes = false;
                            }
                            if (effectsIncludeVibrato(channel.instruments[instrumentIndex].effects)) {
                                anyInstrumentVibratos = true;
                            }
                            else {
                                allInstrumentVibratos = false;
                            }
                            if (effectsIncludeNoteFilter(channel.instruments[instrumentIndex].effects)) {
                                anyInstrumentNoteFilters = true;
                                if (channel.instruments[instrumentIndex].noteFilterType)
                                    anyInstrumentSimpleNote = true;
                                else
                                    anyInstrumentAdvancedNote = true;
                            }
                            else {
                                allInstrumentNoteFilters = false;
                            }
                            if (effectsIncludeDistortion(channel.instruments[instrumentIndex].effects)) {
                                anyInstrumentDistorts = true;
                            }
                            else {
                                allInstrumentDistorts = false;
                            }
                            if (effectsIncludeBitcrusher(channel.instruments[instrumentIndex].effects)) {
                                anyInstrumentBitcrushes = true;
                            }
                            else {
                                allInstrumentBitcrushes = false;
                            }
                            if (effectsIncludePanning(channel.instruments[instrumentIndex].effects)) {
                                anyInstrumentPans = true;
                            }
                            else {
                                allInstrumentPans = false;
                            }
                            if (effectsIncludeChorus(channel.instruments[instrumentIndex].effects)) {
                                anyInstrumentChorus = true;
                            }
                            else {
                                allInstrumentChorus = false;
                            }
                            if (effectsIncludeEcho(channel.instruments[instrumentIndex].effects)) {
                                anyInstrumentEchoes = true;
                            }
                            else {
                                allInstrumentEchoes = false;
                            }
                            if (effectsIncludeReverb(channel.instruments[instrumentIndex].effects)) {
                                anyInstrumentReverbs = true;
                            }
                            else {
                                allInstrumentReverbs = false;
                            }
                            if (channel.instruments[instrumentIndex].envelopes.length > 0) {
                                anyInstrumentHasEnvelopes = true;
                            }

                        }
                        if (anyInstrumentAdvancedEQ) {
                            settingList.push("eq filter");
                        }
                        if (anyInstrumentSimpleEQ) {
                            settingList.push("eq filt cut");
                            settingList.push("eq filt peak");
                        }
                        if (tgtInstrumentTypes.includes(InstrumentType.fm)) {
                            settingList.push("fm slider 1");
                            settingList.push("fm slider 2");
                            settingList.push("fm slider 3");
                            settingList.push("fm slider 4");
                            settingList.push("fm feedback");
                        }
                        if (tgtInstrumentTypes.includes(InstrumentType.fm6op)) {
                            settingList.push("fm slider 1");
                            settingList.push("fm slider 2");
                            settingList.push("fm slider 3");
                            settingList.push("fm slider 4");
                            settingList.push("fm slider 5");
                            settingList.push("fm slider 6");
                            settingList.push("fm feedback");
                        }
                        if (tgtInstrumentTypes.includes(InstrumentType.pwm) || tgtInstrumentTypes.includes(InstrumentType.supersaw)) {
                            settingList.push("pulse width");
                            settingList.push("decimal offset");
                        }
                        if (tgtInstrumentTypes.includes(InstrumentType.supersaw)) {
                            settingList.push("dynamism");
                            settingList.push("spread");
                            settingList.push("saw shape");
                        }
                        if (tgtInstrumentTypes.includes(InstrumentType.pickedString)) {
                            settingList.push("sustain");
                        }
                        if (anyInstrumentArps) {
                            settingList.push("arp speed");
                            settingList.push("reset arp");
                        }
                        if (anyInstrumentPitchShifts) {
                            settingList.push("pitch shift");
                        }
                        if (!allInstrumentPitchShifts) {
                            unusedSettingList.push("+ pitch shift");
                        }
                        if (anyInstrumentDetunes) {
                            settingList.push("detune");
                        }
                        if (!allInstrumentDetunes) {
                            unusedSettingList.push("+ detune");
                        }
                        if (anyInstrumentVibratos) {
                            settingList.push("vibrato depth");
                            settingList.push("vibrato speed");
                            settingList.push("vibrato delay");
                        }
                        if (!allInstrumentVibratos) {
                            unusedSettingList.push("+ vibrato depth");
                            unusedSettingList.push("+ vibrato speed");
                            unusedSettingList.push("+ vibrato delay");
                        }
                        if (anyInstrumentNoteFilters) {
                            if (anyInstrumentAdvancedNote) {
                                settingList.push("note filter");
                            }
                            if (anyInstrumentSimpleNote) {
                                settingList.push("note filt cut");
                                settingList.push("note filt peak");
                            }
                        }
                        if (!allInstrumentNoteFilters) {
                            unusedSettingList.push("+ note filter");
                        }
                        if (anyInstrumentDistorts) {
                            settingList.push("distortion");
                        }
                        if (!allInstrumentDistorts) {
                            unusedSettingList.push("+ distortion");
                        }
                        if (anyInstrumentBitcrushes) {
                            settingList.push("bit crush");
                            settingList.push("freq crush");
                        }
                        if (!allInstrumentBitcrushes) {
                            unusedSettingList.push("+ bit crush");
                            unusedSettingList.push("+ freq crush");
                        }
                        if (anyInstrumentPans) {
                            settingList.push("pan");
                            settingList.push("pan delay");
                        }
                        if (!allInstrumentPans) {
                            unusedSettingList.push("+ pan");
                            unusedSettingList.push("+ pan delay");
                        }
                        if (anyInstrumentChorus) {
                            settingList.push("chorus");
                        }
                        if (!allInstrumentChorus) {
                            unusedSettingList.push("+ chorus");
                        }
                        if (anyInstrumentEchoes) {
                            settingList.push("echo");
                            // Disabled currently!
                            //settingList.push("echo delay");
                        }
                        if (!allInstrumentEchoes) {
                            unusedSettingList.push("+ echo");
                            //unusedSettingList.push("echo delay");
                        }
                        if (anyInstrumentReverbs) {
                            settingList.push("reverb");
                        }
                        if (!allInstrumentReverbs) {
                            unusedSettingList.push("+ reverb");
                        }

                        if (anyInstrumentHasEnvelopes) {
                            settingList.push("envelope speed");
                        }

                    }

                    buildOptions(this._modSetBoxes[mod], settingList);
                    if (unusedSettingList.length > 0) {
                        this._modSetBoxes[mod].appendChild(option({ selected: false, disabled: true, value: "Add Effect" }, "Add Effect"));
                        buildOptions(this._modSetBoxes[mod], unusedSettingList);
                    }

                    let setIndex: number = settingList.indexOf(Config.modulators[instrument.modulators[mod]].name);

                    // Catch instances where invalid set forced setting to "none"
                    if (setIndex == -1) {
                        this._modSetBoxes[mod].insertBefore(option({ value: Config.modulators[instrument.modulators[mod]].name, style: "color: red;" }, Config.modulators[instrument.modulators[mod]].name), this._modSetBoxes[mod].children[0]);
                        this._modSetBoxes[mod].selectedIndex = 0;
                        this._whenSetModSetting(mod, true);
                    }
                    else {
                        this._modSetBoxes[mod].selectedIndex = setIndex;
                        this._modSetBoxes[mod].classList.remove("invalidSetting");
                        instrument.invalidModulators[mod] = false;
                    }

                } else if (this._modSetBoxes[mod].selectedIndex > 0) {
                    this._modSetBoxes[mod].selectedIndex = 0;
                    this._whenSetModSetting(mod);
                }

                //Hide instrument select if channel is "none" or "song"
                //Hopefully the !. don't ruin something...
                if (instrument.modChannels[mod] < 0) {
                    ((this._modInstrumentBoxes[mod].parentElement) as HTMLDivElement).style.display = "none";
                    $("#modInstrumentText" + mod).get(0)!.style.display = "none";
                    $("#modChannelText" + mod).get(0)!.innerText = "Channel:";

                    //Hide setting select if channel is "none"
                    if (instrument.modChannels[mod] == -2) {
                        $("#modSettingText" + mod).get(0)!.style.display = "none";
                        ((this._modSetBoxes[mod].parentElement) as HTMLDivElement).style.display = "none";
                    }
                    else {
                        $("#modSettingText" + mod).get(0)!.style.display = "";
                        ((this._modSetBoxes[mod].parentElement) as HTMLDivElement).style.display = "";
                    }

                    this._modTargetIndicators[mod].style.setProperty("fill", ColorConfig.uiWidgetFocus);
                    this._modTargetIndicators[mod].classList.remove("modTarget");

                }
                else {
                    ((this._modInstrumentBoxes[mod].parentElement) as HTMLDivElement).style.display = (channel.instruments.length > 1) ? "" : "none";
                    $("#modInstrumentText" + mod).get(0)!.style.display = (channel.instruments.length > 1) ? "" : "none";
                    $("#modChannelText" + mod).get(0)!.innerText = (channel.instruments.length > 1) ? "Ch:" : "Channel:";
                    $("#modSettingText" + mod).get(0)!.style.display = "";
                    ((this._modSetBoxes[mod].parentElement) as HTMLDivElement).style.display = "";

                    this._modTargetIndicators[mod].style.setProperty("fill", ColorConfig.indicatorPrimary);
                    this._modTargetIndicators[mod].classList.add("modTarget");
                }

                let filterType: string = Config.modulators[instrument.modulators[mod]].name;
                if (filterType == "eq filter" || filterType == "note filter") {
                    $("#modFilterText" + mod).get(0)!.style.display = "";
                    $("#modSettingText" + mod).get(0)!.style.setProperty("margin-bottom", "2px");

                    let useInstrument: number = instrument.modInstruments[mod];
                    let modChannel: Channel = this._doc.song.channels[Math.max(0, instrument.modChannels[mod])];
                    let tmpCount: number = -1;
                    if (useInstrument >= modChannel.instruments.length) {
                        // Use greatest number of dots among all instruments if setting is 'all' or 'active'. If it won't have an effect on one, no worry.
                        for (let i: number = 0; i < modChannel.instruments.length; i++) {
                            if (filterType == "eq filter") {
                                if (modChannel.instruments[i].eqFilter.controlPointCount > tmpCount) {
                                    tmpCount = modChannel.instruments[i].eqFilter.controlPointCount;
                                    useInstrument = i;
                                }
                            } else {
                                if (modChannel.instruments[i].noteFilter.controlPointCount > tmpCount) {
                                    tmpCount = modChannel.instruments[i].noteFilter.controlPointCount;
                                    useInstrument = i;
                                }
                            }
                        }
                    }

                    // Build options for modulator filters (make sure it has the right number of filter dots).
                    let dotCount: number = (filterType == "eq filter")
                        ? channel.instruments[useInstrument].getLargestControlPointCount(false)
                        : channel.instruments[useInstrument].getLargestControlPointCount(true);

                    const isSimple: boolean = (filterType == "eq filter" ? channel.instruments[useInstrument].eqFilterType : channel.instruments[useInstrument].noteFilterType);
                    if (isSimple)
                        dotCount = 0;

                    if (isSimple || this._modFilterBoxes[mod].children.length != 1 + dotCount * 2) {
                        while (this._modFilterBoxes[mod].firstChild) this._modFilterBoxes[mod].remove(0);
                        const dotList: string[] = [];
                        if (!isSimple)
                            dotList.push("morph");
                        for (let i: number = 0; i < dotCount; i++) {
                            dotList.push("dot " + (i + 1) + " x");
                            dotList.push("dot " + (i + 1) + " y");
                        }
                        buildOptions(this._modFilterBoxes[mod], dotList);
                    }

                    if (isSimple || instrument.modFilterTypes[mod] >= this._modFilterBoxes[mod].length) {
                        this._modFilterBoxes[mod].classList.add("invalidSetting");
                        instrument.invalidModulators[mod] = true;
                        let useName: string = ((instrument.modFilterTypes[mod] - 1) % 2 == 1) ?
                            "dot " + (Math.floor((instrument.modFilterTypes[mod] - 1) / 2) + 1) + " y"
                            : "dot " + (Math.floor((instrument.modFilterTypes[mod] - 1) / 2) + 1) + " x";
                        if (instrument.modFilterTypes[mod] == 0)
                            useName = "morph";
                        this._modFilterBoxes[mod].insertBefore(option({ value: useName, style: "color: red;" }, useName), this._modFilterBoxes[mod].children[0]);
                        this._modFilterBoxes[mod].selectedIndex = 0;

                    }
                    else {
                        this._modFilterBoxes[mod].classList.remove("invalidSetting");
                        instrument.invalidModulators[mod] = false;
                        this._modFilterBoxes[mod].selectedIndex = instrument.modFilterTypes[mod];
                    }



                } else {
                    $("#modFilterText" + mod).get(0)!.style.display = "none";
                    $("#modSettingText" + mod).get(0)!.style.setProperty("margin-bottom", "0.9em");

                }
            }

            this._doc.recalcChannelNames = false;

            for (let chordIndex: number = 0; chordIndex < Config.chords.length; chordIndex++) {
                const option: Element = this._chordSelect.children[chordIndex];
                if (!option.hasAttribute("hidden")) {
                    option.setAttribute("hidden", "");
                }

            }

            //this._instrumentSelectRow.style.display = "none";

            this._customInstrumentSettingsGroup.style.display = "none";
            this._panSliderRow.style.display = "none";
            this._panDropdownGroup.style.display = "none";
            this._instrumentVolumeSliderRow.style.display = "none";
            this._instrumentTypeSelectRow.style.setProperty("display", "none");

            this._instrumentSettingsGroup.style.color = ColorConfig.getChannelColor(this._doc.song, this._doc.channel).primaryNote;

            // Force piano to re-show, if channel is modulator
            if (this._doc.channel >= this._doc.song.pitchChannelCount + this._doc.song.noiseChannelCount) {
                this._piano.forceRender();
            }

            this._renderInstrumentBar(channel, instrumentIndex, colors);

        }

        this._instrumentSettingsGroup.style.color = colors.primaryNote;

        if (this._doc.synth.isFilterModActive(false, this._doc.channel, this._doc.getCurrentInstrument())) {
            this._eqFilterEditor.render(true, this._ctrlHeld || this._shiftHeld);
        }
        else {
            this._eqFilterEditor.render();
        }
        this._instrumentVolumeSlider.updateValue(instrument.volume);
        this._detuneSlider.updateValue(instrument.detune - Config.detuneCenter);
        this._twoNoteArpBox.checked = instrument.fastTwoNoteArp ? true : false;
        this._clicklessTransitionBox.checked = instrument.clicklessTransition ? true : false;
        this._aliasingBox.checked = instrument.aliases ? true : false;
        this._addEnvelopeButton.disabled = (instrument.envelopeCount >= Config.maxEnvelopeCount);
        this._discreteEnvelopeBox.checked = instrument.discreteEnvelope ? true : false;

        this._volumeSlider.updateValue(prefs.volume);

        // If an interface element was selected, but becomes invisible (e.g. an instrument
        // select menu) just select the editor container so keyboard commands still work.
        if (wasActive && activeElement != null && activeElement.clientWidth == 0) {
            this.refocusStage();
        }

        this._setPrompt(this._doc.prompt);

        if (prefs.autoFollow && !this._doc.synth.playing) {
            this._doc.synth.goToBar(this._doc.bar);
        }

        // When adding effects or envelopes to an instrument in fullscreen modes,
        // auto-scroll the settings areas to ensure the new settings are visible.
        if (this._doc.addedEffect) {
            const envButtonRect: DOMRect = this._addEnvelopeButton.getBoundingClientRect();
            const instSettingsRect: DOMRect = this._instrumentSettingsArea.getBoundingClientRect();
            const settingsRect: DOMRect = this._settingsArea.getBoundingClientRect();
            this._instrumentSettingsArea.scrollTop += Math.max(0, envButtonRect.top - (instSettingsRect.top + instSettingsRect.height));
            this._settingsArea.scrollTop += Math.max(0, envButtonRect.top - (settingsRect.top + settingsRect.height));
            this._doc.addedEffect = false;
        }
        if (this._doc.addedEnvelope) {
            this._instrumentSettingsArea.scrollTop = this._instrumentSettingsArea.scrollHeight;
            this._settingsArea.scrollTop = this._settingsArea.scrollHeight;
            this._doc.addedEnvelope = false;
        }

        // Writeback to mods if control key is held while moving a slider.
        this.handleModRecording();

    }

    public handleModRecording(): void {
        window.clearTimeout(this._modRecTimeout);
        const lastChange: Change | null = this._doc.checkLastChange();
        if ((this._ctrlHeld || this._shiftHeld) && lastChange != null && this._doc.synth.playing) {
            const changedPatterns = this._patternEditor.setModSettingsForChange(lastChange, this);
            if (this._doc.continuingModRecordingChange != null) {
                this._modRecTimeout = window.setTimeout(() => { this.handleModRecording(); }, 10);
                this._doc.recordingModulators = true;

                if (changedPatterns)
                    this._trackEditor.render();
            }
        }
        else if (this._doc.recordingModulators) {
            this._doc.recordingModulators = false;
            // A dummy change that pushes history state.
            this._doc.record(new ChangeHoldingModRecording(this._doc, null, null, null));
        }
    }

    private _renderInstrumentBar(channel: Channel, instrumentIndex: number, colors: ChannelColors) {
        if (this._doc.song.layeredInstruments || this._doc.song.patternInstruments) {
            this._instrumentsButtonRow.style.display = "";
            this._instrumentsButtonBar.style.setProperty("--text-color-lit", colors.primaryNote);
            this._instrumentsButtonBar.style.setProperty("--text-color-dim", colors.secondaryNote);
            this._instrumentsButtonBar.style.setProperty("--background-color-lit", colors.primaryChannel);
            this._instrumentsButtonBar.style.setProperty("--background-color-dim", colors.secondaryChannel);

            const maxInstrumentsPerChannel = this._doc.song.getMaxInstrumentsPerChannel();
            while (this._instrumentButtons.length < channel.instruments.length) {
                const instrumentButton: HTMLButtonElement = button(String(this._instrumentButtons.length + 1));
                this._instrumentButtons.push(instrumentButton);
                this._instrumentsButtonBar.insertBefore(instrumentButton, this._instrumentRemoveButton);
            }
            for (let i: number = this._renderedInstrumentCount; i < channel.instruments.length; i++) {
                this._instrumentButtons[i].style.display = "";
            }
            for (let i: number = channel.instruments.length; i < this._renderedInstrumentCount; i++) {
                this._instrumentButtons[i].style.display = "none";
            }
            this._renderedInstrumentCount = channel.instruments.length;
            while (this._instrumentButtons.length > maxInstrumentsPerChannel) {
                this._instrumentsButtonBar.removeChild(this._instrumentButtons.pop()!);
            }

            this._instrumentRemoveButton.style.display = (channel.instruments.length > Config.instrumentCountMin) ? "" : "none";
            this._instrumentAddButton.style.display = (channel.instruments.length < maxInstrumentsPerChannel) ? "" : "none";
            if (channel.instruments.length < maxInstrumentsPerChannel) {
                this._instrumentRemoveButton.classList.remove("last-button");
            } else {
                this._instrumentRemoveButton.classList.add("last-button");
            }
            if (channel.instruments.length > 1) {
                if (this._highlightedInstrumentIndex != instrumentIndex) {
                    const oldButton: HTMLButtonElement = this._instrumentButtons[this._highlightedInstrumentIndex];
                    if (oldButton != null) oldButton.classList.remove("selected-instrument");
                    const newButton: HTMLButtonElement = this._instrumentButtons[instrumentIndex];
                    newButton.classList.add("selected-instrument");
                    this._highlightedInstrumentIndex = instrumentIndex;
                }
            } else {
                const oldButton: HTMLButtonElement = this._instrumentButtons[this._highlightedInstrumentIndex];
                if (oldButton != null) oldButton.classList.remove("selected-instrument");
                this._highlightedInstrumentIndex = -1;
            }

            if (this._doc.song.layeredInstruments && this._doc.song.patternInstruments && (this._doc.channel < this._doc.song.pitchChannelCount + this._doc.song.noiseChannelCount)) {
                //const pattern: Pattern | null = this._doc.getCurrentPattern();
                for (let i: number = 0; i < channel.instruments.length; i++) {
                    if (this._doc.recentPatternInstruments[this._doc.channel].indexOf(i) != -1) {
                        this._instrumentButtons[i].classList.remove("deactivated");
                    } else {
                        this._instrumentButtons[i].classList.add("deactivated");
                    }
                }
                this._deactivatedInstruments = true;
            } else if (this._deactivatedInstruments || (this._doc.channel >= this._doc.song.pitchChannelCount + this._doc.song.noiseChannelCount)) {
                for (let i: number = 0; i < channel.instruments.length; i++) {

                    this._instrumentButtons[i].classList.remove("deactivated");
                }
                this._deactivatedInstruments = false;
            }

            if ((this._doc.song.layeredInstruments && this._doc.song.patternInstruments) && channel.instruments.length > 1 && (this._doc.channel < this._doc.song.pitchChannelCount + this._doc.song.noiseChannelCount)) {
                for (let i: number = 0; i < channel.instruments.length; i++) {
                    this._instrumentButtons[i].classList.remove("no-underline");
                }
            }
            else {
                for (let i: number = 0; i < channel.instruments.length; i++) {
                    this._instrumentButtons[i].classList.add("no-underline");
                }
            }
        } else {
            this._instrumentsButtonRow.style.display = "none";
        }
    }

    public updatePlayButton = (): void => {
        if (this._renderedIsPlaying != this._doc.synth.playing || this._renderedIsRecording != this._doc.synth.recording || this._renderedShowRecordButton != this._doc.prefs.showRecordButton || this._renderedCtrlHeld != this._ctrlHeld) {
            this._renderedIsPlaying = this._doc.synth.playing;
            this._renderedIsRecording = this._doc.synth.recording;
            this._renderedShowRecordButton = this._doc.prefs.showRecordButton;
            this._renderedCtrlHeld = this._ctrlHeld;

            if (document.activeElement == this._playButton || document.activeElement == this._pauseButton || document.activeElement == this._recordButton || document.activeElement == this._stopButton) {
                // When a focused element is hidden, focus is transferred to the document, so let's refocus the editor instead to make sure we can still capture keyboard input.
                this.refocusStage();
            }

            this._playButton.style.display = "none";
            this._pauseButton.style.display = "none";
            this._recordButton.style.display = "none";
            this._stopButton.style.display = "none";
            this._prevBarButton.style.display = "";
            this._nextBarButton.style.display = "";
            this._playButton.classList.remove("shrunk");
            this._recordButton.classList.remove("shrunk");
            this._patternEditorRow.style.pointerEvents = "";
            this._octaveScrollBar.container.style.pointerEvents = "";
            this._octaveScrollBar.container.style.opacity = "";
            this._trackContainer.style.pointerEvents = "";
            this._loopEditor.container.style.opacity = "";
            this._instrumentSettingsArea.style.pointerEvents = "";
            this._instrumentSettingsArea.style.opacity = "";
            this._menuArea.style.pointerEvents = "";
            this._menuArea.style.opacity = "";
            this._songSettingsArea.style.pointerEvents = "";
            this._songSettingsArea.style.opacity = "";

            if (this._doc.synth.recording) {
                this._stopButton.style.display = "";
                this._prevBarButton.style.display = "none";
                this._nextBarButton.style.display = "none";
                this._patternEditorRow.style.pointerEvents = "none";
                this._octaveScrollBar.container.style.pointerEvents = "none";
                this._octaveScrollBar.container.style.opacity = "0.5";
                this._trackContainer.style.pointerEvents = "none";
                this._loopEditor.container.style.opacity = "0.5";
                this._instrumentSettingsArea.style.pointerEvents = "none";
                this._instrumentSettingsArea.style.opacity = "0.5";
                this._menuArea.style.pointerEvents = "none";
                this._menuArea.style.opacity = "0.5";
                this._songSettingsArea.style.pointerEvents = "none";
                this._songSettingsArea.style.opacity = "0.5";
            } else if (this._doc.synth.playing) {
                this._pauseButton.style.display = "";
            } else if (this._doc.prefs.showRecordButton) {
                this._playButton.style.display = "";
                this._recordButton.style.display = "";
                this._playButton.classList.add("shrunk");
                this._recordButton.classList.add("shrunk");
            } else if (this._ctrlHeld) {
                this._recordButton.style.display = "";
            } else {
                this._playButton.style.display = "";
            }
        }
        window.requestAnimationFrame(this.updatePlayButton);
    }

    private _onTrackAreaScroll = (event: Event): void => {
        this._doc.barScrollPos = (this._trackAndMuteContainer.scrollLeft / this._doc.getBarWidth());
        this._doc.channelScrollPos = (this._trackAndMuteContainer.scrollTop / ChannelRow.patternHeight);
        //this._doc.notifier.changed();
    }

    private _disableCtrlContextMenu = (event: MouseEvent): boolean => {
        // On a Mac, clicking while holding control opens the right-click context menu.
        // But in the pattern and track editors I'd rather prevent that and instead allow
        // custom behaviors such as setting the volume of a note.
        if (event.ctrlKey) {
            event.preventDefault();
            return false;
        }
        return true;
    }

    private _usageCheck(channelIndex: number, instrumentIndex: number): void {
        var instrumentUsed = false;
        var patternUsed = false;
        var modUsed = false;
        const channel: Channel = this._doc.song.channels[channelIndex];

        if (channelIndex < this._doc.song.pitchChannelCount + this._doc.song.noiseChannelCount) {
            for (let modChannelIdx: number = this._doc.song.pitchChannelCount + this._doc.song.noiseChannelCount; modChannelIdx < this._doc.song.channels.length; modChannelIdx++) {
                const modChannel: Channel = this._doc.song.channels[modChannelIdx];
                const patternIdx = modChannel.bars[this._doc.bar];
                if (patternIdx > 0) {
                    const modInstrumentIdx: number = modChannel.patterns[patternIdx - 1].instruments[0];
                    const modInstrument: Instrument = modChannel.instruments[modInstrumentIdx];
                    for (let mod: number = 0; mod < Config.modCount; mod++) {
                        if (modInstrument.modChannels[mod] == channelIndex && (modInstrument.modInstruments[mod] == instrumentIndex || modInstrument.modInstruments[mod] >= channel.instruments.length)) {
                            modUsed = true;
                        }
                    }
                }
            }
        }

        let lowestSelX: number = Math.min(this._doc.selection.boxSelectionX0, this._doc.selection.boxSelectionX1);
        let highestSelX: number = Math.max(this._doc.selection.boxSelectionX0, this._doc.selection.boxSelectionX1);
        let lowestSelY: number = Math.min(this._doc.selection.boxSelectionY0, this._doc.selection.boxSelectionY1);
        let highestSelY: number = Math.max(this._doc.selection.boxSelectionY0, this._doc.selection.boxSelectionY1);

        if (channel.bars[this._doc.bar] != 0) {
            for (let i: number = 0; i < this._doc.song.barCount; i++) {
                // Check for this exact bar in another place, but only count it if it's not within the selection
                if (channel.bars[i] == channel.bars[this._doc.bar] && i != this._doc.bar &&
                    (i < lowestSelX || i > highestSelX || this._doc.channel < lowestSelY || this._doc.channel > highestSelY)) {

                    patternUsed = true;
                    i = this._doc.song.barCount;
                }
            }
        }

        for (let i: number = 0; i < this._doc.song.barCount; i++) {
            // Check for this exact instrument in another place, but only count it if it's not within the selection
            if (channel.bars[i] != 0 && channel.bars[i] != channel.bars[this._doc.bar] &&
                channel.patterns[channel.bars[i] - 1].instruments.includes(instrumentIndex) && i != this._doc.bar &&
                (i < lowestSelX || i > highestSelX || this._doc.channel < lowestSelY || this._doc.channel > highestSelY)) {

                instrumentUsed = true;
                i = this._doc.song.barCount;
            }
        }

        if (patternUsed) {
            this._usedPatternIndicator.style.setProperty("fill", ColorConfig.indicatorPrimary);
            this.patternUsed = true;
        }
        else {
            this._usedPatternIndicator.style.setProperty("fill", ColorConfig.indicatorSecondary);
            this.patternUsed = false;
        }
        if (instrumentUsed) {
            this._usedInstrumentIndicator.style.setProperty("fill", ColorConfig.indicatorPrimary);
        }
        else {
            this._usedInstrumentIndicator.style.setProperty("fill", ColorConfig.indicatorSecondary);
        }
        if (modUsed) {
            this._jumpToModIndicator.style.setProperty("display", "");
            this._jumpToModIndicator.style.setProperty("fill", ColorConfig.indicatorPrimary);
            this._jumpToModIndicator.classList.add("modTarget");
        }
        else if (channelIndex < this._doc.song.pitchChannelCount + this._doc.song.noiseChannelCount) {
            this._jumpToModIndicator.style.setProperty("display", "");
            this._jumpToModIndicator.style.setProperty("fill", ColorConfig.indicatorSecondary);
            this._jumpToModIndicator.classList.remove("modTarget");
        } else {
            this._jumpToModIndicator.style.setProperty("display", "none");
        }

    }

    private _tempoStepperCaptureNumberKeys = (event: KeyboardEvent): void => {
        // When the number input is in focus, allow some keyboard events to
        // edit the input without accidentally editing the song otherwise.
        switch (event.keyCode) {
            case 8: // backspace/delete
            case 13: // enter/return
            case 38: // up
            case 40: // down
            case 37: // left
            case 39: // right
            case 48: // 0
            case 49: // 1
            case 50: // 2
            case 51: // 3
            case 52: // 4
            case 53: // 5
            case 54: // 6
            case 55: // 7
            case 56: // 8
            case 57: // 9
                event.stopPropagation();
                break;
        }
    }

    private _whenKeyPressed = (event: KeyboardEvent): void => {
        this._ctrlHeld = event.ctrlKey;
        this._shiftHeld = event.shiftKey;

        if (this.prompt) {
            if (this.prompt instanceof CustomChipPrompt || this.prompt instanceof LimiterPrompt || this.prompt instanceof CustomScalePrompt || this.prompt instanceof CustomFilterPrompt) {
                this.prompt.whenKeyPressed(event);
            }
            if (event.keyCode == 27) { // ESC key
                // close prompt.
                this._doc.undo();
            }
            return;
        }

        // Defer to actively editing song title, channel name, or mod label
        if (document.activeElement == this._songTitleInputBox.input || this._patternEditor.editingModLabel || document.activeElement == this._muteEditor._channelNameInput.input) {
            // Enter/esc returns focus to form
            if (event.keyCode == 13 || event.keyCode == 27) {
                this.mainLayer.focus();
                this._patternEditor.stopEditingModLabel(event.keyCode == 27);
            }

            return;
        }

        // Defer to actively editing volume/pan rows
        if (
            document.activeElement == this._panSliderInputBox
            || document.activeElement == this._pwmSliderInputBox
            || document.activeElement == this._detuneSliderInputBox
            || document.activeElement == this._instrumentVolumeSliderInputBox
            // advloop addition
            || document.activeElement == this._chipWaveLoopStartStepper
            || document.activeElement == this._chipWaveLoopEndStepper
            || document.activeElement == this._chipWaveStartOffsetStepper
            // advloop addition
            || document.activeElement == this._octaveStepper
            || document.activeElement == this._unisonVoicesInputBox
            || document.activeElement == this._unisonSpreadInputBox
            || document.activeElement == this._unisonOffsetInputBox
            || document.activeElement == this._unisonExpressionInputBox
            || document.activeElement == this._unisonSignInputBox
            || this._envelopeEditor._pitchStartBoxes.find((element) => element == document.activeElement)
            || this._envelopeEditor._pitchEndBoxes.find((element) => element == document.activeElement)

        ) {
            // Enter/esc returns focus to form
            if (event.keyCode == 13 || event.keyCode == 27) {
                this.mainLayer.focus();
            }

            return;
        }

        if (this._doc.synth.recording) {
            // The only valid keyboard interactions when recording are playing notes or pressing space OR P to stop.
            if (!event.ctrlKey && !event.metaKey) {
                this._keyboardLayout.handleKeyEvent(event, true);
            }
            if (event.keyCode == 32) { // space
                this._toggleRecord();
                event.preventDefault();
                this.refocusStage();
            } else if (event.keyCode == 80 && (event.ctrlKey || event.metaKey)) { // p
                this._toggleRecord();
                event.preventDefault();
                this.refocusStage();
            }
            return;
        }

        const needControlForShortcuts: boolean = (this._doc.prefs.pressControlForShortcuts != event.getModifierState("CapsLock"));
        const canPlayNotes: boolean = (!event.ctrlKey && !event.metaKey && needControlForShortcuts);
        if (canPlayNotes) this._keyboardLayout.handleKeyEvent(event, true);

        //this._trackEditor.onKeyPressed(event);
        switch (event.keyCode) {
            case 27: // ESC key
                if (!event.ctrlKey && !event.metaKey) {
                    new ChangePatternSelection(this._doc, 0, 0);
                    this._doc.selection.resetBoxSelection();
                }
                break;
            case 16: // Shift
                this._patternEditor.shiftMode = true;
                break;
            case 17: // Ctrl
                this._patternEditor.controlMode = true;
                break;
            case 32: // space
                if (event.ctrlKey) {
                    this._toggleRecord();
                } else if (event.shiftKey) {
                    // Jump to mouse
                    if (this._trackEditor.movePlayheadToMouse() || this._patternEditor.movePlayheadToMouse()) {
                        if (!this._doc.synth.playing) this._doc.performance.play();
                    }
                    if (Math.floor(this._doc.synth.playhead) < this._doc.synth.loopBarStart || Math.floor(this._doc.synth.playhead) > this._doc.synth.loopBarEnd) {
                        this._doc.synth.loopBarStart = -1;
                        this._doc.synth.loopBarEnd = -1;
                        this._loopEditor.setLoopAt(this._doc.synth.loopBarStart, this._doc.synth.loopBarEnd);
                    }
                } else {
                    this.togglePlay();
                }
                event.preventDefault();
                this.refocusStage();
                break;
            case 80: // p
                if (canPlayNotes) break;
                if (event.ctrlKey || event.metaKey) {
                    this._toggleRecord();
                    this._doc.synth.loopBarStart = -1;
                    this._doc.synth.loopBarEnd = -1;
                    this._loopEditor.setLoopAt(this._doc.synth.loopBarStart, this._doc.synth.loopBarEnd);

                    event.preventDefault();
                    this.refocusStage();
                } else if (canPlayNotes) break;
                if (needControlForShortcuts == (event.ctrlKey || event.metaKey) && event.shiftKey) {
                    location.href = "player/index.html#song=" + this._doc.song.toBase64String();
                    event.preventDefault();
                }
                break;
            case 192: // `/~
                if (canPlayNotes) break;
                if (event.shiftKey) {
                    this._doc.goBackToStart();
                    this._doc.song.restoreLimiterDefaults();
                    for (const channel of this._doc.song.channels) {
                        channel.muted = false;
                        channel.name = "";
                    }
                    this._doc.record(new ChangeSong(this._doc, ""), false, true);
                } else {
                    if (needControlForShortcuts == (event.ctrlKey || event.metaKey)) {
                        this._openPrompt("songRecovery");
                    }
                }
                event.preventDefault();
                break;
            case 90: // z
                if (canPlayNotes) break;
                if (event.shiftKey) {
                    this._doc.redo();
                } else {
                    this._doc.undo();
                }
                event.preventDefault();
                break;
            case 88: // x
                if (canPlayNotes) break;
                this._doc.selection.cutNotes();
                event.preventDefault();
                break;
            case 89: // y
                if (canPlayNotes) break;
                this._doc.redo();
                event.preventDefault();
                break;
            case 66: // b
                if (canPlayNotes) break;

                if (needControlForShortcuts == (event.ctrlKey || event.metaKey)) {
                    if (event.shiftKey) {
                        this._openPrompt("beatsPerBar");
                    } else {
                        const leftSel = Math.min(this._doc.selection.boxSelectionX0, this._doc.selection.boxSelectionX1);
                        const rightSel = Math.max(this._doc.selection.boxSelectionX0, this._doc.selection.boxSelectionX1);
                        if ((leftSel < this._doc.synth.loopBarStart || this._doc.synth.loopBarStart == -1)
                            || (rightSel > this._doc.synth.loopBarEnd || this._doc.synth.loopBarEnd == -1)
                        ) {
                            this._doc.synth.loopBarStart = leftSel;
                            this._doc.synth.loopBarEnd = rightSel;

                            if (!this._doc.synth.playing) {
                                this._doc.synth.snapToBar();
                                this._doc.performance.play();
                            }
                        }
                        else {
                            this._doc.synth.loopBarStart = -1;
                            this._doc.synth.loopBarEnd = -1;
                        }

                        // Pressed while viewing a different bar than the current synth playhead.
                        if (this._doc.bar != Math.floor(this._doc.synth.playhead) && this._doc.synth.loopBarStart != -1) {

                            this._doc.synth.goToBar(this._doc.bar);
                            this._doc.synth.snapToBar();
                            this._doc.synth.initModFilters(this._doc.song);
                            this._doc.synth.computeLatestModValues();
                            if (this._doc.prefs.autoFollow) {
                                this._doc.selection.setChannelBar(this._doc.channel, Math.floor(this._doc.synth.playhead));
                            }

                        }

                        this._loopEditor.setLoopAt(this._doc.synth.loopBarStart, this._doc.synth.loopBarEnd);

                    }
                }
                event.preventDefault();
                break;
            case 67: // c
                if (canPlayNotes) break;
                if (event.shiftKey) {
                    this._copyInstrument();
                } else {
                    this._doc.selection.copy();
                    this._doc.selection.resetBoxSelection();
                    this._doc.selection.selectionUpdated();
                }
                event.preventDefault();
                break;
            case 13: // enter/return
                this._doc.synth.loopBarStart = -1;
                this._doc.synth.loopBarEnd = -1;
                this._loopEditor.setLoopAt(this._doc.synth.loopBarStart, this._doc.synth.loopBarEnd);

                if (event.shiftKey && !event.ctrlKey) {
                    const minusWidth = this._doc.selection.boxSelectionWidth;
                    this._doc.bar -= minusWidth;
                    this._doc.selection.boxSelectionX0 -= minusWidth;
                    this._doc.selection.boxSelectionX1 -= minusWidth;
                    this._doc.selection.insertBars();
                } else if ((event.ctrlKey || event.metaKey) && !event.shiftKey) {
                    this._doc.selection.insertChannel();
                } else if (event.shiftKey) {
                    const width = this._doc.selection.boxSelectionWidth
                    this._doc.selection.boxSelectionX0 -= width;
                    this._doc.selection.boxSelectionX1 -= width;
                    this._doc.selection.insertBars();
                } else {
                    this._doc.selection.insertBars();
                }
                event.preventDefault();
                break;
            case 8: // backspace/delete
                this._doc.synth.loopBarStart = -1;
                this._doc.synth.loopBarEnd = -1;
                this._loopEditor.setLoopAt(this._doc.synth.loopBarStart, this._doc.synth.loopBarEnd);

                if (event.ctrlKey || event.metaKey) {
                    this._doc.selection.deleteChannel();
                } else {
                    this._doc.selection.deleteBars();
                }
                this._barScrollBar.animatePlayhead();
                event.preventDefault();
                break;
            case 65: // a
                if (canPlayNotes) break;
                if (event.shiftKey) {
                    this._doc.selection.selectChannel();
                } else {
                    this._doc.selection.selectAll();
                }
                event.preventDefault();
                break;
            case 68: // d
                if (canPlayNotes) break;
                if (needControlForShortcuts == (event.ctrlKey || event.metaKey)) {
                    this._doc.selection.duplicatePatterns();
                    event.preventDefault();
                }
                break;
            case 69: // e (+shift: eq filter settings)
                if (canPlayNotes) break;
                if (event.shiftKey) {
                    const instrument: Instrument = this._doc.song.channels[this._doc.channel].instruments[this._doc.getCurrentInstrument()];
                    if (!instrument.eqFilterType && this._doc.channel < this._doc.song.pitchChannelCount + this._doc.song.noiseChannelCount)
                        this._openPrompt("customEQFilterSettings");
                } else if (needControlForShortcuts == (event.ctrlKey || event.metaKey)) {
                    // EUCLEDIAN RHYTHM SHORTCUT (E)
                    this._openPrompt("generateEuclideanRhythm");
                    break;
<<<<<<< HEAD
                    //EUCLEDIAN RHYTHM SHORTCUT (E)
                }
=======
			    }
>>>>>>> b39ec9c6
                break;
            case 70: // f
                if (canPlayNotes) break;
                if (event.shiftKey) { // if shift+f, move to start of loop bar instead 
                    
                    this._doc.synth.loopBarStart = -1;
                    this._doc.synth.loopBarEnd = -1;
                    this._loopEditor.setLoopAt(this._doc.synth.loopBarStart, this._doc.synth.loopBarEnd);

                    this._doc.synth.goToBar(this._doc.song.loopStart);
                    this._doc.synth.snapToBar();
                    this._doc.synth.initModFilters(this._doc.song);
                    this._doc.synth.computeLatestModValues();
                    if (this._doc.prefs.autoFollow) {
                        this._doc.selection.setChannelBar(this._doc.channel, Math.floor(this._doc.synth.playhead));
                    }
                    event.preventDefault();
                } else if (needControlForShortcuts == (event.ctrlKey || event.metaKey)) {

                    this._doc.synth.loopBarStart = -1;
                    this._doc.synth.loopBarEnd = -1;
                    this._loopEditor.setLoopAt(this._doc.synth.loopBarStart, this._doc.synth.loopBarEnd);

                    this._doc.synth.snapToStart();
                    this._doc.synth.initModFilters(this._doc.song);
                    this._doc.synth.computeLatestModValues();
                    if (this._doc.prefs.autoFollow) {
                        this._doc.selection.setChannelBar(this._doc.channel, Math.floor(this._doc.synth.playhead));
                    }
                    event.preventDefault();
                }
                break;
            case 72: // h
                if (canPlayNotes) break;

                if (needControlForShortcuts == (event.ctrlKey || event.metaKey)) {

                    this._doc.synth.goToBar(this._doc.bar);
                    this._doc.synth.snapToBar();
                    this._doc.synth.initModFilters(this._doc.song);
                    this._doc.synth.computeLatestModValues();

                    if (Math.floor(this._doc.synth.playhead) < this._doc.synth.loopBarStart || Math.floor(this._doc.synth.playhead) > this._doc.synth.loopBarEnd) {
                        this._doc.synth.loopBarStart = -1;
                        this._doc.synth.loopBarEnd = -1;
                        this._loopEditor.setLoopAt(this._doc.synth.loopBarStart, this._doc.synth.loopBarEnd);
                    }

                    if (this._doc.prefs.autoFollow) {
                        this._doc.selection.setChannelBar(this._doc.channel, Math.floor(this._doc.synth.playhead));
                    }
                    event.preventDefault();
                }
                break;
            case 74: // j
                if (canPlayNotes) break;
                // Ctrl Alt Shift J: Jummbify - set all prefs to my preferred ones lol
                if (event.shiftKey && event.ctrlKey && event.altKey) {
                    this._doc.prefs.autoPlay = false;
                    this._doc.prefs.autoFollow = false;
                    this._doc.prefs.enableNotePreview = true;
                    this._doc.prefs.showFifth = true;
                    this._doc.prefs.notesOutsideScale = false;
                    this._doc.prefs.defaultScale = 0;
                    this._doc.prefs.showLetters = true;
                    this._doc.prefs.showChannels = true;
                    this._doc.prefs.showScrollBar = true;
                    this._doc.prefs.alwaysFineNoteVol = false;
                    this._doc.prefs.enableChannelMuting = true;
                    this._doc.prefs.displayBrowserUrl = true;
                    this._doc.prefs.displayVolumeBar = true;
                    this._doc.prefs.layout = "wide";
                    this._doc.prefs.visibleOctaves = 5;
                    this._doc.prefs.save();
                    event.preventDefault();
                    location.reload();
                }
                break;
            case 76: // l
                if (canPlayNotes) break;
                if (event.shiftKey) {
                    this._openPrompt("limiterSettings");
                }
                else {
                    this._openPrompt("barCount");
                }
                break;
            case 77: // m
                if (canPlayNotes) break;
                if (needControlForShortcuts == (event.ctrlKey || event.metaKey)) {
                    if (this._doc.prefs.enableChannelMuting) {
                        this._doc.selection.muteChannels(event.shiftKey);
                        event.preventDefault();
                    }
                }
                break;
            case 78: // n
                if (canPlayNotes) break;
                // Find lowest-index unused pattern for current channel
                // Ctrl+n - lowest-index completely empty pattern
                // Shift+n - note filter settings

                const group: ChangeGroup = new ChangeGroup();

                if (event.shiftKey) {
                    const instrument: Instrument = this._doc.song.channels[this._doc.channel].instruments[this._doc.getCurrentInstrument()];
                    if (effectsIncludeNoteFilter(instrument.effects) && !instrument.noteFilterType && this._doc.channel < this._doc.song.pitchChannelCount + this._doc.song.noiseChannelCount)
                        this._openPrompt("customNoteFilterSettings");
                    break;
                }
                else if (event.ctrlKey) {
                    let nextEmpty: number = 0;
                    while (nextEmpty < this._doc.song.patternsPerChannel && this._doc.song.channels[this._doc.channel].patterns[nextEmpty].notes.length > 0)
                        nextEmpty++;

                    nextEmpty++; // The next empty pattern is actually the one after the found one

                    // Can't set anything if we're at the absolute limit.
                    if (nextEmpty <= Config.barCountMax) {

                        if (nextEmpty > this._doc.song.patternsPerChannel) {

                            // Add extra empty pattern, if all the rest have something in them.
                            group.append(new ChangePatternsPerChannel(this._doc, nextEmpty));
                        }

                        // Change pattern number to lowest-index unused
                        group.append(new ChangePatternNumbers(this._doc, nextEmpty, this._doc.bar, this._doc.channel, 1, 1));

                        // Auto set the used instruments to the ones you were most recently viewing.
                        if (this._doc.channel >= this._doc.song.pitchChannelCount + this._doc.song.noiseChannelCount) {
                            this._doc.viewedInstrument[this._doc.channel] = this._doc.recentPatternInstruments[this._doc.channel][0];
                        }
                        group.append(new ChangeSetPatternInstruments(this._doc, this._doc.channel, this._doc.recentPatternInstruments[this._doc.channel], this._doc.song.channels[this._doc.channel].patterns[nextEmpty - 1]));

                    }
                }
                else {
                    let nextUnused: number = 1;
                    while (this._doc.song.channels[this._doc.channel].bars.indexOf(nextUnused) != -1
                        && nextUnused <= this._doc.song.patternsPerChannel)
                        nextUnused++;

                    // Can't set anything if we're at the absolute limit.
                    if (nextUnused <= Config.barCountMax) {

                        if (nextUnused > this._doc.song.patternsPerChannel) {

                            // Add extra empty pattern, if all the rest are used.
                            group.append(new ChangePatternsPerChannel(this._doc, nextUnused));
                        }

                        // Change pattern number to lowest-index unused
                        group.append(new ChangePatternNumbers(this._doc, nextUnused, this._doc.bar, this._doc.channel, 1, 1));

                        // Auto set the used instruments to the ones you were most recently viewing.
                        if (this._doc.channel >= this._doc.song.pitchChannelCount + this._doc.song.noiseChannelCount) {
                            this._doc.viewedInstrument[this._doc.channel] = this._doc.recentPatternInstruments[this._doc.channel][0];
                        }
                        group.append(new ChangeSetPatternInstruments(this._doc, this._doc.channel, this._doc.recentPatternInstruments[this._doc.channel], this._doc.song.channels[this._doc.channel].patterns[nextUnused - 1]));

                    }
                }

                this._doc.record(group);

                event.preventDefault();
                break;
            case 81: // q
                if (canPlayNotes) break;
                if (needControlForShortcuts == (event.ctrlKey || event.metaKey)) {
                    if (event.shiftKey) {
                        this._openPrompt("addExternal");
                        event.preventDefault();
                        break;
                    }
                    else {
                        this._openPrompt("channelSettings");
                        event.preventDefault();
                        break;
                    }
                }
                break;
            case 83: // s
                if (canPlayNotes) break;
                if (event.ctrlKey || event.metaKey) {
                    this._openPrompt("export");
                    event.preventDefault();
                } else {
                    if (this._doc.prefs.enableChannelMuting) {
                        // JummBox deviation: I like shift+s as just another mute toggle personally.
                        // Easier to reach than M and the shift+s invert functionality I am overwriting could be 
                        // obtained with M anyway. Useability-wise you very often want to 'add' channels on to a solo as you work.
                        if (event.shiftKey) {
                            this._doc.selection.muteChannels(false);
                        } else {
                            this._doc.selection.soloChannels(false);
                        }
                        event.preventDefault();
                    }
                }
                break;
            case 79: // o
                if (canPlayNotes) break;
                if (event.ctrlKey || event.metaKey) {
                    this._openPrompt("import");
                    event.preventDefault();
                }
                break;
            case 86: // v
                if (canPlayNotes) break;
                if ((event.ctrlKey || event.metaKey) && event.shiftKey && !needControlForShortcuts) {
                    this._doc.selection.pasteNumbers();
                } else if (event.shiftKey) {
                    this._pasteInstrument();
                } else {
                    this._doc.selection.pasteNotes();
                }
                event.preventDefault();
                break;
            case 87: // w
                if (canPlayNotes) break;
                this._openPrompt("moveNotesSideways");
                break;
            case 73: // i
                if (canPlayNotes) break;
                if (needControlForShortcuts == (event.ctrlKey || event.metaKey) && event.shiftKey) {
                    // Copy the current instrument as a preset to the clipboard.
                    const instrument: Instrument = this._doc.song.channels[this._doc.channel].instruments[this._doc.getCurrentInstrument()];
                    const instrumentObject: any = instrument.toJsonObject();
                    delete instrumentObject["preset"];
                    // Volume and the panning effect are not included in presets.
                    delete instrumentObject["volume"];
                    delete instrumentObject["pan"];
                    const panningEffectIndex: number = instrumentObject["effects"].indexOf(Config.effectNames[EffectType.panning]);
                    if (panningEffectIndex != -1) instrumentObject["effects"].splice(panningEffectIndex, 1);
                    for (let i: number = 0; i < instrumentObject["envelopes"].length; i++) {
                        const envelope: any = instrumentObject["envelopes"][i];
                        // If there are any envelopes targeting panning or none, remove those too.
                        if (envelope["target"] == "panning" || envelope["target"] == "none" || envelope["envelope"] == "none") {
                            instrumentObject["envelopes"].splice(i, 1);
                            i--;
                        }
                    }
                    this._copyTextToClipboard(JSON.stringify(instrumentObject));
                    event.preventDefault();
                }
                break;
            case 82: // r
                if (canPlayNotes) break;
                if (needControlForShortcuts == (event.ctrlKey || event.metaKey)) {
                    if (event.shiftKey) {
                        this._randomGenerated();
                    } else {
                        this._randomPreset();
                    }
                    event.preventDefault();
                }
                break;
            case 219: // left brace
                if (canPlayNotes) break;
                if (needControlForShortcuts == (event.ctrlKey || event.metaKey)) {
                    this._doc.synth.goToPrevBar();
                    this._doc.synth.initModFilters(this._doc.song);
                    this._doc.synth.computeLatestModValues();
                    if (Math.floor(this._doc.synth.playhead) < this._doc.synth.loopBarStart || Math.floor(this._doc.synth.playhead) > this._doc.synth.loopBarEnd) {
                        this._doc.synth.loopBarStart = -1;
                        this._doc.synth.loopBarEnd = -1;
                        this._loopEditor.setLoopAt(this._doc.synth.loopBarStart, this._doc.synth.loopBarEnd);
                    }

                    if (this._doc.prefs.autoFollow) {
                        this._doc.selection.setChannelBar(this._doc.channel, Math.floor(this._doc.synth.playhead));
                    }
                    event.preventDefault();
                }
                break;
            case 221: // right brace
                if (canPlayNotes) break;
                if (needControlForShortcuts == (event.ctrlKey || event.metaKey)) {
                    this._doc.synth.goToNextBar();
                    this._doc.synth.initModFilters(this._doc.song);
                    this._doc.synth.computeLatestModValues();
                    if (Math.floor(this._doc.synth.playhead) < this._doc.synth.loopBarStart || Math.floor(this._doc.synth.playhead) > this._doc.synth.loopBarEnd) {
                        this._doc.synth.loopBarStart = -1;
                        this._doc.synth.loopBarEnd = -1;
                        this._loopEditor.setLoopAt(this._doc.synth.loopBarStart, this._doc.synth.loopBarEnd);
                    }

                    if (this._doc.prefs.autoFollow) {
                        this._doc.selection.setChannelBar(this._doc.channel, Math.floor(this._doc.synth.playhead));
                    }
                    event.preventDefault();
                }
                break;
            case 189: // -
            case 173: // Firefox -
                if (canPlayNotes) break;
                if (needControlForShortcuts == (event.ctrlKey || event.metaKey)) {
                    this._doc.selection.transpose(false, event.shiftKey);
                    event.preventDefault();
                }
                break;
            case 187: // +
            case 61: // Firefox +
            case 171: // Some users have this as +? Hmm.
                if (canPlayNotes) break;
                if (needControlForShortcuts == (event.ctrlKey || event.metaKey)) {
                    this._doc.selection.transpose(true, event.shiftKey);
                    event.preventDefault();
                }
                break;
            case 38: // up
                if (event.ctrlKey || event.metaKey) {
                    this._doc.selection.swapChannels(-1);
                } else if (event.shiftKey) {
                    this._doc.selection.boxSelectionY1 = Math.max(0, this._doc.selection.boxSelectionY1 - 1);
                    this._doc.selection.scrollToEndOfSelection();
                    this._doc.selection.selectionUpdated();
                } else {
                    this._doc.selection.setChannelBar((this._doc.channel - 1 + this._doc.song.getChannelCount()) % this._doc.song.getChannelCount(), this._doc.bar);
                    this._doc.selection.resetBoxSelection();
                    //envelopes aren't rerendering when channels are changed so...
                    this._envelopeEditor.rerenderExtraSettings();
                }
                event.preventDefault();
                break;
            case 40: // down
                if (event.ctrlKey || event.metaKey) {
                    this._doc.selection.swapChannels(1);
                } else if (event.shiftKey) {
                    this._doc.selection.boxSelectionY1 = Math.min(this._doc.song.getChannelCount() - 1, this._doc.selection.boxSelectionY1 + 1);
                    this._doc.selection.scrollToEndOfSelection();
                    this._doc.selection.selectionUpdated();
                } else {
                    this._doc.selection.setChannelBar((this._doc.channel + 1) % this._doc.song.getChannelCount(), this._doc.bar);
                    this._doc.selection.resetBoxSelection();
                    this._envelopeEditor.rerenderExtraSettings();
                }
                event.preventDefault();
                break;
            case 37: // left
                if (event.shiftKey) {
                    this._doc.selection.boxSelectionX1 = Math.max(0, this._doc.selection.boxSelectionX1 - 1);
                    this._doc.selection.scrollToEndOfSelection();
                    this._doc.selection.selectionUpdated();
                } else {
                    this._doc.selection.setChannelBar(this._doc.channel, (this._doc.bar + this._doc.song.barCount - 1) % this._doc.song.barCount);
                    this._doc.selection.resetBoxSelection();
                }
                event.preventDefault();
                break;
            case 39: // right
                if (event.shiftKey) {
                    this._doc.selection.boxSelectionX1 = Math.min(this._doc.song.barCount - 1, this._doc.selection.boxSelectionX1 + 1);
                    this._doc.selection.scrollToEndOfSelection();
                    this._doc.selection.selectionUpdated();
                } else {
                    this._doc.selection.setChannelBar(this._doc.channel, (this._doc.bar + 1) % this._doc.song.barCount);
                    this._doc.selection.resetBoxSelection();
                }
                event.preventDefault();
                break;
            case 46: // Delete
                this._doc.selection.digits = "";
                this._doc.selection.nextDigit("0", false, false);
                break;
            case 48: // 0
                if (canPlayNotes) break;
                this._doc.selection.nextDigit("0", needControlForShortcuts != (event.shiftKey || event.ctrlKey || event.metaKey), event.altKey);
                this._renderInstrumentBar(this._doc.song.channels[this._doc.channel], this._doc.getCurrentInstrument(), ColorConfig.getChannelColor(this._doc.song, this._doc.channel));
                event.preventDefault();
                break;
            case 49: // 1
                if (canPlayNotes) break;
                this._doc.selection.nextDigit("1", needControlForShortcuts != (event.shiftKey || event.ctrlKey || event.metaKey), event.altKey);
                this._renderInstrumentBar(this._doc.song.channels[this._doc.channel], this._doc.getCurrentInstrument(), ColorConfig.getChannelColor(this._doc.song, this._doc.channel));
                event.preventDefault();
                break;
            case 50: // 2
                if (canPlayNotes) break;
                this._doc.selection.nextDigit("2", needControlForShortcuts != (event.shiftKey || event.ctrlKey || event.metaKey), event.altKey);
                this._renderInstrumentBar(this._doc.song.channels[this._doc.channel], this._doc.getCurrentInstrument(), ColorConfig.getChannelColor(this._doc.song, this._doc.channel));
                event.preventDefault();
                break;
            case 51: // 3
                if (canPlayNotes) break;
                this._doc.selection.nextDigit("3", needControlForShortcuts != (event.shiftKey || event.ctrlKey || event.metaKey), event.altKey);
                this._renderInstrumentBar(this._doc.song.channels[this._doc.channel], this._doc.getCurrentInstrument(), ColorConfig.getChannelColor(this._doc.song, this._doc.channel));
                event.preventDefault();
                break;
            case 52: // 4
                if (canPlayNotes) break;
                this._doc.selection.nextDigit("4", needControlForShortcuts != (event.shiftKey || event.ctrlKey || event.metaKey), event.altKey);
                this._renderInstrumentBar(this._doc.song.channels[this._doc.channel], this._doc.getCurrentInstrument(), ColorConfig.getChannelColor(this._doc.song, this._doc.channel));
                event.preventDefault();
                break;
            case 53: // 5
                if (canPlayNotes) break;
                this._doc.selection.nextDigit("5", needControlForShortcuts != (event.shiftKey || event.ctrlKey || event.metaKey), event.altKey);
                this._renderInstrumentBar(this._doc.song.channels[this._doc.channel], this._doc.getCurrentInstrument(), ColorConfig.getChannelColor(this._doc.song, this._doc.channel));
                event.preventDefault();
                break;
            case 54: // 6
                if (canPlayNotes) break;
                this._doc.selection.nextDigit("6", needControlForShortcuts != (event.shiftKey || event.ctrlKey || event.metaKey), event.altKey);
                this._renderInstrumentBar(this._doc.song.channels[this._doc.channel], this._doc.getCurrentInstrument(), ColorConfig.getChannelColor(this._doc.song, this._doc.channel));
                event.preventDefault();
                break;
            case 55: // 7
                if (canPlayNotes) break;
                this._doc.selection.nextDigit("7", needControlForShortcuts != (event.shiftKey || event.ctrlKey || event.metaKey), event.altKey);
                this._renderInstrumentBar(this._doc.song.channels[this._doc.channel], this._doc.getCurrentInstrument(), ColorConfig.getChannelColor(this._doc.song, this._doc.channel));
                event.preventDefault();
                break;
            case 56: // 8
                if (canPlayNotes) break;
                this._doc.selection.nextDigit("8", needControlForShortcuts != (event.shiftKey || event.ctrlKey || event.metaKey), event.altKey);
                this._renderInstrumentBar(this._doc.song.channels[this._doc.channel], this._doc.getCurrentInstrument(), ColorConfig.getChannelColor(this._doc.song, this._doc.channel));
                event.preventDefault();
                break;
            case 57: // 9
                if (canPlayNotes) break;
                this._doc.selection.nextDigit("9", needControlForShortcuts != (event.shiftKey || event.ctrlKey || event.metaKey), event.altKey);
                this._renderInstrumentBar(this._doc.song.channels[this._doc.channel], this._doc.getCurrentInstrument(), ColorConfig.getChannelColor(this._doc.song, this._doc.channel));
                event.preventDefault();
                break;
            default:
                this._doc.selection.digits = "";
                this._doc.selection.instrumentDigits = "";
                break;
        }

        if (canPlayNotes) {
            this._doc.selection.digits = "";
            this._doc.selection.instrumentDigits = "";
        }
    }


    private _whenKeyReleased = (event: KeyboardEvent): void => {
        this._muteEditor.onKeyUp(event);
        if (!event.ctrlKey) { // Ctrl
            this._patternEditor.controlMode = false;
        }
        if (!event.shiftKey) { // Shift
            this._patternEditor.shiftMode = false;
        }

        this._ctrlHeld = event.ctrlKey;
        this._shiftHeld = event.shiftKey;
        // Release live pitches regardless of control or caps lock so that any pitches played before will get released even if the modifier keys changed.
        this._keyboardLayout.handleKeyEvent(event, false);
    }

    private _copyTextToClipboard(text: string): void {
        // Set as any to allow compilation without clipboard types (since, uh, I didn't write this bit and don't know the proper types library) -jummbus
        let nav: any;
        nav = navigator;

        if (nav.clipboard && nav.clipboard.writeText) {
            nav.clipboard.writeText(text).catch(() => {
                window.prompt("Copy to clipboard:", text);
            });
            return;
        }
        const textField: HTMLTextAreaElement = document.createElement("textarea");
        textField.textContent = text;
        document.body.appendChild(textField);
        textField.select();
        const succeeded: boolean = document.execCommand("copy");
        textField.remove();
        this.refocusStage();
        if (!succeeded) window.prompt("Copy this:", text);
    }

    private _whenPrevBarPressed = (): void => {
        this._doc.synth.goToPrevBar();
        if (Math.floor(this._doc.synth.playhead) < this._doc.synth.loopBarStart || Math.floor(this._doc.synth.playhead) > this._doc.synth.loopBarEnd) {
            this._doc.synth.loopBarStart = -1;
            this._doc.synth.loopBarEnd = -1;
            this._loopEditor.setLoopAt(this._doc.synth.loopBarStart, this._doc.synth.loopBarEnd);
        }
        this._barScrollBar.animatePlayhead();
    }

    private _whenNextBarPressed = (): void => {
        this._doc.synth.goToNextBar();
        if (Math.floor(this._doc.synth.playhead) < this._doc.synth.loopBarStart || Math.floor(this._doc.synth.playhead) > this._doc.synth.loopBarEnd) {
            this._doc.synth.loopBarStart = -1;
            this._doc.synth.loopBarEnd = -1;
            this._loopEditor.setLoopAt(this._doc.synth.loopBarStart, this._doc.synth.loopBarEnd);
        }
        this._barScrollBar.animatePlayhead();
    }

    public togglePlay = (): void => {
        if (this._doc.synth.playing) {
            this._doc.performance.pause();
            this.outVolumeHistoricCap = 0;
        } else {
            this._doc.synth.snapToBar();
            this._doc.performance.play();
        }
    }

    private _toggleRecord = (): void => {
        if (this._doc.synth.playing) {
            this._doc.performance.pause();
        } else {
            this._doc.performance.record();
        }
    }

    public _animate = (): void => {
        // Need to update mods once more to clear the slider display
        this._modSliderUpdate();
        // Same for volume display
        if (this._doc.prefs.displayVolumeBar) {
            this._volumeUpdate();
        }
        // ...and barscrollbar playhead
        this._barScrollBar.animatePlayhead();
        // ...and filters
        if (this._doc.synth.isFilterModActive(false, this._doc.channel, this._doc.getCurrentInstrument())) {
            this._eqFilterEditor.render(true, this._ctrlHeld || this._shiftHeld);
        }
        if (this._doc.synth.isFilterModActive(true, this._doc.channel, this._doc.getCurrentInstrument())) {
            this._noteFilterEditor.render(true, this._ctrlHeld || this._shiftHeld);
        }


        window.requestAnimationFrame(this._animate);
    }

    public _volumeUpdate = (): void => {
        this.outVolumeHistoricTimer--;
        if (this.outVolumeHistoricTimer <= 0) {
            this.outVolumeHistoricCap -= 0.03;
        }
        if (this._doc.song.outVolumeCap > this.outVolumeHistoricCap) {
            this.outVolumeHistoricCap = this._doc.song.outVolumeCap;
            this.outVolumeHistoricTimer = 50;
        }

        if (this._doc.song.outVolumeCap != this.lastOutVolumeCap) {
            this.lastOutVolumeCap = this._doc.song.outVolumeCap;
            this._animateVolume(this._doc.song.outVolumeCap, this.outVolumeHistoricCap);
        }
    }

    private _animateVolume(outVolumeCap: number, historicOutCap: number): void {
        this._outVolumeBar.setAttribute("width", "" + Math.min(144, outVolumeCap * 144));
        this._outVolumeCap.setAttribute("x", "" + (8 + Math.min(144, historicOutCap * 144)));
    }

    private _setVolumeSlider = (): void => {
        // Song volume slider doesn't use a change, but it can still be modulated.
        if ((this._ctrlHeld || this._shiftHeld) && this._doc.synth.playing) {
            const prevVol = this._doc.prefs.volume;
            // The slider only goes to 75, but the mod is 0-100 and in this instance we're using the value for a mod set.
            this._doc.prefs.volume = Math.round(Number(this._volumeSlider.input.value) * 4 / 3);
            const changedPatterns = this._patternEditor.setModSettingsForChange(null, this);
            const useVol: number = this._doc.prefs.volume;
            window.clearTimeout(this._modRecTimeout);
            this._modRecTimeout = window.setTimeout(() => { this._recordVolumeSlider(useVol); }, 10);
            this._doc.recordingModulators = true;

            this._doc.prefs.volume = prevVol;
            this._volumeSlider.updateValue(this._doc.prefs.volume);

            if (changedPatterns)
                this._trackEditor.render();
        }
        else {
            this._doc.setVolume(Number(this._volumeSlider.input.value));
            if (this._doc.recordingModulators) {
                this._doc.recordingModulators = false;
                // A dummy change that pushes history state.
                this._doc.record(new ChangeHoldingModRecording(this._doc, null, null, null));
            }
        }
    }

    private _recordVolumeSlider(useVol: number): void {
        // Song volume slider doesn't use a change, but it can still be modulated.
        if ((this._ctrlHeld || this._shiftHeld) && this._doc.synth.playing) {
            const prevVol = this._doc.prefs.volume;
            // The slider only goes to 75, but the mod is 0-100 and in this instance we're using the value for a mod set.
            this._doc.prefs.volume = useVol;
            this._patternEditor.setModSettingsForChange(null, this);
            window.clearTimeout(this._modRecTimeout);
            this._modRecTimeout = window.setTimeout(() => { this._recordVolumeSlider(useVol); }, 10);
            this._doc.recordingModulators = true;

            this._doc.prefs.volume = prevVol;
            this._volumeSlider.updateValue(this._doc.prefs.volume);
        }
        else {
            this._doc.setVolume(Number(this._volumeSlider.input.value));
            if (this._doc.recordingModulators) {
                this._doc.recordingModulators = false;
                // A dummy change that pushes history state.
                this._doc.record(new ChangeHoldingModRecording(this._doc, null, null, null));
            }
        }
    }

    private _copyInstrument = (): void => {
        const channel: Channel = this._doc.song.channels[this._doc.channel];
        const instrument: Instrument = channel.instruments[this._doc.getCurrentInstrument()];
        const instrumentCopy: any = instrument.toJsonObject();
        instrumentCopy["isDrum"] = this._doc.song.getChannelIsNoise(this._doc.channel);
        instrumentCopy["isMod"] = this._doc.song.getChannelIsMod(this._doc.channel);
        window.localStorage.setItem("instrumentCopy", JSON.stringify(instrumentCopy));
        this.refocusStage();
    }

    private _pasteInstrument = (): void => {
        const channel: Channel = this._doc.song.channels[this._doc.channel];
        const instrument: Instrument = channel.instruments[this._doc.getCurrentInstrument()];
        const instrumentCopy: any = JSON.parse(String(window.localStorage.getItem("instrumentCopy")));
        if (instrumentCopy != null && instrumentCopy["isDrum"] == this._doc.song.getChannelIsNoise(this._doc.channel) && instrumentCopy["isMod"] == this._doc.song.getChannelIsMod(this._doc.channel)) {
            this._doc.record(new ChangePasteInstrument(this._doc, instrument, instrumentCopy));
        }
        this.refocusStage();
    }

    private _exportInstruments = (): void => {
        this._openPrompt("exportInstrument");
    }

    private _importInstruments = (): void => {
        this._openPrompt("importInstrument");
    };

    private _switchEQFilterType(toSimple: boolean) {
        const channel: Channel = this._doc.song.channels[this._doc.channel];
        const instrument: Instrument = channel.instruments[this._doc.getCurrentInstrument()];
        if (instrument.eqFilterType != toSimple) {
            this._doc.record(new ChangeEQFilterType(this._doc, instrument, toSimple));
        }
    }

    private _switchNoteFilterType(toSimple: boolean) {
        const channel: Channel = this._doc.song.channels[this._doc.channel];
        const instrument: Instrument = channel.instruments[this._doc.getCurrentInstrument()];
        if (instrument.noteFilterType != toSimple) {
            this._doc.record(new ChangeNoteFilterType(this._doc, instrument, toSimple));
        }
    }

    private _randomPreset(): void {
        const isNoise: boolean = this._doc.song.getChannelIsNoise(this._doc.channel);
        this._doc.record(new ChangePreset(this._doc, pickRandomPresetValue(isNoise)));
    }

    private _randomGenerated(): void {
        this._doc.record(new ChangeRandomGeneratedInstrument(this._doc));
    }


    private _whenSetTempo = (): void => {
        this._doc.record(new ChangeTempo(this._doc, -1, parseInt(this._tempoStepper.value) | 0));
    }

    private _whenSetOctave = (): void => {
        this._doc.record(new ChangeKeyOctave(this._doc, this._doc.song.octave, parseInt(this._octaveStepper.value) | 0));
        this._piano.forceRender();
    }

    private _whenSetScale = (): void => {
        if (isNaN(<number><unknown>this._scaleSelect.value)) {
            switch (this._scaleSelect.value) {
                case "forceScale":
                    this._doc.selection.forceScale();
                    break;
                case "customize":
                    this._openPrompt("customScale")
                    break;
            }
            this._doc.notifier.changed();
        } else {
            this._doc.record(new ChangeScale(this._doc, this._scaleSelect.selectedIndex));
        }
    }

    private _whenSetKey = (): void => {
        if (isNaN(<number><unknown>this._keySelect.value)) {
            switch (this._keySelect.value) {
                case "detectKey":
                    this._doc.record(new ChangeDetectKey(this._doc));
                    break;
            }
            this._doc.notifier.changed();
        } else {
            this._doc.record(new ChangeKey(this._doc, Config.keys.length - 1 - this._keySelect.selectedIndex));
        }
    }

    private _whenSetRhythm = (): void => {
        if (isNaN(<number><unknown>this._rhythmSelect.value)) {
            switch (this._rhythmSelect.value) {
                case "forceRhythm":
                    this._doc.selection.forceRhythm();
                    break;
            }
            this._doc.notifier.changed();
        } else {
            this._doc.record(new ChangeRhythm(this._doc, this._rhythmSelect.selectedIndex));
        }
    }

    public _refocus = (): void => {
        // Waits a bit because select2 "steals" back focus even after the close event fires.
        var selfRef = this;
        setTimeout(function () { selfRef.mainLayer.focus(); }, 20);
    }

    public _whenSetPitchedPreset = (): void => {
        this._setPreset($('#pitchPresetSelect').val() + "");
    }

    public _whenSetDrumPreset = (): void => {
        this._setPreset($('#drumPresetSelect').val() + "");
    }

    private _setPreset(preset: string): void {
        if (isNaN(<number><unknown>preset)) {
            switch (preset) {
                case "copyInstrument":
                    this._copyInstrument();
                    break;
                case "pasteInstrument":
                    this._pasteInstrument();
                    break;
                case "randomPreset":
                    this._randomPreset();
                    break;
                case "randomGenerated":
                    this._randomGenerated();
                    break;
            }
            this._doc.notifier.changed();
        } else {
            this._doc.record(new ChangePreset(this._doc, parseInt(preset)));
        }
    }

    private _whenSetFeedbackType = (): void => {
        this._doc.record(new ChangeFeedbackType(this._doc, this._feedbackTypeSelect.selectedIndex));
    }


    private _whenSetAlgorithm = (): void => {
        this._doc.record(new ChangeAlgorithm(this._doc, this._algorithmSelect.selectedIndex));
    }

    private _whenSet6OpFeedbackType = (): void => {
        this._doc.record(new Change6OpFeedbackType(this._doc, this._feedback6OpTypeSelect.selectedIndex));
        this._customAlgorithmCanvas.reset()
    }
    private _whenSet6OpAlgorithm = (): void => {
        this._doc.record(new Change6OpAlgorithm(this._doc, this._algorithm6OpSelect.selectedIndex));
        this._customAlgorithmCanvas.reset()
    }

    private _whenSelectInstrument = (event: MouseEvent): void => {
        if (event.target == this._instrumentAddButton) {
            this._doc.record(new ChangeAddChannelInstrument(this._doc));
        } else if (event.target == this._instrumentRemoveButton) {
            this._doc.record(new ChangeRemoveChannelInstrument(this._doc));
        } else {
            const index: number = this._instrumentButtons.indexOf(<any>event.target);
            if (index != -1) {
                this._doc.selection.selectInstrument(index);
            }
            // Force piano to re-show, if channel is modulator
            if (this._doc.channel >= this._doc.song.pitchChannelCount + this._doc.song.noiseChannelCount) {
                this._piano.forceRender();
            }
            this._renderInstrumentBar(this._doc.song.channels[this._doc.channel], index, ColorConfig.getChannelColor(this._doc.song, this._doc.channel));
        }

        this.refocusStage();
    }

    private _whenSetModChannel = (mod: number): void => {

        let instrument: Instrument = this._doc.song.channels[this._doc.channel].instruments[this._doc.getCurrentInstrument()];
        let previouslyUnset: boolean = (instrument.modulators[mod] == 0 || Config.modulators[instrument.modulators[mod]].forSong);

        this._doc.selection.setModChannel(mod, this._modChannelBoxes[mod].selectedIndex);

        const modChannel: number = Math.max(0, instrument.modChannels[mod]);

        // Check if setting was 'song' or 'none' and is changing to a channel number, in which case suggested instrument to mod will auto-set to the current one.
        if (this._doc.song.channels[modChannel].instruments.length > 1 && previouslyUnset && this._modChannelBoxes[mod].selectedIndex >= 2) {
            if (this._doc.song.channels[modChannel].bars[this._doc.bar] > 0) {
                this._doc.selection.setModInstrument(mod, this._doc.song.channels[modChannel].patterns[this._doc.song.channels[modChannel].bars[this._doc.bar] - 1].instruments[0]);
            }
        }

        // Force piano to re-show
        this._piano.forceRender();
    }

    private _whenSetModInstrument = (mod: number): void => {
        this._doc.selection.setModInstrument(mod, this._modInstrumentBoxes[mod].selectedIndex);

        // Force piano to re-show
        this._piano.forceRender();
    }

    private _whenSetModSetting = (mod: number, invalidIndex: boolean = false): void => {
        let text: string = "none";
        if (this._modSetBoxes[mod].selectedIndex != -1) {
            text = this._modSetBoxes[mod].children[this._modSetBoxes[mod].selectedIndex].textContent as string;

            if (invalidIndex) {
                // A setting is invalid (not in instrument's effects). It will be the first index. Allow it, but mark it as red.
                this._modSetBoxes[mod].selectedOptions.item(0)!.style.setProperty("color", "red");
                this._modSetBoxes[mod].classList.add("invalidSetting");
                this._doc.song.channels[this._doc.channel].instruments[this._doc.getCurrentInstrument()].invalidModulators[mod] = true;
            } else {
                this._modSetBoxes[mod].classList.remove("invalidSetting");
                this._doc.song.channels[this._doc.channel].instruments[this._doc.getCurrentInstrument()].invalidModulators[mod] = false;
            }
        }
        if (!invalidIndex) // Invalid index means a set is actually not occurring, just the same index and a warning.
            this._doc.selection.setModSetting(mod, text);

        // Force piano to re-show if channel is modulator, as text shown on it needs to update
        this._piano.forceRender();

    }

    private _whenClickModTarget = (mod: number): void => {
        if (this._modChannelBoxes[mod].selectedIndex >= 2) {
            this._doc.selection.setChannelBar(this._modChannelBoxes[mod].selectedIndex - 2, this._doc.bar);
        }
    }

    private _whenClickJumpToModTarget = (): void => {
        const channelIndex: number = this._doc.channel;
        const instrumentIndex: number = this._doc.getCurrentInstrument();
        if (channelIndex < this._doc.song.pitchChannelCount + this._doc.song.noiseChannelCount) {
            for (let modChannelIdx: number = this._doc.song.pitchChannelCount + this._doc.song.noiseChannelCount; modChannelIdx < this._doc.song.channels.length; modChannelIdx++) {
                const modChannel: Channel = this._doc.song.channels[modChannelIdx];
                const patternIdx = modChannel.bars[this._doc.bar];
                if (patternIdx > 0) {
                    const modInstrumentIdx: number = modChannel.patterns[patternIdx - 1].instruments[0];
                    const modInstrument: Instrument = modChannel.instruments[modInstrumentIdx];
                    for (let mod: number = 0; mod < Config.modCount; mod++) {
                        if (modInstrument.modChannels[mod] == channelIndex && (modInstrument.modInstruments[mod] == instrumentIndex || modInstrument.modInstruments[mod] >= this._doc.song.channels[channelIndex].instruments.length)) {
                            this._doc.selection.setChannelBar(modChannelIdx, this._doc.bar);
                            return;
                        }
                    }
                }
            }
        }
    }

    private _whenSetModFilter = (mod: number): void => {
        this._doc.selection.setModFilter(mod, this._modFilterBoxes[mod].selectedIndex);
    }

    private _whenSetChipWave = (): void => {
        this._doc.record(new ChangeChipWave(this._doc, this._chipWaveSelect.selectedIndex));
    }

    // advloop addition
    private _whenSetUseChipWaveAdvancedLoopControls = (): void => {
        this._doc.record(new ChangeChipWaveUseAdvancedLoopControls(this._doc, this._useChipWaveAdvancedLoopControlsBox.checked ? true : false));
    }
    private _whenSetChipWaveLoopMode = (): void => {
        this._doc.record(new ChangeChipWaveLoopMode(this._doc, this._chipWaveLoopModeSelect.selectedIndex));
    }
    private _whenSetChipWaveLoopStart = (): void => {
        // this._doc.record(new ChangeChipWaveLoopStart(this._doc, Math.max(0, Math.min(chipWaveLoopEnd - 1, parseInt(this._chipWaveLoopStartStepper.value)))));
        this._doc.record(new ChangeChipWaveLoopStart(this._doc, parseInt(this._chipWaveLoopStartStepper.value) | 0));
    }
    private _whenSetChipWaveLoopEnd = (): void => {
        // this._doc.record(new ChangeChipWaveLoopEnd(this._doc, Math.max(0, Math.min(chipWaveLength - 1, parseInt(this._chipWaveLoopEndStepper.value)))));
        this._doc.record(new ChangeChipWaveLoopEnd(this._doc, parseInt(this._chipWaveLoopEndStepper.value) | 0));
    }
    private _whenSetChipWaveLoopEndToEnd = (): void => {
        const channel = this._doc.song.channels[this._doc.channel];
        const instrument = channel.instruments[this._doc.getCurrentInstrument()];
        const chipWave = Config.rawRawChipWaves[instrument.chipWave];
        const chipWaveLength = chipWave.samples.length;
        this._doc.record(new ChangeChipWaveLoopEnd(this._doc, chipWaveLength - 1));
    }
    private _whenSetChipWaveStartOffset = (): void => {
        // this._doc.record(new ChangeChipWaveStartOffset(this._doc, Math.max(0, Math.min(chipWaveLength - 1, parseInt(this._chipWaveStartOffsetStepper.value)))));
        this._doc.record(new ChangeChipWaveStartOffset(this._doc, parseInt(this._chipWaveStartOffsetStepper.value) | 0));
    }
    private _whenSetChipWavePlayBackwards = (): void => {
        this._doc.record(new ChangeChipWavePlayBackwards(this._doc, this._chipWavePlayBackwardsBox.checked));
    }
    // advloop addition

    private _whenSetNoiseWave = (): void => {
        this._doc.record(new ChangeNoiseWave(this._doc, this._chipNoiseSelect.selectedIndex));
    }



    private _whenSetTransition = (): void => {
        this._doc.record(new ChangeTransition(this._doc, this._transitionSelect.selectedIndex));
    }

    private _whenSetEffects = (): void => {
        const instrument: Instrument = this._doc.song.channels[this._doc.channel].instruments[this._doc.getCurrentInstrument()];
        const oldValue: number = instrument.effects;
        const toggleFlag: number = Config.effectOrder[this._effectsSelect.selectedIndex - 1];
        this._doc.record(new ChangeToggleEffects(this._doc, toggleFlag, null));
        this._effectsSelect.selectedIndex = 0;
        if (instrument.effects > oldValue) {
            this._doc.addedEffect = true;
        }
        this._doc.notifier.changed();
    }

    private _whenSetVibrato = (): void => {
        this._doc.record(new ChangeVibrato(this._doc, this._vibratoSelect.selectedIndex));
    }

    private _whenSetVibratoType = (): void => {
        this._doc.record(new ChangeVibratoType(this._doc, this._vibratoTypeSelect.selectedIndex));
    }

    private _whenSetUnison = (): void => {
        this._doc.record(new ChangeUnison(this._doc, this._unisonSelect.selectedIndex));
    }

    private _whenSetChord = (): void => {
        this._doc.record(new ChangeChord(this._doc, this._chordSelect.selectedIndex));
    }

    private _addNewEnvelope = (): void => {
        this._doc.record(new ChangeAddEnvelope(this._doc));
        this.refocusStage();
        this._doc.addedEnvelope = true;
    }

    private _zoomIn = (): void => {
        this._doc.prefs.visibleOctaves = Math.max(1, this._doc.prefs.visibleOctaves - 1);
        this._doc.prefs.save();
        this._doc.notifier.changed();
        this.refocusStage();
    }

    private _zoomOut = (): void => {
        this._doc.prefs.visibleOctaves = Math.min(Config.pitchOctaves, this._doc.prefs.visibleOctaves + 1);
        this._doc.prefs.save();
        this._doc.notifier.changed();
        this.refocusStage();
    }

    private _fileMenuHandler = (event: Event): void => {
        switch (this._fileMenu.value) {
            case "new":
                this._doc.goBackToStart();
                this._doc.song.restoreLimiterDefaults();
                for (const channel of this._doc.song.channels) {
                    channel.muted = false;
                    channel.name = "";
                }
                this._doc.record(new ChangeSong(this._doc, ""), false, true);
                break;
            case "export":
                this._openPrompt("export");
                break;
            case "import":
                this._openPrompt("import");
                break;
            case "copyUrl":
                this._copyTextToClipboard(new URL("#" + this._doc.song.toBase64String(), location.href).href);
                break;
            case "shareUrl":
                (<any>navigator).share({ url: new URL("#" + this._doc.song.toBase64String(), location.href).href });
                break;
            case "shortenUrl":
                let shortenerStrategy: string = "https://tinyurl.com/api-create.php?url=";
                const localShortenerStrategy: string | null = window.localStorage.getItem("shortenerStrategySelect");

                // if (localShortenerStrategy == "beepboxnet") shortenerStrategy = "https://www.beepbox.net/api-create.php?url=";
                if (localShortenerStrategy == "isgd") shortenerStrategy = "https://is.gd/create.php?format=simple&url=";

                window.open(shortenerStrategy + encodeURIComponent(new URL("#" + this._doc.song.toBase64String(), location.href).href));
                break;
            case "configureShortener":
                this._openPrompt("configureShortener");
                break;
            case "viewPlayer":
                location.href = "player/index.html#song=" + this._doc.song.toBase64String();
                break;
            case "copyEmbed":
                this._copyTextToClipboard(`<iframe width="384" height="60" style="border: none;" src="${new URL("player/#song=" + this._doc.song.toBase64String(), location.href).href}"></iframe>`);
                break;
            case "songRecovery":
                this._openPrompt("songRecovery");
                break;
        }
        this._fileMenu.selectedIndex = 0;
    }

    private _editMenuHandler = (event: Event): void => {
        switch (this._editMenu.value) {
            case "undo":
                this._doc.undo();
                break;
            case "redo":
                this._doc.redo();
                break;
            case "copy":
                this._doc.selection.copy();
                break;
            case "insertBars":
                this._doc.selection.insertBars();
                break;
            case "deleteBars":
                this._doc.selection.deleteBars();
                break;
            case "insertChannel":
                this._doc.selection.insertChannel();
                break;
            case "deleteChannel":
                this._doc.selection.deleteChannel();
                break;
            case "pasteNotes":
                this._doc.selection.pasteNotes();
                break;
            case "pasteNumbers":
                this._doc.selection.pasteNumbers();
                break;
            case "transposeUp":
                this._doc.selection.transpose(true, false);
                break;
            case "transposeDown":
                this._doc.selection.transpose(false, false);
                break;
            case "selectAll":
                this._doc.selection.selectAll();
                break;
            case "selectChannel":
                this._doc.selection.selectChannel();
                break;
            case "duplicatePatterns":
                this._doc.selection.duplicatePatterns();
                break;
            case "barCount":
                this._openPrompt("barCount");
                break;
            case "beatsPerBar":
                this._openPrompt("beatsPerBar");
                break;
            case "moveNotesSideways":
                this._openPrompt("moveNotesSideways");
                break;
            case "channelSettings":
                this._openPrompt("channelSettings");
                break;
            case "limiterSettings":
                this._openPrompt("limiterSettings");
                break;
            case "generateEuclideanRhythm":
                this._openPrompt("generateEuclideanRhythm");
                break;
            case "addExternal":
                this._openPrompt("addExternal");
                break;
        }
        this._editMenu.selectedIndex = 0;
    }

    private _optionsMenuHandler = (event: Event): void => {
        switch (this._optionsMenu.value) {
            case "autoPlay":
                this._doc.prefs.autoPlay = !this._doc.prefs.autoPlay;
                break;
            case "autoFollow":
                this._doc.prefs.autoFollow = !this._doc.prefs.autoFollow;
                break;
            case "enableNotePreview":
                this._doc.prefs.enableNotePreview = !this._doc.prefs.enableNotePreview;
                break;
            case "showLetters":
                this._doc.prefs.showLetters = !this._doc.prefs.showLetters;
                break;
            case "showFifth":
                this._doc.prefs.showFifth = !this._doc.prefs.showFifth;
                break;
            case "notesOutsideScale":
                this._doc.prefs.notesOutsideScale = !this._doc.prefs.notesOutsideScale;
                break;
            case "setDefaultScale":
                this._doc.prefs.defaultScale = this._doc.song.scale;
                break;
            case "showChannels":
                this._doc.prefs.showChannels = !this._doc.prefs.showChannels;
                break;
            case "showScrollBar":
                this._doc.prefs.showScrollBar = !this._doc.prefs.showScrollBar;
                break;
            case "alwaysFineNoteVol":
                this._doc.prefs.alwaysFineNoteVol = !this._doc.prefs.alwaysFineNoteVol;
                break;
            case "enableChannelMuting":
                this._doc.prefs.enableChannelMuting = !this._doc.prefs.enableChannelMuting;
                for (const channel of this._doc.song.channels) channel.muted = false;
                break;
            case "displayBrowserUrl":
                this._doc.toggleDisplayBrowserUrl();
                break;
            case "displayVolumeBar":
                this._doc.prefs.displayVolumeBar = !this._doc.prefs.displayVolumeBar;
                break;
            case "notesFlashWhenPlayed":
                this._doc.prefs.notesFlashWhenPlayed = !this._doc.prefs.notesFlashWhenPlayed;
                break;
            case "layout":
                this._openPrompt("layout");
                break;
            case "colorTheme":
                this._openPrompt("theme");
                break;
            case "customTheme":
                this._openPrompt("custom");
                break;
            case "recordingSetup":
                this._openPrompt("recordingSetup");
                break;
            case "showOscilloscope":
                this._doc.prefs.showOscilloscope = !this._doc.prefs.showOscilloscope;
                break;
            case "showDescription":
                this._doc.prefs.showDescription = !this._doc.prefs.showDescription;
                break;
            case "showSampleLoadingStatus":
                this._doc.prefs.showSampleLoadingStatus = !this._doc.prefs.showSampleLoadingStatus;
                break;
            case "closePromptByClickoff":
                this._doc.prefs.closePromptByClickoff = !this._doc.prefs.closePromptByClickoff;
                break;
            case "instrumentCopyPaste":
                this._doc.prefs.instrumentCopyPaste = !this._doc.prefs.instrumentCopyPaste;
                break;
            case "instrumentImportExport":
                this._doc.prefs.instrumentImportExport = !this._doc.prefs.instrumentImportExport;
                break;
            case "instrumentButtonsAtTop":
                this._doc.prefs.instrumentButtonsAtTop = !this._doc.prefs.instrumentButtonsAtTop;
                break;
            case "frostedGlassBackground":
                this._doc.prefs.frostedGlassBackground = !this._doc.prefs.frostedGlassBackground;
                break;
        }
        this._optionsMenu.selectedIndex = 0;
        this._doc.notifier.changed();
        this._doc.prefs.save();
    }

    private _customWavePresetHandler = (event: Event): void => {

        // Update custom wave value
        let customWaveArray: Float32Array = new Float32Array(64);
        let index: number = this._customWavePresetDrop.selectedIndex - 1;
        let maxValue: number = Number.MIN_VALUE;
        let minValue: number = Number.MAX_VALUE;
        let arrayPoint: number = 0;
        let arrayStep: number = (Config.chipWaves[index].samples.length - 1) / 64.0;

        for (let i: number = 0; i < 64; i++) {
            // Compute derivative to get original wave.
            customWaveArray[i] = (Config.chipWaves[index].samples[Math.floor(arrayPoint)] - Config.chipWaves[index].samples[(Math.floor(arrayPoint) + 1)]) / arrayStep;

            if (customWaveArray[i] < minValue)
                minValue = customWaveArray[i];

            if (customWaveArray[i] > maxValue)
                maxValue = customWaveArray[i];

            // Scale an any-size array to 64 elements
            arrayPoint += arrayStep;
        }

        for (let i: number = 0; i < 64; i++) {
            // Change array range from Min~Max to 0~(Max-Min)
            customWaveArray[i] -= minValue;
            // Divide by (Max-Min) to get a range of 0~1,
            customWaveArray[i] /= (maxValue - minValue);
            //then multiply by 48 to get 0~48,
            customWaveArray[i] *= 48.0;
            //then subtract 24 to get - 24~24
            customWaveArray[i] -= 24.0;
            //need to force integers
            customWaveArray[i] = Math.ceil(customWaveArray[i]);

            // Copy back data to canvas
            this._customWaveDrawCanvas.newArray[i] = customWaveArray[i];
        }

        //this._instrumentVolumeSlider.input.value = "" + Math.round(Config.waveVolumes[index] * 50.0 - 50.0);

        this._doc.record(new ChangeCustomWave(this._doc, customWaveArray))
        this._doc.record(new ChangeVolume(this._doc, +this._instrumentVolumeSlider.input.value, -Config.volumeRange / 2 + Math.round(Math.sqrt(Config.chipWaves[index].expression) * Config.volumeRange / 2)));

        this._customWavePresetDrop.selectedIndex = 0;
        this._doc.notifier.changed();
        this._doc.prefs.save();
    }
}<|MERGE_RESOLUTION|>--- conflicted
+++ resolved
@@ -2273,15 +2273,9 @@
             (prefs.showOscilloscope ? textOnIcon : textOffIcon) + "Show Oscilloscope",
             (prefs.showSampleLoadingStatus ? textOnIcon : textOffIcon) + "Show Sample Loading Status",
             (prefs.showDescription ? textOnIcon : textOffIcon) + "Show Description",
-<<<<<<< HEAD
-            "　Set Layout...",
-            "　Set Theme...",
-            "　Custom Theme...",
-=======
             textSpacingIcon + "Set Layout...",
             textSpacingIcon + "Set Theme...",
 	        textSpacingIcon + "Custom Theme...",
->>>>>>> b39ec9c6
         ];
         // Technical dropdown
         const technicalOptionGroup: HTMLOptGroupElement = <HTMLOptGroupElement>this._optionsMenu.children[1];
@@ -3984,13 +3978,7 @@
                 this._doc.synth.loopBarEnd = -1;
                 this._loopEditor.setLoopAt(this._doc.synth.loopBarStart, this._doc.synth.loopBarEnd);
 
-                if (event.shiftKey && !event.ctrlKey) {
-                    const minusWidth = this._doc.selection.boxSelectionWidth;
-                    this._doc.bar -= minusWidth;
-                    this._doc.selection.boxSelectionX0 -= minusWidth;
-                    this._doc.selection.boxSelectionX1 -= minusWidth;
-                    this._doc.selection.insertBars();
-                } else if ((event.ctrlKey || event.metaKey) && !event.shiftKey) {
+                if ((event.ctrlKey || event.metaKey) && !event.shiftKey) {
                     this._doc.selection.insertChannel();
                 } else if (event.shiftKey) {
                     const width = this._doc.selection.boxSelectionWidth
@@ -4041,12 +4029,7 @@
                     // EUCLEDIAN RHYTHM SHORTCUT (E)
                     this._openPrompt("generateEuclideanRhythm");
                     break;
-<<<<<<< HEAD
-                    //EUCLEDIAN RHYTHM SHORTCUT (E)
-                }
-=======
 			    }
->>>>>>> b39ec9c6
                 break;
             case 70: // f
                 if (canPlayNotes) break;
