--- conflicted
+++ resolved
@@ -5,10 +5,6 @@
 import { BarScrollBar } from "./BarScrollBar";
 import { BeatsPerBarPrompt } from "./BeatsPerBarPrompt";
 import { Change, ChangeGroup } from "./Change";
-<<<<<<< HEAD
-import { ChangeAlgorithm, ChangeChannelBar, ChangeChipWave, ChangeChannelOrder, ChangeChord, ChangeCustomWave, ChangeDetectKey, ChangeDetune, ChangeDrumsetEnvelope, ChangeEffects, ChangeFeedbackAmplitude, ChangeFeedbackEnvelope, ChangeFeedbackType, ChangeFilterCutoff, ChangeFilterEnvelope, ChangeFilterResonance, ChangeInterval, ChangeKey, ChangeNoiseWave, ChangeOperatorAmplitude, ChangeOperatorEnvelope, ChangeOperatorFrequency, ChangePan, ChangePasteInstrument, ChangePatternNumbers, ChangePatternsPerChannel, ChangePreset, ChangePulseEnvelope, ChangePulseWidth, ChangeRandomGeneratedInstrument, ChangeReverb, ChangeRhythm, ChangeScale, ChangeSong, ChangeSongTitle, ChangeTempo, ChangeTransition, ChangeVibrato, ChangeVibratoType, ChangeVolume, ChangeVibratoDepth, ChangeVibratoSpeed, ChangeVibratoDelay, ChangePanDelay, ChangeArpeggioSpeed, pickRandomPresetValue, ChangeFastTwoNoteArp, ChangeClicklessTransition, ChangeTieNoteTransition, ChangePatternSelection, ChangeOperatorWaveform, ChangeOperatorPulseWidth, Change6OpFeedbackType, Change6OpAlgorithm, ChangeCustomAlgorythmorFeedback, ChangeAliasing } from "./changes";
-=======
->>>>>>> e3dad13b
 import { ChannelSettingsPrompt } from "./ChannelSettingsPrompt";
 import { ColorConfig, ChannelColors } from "./ColorConfig";
 import { CustomChipPrompt } from "./CustomChipPrompt";
@@ -41,6 +37,7 @@
 import { ThemePrompt } from "./ThemePrompt";
 import { TipPrompt } from "./TipPrompt";
 import { ChangeTempo, ChangeChorus, ChangeEchoDelay, ChangeEchoSustain, ChangeReverb, ChangeVolume, ChangePan, ChangePatternSelection, ChangePatternsPerChannel, ChangePatternNumbers, ChangePulseWidth, ChangeFeedbackAmplitude, ChangeOperatorAmplitude, ChangeOperatorFrequency, ChangeDrumsetEnvelope, ChangePasteInstrument, ChangePreset, pickRandomPresetValue, ChangeRandomGeneratedInstrument, ChangeEQFilterType, ChangeNoteFilterType, ChangeEQFilterSimpleCut, ChangeEQFilterSimplePeak, ChangeNoteFilterSimpleCut, ChangeNoteFilterSimplePeak, ChangeScale, ChangeDetectKey, ChangeKey, ChangeRhythm, ChangeFeedbackType, ChangeAlgorithm, ChangeChipWave, ChangeNoiseWave, ChangeTransition, ChangeToggleEffects, ChangeVibrato, ChangeUnison, ChangeChord, ChangeSong, ChangePitchShift, ChangeDetune, ChangeDistortion, ChangeStringSustain, ChangeBitcrusherFreq, ChangeBitcrusherQuantization, ChangeAddEnvelope, ChangeAddChannelInstrument, ChangeRemoveChannelInstrument, ChangeCustomWave, ChangeOperatorWaveform, ChangeOperatorPulseWidth, ChangeSongTitle, ChangeVibratoDepth, ChangeVibratoSpeed, ChangeVibratoDelay, ChangeVibratoType, ChangePanDelay, ChangeArpeggioSpeed, ChangeFastTwoNoteArp, ChangeClicklessTransition, ChangeAliasing } from "./changes";
+import { Change6OpFeedbackType, Change6OpAlgorithm, ChangeCustomAlgorythmorFeedback} from "./changes"
 
 import { TrackEditor } from "./TrackEditor";
 import { events } from "../global/events";
@@ -67,70 +64,6 @@
 }
 
 function buildPresetOptions(isNoise: boolean, idSet: string): HTMLSelectElement {
-<<<<<<< HEAD
-	const menu: HTMLSelectElement = select({ id: idSet });
-
-	// Show the "spectrum" custom type in both pitched and noise channels.
-	//const customTypeGroup: HTMLElement = optgroup({label: EditorConfig.presetCategories[0].name});
-	if (isNoise) {
-		menu.appendChild(option({ value: InstrumentType.noise }, EditorConfig.valueToPreset(InstrumentType.noise)!.name));
-		menu.appendChild(option({ value: InstrumentType.spectrum }, EditorConfig.valueToPreset(InstrumentType.spectrum)!.name));
-		menu.appendChild(option({ value: InstrumentType.drumset }, EditorConfig.valueToPreset(InstrumentType.drumset)!.name));
-	} else {
-		menu.appendChild(option({ value: InstrumentType.chip }, EditorConfig.valueToPreset(InstrumentType.chip)!.name));
-		menu.appendChild(option({ value: InstrumentType.pwm }, EditorConfig.valueToPreset(InstrumentType.pwm)!.name));
-		menu.appendChild(option({ value: InstrumentType.harmonics }, EditorConfig.valueToPreset(InstrumentType.harmonics)!.name));
-		menu.appendChild(option({ value: InstrumentType.spectrum }, EditorConfig.valueToPreset(InstrumentType.spectrum)!.name));
-        menu.appendChild(option({ value: InstrumentType.fm }, EditorConfig.valueToPreset(InstrumentType.fm)!.name));
-        menu.appendChild(option({ value: InstrumentType.fm6op }, EditorConfig.valueToPreset(InstrumentType.fm6op)!.name));
-		menu.appendChild(option({ value: InstrumentType.customChipWave }, EditorConfig.valueToPreset(InstrumentType.customChipWave)!.name));
-	}
-
-	const randomGroup: HTMLElement = optgroup({ label: "Randomize ▾" });
-	randomGroup.appendChild(option({ value: "randomPreset" }, "Random Preset"));
-	randomGroup.appendChild(option({ value: "randomGenerated" }, "Random Generated"));
-	menu.appendChild(randomGroup);
-
-
-	for (let categoryIndex: number = 1; categoryIndex < EditorConfig.presetCategories.length; categoryIndex++) {
-		const category: PresetCategory = EditorConfig.presetCategories[categoryIndex];
-		const group: HTMLElement = optgroup({ label: category.name + " ▾" });
-		let foundAny: boolean = false;
-		for (let presetIndex: number = 0; presetIndex < category.presets.length; presetIndex++) {
-			const preset: Preset = category.presets[presetIndex];
-			if ((preset.isNoise == true) == isNoise) {
-				group.appendChild(option({ value: (categoryIndex << 6) + presetIndex }, preset.name));
-				foundAny = true;
-			}
-		}
-
-		// Need to re-sort some elements for readability. Can't just do this in the menu, because indices are saved in URLs and would get broken if the ordering actually changed.
-		if (category.name == "String Presets" && foundAny) {
-
-			// Put violin 2 after violin 1
-			let moveViolin2 = group.removeChild(group.children[11]);
-			group.insertBefore(moveViolin2, group.children[1]);
-		}
-
-		if (category.name == "Flute Presets" && foundAny) {
-
-			// Put flute 2 after flute 1
-			let moveFlute2 = group.removeChild(group.children[11]);
-			group.insertBefore(moveFlute2, group.children[1]);
-		}
-
-		if (category.name == "Keyboard Presets" && foundAny) {
-
-			// Put grand piano 2 after grand piano 1
-			let moveGrandPiano2 = group.removeChild(group.children[9]);
-			group.insertBefore(moveGrandPiano2, group.children[1]);
-		}
-
-		if (foundAny) menu.appendChild(group);
-	}
-
-	return menu;
-=======
     const menu: HTMLSelectElement = select({ id: idSet });
 
 
@@ -147,6 +80,7 @@
         menu.appendChild(option({ value: InstrumentType.pickedString }, EditorConfig.valueToPreset(InstrumentType.pickedString)!.name));
         menu.appendChild(option({ value: InstrumentType.spectrum }, EditorConfig.valueToPreset(InstrumentType.spectrum)!.name));
         menu.appendChild(option({ value: InstrumentType.fm }, EditorConfig.valueToPreset(InstrumentType.fm)!.name));
+        menu.appendChild(option({ value: InstrumentType.fm6op }, EditorConfig.valueToPreset(InstrumentType.fm6op)!.name));
         menu.appendChild(option({ value: InstrumentType.customChipWave }, EditorConfig.valueToPreset(InstrumentType.customChipWave)!.name));
     }
 
@@ -194,7 +128,6 @@
     }
 
     return menu;
->>>>>>> e3dad13b
 }
 
 function setSelectedValue(menu: HTMLSelectElement, value: number): void {
@@ -795,329 +728,6 @@
 }
 
 export class SongEditor {
-<<<<<<< HEAD
-	public prompt: Prompt | null = null;
-
-	private readonly _patternEditorPrev: PatternEditor = new PatternEditor(this._doc, false, -1);
-	private readonly _patternEditor: PatternEditor = new PatternEditor(this._doc, true, 0);
-	private readonly _patternEditorNext: PatternEditor = new PatternEditor(this._doc, false, 1);
-	private readonly _trackEditor: TrackEditor = new TrackEditor(this._doc, this);
-	private readonly _muteEditor: MuteEditor = new MuteEditor(this._doc, this);
-	private readonly _loopEditor: LoopEditor = new LoopEditor(this._doc);
-	private readonly _piano: Piano = new Piano(this._doc);
-	private readonly _octaveScrollBar: OctaveScrollBar = new OctaveScrollBar(this._doc, this._piano);
-	private readonly _playButton: HTMLButtonElement = button({ style: "width: 80px;", type: "button" });
-	private readonly _prevBarButton: HTMLButtonElement = button({ class: "prevBarButton", style: "width: 40px;", type: "button", title: "Previous Bar (left bracket)" });
-	private readonly _nextBarButton: HTMLButtonElement = button({ class: "nextBarButton", style: "width: 40px;", type: "button", title: "Next Bar (right bracket)" });
-	private readonly _volumeSlider: Slider = new Slider(input({ title: "main volume", style: "width: 5em; flex-grow: 1; margin: 0;", type: "range", min: "0", max: "75", value: "50", step: "1" }), this._doc, null, false);
-	private readonly _outVolumeBarBg: SVGRectElement = SVG.rect({ "pointer-events": "none", width: "90%", height: "50%", x: "5%", y: "25%", fill: ColorConfig.uiWidgetBackground });
-	private readonly _outVolumeBar: SVGRectElement = SVG.rect({ "pointer-events": "none", height: "50%", width: "0%", x: "5%", y: "25%", fill: "url('#volumeGrad2')" });
-	private readonly _outVolumeCap: SVGRectElement = SVG.rect({ "pointer-events": "none", width: "2px", height: "50%", x: "5%", y: "25%", fill: ColorConfig.uiWidgetFocus });
-	private readonly _stop1: SVGStopElement = SVG.stop({ "stop-color": "lime", offset: "60%" });
-	private readonly _stop2: SVGStopElement = SVG.stop({ "stop-color": "orange", offset: "90%" });
-	private readonly _stop3: SVGStopElement = SVG.stop({ "stop-color": "red", offset: "100%" });
-	private readonly _gradient: SVGGradientElement = SVG.linearGradient({ id: "volumeGrad2", gradientUnits: "userSpaceOnUse" }, this._stop1, this._stop2, this._stop3);
-	private readonly _defs: SVGDefsElement = SVG.defs({}, this._gradient);
-	private readonly _volumeBarContainer: SVGSVGElement = SVG.svg({ style: `touch-action: none; overflow: visible; margin: auto; max-width: 20vw;`, width: "160px", height: "100%", preserveAspectRatio: "none", viewBox: "0 0 160 12" },
-		this._defs,
-		this._outVolumeBarBg,
-		this._outVolumeBar,
-		this._outVolumeCap,
-	);
-	private readonly _volumeBarBox: HTMLDivElement = div({ class: "playback-volume-bar", style: "height: 12px; align-self: center;" },
-		this._volumeBarContainer,
-	);
-	private readonly _fileMenu: HTMLSelectElement = select({ style: "width: 100%;" },
-		option({ selected: true, disabled: true, hidden: false }, "File"), // todo: "hidden" should be true but looks wrong on mac chrome, adds checkmark next to first visible option. :(
-		option({ value: "new" }, "+ New Blank Song"),
-		option({ value: "import" }, "↑ Import Song..."),
-		option({ value: "export" }, "↓ Export Song..."),
-		option({ value: "copyUrl" }, "⎘ Copy Song URL"),
-		option({ value: "shareUrl" }, "⤳ Share Song URL"),
-		option({ value: "shortenUrl" }, "… Shorten Song URL"),
-		option({ value: "viewPlayer" }, "▶ View in Song Player"),
-		option({ value: "copyEmbed" }, "⎘ Copy HTML Embed Code"),
-		option({ value: "songRecovery" }, "⚠ Recover Recent Song..."),
-	);
-	private readonly _editMenu: HTMLSelectElement = select({ style: "width: 100%;" },
-		option({ selected: true, disabled: true, hidden: false }, "Edit"), // todo: "hidden" should be true but looks wrong on mac chrome, adds checkmark next to first visible option. :(
-		option({ value: "undo" }, "Undo (Z)"),
-		option({ value: "redo" }, "Redo (Y)"),
-		option({ value: "copy" }, "Copy Pattern (C)"),
-		option({ value: "pasteNotes" }, "Paste Pattern Notes (V)"),
-		option({ value: "pasteNumbers" }, "Paste Pattern Numbers (⇧V)"),
-		option({ value: "insertBars" }, "Insert Bar After Selection (⏎)"),
-		option({ value: "deleteBars" }, "Delete Selected Bar (⌫)"),
-		option({ value: "selectAll" }, "Select All (A)"),
-		option({ value: "selectChannel" }, "Select Channel (⇧A)"),
-		option({ value: "duplicatePatterns" }, "Duplicate Reused Patterns (D)"),
-		option({ value: "transposeUp" }, "Move Notes Up (+)"),
-		option({ value: "transposeDown" }, "Move Notes Down (-)"),
-		option({ value: "moveNotesSideways" }, "Move All Notes Sideways... (W)"),
-		option({ value: "beatsPerBar" }, "Change Beats Per Bar..."),
-		option({ value: "barCount" }, "Change Song Length... (L)"),
-		option({ value: "channelSettings" }, "Channel Settings... (Q)"),
-		option({ value: "limiterSettings" }, "Limiter Settings... (⇧L)"),
-	);
-	private readonly _optionsMenu: HTMLSelectElement = select({ style: "width: 100%;" },
-		option({ selected: true, disabled: true, hidden: false }, "Preferences"), // todo: "hidden" should be true but looks wrong on mac chrome, adds checkmark next to first visible option. :(
-		option({ value: "autoPlay" }, "Auto Play On Load"),
-		option({ value: "autoFollow" }, "Auto Follow Track"),
-		option({ value: "enableNotePreview" }, "Preview Added Notes"),
-		option({ value: "showLetters" }, "Show Piano Keys"),
-		option({ value: "showFifth" }, 'Highlight "Fifth" Notes'),
-		option({ value: "showChannels" }, "Show All Channels"),
-		option({ value: "showScrollBar" }, "Octave Scroll Bar"),
-		option({ value: "alwaysFineNoteVol" }, "Always Fine Note Vol."),
-		option({ value: "enableChannelMuting" }, "Enable Channel Muting"),
-		option({ value: "displayBrowserUrl" }, "Display Song Data in URL"),
-		option({ value: "displayVolumeBar" }, "Show Playback Volume"),
-		option({ value: "fullScreen" }, "Set Layout..."),
-		option({ value: "colorTheme" }, "Set Theme..."),
-		//option({value: "alwaysShowSettings"}, "Customize All Instruments"),
-	);
-	private readonly _scaleSelect: HTMLSelectElement = buildOptions(select(), Config.scales.map(scale => scale.name));
-	private readonly _keySelect: HTMLSelectElement = buildOptions(select(), Config.keys.map(key => key.name).reverse());
-	private readonly _tempoSlider: Slider = new Slider(input({ style: "margin: 0; vertical-align: middle;", type: "range", min: "30", max: "320", value: "160", step: "1" }), this._doc, (oldValue: number, newValue: number) => new ChangeTempo(this._doc, oldValue, newValue), false);
-	private readonly _tempoStepper: HTMLInputElement = input({ style: "width: 4em; font-size: 80%; margin-left: 0.4em; vertical-align: middle;", type: "number", step: "1" });
-	private readonly _reverbSlider: Slider = new Slider(input({ style: "margin: 0;", type: "range", min: "0", max: Config.reverbRange - 1, value: "0", step: "1" }), this._doc, (oldValue: number, newValue: number) => new ChangeReverb(this._doc, oldValue, newValue), false);
-	private readonly _rhythmSelect: HTMLSelectElement = buildOptions(select(), Config.rhythms.map(rhythm => rhythm.name));
-	private readonly _pitchedPresetSelect: HTMLSelectElement = buildPresetOptions(false, "pitchPresetSelect");
-	private readonly _drumPresetSelect: HTMLSelectElement = buildPresetOptions(true, "drumPresetSelect");
-	private readonly _algorithmSelect: HTMLSelectElement = buildOptions(select(), Config.algorithms.map(algorithm => algorithm.name));
-	private readonly _algorithmSelectRow: HTMLDivElement = div({ class: "selectRow" }, span({ class: "tip", onclick: () => this._openPrompt("algorithm") }, "Algorithm: "), div({ class: "selectContainer" }, this._algorithmSelect));
-	private readonly _instrumentSelect: HTMLSelectElement = select();
-	private readonly _instrumentSelectRow: HTMLDivElement = div({ class: "selectRow", style: "display: none;" }, span({ class: "tip", onclick: () => this._openPrompt("instrumentIndex") }, "Instrument: "), div({ class: "selectContainer" }, this._instrumentSelect));
-	private readonly _instrumentVolumeSlider: Slider = new Slider(input({ style: "margin: 0; position: sticky;", type: "range", min: Math.floor(-Config.volumeRange / 2), max: Math.floor(Config.volumeRange / 2), value: "0", step: "1" }), this._doc, (oldValue: number, newValue: number) => new ChangeVolume(this._doc, oldValue, newValue), true);
-	private readonly _instrumentVolumeSliderInputBox: HTMLInputElement = input({ style: "width: 4em; font-size: 80%", id: "volumeSliderInputBox", type: "number", step: "1", min: Math.floor(-Config.volumeRange / 2), max: Math.floor(Config.volumeRange / 2), value: "0" });
-	private readonly _instrumentVolumeSliderTip: HTMLDivElement = div({ class: "selectRow", style: "height: 1em" }, span({ class: "tip", style: "font-size: smaller;", onclick: () => this._openPrompt("instrumentVolume") }, "Volume: "));
-	private readonly _instrumentVolumeSliderRow: HTMLDivElement = div({ class: "selectRow" }, div({},
-		div({ style: "color: " + ColorConfig.secondaryText + ";" }, span({ class: "tip" }, this._instrumentVolumeSliderTip)),
-		div({ style: "color: " + ColorConfig.secondaryText + "; margin-top: -3px;" }, this._instrumentVolumeSliderInputBox),
-	), this._instrumentVolumeSlider.container);
-	private readonly _panSlider: Slider = new Slider(input({ style: "margin: 0;", position: "sticky;", type: "range", min: "0", max: Config.panMax, value: Config.panCenter, step: "1" }), this._doc, (oldValue: number, newValue: number) => new ChangePan(this._doc, oldValue, newValue), true);
-	private readonly _panDropdown: HTMLButtonElement = button({ style: "margin-left:0em; height:1.5em; width: 10px; padding: 0px; font-size: 8px;", onclick: () => this._toggleDropdownMenu(DropdownID.Pan) }, "▼");
-	private readonly _panSliderInputBox: HTMLInputElement = input({ style: "width: 4em; font-size: 80%; ", id: "panSliderInputBox", type: "number", step: "1", min: "0", max: "100", value: "0" });
-	private readonly _panSliderRow: HTMLDivElement = div({ class: "selectRow" }, div({},
-		span({ class: "tip", tabindex: "0", style: "height:1em; font-size: smaller;", onclick: () => this._openPrompt("pan") }, "Pan: "),
-		div({ style: "color: " + ColorConfig.secondaryText + "; margin-top: -3px;" }, this._panSliderInputBox),
-	), this._panDropdown, this._panSlider.container);
-	private readonly _panDelaySlider: Slider = new Slider(input({ style: "margin: 0;", type: "range", min: "0", max: this._doc.song.mstMaxVols.get(ModSetting.mstPanDelay), value: "0", step: "1" }), this._doc, (oldValue: number, newValue: number) => new ChangePanDelay(this._doc, oldValue, newValue), false);
-	private readonly _panDelayRow: HTMLElement = div({ class: "selectRow" }, span({ class: "tip", style: "margin-left:10px;", onclick: () => this._openPrompt("panDelay") }, "Delay:"), this._panDelaySlider.container);
-	private readonly _panDropdownGroup: HTMLElement = div({ class: "editor-controls" }, this._panDelayRow);
-	private readonly _detuneSlider: Slider = new Slider(input({ style: "margin: 0;", type: "range", min: Config.detuneMin, max: Config.detuneMax, value: 0, step: "1" }), this._doc, (oldValue: number, newValue: number) => new ChangeDetune(this._doc, oldValue, newValue), true);
-	private readonly _detuneSliderInputBox: HTMLInputElement = input({ style: "width: 4em; font-size: 80%; ", id: "detuneSliderInputBox", type: "number", step: "1", min: "" + Config.detuneMin, max: "" + Config.detuneMax, value: "0" });
-	private readonly _detuneSliderRow: HTMLDivElement = div({ class: "selectRow" }, div({},
-		span({ class: "tip", style: "height:1em; font-size: smaller;", onclick: () => this._openPrompt("detune") }, "Detune: "),
-		div({ style: "color: " + ColorConfig.secondaryText + "; margin-top: -3px;" }, this._detuneSliderInputBox),
-	), this._detuneSlider.container);
-	private readonly _chipWaveSelect: HTMLSelectElement = buildOptions(select(), Config.chipWaves.map(wave => wave.name));
-	private readonly _chipNoiseSelect: HTMLSelectElement = buildOptions(select(), Config.chipNoises.map(wave => wave.name));
-	private readonly _chipWaveSelectRow: HTMLDivElement = div({ class: "selectRow" }, span({ class: "tip", onclick: () => this._openPrompt("chipWave") }, "Wave: "), div({ class: "selectContainer" }, this._chipWaveSelect));
-	private readonly _chipNoiseSelectRow: HTMLDivElement = div({ class: "selectRow" }, span({ class: "tip", onclick: () => this._openPrompt("chipNoise") }, "Noise: "), div({ class: "selectContainer" }, this._chipNoiseSelect));
-	private readonly _transitionSelect: HTMLSelectElement = buildOptions(select(), Config.transitions.map(transition => transition.name));
-	private readonly _transitionDropdown: HTMLButtonElement = button({ style: "margin-left:0em; height:1.5em; width: 10px; padding: 0px; font-size: 8px;", onclick: () => this._toggleDropdownMenu(DropdownID.Transition) }, "▼");
-	private readonly _transitionRow: HTMLDivElement = div({ class: "selectRow" }, span({ class: "tip", onclick: () => this._openPrompt("transition") }, "Transition:"), this._transitionDropdown, div({ class: "selectContainer" }, this._transitionSelect));
-	private readonly _tieNoteTransitionBox: HTMLInputElement = input({ type: "checkbox", style: "width: 1em; padding: 0; margin-right: 4em;" });
-	private readonly _tieNoteTransitionRow: HTMLElement = div({ class: "selectRow" }, span({ class: "tip", style: "margin-left:10px;", onclick: () => this._openPrompt("transitionBar") }, "Tie Over Bars:"), this._tieNoteTransitionBox);
-	private readonly _clicklessTransitionBox: HTMLInputElement = input({ type: "checkbox", style: "width: 1em; padding: 0; margin-right: 4em;" });
-	private readonly _clicklessTransitionRow: HTMLElement = div({ class: "selectRow" }, span({ class: "tip", style: "margin-left:10px;", onclick: () => this._openPrompt("clicklessTransition") }, "Clickless:"), this._clicklessTransitionBox);
-	private readonly _aliasingBox: HTMLInputElement = input({ type: "checkbox", style: "width: 1em; padding: 0; margin-right: 4em;" });
-	private readonly _aliasingRow: HTMLElement = div({ class: "selectRow" }, span({ class: "tip", style: "margin-left:10px;", onclick: () => this._openPrompt("aliases") }, "Aliasing:"), this._aliasingBox);
-	private readonly _transitionDropdownGroup: HTMLElement = div({ class: "editor-controls" }, this._tieNoteTransitionRow, this._clicklessTransitionRow, this._aliasingRow);
-	private readonly _effectsSelect: HTMLSelectElement = buildOptions(select(), Config.effectsNames);
-	private readonly _filterCutoffSlider: Slider = new Slider(input({ style: "margin: 0;", type: "range", min: "0", max: Config.filterCutoffRange - 1, value: "6", step: "1" }), this._doc, (oldValue: number, newValue: number) => new ChangeFilterCutoff(this._doc, oldValue, newValue), false);
-	private _filterCutoffRow: HTMLDivElement = div({ class: "selectRow", title: "Low-pass Filter Cutoff Frequency" }, span({ class: "tip", onclick: () => this._openPrompt("filterCutoff") }, "Filter Cut:"), this._filterCutoffSlider.container);
-	private readonly _filterResonanceSlider: Slider = new Slider(input({ style: "margin: 0;", type: "range", min: "0", max: Config.filterResonanceRange - 1, value: "6", step: "1" }), this._doc, (oldValue: number, newValue: number) => new ChangeFilterResonance(this._doc, oldValue, newValue), false);
-	private _filterResonanceRow: HTMLDivElement = div({ class: "selectRow", title: "Low-pass Filter Peak Resonance" }, span({ class: "tip", onclick: () => this._openPrompt("filterResonance") }, "Filter Peak:"), this._filterResonanceSlider.container);
-	private readonly _filterEnvelopeSelect: HTMLSelectElement = buildOptions(select(), Config.envelopes.map(envelope => envelope.name));
-	private _filterEnvelopeRow: HTMLDivElement = div({ class: "selectRow", title: "Low-pass Filter Envelope" }, span({ class: "tip", onclick: () => this._openPrompt("filterEnvelope") }, "Filter Env:"), div({ class: "selectContainer" }, this._filterEnvelopeSelect));
-	private readonly _pulseEnvelopeSelect: HTMLSelectElement = buildOptions(select(), Config.envelopes.map(envelope => envelope.name));
-	private _pulseEnvelopeRow: HTMLDivElement = div({ class: "selectRow", title: "Pulse Width Modulator Envelope" }, span({ class: "tip", onclick: () => this._openPrompt("pulseEnvelope") }, "Pulse Env:"), div({ class: "selectContainer" }, this._pulseEnvelopeSelect));
-	private readonly _pulseWidthSlider: Slider = new Slider(input({ style: "margin: 0;", type: "range", min: "1", max: Config.pulseWidthRange, value: "0", step: "1" }), this._doc, (oldValue: number, newValue: number) => new ChangePulseWidth(this._doc, oldValue, newValue), false);
-	private _pulseWidthRow: HTMLDivElement = div({ class: "selectRow" }, span({ class: "tip", onclick: () => this._openPrompt("pulseWidth") }, "Pulse Width:"), this._pulseWidthSlider.container);
-	private readonly _intervalSelect: HTMLSelectElement = buildOptions(select(), Config.intervals.map(interval => interval.name));
-	private readonly _intervalSelectRow: HTMLElement = div({ class: "selectRow" }, span({ class: "tip", onclick: () => this._openPrompt("interval") }, "Interval:"), div({ class: "selectContainer" }, this._intervalSelect));
-	private readonly _chordSelect: HTMLSelectElement = buildOptions(select(), Config.chords.map(chord => chord.name));
-	private readonly _chordDropdown: HTMLButtonElement = button({ style: "margin-left:0em; height:1.5em; width: 10px; padding: 0px; font-size: 8px;", onclick: () => this._toggleDropdownMenu(DropdownID.Chord) }, "▼");
-	private readonly _chordSelectRow: HTMLElement = div({ class: "selectRow" }, span({ class: "tip", onclick: () => this._openPrompt("chords") }, "Chords:"), this._chordDropdown, div({ class: "selectContainer", style: "width: 61.5%;" }, this._chordSelect));
-	private readonly _arpeggioSpeedSlider: Slider = new Slider(input({ style: "margin: 0;", type: "range", min: "0", max: this._doc.song.mstMaxVols.get(ModSetting.mstArpeggioSpeed), value: "0", step: "1" }), this._doc, (oldValue: number, newValue: number) => new ChangeArpeggioSpeed(this._doc, oldValue, newValue), false);
-	private readonly _arpeggioSpeedRow: HTMLElement = div({ class: "selectRow" }, span({ class: "tip", style: "margin-left:10px;", onclick: () => this._openPrompt("arpeggioSpeed") }, "Speed:"), this._arpeggioSpeedSlider.container);
-	private readonly _twoNoteArpBox: HTMLInputElement = input({ type: "checkbox", style: "width: 1em; padding: 0; margin-right: 4em;" });
-	private readonly _twoNoteArpRow: HTMLElement = div({ class: "selectRow" }, span({ class: "tip", style: "margin-left:10px;", onclick: () => this._openPrompt("twoNoteArpeggio") }, "Fast Two-Note:"), this._twoNoteArpBox);
-	private readonly _chordDropdownGroup: HTMLElement = div({ class: "editor-controls" }, this._arpeggioSpeedRow, this._twoNoteArpRow);
-	private readonly _vibratoSelect: HTMLSelectElement = buildOptions(select(), Config.vibratos.map(vibrato => vibrato.name));
-	private readonly _vibratoDropdown: HTMLButtonElement = button({ style: "margin-left:0em; height:1.5em; width: 10px; padding: 0px; font-size: 8px;", onclick: () => this._toggleDropdownMenu(DropdownID.Vibrato) }, "▼");
-	private readonly _vibratoSelectRow: HTMLElement = div({ class: "selectRow" }, span({ class: "tip", onclick: () => this._openPrompt("vibrato") }, "Vibrato:"), this._vibratoDropdown, div({ class: "selectContainer", style: "width: 61.5%;" }, this._vibratoSelect));
-	private readonly _vibratoDepthSlider: Slider = new Slider(input({ style: "margin: 0;", type: "range", min: "0", max: this._doc.song.mstMaxVols.get(ModSetting.mstVibratoDepth), value: "0", step: "1" }), this._doc, (oldValue: number, newValue: number) => new ChangeVibratoDepth(this._doc, oldValue, newValue), false);
-	private readonly _vibratoDepthRow: HTMLElement = div({ class: "selectRow" }, span({ class: "tip", style: "margin-left:10px;", onclick: () => this._openPrompt("vibratoDepth") }, "Depth:"), this._vibratoDepthSlider.container);
-	private readonly _vibratoSpeedSlider: Slider = new Slider(input({ style: "margin: 0;", type: "range", min: "0", max: this._doc.song.mstMaxVols.get(ModSetting.mstVibratoSpeed), value: "0", step: "1" }), this._doc, (oldValue: number, newValue: number) => new ChangeVibratoSpeed(this._doc, oldValue, newValue), false);
-	private readonly _vibratoSpeedRow: HTMLElement = div({ class: "selectRow" }, span({ class: "tip", style: "margin-left:10px;", onclick: () => this._openPrompt("vibratoSpeed") }, "Speed:"), this._vibratoSpeedSlider.container);
-	private readonly _vibratoDelaySlider: Slider = new Slider(input({ style: "margin: 0;", type: "range", min: "0", max: this._doc.song.mstMaxVols.get(ModSetting.mstVibratoDelay), value: "0", step: "1" }), this._doc, (oldValue: number, newValue: number) => new ChangeVibratoDelay(this._doc, oldValue, newValue), false);
-	private readonly _vibratoDelayRow: HTMLElement = div({ class: "selectRow" }, span({ class: "tip", style: "margin-left:10px;", onclick: () => this._openPrompt("vibratoDelay") }, "Delay:"), this._vibratoDelaySlider.container);
-	private readonly _vibratoTypeSelect: HTMLSelectElement = buildOptions(select(), Config.vibratoTypes.map(vibrato => vibrato.name));
-	private readonly _vibratoTypeSelectRow: HTMLElement = div({ class: "selectRow" }, span({ class: "tip", style: "margin-left:10px;", onclick: () => this._openPrompt("vibratoType") }, "Type:"), div({ class: "selectContainer", style: "width: 61.5%;" }, this._vibratoTypeSelect));
-	private readonly _vibratoDropdownGroup: HTMLElement = div({ class: "editor-controls" }, this._vibratoDepthRow, this._vibratoSpeedRow, this._vibratoDelayRow, this._vibratoTypeSelectRow);
-	private readonly _phaseModGroup: HTMLElement = div({ class: "editor-controls" });
-	private readonly _feedbackTypeSelect: HTMLSelectElement = buildOptions(select(), Config.feedbacks.map(feedback => feedback.name));
-	private readonly _feedbackRow1: HTMLDivElement = div({ class: "selectRow" }, span({ class: "tip", onclick: () => this._openPrompt("feedbackType") }, "Feedback:"), div({ class: "selectContainer" }, this._feedbackTypeSelect));
-	private readonly _spectrumEditor: SpectrumEditor = new SpectrumEditor(this._doc, null);
-	private readonly _spectrumRow: HTMLElement = div({ class: "selectRow" }, span({ class: "tip", onclick: () => this._openPrompt("spectrum") }, "Spectrum:"), this._spectrumEditor.container);
-	private readonly _harmonicsEditor: HarmonicsEditor = new HarmonicsEditor(this._doc);
-	private readonly _harmonicsRow: HTMLElement = div({ class: "selectRow" }, span({ class: "tip", onclick: () => this._openPrompt("harmonics") }, "Harmonics:"), this._harmonicsEditor.container);
-	private readonly _drumsetGroup: HTMLElement = div({ class: "editor-controls" });
-	private readonly _modulatorGroup: HTMLElement = div({ class: "editor-controls" });
-	private readonly _modNameRows: HTMLElement[];
-	private readonly _modChannelBoxes: HTMLSelectElement[];
-	private readonly _modInstrumentBoxes: HTMLSelectElement[];
-	private readonly _modSetRows: HTMLElement[];
-    private readonly _modSetBoxes: HTMLSelectElement[];
-
-    private readonly _feedback6OpTypeSelect: HTMLSelectElement = buildOptions(select(), Config.feedbacks6Op.map(feedback => feedback.name));
-    private readonly _feedback6OpRow1: HTMLDivElement = div({ class: "selectRow" }, span({ class: "tip", onclick: () => this._openPrompt("feedbackType") }, "Feedback:"), div({ class: "selectContainer" }, this._feedback6OpTypeSelect));
-
-    private readonly _algorithmCanvasSwitch: HTMLButtonElement = button({ style: "margin-left:0em; height:1.5em; width: 10px; padding: 0px; font-size: 8px;", onclick: () => this._toggleAlgorithmCanvas() }, "A");
-    private readonly _customAlgorithmCanvas: CustomAlgorythmCanvas = new CustomAlgorythmCanvas(canvas({ width: 144, height: 144, style: "border:2px solid " + ColorConfig.uiWidgetBackground, id: "customAlgorithmCanvas" }), this._doc, (newArray: number[][], carry: number, mode: string) => new ChangeCustomAlgorythmorFeedback(this._doc, newArray, carry, mode));
-    private readonly _algorithm6OpSelect: HTMLSelectElement = buildOptions(select(), Config.algorithms6Op.map(algorithm => algorithm.name));
-    private readonly _algorithm6OpSelectRow: HTMLDivElement = div(div({ class: "selectRow" }, span({ class: "tip", onclick: () => this._openPrompt("algorithm") }, "Algorithm: "), div({ class: "selectContainer" }, this._algorithm6OpSelect))
-        , div({ style: "height:144px; display:flex; flex-direction: row; align-items:center; justify-content:center;" }, div({style:"display:block; width:10px; margin-right: 0.2em"},this._algorithmCanvasSwitch), div({style: "width:144px; height:144px;"},this._customAlgorithmCanvas.canvas)));//temp
-
-	private readonly _instrumentCopyButton: HTMLButtonElement = button({ style: "max-width:86px;", class: "copyButton" }, [
-		"Copy",
-		// Copy icon:
-		SVG.svg({ style: "flex-shrink: 0; position: absolute; left: 0; top: 50%; margin-top: -1em; pointer-events: none;", width: "2em", height: "2em", viewBox: "-5 -21 26 26" }, [
-			SVG.path({ d: "M 0 -15 L 1 -15 L 1 0 L 13 0 L 13 1 L 0 1 L 0 -15 z M 2 -1 L 2 -17 L 10 -17 L 14 -13 L 14 -1 z M 3 -2 L 13 -2 L 13 -12 L 9 -12 L 9 -16 L 3 -16 z", fill: "currentColor" }),
-		]),
-	]);
-	private readonly _instrumentPasteButton: HTMLButtonElement = button({ style: "max-width:86px;", class: "pasteButton" }, [
-		"Paste",
-		// Paste icon:
-		SVG.svg({ style: "flex-shrink: 0; position: absolute; left: 0; top: 50%; margin-top: -1em; pointer-events: none;", width: "2em", height: "2em", viewBox: "0 0 26 26" }, [
-			SVG.path({ d: "M 8 18 L 6 18 L 6 5 L 17 5 L 17 7 M 9 8 L 16 8 L 20 12 L 20 22 L 9 22 z", stroke: "currentColor", fill: "none" }),
-			SVG.path({ d: "M 9 3 L 14 3 L 14 6 L 9 6 L 9 3 z M 16 8 L 20 12 L 16 12 L 16 8 z", fill: "currentColor", }),
-		]),
-	]);
-
-    public readonly _globalOscscope: oscilascopeCanvas = new oscilascopeCanvas(canvas({ width: 144, height: 32, style: "border:2px solid " + ColorConfig.uiWidgetBackground, id: "oscilascopeAll" }), this._doc);
-	private readonly _customWaveDrawCanvas: CustomChipCanvas = new CustomChipCanvas(canvas({ width: 128, height: 52, style: "border:2px solid " + ColorConfig.uiWidgetBackground, id: "customWaveDrawCanvas" }), this._doc, (newArray: Float64Array) => new ChangeCustomWave(this._doc, newArray));
-	private readonly _customWavePresetDrop: HTMLSelectElement = buildHeaderedOptions("Load Preset", select({ style: "width: 50%; height:1.5em; text-align: center; text-align-last: center;" }),
-		Config.chipWaves.map(wave => wave.name)
-	);
-	private readonly _customWaveZoom: HTMLButtonElement = button({ style: "margin-left:0.5em; height:1.5em; max-width: 20px;", onclick: () => this._openPrompt("customChipSettings") }, "+");
-
-	private readonly _customWaveDraw: HTMLDivElement = div({ style: "height:80px; margin-top:10px; margin-bottom:5px" }, [
-		div({ style: "height:54px; display:flex; justify-content:center;" }, [this._customWaveDrawCanvas.canvas]),
-		div({ style: "margin-top:5px; display:flex; justify-content:center;" }, [this._customWavePresetDrop, this._customWaveZoom]),
-	]);
-
-	private readonly _songTitleInputBox: InputBox = new InputBox(input({ style: "font-weight:bold; border:none; width: 100%; background-color:${ColorConfig.editorBackground}; color:${ColorConfig.primaryText}; text-align:center", maxlength: "30", type: "text", value: EditorConfig.versionDisplayName }), this._doc, (oldValue: string, newValue: string) => new ChangeSongTitle(this._doc, oldValue, newValue));
-
-
-	private readonly _feedbackAmplitudeSlider: Slider = new Slider(input({ style: "margin: 0; width: 4em;", type: "range", min: "0", max: Config.operatorAmplitudeMax, value: "0", step: "1", title: "Feedback Amplitude" }), this._doc, (oldValue: number, newValue: number) => new ChangeFeedbackAmplitude(this._doc, oldValue, newValue), false);
-	private readonly _feedbackEnvelopeSelect: HTMLSelectElement = buildOptions(select({ style: "width: 100%;", title: "Feedback Envelope" }), Config.envelopes.map(envelope => envelope.name));
-	private readonly _feedbackRow2: HTMLDivElement = div({ class: "operatorRow" },
-		div({ style: "margin-right: .1em; visibility: hidden;" }, 1 + "."),
-		div({ style: "width: 3em; margin-right: .3em;" }),
-		this._feedbackAmplitudeSlider.container,
-		div({ class: "selectContainer", style: "width: 5em; margin-left: .3em;" }, this._feedbackEnvelopeSelect),
-	);
-	/*
-			* @jummbus - my very real, valid reason for cutting this button: I don't like it.
-			* 
-	private readonly _customizeInstrumentButton: HTMLButtonElement = button({type: "button", style: "margin: 2px 0"},
-
-		"Customize Instrument",
-	);
-		*/
-	private readonly _customInstrumentSettingsGroup: HTMLDivElement = div({ class: "editor-controls" },
-		this._chipWaveSelectRow,
-		this._chipNoiseSelectRow,
-		this._detuneSliderRow,
-		this._customWaveDraw,
-		this._filterCutoffRow,
-		this._filterResonanceRow,
-		this._filterEnvelopeRow,
-		this._transitionRow,
-		this._transitionDropdownGroup,
-
-		div({ class: "selectRow" },
-			span({ class: "tip", onclick: () => this._openPrompt("effects") }, "Effects:"),
-			div({ class: "selectContainer" }, this._effectsSelect),
-		),
-		this._chordSelectRow,
-		this._chordDropdownGroup,
-		this._vibratoSelectRow,
-		this._vibratoDropdownGroup,
-		this._intervalSelectRow,
-		this._algorithmSelectRow,
-		this._algorithm6OpSelectRow,
-		this._phaseModGroup,
-		this._feedbackRow1,
-		this._feedback6OpRow1,
-		this._feedbackRow2,
-		this._spectrumRow,
-		this._harmonicsRow,
-		this._drumsetGroup,
-		this._pulseEnvelopeRow,
-		this._pulseWidthRow,
-	);
-	private readonly _instrumentCopyGroup: HTMLDivElement = div({ class: "editor-controls" },
-		div({ class: "selectRow" },
-			this._instrumentCopyButton,
-			this._instrumentPasteButton,
-		),
-	);
-	private readonly _instrumentSettingsTextRow: HTMLDivElement = div({ id: "instrumentSettingsText", style: `margin: 3px 0; max-width: 15em; text-align: center; color: ${ColorConfig.secondaryText};` },
-		"Instrument Settings"
-	);
-	private readonly _instrumentSettingsGroup: HTMLDivElement = div({ class: "editor-controls" },
-		this._instrumentSettingsTextRow,
-		this._instrumentSelectRow,
-		div({ class: "selectRow", id: "typeSelectRow" },
-			span({ class: "tip", onclick: () => this._openPrompt("instrumentType") }, "Type: "),
-			div(
-				div({ class: "pitchSelect" }, this._pitchedPresetSelect),
-				div({ class: "drumSelect" }, this._drumPresetSelect)
-			),
-		),
-		this._instrumentVolumeSliderRow,
-		this._panSliderRow,
-		this._panDropdownGroup,
-		//this._customizeInstrumentButton,
-		this._customInstrumentSettingsGroup,
-	);
-	private readonly _usedPatternIndicator: SVGElement = SVG.path({ d: "M -6 -6 H 6 V 6 H -6 V -6 M -2 -3 L -2 -3 L -1 -4 H 1 V 4 H -1 V -1.2 L -1.2 -1 H -2 V -3 z", fill: ColorConfig.indicatorSecondary, "fill-rule": "evenodd" });
-	private readonly _usedInstrumentIndicator: SVGElement = SVG.path({ d: "M -6 -0.8 H -3.8 V -6 H 0.8 V 4.4 H 2.2 V -0.8 H 6 V 0.8 H 3.8 V 6 H -0.8 V -4.4 H -2.2 V 0.8 H -6 z", fill: ColorConfig.indicatorSecondary });
-
-	private readonly _promptContainer: HTMLDivElement = div({ class: "promptContainer", style: "display: none;" });
-	private readonly _patternEditorRow: HTMLDivElement = div({ style: "flex: 1; height: 100%; display: flex; overflow: hidden; justify-content: center;" },
-		this._patternEditorPrev.container,
-		this._patternEditor.container,
-		this._patternEditorNext.container,
-	);
-	private readonly _patternArea: HTMLDivElement = div({ class: "pattern-area" },
-		this._piano.container,
-		this._patternEditorRow,
-		this._octaveScrollBar.container,
-	);
-	private readonly _trackContainer: HTMLDivElement = div({ class: "trackContainer" },
-		this._trackEditor.container,
-		this._loopEditor.container,
-	);
-	private readonly _trackAndMuteContainer: HTMLDivElement = div({ class: "trackAndMuteContainer" },
-		this._muteEditor.container,
-		this._trackContainer,
-	);
-	public readonly _barScrollBar: BarScrollBar = new BarScrollBar(this._doc, this._trackContainer);
-	private readonly _trackArea: HTMLDivElement = div({ class: "track-area" },
-		this._trackAndMuteContainer,
-		this._barScrollBar.container,
-	);
-
-    public readonly _settingsArea: HTMLDivElement = div({ class: "settings-area noSelection" },
-        div({ class: "version-area" },
-            div({ style: "text-align: center; color: ${ColorConfig.secondaryText};" }, [this._songTitleInputBox.input]),
-=======
     public prompt: Prompt | null = null;
 
     private readonly _patternEditorPrev: PatternEditor = new PatternEditor(this._doc, false, -1);
@@ -1342,6 +952,15 @@
     private readonly _modFilterBoxes: HTMLSelectElement[];
     private readonly _modTargetIndicators: SVGElement[];
 
+    private readonly _feedback6OpTypeSelect: HTMLSelectElement = buildOptions(select(), Config.feedbacks6Op.map(feedback => feedback.name));
+    private readonly _feedback6OpRow1: HTMLDivElement = div({ class: "selectRow" }, span({ class: "tip", onclick: () => this._openPrompt("feedbackType") }, "Feedback:"), div({ class: "selectContainer" }, this._feedback6OpTypeSelect));
+
+    private readonly _algorithmCanvasSwitch: HTMLButtonElement = button({ style: "margin-left:0em; height:1.5em; width: 10px; padding: 0px; font-size: 8px;", onclick: (e:Event) => this._toggleAlgorithmCanvas(e) }, "F");
+    private readonly _customAlgorithmCanvas: CustomAlgorythmCanvas = new CustomAlgorythmCanvas(canvas({ width: 144, height: 144, style: "border:2px solid " + ColorConfig.uiWidgetBackground, id: "customAlgorithmCanvas" }), this._doc, (newArray: number[][], carry: number, mode: string) => new ChangeCustomAlgorythmorFeedback(this._doc, newArray, carry, mode));
+    private readonly _algorithm6OpSelect: HTMLSelectElement = buildOptions(select(), Config.algorithms6Op.map(algorithm => algorithm.name));
+    private readonly _algorithm6OpSelectRow: HTMLDivElement = div(div({ class: "selectRow" }, span({ class: "tip", onclick: () => this._openPrompt("algorithm") }, "Algorithm: "), div({ class: "selectContainer" }, this._algorithm6OpSelect))
+        , div({ style: "height:144px; display:flex; flex-direction: row; align-items:center; justify-content:center;" }, div({style:"display:block; width:10px; margin-right: 0.2em"},this._algorithmCanvasSwitch), div({style: "width:144px; height:144px;"},this._customAlgorithmCanvas.canvas)));//temp
+
     private readonly _instrumentCopyButton: HTMLButtonElement = button({ style: "max-width:86px;", class: "copyButton" }, [
         "Copy",
         // Copy icon:
@@ -1358,6 +977,7 @@
         ]),
     ]);
 
+    public readonly _globalOscscope: oscilascopeCanvas = new oscilascopeCanvas(canvas({ width: 144, height: 32, style: "border:2px solid " + ColorConfig.uiWidgetBackground, id: "oscilascopeAll" }), this._doc);
     private readonly _customWaveDrawCanvas: CustomChipCanvas = new CustomChipCanvas(canvas({ width: 128, height: 52, style: "border:2px solid " + ColorConfig.uiWidgetBackground, id: "customWaveDrawCanvas" }), this._doc, (newArray: Float64Array) => new ChangeCustomWave(this._doc, newArray));
     private readonly _customWavePresetDrop: HTMLSelectElement = buildHeaderedOptions("Load Preset", select({ style: "width: 50%; height:1.5em; text-align: center; text-align-last: center;" }),
         Config.chipWaves.map(wave => wave.name)
@@ -1395,8 +1015,10 @@
         this._eqFilterSimplePeakRow,
         this._fadeInOutRow,
         this._algorithmSelectRow,
+		this._algorithm6OpSelectRow,
         this._phaseModGroup,
         this._feedbackRow1,
+		this._feedback6OpRow1,
         this._feedbackRow2,
         this._spectrumRow,
         this._harmonicsRow,
@@ -1506,7 +1128,6 @@
             div({ style: `text-align: center; margin: 3px 0; color: ${ColorConfig.secondaryText};` },
                 this._songTitleInputBox.input,
             ),
->>>>>>> e3dad13b
         ),
         div({ class: "play-pause-area" },
             this._volumeBarBox,
@@ -1519,556 +1140,9 @@
                 span({ class: "volume-speaker" }),
                 this._volumeSlider.container,
             ),
-<<<<<<< HEAD
-            div({class: "selectRow"},
-                this._globalOscscope.canvas,
-            ),
-		),
-		div({ class: "menu-area" },
-			div({ class: "selectContainer menu file" },
-				this._fileMenu,
-			),
-			div({ class: "selectContainer menu edit" },
-				this._editMenu,
-			),
-			div({ class: "selectContainer menu preferences" },
-				this._optionsMenu,
-			),
-		),
-		div({ class: "song-settings-area" },
-			div({ class: "editor-controls" },
-				div({ class: "editor-song-settings" },
-					div({ style: "margin: 3px 0; position: relative; text-align: center; color: ${ColorConfig.secondaryText};" },
-						div({ class: "tip", style: "flex-shrink: 0; position:absolute; left: 0; top: 0; width: 12px; height: 12px", onclick: () => this._openPrompt("usedPattern") },
-							SVG.svg({ style: "flex-shrink: 0; position: absolute; left: 0; top: 0; pointer-events: none;", width: "12px", height: "12px", "margin-right": "0.5em", viewBox: "-6 -6 12 12" },
-								this._usedPatternIndicator,
-							),
-						),
-						div({ class: "tip", style: "flex-shrink: 0; position: absolute; left: 14px; top: 0; width: 12px; height: 12px", onclick: () => this._openPrompt("usedInstrument") },
-							SVG.svg({ style: "flex-shrink: 0; position: absolute; left: 0; top: 0; pointer-events: none;", width: "12px", height: "12px", "margin-right": "1em", viewBox: "-6 -6 12 12" },
-								this._usedInstrumentIndicator,
-							),
-						),
-						"Song Settings"
-					),
-				),
-				div({ class: "selectRow" },
-					span({ class: "tip", onclick: () => this._openPrompt("scale") }, "Scale: "),
-					div({ class: "selectContainer" }, this._scaleSelect),
-				),
-				div({ class: "selectRow" },
-					span({ class: "tip", onclick: () => this._openPrompt("key") }, "Key: "),
-					div({ class: "selectContainer" }, this._keySelect),
-				),
-				div({ class: "selectRow" },
-					span({ class: "tip", onclick: () => this._openPrompt("tempo") }, "Tempo: "),
-					span({ style: "display: flex;" },
-						this._tempoSlider.container,
-						this._tempoStepper,
-					),
-				),
-				div({ class: "selectRow" },
-					span({ class: "tip", onclick: () => this._openPrompt("reverb") }, "Reverb: "),
-					this._reverbSlider.container,
-				),
-				div({ class: "selectRow" },
-					span({ class: "tip", onclick: () => this._openPrompt("rhythm") }, "Rhythm: "),
-					div({ class: "selectContainer" }, this._rhythmSelect),
-				),
-			),
-		),
-		div({ class: "instrument-settings-area" },
-			this._instrumentSettingsGroup,
-			this._modulatorGroup,
-		),
-	);
-
-	public readonly mainLayer: HTMLDivElement = div({ class: "beepboxEditor", tabIndex: "0" },
-		this._patternArea,
-		this._trackArea,
-		this._settingsArea,
-		this._promptContainer,
-	);
-
-	private _wasPlaying: boolean = false;
-	private _currentPromptName: string | null = null;
-	private readonly _operatorRows: HTMLDivElement[] = [];
-	private readonly _operatorAmplitudeSliders: Slider[] = [];
-	private readonly _operatorEnvelopeSelects: HTMLSelectElement[] = [];
-	private readonly _operatorFrequencySelects: HTMLSelectElement[] = [];
-	private readonly _operatorDropdowns: HTMLButtonElement[] = [];
-	private readonly _operatorWaveformSelects: HTMLSelectElement[] = [];
-	private readonly _operatorWaveformHints: HTMLSpanElement[] = [];
-	private readonly _operatorWaveformPulsewidthSliders: Slider[] = [];
-	private readonly _operatorDropdownRows: HTMLElement[] = []
-	private readonly _operatorDropdownGroups: HTMLDivElement[] = [];
-	private readonly _drumsetSpectrumEditors: SpectrumEditor[] = [];
-	private readonly _drumsetEnvelopeSelects: HTMLSelectElement[] = [];
-	private _showModSliders: boolean[] = [];
-	private _newShowModSliders: boolean[] = [];
-	private _modSliderValues: number[] = [];
-	private _hasActiveModSliders: boolean = false;
-	private _modSliderHandle: number = 0;
-	private _volumeHandle: number = 0;
-	private _barScrollbarHandle: number = 0;
-
-	private _openPanDropdown: boolean = false;
-	private _openVibratoDropdown: boolean = false;
-	private _openChordDropdown: boolean = false;
-	private _openTransitionDropdown: boolean = false;
-	private _openOperatorDropdowns: boolean[] = [];
-
-	private outVolumeHistoricTimer: number = 0;
-	private outVolumeHistoricCap: number = 0;
-	private lastOutVolumeCap: number = 0;
-
-	constructor(private _doc: SongDocument) {
-		this._doc.notifier.watch(this.whenUpdated);
-		window.addEventListener("resize", this.whenUpdated);
-
-		if (!("share" in navigator)) {
-			this._fileMenu.removeChild(this._fileMenu.querySelector("[value='shareUrl']")!);
-		}
-
-		this._scaleSelect.appendChild(optgroup({ label: "Edit" },
-			option({ value: "forceScale" }, "Snap Notes To Scale"),
-            option({ value: "customize" }, "Edit Custom Scale"),
-        ));
-		this._keySelect.appendChild(optgroup({ label: "Edit" },
-			option({ value: "detectKey" }, "Detect Key"),
-		));
-		this._rhythmSelect.appendChild(optgroup({ label: "Edit" },
-			option({ value: "forceRhythm" }, "Snap Notes To Rhythm"),
-		));
-
-		this._vibratoSelect.appendChild(option({ hidden: true, value: 5 }, "custom"));
-
-
-		this._showModSliders = new Array<boolean>(ModSetting.mstMaxValue);
-		this._modSliderValues = new Array<number>(ModSetting.mstMaxValue);
-
-		this._phaseModGroup.appendChild(div({ class: "operatorRow", style: "color: ${ColorConfig.secondaryText}; height: 1em; margin-top: 0.5em;" },
-			div({ style: "margin-right: .1em; visibility: hidden;" }, 1 + "."),
-			div({ style: "width: 3em; margin-right: .3em;", class: "tip", onclick: () => this._openPrompt("operatorFrequency") }, "Freq:"),
-			div({ style: "width: 4em; margin: 0;", class: "tip", onclick: () => this._openPrompt("operatorVolume") }, "Volume:"),
-			div({ style: "width: 5em; margin-left: .3em;", class: "tip", onclick: () => this._openPrompt("operatorEnvelope") }, "Envelope:"),
-		));
-		for (let i: number = 0; i < Config.operatorCount+2; i++) {
-			const operatorIndex: number = i;
-			const operatorNumber: HTMLDivElement = div({ style: "margin-right: 0px; color: " + ColorConfig.secondaryText + ";" }, i + 1 + "");
-			const frequencySelect: HTMLSelectElement = buildOptions(select({ style: "width: 100%;", title: "Frequency" }), Config.operatorFrequencies.map(freq => freq.name));
-			const amplitudeSlider: Slider = new Slider(input({ style: "margin: 0; width: 4em;", type: "range", min: "0", max: Config.operatorAmplitudeMax, value: "0", step: "1", title: "Volume" }), this._doc, (oldValue: number, newValue: number) => new ChangeOperatorAmplitude(this._doc, operatorIndex, oldValue, newValue), false);
-			const envelopeSelect: HTMLSelectElement = buildOptions(select({ style: "width: 100%;", title: "Envelope" }), Config.envelopes.map(envelope => envelope.name));
-			const waveformSelect: HTMLSelectElement = buildOptions(select({ style: "width: 100%;", title: "Waveform" }), Config.operatorWaves.map(wave => wave.name));
-			const waveformDropdown: HTMLButtonElement = button({ style: "margin-left:0em; margin-right: 2px; height:1.5em; width: 8px; max-width: 10px; padding: 0px; font-size: 8px;", onclick: () => this._toggleDropdownMenu(DropdownID.FM, i) }, "▼");
-			const waveformDropdownHint: HTMLSpanElement = span({ class: "tip", style: "margin-left: 10px;", onclick: () => this._openPrompt("operatorWaveform") }, "Wave:");
-			const waveformPulsewidthSlider: Slider = new Slider(input({ style: "margin-left: 10px; width: 85%;", type: "range", min: "0", max: Config.pwmOperatorWaves.length - 1, value: "0", step: "1", title: "Pulse Width" }), this._doc, (oldValue: number, newValue: number) => new ChangeOperatorPulseWidth(this._doc, operatorIndex, oldValue, newValue), true);
-			const waveformDropdownRow: HTMLElement = div({ class: "selectRow" }, waveformDropdownHint, waveformPulsewidthSlider.container,
-				div({ class: "selectContainer", style: "width: 6em; margin-left: .3em;" }, waveformSelect));
-			const waveformDropdownGroup: HTMLDivElement = div({ class: "operatorRow" }, waveformDropdownRow);
-			const row: HTMLDivElement = div({ class: "operatorRow" },
-				operatorNumber,
-				waveformDropdown,
-				div({ class: "selectContainer", style: "width: 3em; margin-right: .3em;" }, frequencySelect),
-				amplitudeSlider.container,
-				div({ class: "selectContainer", style: "width: 5em; margin-left: .3em;" }, envelopeSelect),
-            );
-
-			this._phaseModGroup.appendChild(row);
-			this._operatorRows[i] = row;
-			this._operatorAmplitudeSliders[i] = amplitudeSlider;
-			this._operatorEnvelopeSelects[i] = envelopeSelect;
-			this._operatorFrequencySelects[i] = frequencySelect;
-			this._operatorDropdowns[i] = waveformDropdown;
-			this._operatorWaveformHints[i] = waveformDropdownHint;
-			this._operatorWaveformSelects[i] = waveformSelect;
-			this._operatorWaveformPulsewidthSliders[i] = waveformPulsewidthSlider;
-			this._operatorDropdownRows[i] = waveformDropdownRow;
-			this._phaseModGroup.appendChild(waveformDropdownGroup);
-			this._operatorDropdownGroups[i] = waveformDropdownGroup;
-			this._openOperatorDropdowns[i] = false;
-
-			waveformSelect.addEventListener("change", () => {
-				this._doc.record(new ChangeOperatorWaveform(this._doc, operatorIndex, waveformSelect.selectedIndex));
-			});
-
-			envelopeSelect.addEventListener("change", () => {
-				this._doc.record(new ChangeOperatorEnvelope(this._doc, operatorIndex, envelopeSelect.selectedIndex));
-			});
-			frequencySelect.addEventListener("change", () => {
-				this._doc.record(new ChangeOperatorFrequency(this._doc, operatorIndex, frequencySelect.selectedIndex));
-			});
-		}
-
-		this._drumsetGroup.appendChild(
-			div({ class: "selectRow" },
-				span({ class: "tip", onclick: () => this._openPrompt("drumsetEnvelope") }, "Envelope:"),
-				span({ class: "tip", onclick: () => this._openPrompt("drumsetSpectrum") }, "Spectrum:"),
-			),
-		);
-		for (let i: number = Config.drumCount - 1; i >= 0; i--) {
-			const drumIndex: number = i;
-			const spectrumEditor: SpectrumEditor = new SpectrumEditor(this._doc, drumIndex);
-			spectrumEditor.container.addEventListener("mousedown", this.refocusStage);
-			this._drumsetSpectrumEditors[i] = spectrumEditor;
-
-			const envelopeSelect: HTMLSelectElement = buildOptions(select({ style: "width: 100%;", title: "Filter Envelope" }), Config.envelopes.map(envelope => envelope.name));
-			this._drumsetEnvelopeSelects[i] = envelopeSelect;
-			envelopeSelect.addEventListener("change", () => {
-				this._doc.record(new ChangeDrumsetEnvelope(this._doc, drumIndex, envelopeSelect.selectedIndex));
-			});
-
-			const row: HTMLDivElement = div({ class: "selectRow" },
-				div({ class: "selectContainer", style: "width: 5em; margin-right: .3em;" }, envelopeSelect),
-				this._drumsetSpectrumEditors[i].container,
-			);
-			this._drumsetGroup.appendChild(row);
-		}
-
-		this._modNameRows = [];
-		this._modChannelBoxes = [];
-		this._modInstrumentBoxes = [];
-		this._modSetRows = [];
-		this._modSetBoxes = [];
-		for (let mod: number = 0; mod < Config.modCount; mod++) {
-
-			let modChannelBox: HTMLSelectElement = select({ style: "width: 100%; color: currentColor; text-overflow:ellipsis;" });
-			let modInstrumentBox: HTMLSelectElement = select({ style: "width: 100%; color: currentColor;" });
-
-			let modNameRow: HTMLDivElement = div({ class: "operatorRow", style: "height: 1em; margin-bottom: 0.65em;" },
-				div({ class: "tip", style: "width: 1em; max-width: 5.4em; min-width: 5.4em;", id: "modChannelText" + mod, onclick: () => this._openPrompt("modChannel") }, "Ch:"),
-				div({ class: "selectContainer" }, modChannelBox),
-				div({ class: "tip", style: "width: 1.2em; margin-left: 0.8em;", id: "modInstrumentText" + mod, onclick: () => this._openPrompt("modInstrument") }, "Ins:"),
-				div({ class: "selectContainer" }, modInstrumentBox),
-			);
-
-			let modSetBox: HTMLSelectElement = select();
-			let modSetRow: HTMLDivElement = div({ class: "selectRow", id: "modSettingText" + mod, style: "margin-bottom: 0.9em; color: currentColor;" }, span({ class: "tip", onclick: () => this._openPrompt("modSet") }, "Setting: "), div({ class: "selectContainer" }, modSetBox));
-
-			this._modNameRows.push(modNameRow);
-			this._modChannelBoxes.push(modChannelBox);
-			this._modInstrumentBoxes.push(modInstrumentBox);
-			this._modSetRows.push(modSetRow);
-			this._modSetBoxes.push(modSetBox);
-
-			this._modulatorGroup.appendChild(div({ style: "margin: 3px 0; font-weight: bold; margin-bottom: 0.7em; text-align: center; color: " + ColorConfig.secondaryText + "; background: " + ColorConfig.uiWidgetBackground + ";" }, "Modulator " + (mod + 1)));
-			this._modulatorGroup.appendChild(modNameRow);
-			this._modulatorGroup.appendChild(modSetRow);
-
-		}
-
-		this._fileMenu.addEventListener("change", this._fileMenuHandler);
-		this._editMenu.addEventListener("change", this._editMenuHandler);
-		this._optionsMenu.addEventListener("change", this._optionsMenuHandler);
-		this._customWavePresetDrop.addEventListener("change", this._customWavePresetHandler);
-		this._tempoStepper.addEventListener("change", this._whenSetTempo);
-		this._scaleSelect.addEventListener("change", this._whenSetScale);
-		this._keySelect.addEventListener("change", this._whenSetKey);
-		this._rhythmSelect.addEventListener("change", this._whenSetRhythm);
-		//this._pitchedPresetSelect.addEventListener("change", this._whenSetPitchedPreset);
-		//this._drumPresetSelect.addEventListener("change", this._whenSetDrumPreset);
-		this._algorithmSelect.addEventListener("change", this._whenSetAlgorithm);
-		this._instrumentSelect.addEventListener("change", this._whenSetInstrument);
-		//this._customizeInstrumentButton.addEventListener("click", this._whenCustomizePressed);
-		this._feedbackTypeSelect.addEventListener("change", this._whenSetFeedbackType);
-        this._feedbackEnvelopeSelect.addEventListener("change", this._whenSetFeedbackEnvelope);
-        this._algorithm6OpSelect.addEventListener("change", this._whenSet6OpAlgorithm);
-        this._feedback6OpTypeSelect.addEventListener("change", this._whenSet6OpFeedbackType);
-		this._chipWaveSelect.addEventListener("change", this._whenSetChipWave);
-		this._chipNoiseSelect.addEventListener("change", this._whenSetNoiseWave);
-		this._transitionSelect.addEventListener("change", this._whenSetTransition);
-		this._effectsSelect.addEventListener("change", this._whenSetEffects);
-		this._filterEnvelopeSelect.addEventListener("change", this._whenSetFilterEnvelope);
-		this._pulseEnvelopeSelect.addEventListener("change", this._whenSetPulseEnvelope);
-		this._intervalSelect.addEventListener("change", this._whenSetInterval);
-		this._chordSelect.addEventListener("change", this._whenSetChord);
-		this._vibratoSelect.addEventListener("change", this._whenSetVibrato);
-		this._vibratoTypeSelect.addEventListener("change", this._whenSetVibratoType);
-		this._playButton.addEventListener("click", this._togglePlay);
-		this._prevBarButton.addEventListener("click", this._whenPrevBarPressed);
-		this._nextBarButton.addEventListener("click", this._whenNextBarPressed);
-		this._volumeSlider.input.addEventListener("input", this._setVolumeSlider);
-		this._patternArea.addEventListener("mousedown", this._refocusStageNotEditing);
-		this._trackArea.addEventListener("mousedown", this.refocusStage);
-
-		// The song volume slider is styled slightly different than the class' default.
-		this._volumeSlider.container.style.setProperty("flex-grow", "1");
-		this._volumeSlider.container.style.setProperty("display", "flex");
-
-		this._volumeBarContainer.style.setProperty("flex-grow", "1");
-		this._volumeBarContainer.style.setProperty("display", "flex");
-
-		// Also, any slider with a multiplicative effect instead of a replacement effect gets a different mod color, and a round slider.
-		this._volumeSlider.container.style.setProperty("--mod-color", ColorConfig.multiplicativeModSlider);
-		this._volumeSlider.container.style.setProperty("--mod-border-radius", "50%");
-		this._instrumentVolumeSlider.container.style.setProperty("--mod-color", ColorConfig.multiplicativeModSlider);
-		this._instrumentVolumeSlider.container.style.setProperty("--mod-border-radius", "50%");
-		this._feedbackAmplitudeSlider.container.style.setProperty("--mod-color", ColorConfig.multiplicativeModSlider);
-		this._feedbackAmplitudeSlider.container.style.setProperty("--mod-border-radius", "50%");
-		for (let i: number = 0; i < Config.operatorCount; i++) {
-			this._operatorAmplitudeSliders[i].container.style.setProperty("--mod-color", ColorConfig.multiplicativeModSlider);
-			this._operatorAmplitudeSliders[i].container.style.setProperty("--mod-border-radius", "50%");
-		}
-
-
-		for (let mod: number = 0; mod < Config.modCount; mod++) {
-			let thisRef: SongEditor = this;
-			this._modChannelBoxes[mod].addEventListener("change", function () { thisRef._whenSetModChannel(mod); });
-			this._modInstrumentBoxes[mod].addEventListener("change", function () { thisRef._whenSetModInstrument(mod); });
-			this._modSetBoxes[mod].addEventListener("change", function () { thisRef._whenSetModSetting(mod); });
-		}
-
-		this._patternArea.addEventListener("mousedown", this.refocusStage);
-		this._spectrumEditor.container.addEventListener("mousedown", this.refocusStage);
-		this._harmonicsEditor.container.addEventListener("mousedown", this.refocusStage);
-		this._tempoStepper.addEventListener("keydown", this._tempoStepperCaptureNumberKeys, false);
-		this.mainLayer.addEventListener("keydown", this._whenKeyPressed);
-		this.mainLayer.addEventListener("keyup", this._whenKeyUp);
-		this._instrumentCopyButton.addEventListener("click", this._copyInstrument.bind(this));
-		this._instrumentPasteButton.addEventListener("click", this._pasteInstrument.bind(this));
-
-		this._instrumentVolumeSliderInputBox.addEventListener("input", () => { this._doc.record(new ChangeVolume(this._doc, this._doc.song.channels[this._doc.channel].instruments[this._doc.getCurrentInstrument()].volume, Math.min(25.0, Math.max(-25.0, Math.round(+this._instrumentVolumeSliderInputBox.value))))) });
-		this._panSliderInputBox.addEventListener("input", () => { this._doc.record(new ChangePan(this._doc, this._doc.song.channels[this._doc.channel].instruments[this._doc.getCurrentInstrument()].pan, Math.min(100.0, Math.max(0.0, Math.round(+this._panSliderInputBox.value))))) });
-		this._detuneSliderInputBox.addEventListener("input", () => { this._doc.record(new ChangeDetune(this._doc, this._doc.song.channels[this._doc.channel].instruments[this._doc.getCurrentInstrument()].detune, Math.min(Config.detuneMax, Math.max(Config.detuneMin, Math.round(+this._detuneSliderInputBox.value))))) });
-		this._customWaveDraw.addEventListener("input", () => { this._doc.record(new ChangeCustomWave(this._doc, this._customWaveDrawCanvas.newArray)) });
-		this._twoNoteArpBox.addEventListener("input", () => { this._doc.record(new ChangeFastTwoNoteArp(this._doc, this._twoNoteArpBox.checked)) });
-		this._tieNoteTransitionBox.addEventListener("input", () => { this._doc.record(new ChangeTieNoteTransition(this._doc, this._tieNoteTransitionBox.checked)) });
-		this._clicklessTransitionBox.addEventListener("input", () => { this._doc.record(new ChangeClicklessTransition(this._doc, this._clicklessTransitionBox.checked)) });
-		this._aliasingBox.addEventListener("input", () => { this._doc.record(new ChangeAliasing(this._doc, this._aliasingBox.checked)) });
-
-		this._promptContainer.addEventListener("click", (event) => {
-			if (event.target == this._promptContainer) {
-				this._doc.undo();
-			}
-		});
-
-		if (isMobile) {
-			const autoPlayOption: HTMLOptionElement = <HTMLOptionElement>this._optionsMenu.querySelector("[value=autoPlay]");
-			autoPlayOption.disabled = true;
-			autoPlayOption.setAttribute("hidden", "");
-		}
-
-		// Beepbox uses availHeight too, but I have a display that fails the check even when one of the other layouts would look better on it. -jummbus
-		if (window.screen.availWidth < 700 /*|| window.screen.availHeight < 700*/) {
-			const fullScreenOption: HTMLOptionElement = <HTMLOptionElement>this._optionsMenu.querySelector("[value=fullScreen]");
-			fullScreenOption.disabled = true;
-			fullScreenOption.setAttribute("hidden", "");
-		}
-	}
-
-    private _toggleAlgorithmCanvas():void {
-        if (this._customAlgorithmCanvas.mode != "feedback") {
-            this._customAlgorithmCanvas.mode = "feedback";
-        } else {
-            this._customAlgorithmCanvas.mode = "algorithm";
-        }
-        this._customAlgorithmCanvas.redrawCanvas();
-    }
-
-	private _toggleDropdownMenu(dropdown: DropdownID, submenu: number = 0): void {
-		let target: HTMLButtonElement = this._vibratoDropdown;
-		let group: HTMLElement = this._vibratoDropdownGroup;
-		switch (dropdown) {
-			case DropdownID.Vibrato:
-				target = this._vibratoDropdown;
-				this._openVibratoDropdown = this._openVibratoDropdown ? false : true;
-				group = this._vibratoDropdownGroup;
-				break;
-			case DropdownID.Pan:
-				target = this._panDropdown;
-				this._openPanDropdown = this._openPanDropdown ? false : true;
-				group = this._panDropdownGroup;
-				break;
-			case DropdownID.Chord:
-				target = this._chordDropdown;
-				this._openChordDropdown = this._openChordDropdown ? false : true;
-				group = this._chordDropdownGroup;
-				break;
-			case DropdownID.Transition:
-				target = this._transitionDropdown;
-				this._openTransitionDropdown = this._openTransitionDropdown ? false : true;
-				group = this._transitionDropdownGroup;
-				break;
-			case DropdownID.FM:
-				target = this._operatorDropdowns[submenu];
-				this._openOperatorDropdowns[submenu] = this._openOperatorDropdowns[submenu] ? false : true;
-				group = this._operatorDropdownGroups[submenu];
-				break;
-		}
-
-		if (target.textContent == "▼") {
-			let instrument: Instrument = this._doc.song.channels[this._doc.channel].instruments[this._doc.getCurrentInstrument()];
-			target.textContent = "▲";
-			if (group != this._chordDropdownGroup) {
-				group.style.display = "";
-			} // Only show arpeggio dropdown if chord arpeggiates
-			else if (instrument.chord == 2) {
-				group.style.display = "";
-			}
-
-		}
-		else {
-			target.textContent = "▼";
-			group.style.display = "none";
-		}
-	}
-
-	private _modSliderUpdate(): void {
-
-		if (!this._doc.synth.playing) {
-			this._hasActiveModSliders = false;
-
-			for (let setting: number = 0; setting < ModSetting.mstMaxValue; setting++) {
-				if (this._showModSliders[setting] == true) {
-					this._showModSliders[setting] = false;
-					this._newShowModSliders[setting] = false;
-					let slider: Slider | null = this._getSliderForModSetting(setting);
-
-					if (slider != null) {
-
-						slider.container.classList.remove("modSlider");
-
-					}
-				}
-			}
-		}
-		else {
-
-			let instrument: number = this._doc.getCurrentInstrument();
-			const anyModActive: boolean = this._doc.synth.isAnyModActive(this._doc.channel, instrument);
-
-			// Check and update mod values on sliders
-			if (anyModActive) {
-
-				let instrument: number = this._doc.getCurrentInstrument();
-
-				function updateModSlider(editor: SongEditor, slider: Slider, setting: ModSetting, channel: number, instrument: number): boolean {
-					const forSong: boolean = editor._doc.synth.song!.isSettingForSong(setting);
-					if (editor._doc.synth.isModActive(setting, forSong, channel, instrument)) {
-						let currentVal: number = editor._doc.synth.song!.realToModValue(editor._doc.synth.getModValue(setting, forSong, channel, instrument, false), setting) / editor._doc.song.mstMaxVols.get(setting)!;
-						if (currentVal != editor._modSliderValues[setting]) {
-							editor._modSliderValues[setting] = currentVal;
-							slider.container.style.setProperty("--mod-position", (currentVal * 96.0 + 2.0) + "%");
-						}
-						return true;
-					}
-					return false;
-				}
-
-				// Set mod sliders to present values
-				for (let setting: number = 0; setting < ModSetting.mstMaxValue; setting++) {
-					// Set to last value
-					this._newShowModSliders[setting] = this._showModSliders[setting];
-
-					// Check for newer value
-					let slider: Slider | null = this._getSliderForModSetting(setting);
-					if (slider != null) {
-						this._newShowModSliders[setting] = updateModSlider(this, slider, setting, this._doc.channel, instrument);
-					}
-				}
-
-			}
-			else if (this._hasActiveModSliders) {
-				// Zero out show-mod-slider settings (since none are active) to kill active mod slider flag
-				for (let setting: number = 0; setting < ModSetting.mstMaxValue; setting++) {
-					this._newShowModSliders[setting] = false;
-				}
-			}
-
-			// Class or unclass mod sliders based on present status
-			if (anyModActive || this._hasActiveModSliders) {
-
-				let anySliderActive: boolean = false;
-
-				for (let setting: number = 0; setting < ModSetting.mstMaxValue; setting++) {
-					if (this._newShowModSliders[setting] != this._showModSliders[setting]) {
-						this._showModSliders[setting] = this._newShowModSliders[setting];
-						let slider: Slider | null = this._getSliderForModSetting(setting);
-
-						if (slider != null) {
-
-							if (this._showModSliders[setting] == true) {
-								slider.container.classList.add("modSlider");
-							}
-							else {
-								slider.container.classList.remove("modSlider");
-							}
-
-						}
-					}
-
-					if (this._newShowModSliders[setting] == true)
-						anySliderActive = true;
-				}
-
-				this._hasActiveModSliders = anySliderActive;
-
-			}
-
-		}
-
-	}
-
-	private _getSliderForModSetting(setting: ModSetting): Slider | null {
-		switch (setting) {
-			case ModSetting.mstPan:
-				return this._panSlider;
-			case ModSetting.mstDetune:
-				return this._detuneSlider;
-			case ModSetting.mstFMSlider1:
-				return this._operatorAmplitudeSliders[0];
-			case ModSetting.mstFMSlider2:
-				return this._operatorAmplitudeSliders[1];
-			case ModSetting.mstFMSlider3:
-				return this._operatorAmplitudeSliders[2];
-			case ModSetting.mstFMSlider4:
-                return this._operatorAmplitudeSliders[3];
-            case ModSetting.mstFMSlider5:
-                return this._operatorAmplitudeSliders[4];
-            case ModSetting.mstFMSlider6:
-                return this._operatorAmplitudeSliders[5];
-			case ModSetting.mstFMFeedback:
-				return this._feedbackAmplitudeSlider;
-			case ModSetting.mstPulseWidth:
-				return this._pulseWidthSlider;
-			case ModSetting.mstFilterPeak:
-				return this._filterResonanceSlider;
-			case ModSetting.mstFilterCut:
-				return this._filterCutoffSlider;
-			case ModSetting.mstInsVolume:
-				return this._instrumentVolumeSlider;
-			case ModSetting.mstVibratoDepth:
-				return this._vibratoDepthSlider;
-			case ModSetting.mstVibratoSpeed:
-				return this._vibratoSpeedSlider;
-			case ModSetting.mstVibratoDelay:
-				return this._vibratoDelaySlider;
-			case ModSetting.mstArpeggioSpeed:
-				return this._arpeggioSpeedSlider;
-			case ModSetting.mstPanDelay:
-				return this._panDelaySlider;
-			case ModSetting.mstTempo:
-				return this._tempoSlider;
-			case ModSetting.mstReverb:
-				return this._reverbSlider;
-			case ModSetting.mstSongVolume:
-				return this._volumeSlider;
-			default:
-				return null;
-		}
-
-	}
-
-	public changeInstrument(index: number): void {
-		this._instrumentSelect.selectedIndex = index;
-		this._whenSetInstrument();
-	}
-
-	private _openPrompt(promptName: string): void {
-		this._doc.openPrompt(promptName);
-		this._setPrompt(promptName);
-	}
-=======
+        ),
+        div({class: "selectRow"},
+            this._globalOscscope.canvas,
         ),
         div({ class: "menu-area" },
             div({ class: "selectContainer menu file" },
@@ -2175,6 +1249,7 @@
 
         this._scaleSelect.appendChild(optgroup({ label: "Edit" },
             option({ value: "forceScale" }, "Snap Notes To Scale"),
+            option({ value: "customize" }, "Edit Custom Scale"),
         ));
         this._keySelect.appendChild(optgroup({ label: "Edit" },
             option({ value: "detectKey" }, "Detect Key"),
@@ -2193,7 +1268,7 @@
             div({ style: "width: 3em; margin-right: .3em;", class: "tip", onclick: () => this._openPrompt("operatorFrequency") }, "Freq:"),
             div({ class: "tip", onclick: () => this._openPrompt("operatorVolume") }, "Volume:"),
         ));
-        for (let i: number = 0; i < Config.operatorCount; i++) {
+        for (let i: number = 0; i < Config.operatorCount+2; i++) {
             const operatorIndex: number = i;
             const operatorNumber: HTMLDivElement = div({ style: "margin-right: 0px; color: " + ColorConfig.secondaryText + ";" }, i + 1 + "");
             const frequencySelect: HTMLSelectElement = buildOptions(select({ style: "width: 100%;", title: "Frequency" }), Config.operatorFrequencies.map(freq => freq.name));
@@ -2325,6 +1400,8 @@
         this._instrumentsButtonBar.addEventListener("click", this._whenSelectInstrument);
         //this._customizeInstrumentButton.addEventListener("click", this._whenCustomizePressed);
         this._feedbackTypeSelect.addEventListener("change", this._whenSetFeedbackType);
+        this._algorithm6OpSelect.addEventListener("change", this._whenSet6OpAlgorithm);
+        this._feedback6OpTypeSelect.addEventListener("change", this._whenSet6OpFeedbackType);
         this._chipWaveSelect.addEventListener("change", this._whenSetChipWave);
         this._chipNoiseSelect.addEventListener("change", this._whenSetNoiseWave);
         this._transitionSelect.addEventListener("change", this._whenSetTransition);
@@ -2356,7 +1433,7 @@
         this._instrumentVolumeSlider.container.style.setProperty("--mod-border-radius", "50%");
         this._feedbackAmplitudeSlider.container.style.setProperty("--mod-color", ColorConfig.multiplicativeModSlider);
         this._feedbackAmplitudeSlider.container.style.setProperty("--mod-border-radius", "50%");
-        for (let i: number = 0; i < Config.operatorCount; i++) {
+        for (let i: number = 0; i < Config.operatorCount+2; i++) {
             this._operatorAmplitudeSliders[i].container.style.setProperty("--mod-color", ColorConfig.multiplicativeModSlider);
             this._operatorAmplitudeSliders[i].container.style.setProperty("--mod-border-radius", "50%");
         }
@@ -2415,6 +1492,18 @@
         }
     }
 
+    private _toggleAlgorithmCanvas(e:Event):void {
+        if (this._customAlgorithmCanvas.mode != "feedback") {
+            this._customAlgorithmCanvas.mode = "feedback";
+            (e.target as Element).textContent = "A";
+            this._algorithmCanvasSwitch.value = "feedback";
+        } else {
+            this._customAlgorithmCanvas.mode = "algorithm";
+            (e.target as Element).textContent = "F";
+        }
+        this._customAlgorithmCanvas.redrawCanvas();
+    }
+
     private _toggleDropdownMenu(dropdown: DropdownID, submenu: number = 0): void {
         let target: HTMLButtonElement = this._vibratoDropdown;
         let group: HTMLElement = this._vibratoDropdownGroup;
@@ -2541,7 +1630,6 @@
                             else {
                                 slider.container.classList.remove("modSlider");
                             }
->>>>>>> e3dad13b
 
                         }
                     }
@@ -2640,7 +1728,7 @@
         this._currentPromptName = promptName;
 
         if (this.prompt) {
-            if (this._wasPlaying && !(this.prompt instanceof TipPrompt || this.prompt instanceof LimiterPrompt || this.prompt instanceof CustomChipPrompt || this.prompt instanceof CustomFilterPrompt)) {
+            if (this._wasPlaying && !(this.prompt instanceof TipPrompt || this.prompt instanceof LimiterPrompt || this.prompt instanceof CustomScalePrompt || this.prompt instanceof CustomChipPrompt || this.prompt instanceof CustomFilterPrompt)) {
                 this._play();
             }
             this._wasPlaying = false;
@@ -2676,6 +1764,9 @@
                     break;
                 case "limiterSettings":
                     this.prompt = new LimiterPrompt(this._doc, this);
+                    break;
+                case "customScale":
+                    this.prompt = new CustomScalePrompt(this._doc);
                     break;
                 case "customChipSettings":
                     this.prompt = new CustomChipPrompt(this._doc, this);
@@ -3288,63 +2379,7 @@
                     buildOptions(this._modChannelBoxes[mod], channelList);
                 }
 
-<<<<<<< HEAD
-		if (promptName) {
-			switch (promptName) {
-				case "export":
-					this.prompt = new ExportPrompt(this._doc);
-					break;
-				case "import":
-					this.prompt = new ImportPrompt(this._doc);
-					break;
-				case "songRecovery":
-					this.prompt = new SongRecoveryPrompt(this._doc);
-					break;
-				case "barCount":
-					this.prompt = new SongDurationPrompt(this._doc);
-					break;
-				case "beatsPerBar":
-					this.prompt = new BeatsPerBarPrompt(this._doc);
-					break;
-				case "moveNotesSideways":
-					this.prompt = new MoveNotesSidewaysPrompt(this._doc);
-					break;
-				case "channelSettings":
-					this.prompt = new ChannelSettingsPrompt(this._doc);
-					break;
-				case "limiterSettings":
-					this.prompt = new LimiterPrompt(this._doc, this);
-					break;
-				case "customChipSettings":
-					this.prompt = new CustomChipPrompt(this._doc, this);
-					break;
-				case "theme":
-					this.prompt = new ThemePrompt(this._doc);
-                    break;
-                case "customScale":
-                    this.prompt = new CustomScalePrompt(this._doc);
-                    break;
-				case "layout":
-					this.prompt = new LayoutPrompt(this._doc);
-					break;
-				default:
-					this.prompt = new TipPrompt(this._doc, promptName);
-					break;
-			}
-
-			if (this.prompt) {
-				if (!(this.prompt instanceof TipPrompt || this.prompt instanceof LimiterPrompt || this.prompt instanceof CustomChipPrompt)) {
-					this._wasPlaying = this._doc.synth.playing;
-					this._pause();
-				}
-				this._promptContainer.style.display = "";
-				this._promptContainer.appendChild(this.prompt.container);
-			}
-		}
-	}
-=======
                 // Set selected index based on channel info.
->>>>>>> e3dad13b
 
                 this._modChannelBoxes[mod].selectedIndex = instrument.modChannels[mod] + 2; // Offset to get to first pitch channel
 
@@ -3369,831 +2404,6 @@
 
                     for (let i: number = 0; i < channel.instruments.length; i++) {
 
-<<<<<<< HEAD
-		const channel: Channel = this._doc.song.channels[this._doc.channel];
-		const pattern: Pattern | null = this._doc.getCurrentPattern();
-		const instrumentIndex: number = this._doc.getCurrentInstrument();
-		const instrument: Instrument = channel.instruments[instrumentIndex];
-		const wasActive: boolean = this.mainLayer.contains(document.activeElement);
-		const activeElement: Element | null = document.activeElement;
-
-		setSelectedValue(this._scaleSelect, this._doc.song.scale);
-		this._scaleSelect.title = Config.scales[this._doc.song.scale].realName;
-		setSelectedValue(this._keySelect, Config.keys.length - 1 - this._doc.song.key);
-		this._tempoSlider.updateValue(Math.max(0, Math.round(this._doc.song.tempo)));
-		this._tempoStepper.value = Math.round(this._doc.song.tempo).toString();
-		this._songTitleInputBox.updateValue(this._doc.song.title);
-		this._reverbSlider.updateValue(this._doc.song.reverb);
-
-		setSelectedValue(this._rhythmSelect, this._doc.song.rhythm);
-
-		if (!this._doc.song.getChannelIsMod(this._doc.channel)) {
-
-			this._customInstrumentSettingsGroup.style.display = "";
-			this._panSliderRow.style.display = "";
-			this._panDropdownGroup.style.display = (this._openPanDropdown ? "" : "none");
-			this._detuneSliderRow.style.display = "";
-			this._instrumentVolumeSliderRow.style.display = "";
-			$("#typeSelectRow").css("display", "");
-			this._instrumentSettingsGroup.appendChild(this._instrumentCopyGroup);
-			this._instrumentSettingsGroup.insertBefore(this._instrumentSelectRow, this._instrumentSettingsGroup.firstChild);
-			this._instrumentSettingsGroup.insertBefore(this._instrumentSettingsTextRow, this._instrumentSettingsGroup.firstChild);
-
-			if (this._doc.song.channels[this._doc.channel].name == "") {
-				this._instrumentSettingsTextRow.textContent = "Instrument Settings";
-			}
-			else {
-				this._instrumentSettingsTextRow.textContent = this._doc.song.channels[this._doc.channel].name;
-			}
-
-			this._modulatorGroup.style.display = "none";
-
-			// Check if current viewed pattern on channel is used anywhere
-			// + Check if current instrument on channel is used anywhere
-			var instrumentUsed = false;
-			var patternUsed = false;
-
-			if (channel.bars[this._doc.bar] != 0) {
-
-				let lowestSelX: number = Math.min(this._doc.selection.boxSelectionX0, this._doc.selection.boxSelectionX1);
-				let highestSelX: number = Math.max(this._doc.selection.boxSelectionX0, this._doc.selection.boxSelectionX1);
-				let lowestSelY: number = Math.min(this._doc.selection.boxSelectionY0, this._doc.selection.boxSelectionY1);
-				let highestSelY: number = Math.max(this._doc.selection.boxSelectionY0, this._doc.selection.boxSelectionY1);
-
-				for (let i: number = 0; i < this._doc.song.barCount; i++) {
-					// Check for this exact bar in another place, but only count it if it's not within the selection
-					if (channel.bars[i] == channel.bars[this._doc.bar] && i != this._doc.bar &&
-						(i < lowestSelX || i > highestSelX || this._doc.channel < lowestSelY || this._doc.channel > highestSelY)) {
-
-						patternUsed = true;
-						i = this._doc.song.barCount;
-					}
-				}
-
-				for (let i: number = 0; i < this._doc.song.barCount; i++) {
-					// Check for this exact instrument in another place, but only count it if it's not within the selection
-					if (channel.bars[i] != 0 && this._doc.song.getPatternInstrument(this._doc.channel, i) == instrumentIndex && i != this._doc.bar &&
-						(i < lowestSelX || i > highestSelX || this._doc.channel < lowestSelY || this._doc.channel > highestSelY)) {
-
-						instrumentUsed = true;
-						i = this._doc.song.barCount;
-					}
-				}
-
-			}
-
-			if (patternUsed) {
-				this._usedPatternIndicator.style.setProperty("fill", ColorConfig.indicatorPrimary);
-			}
-			else {
-				this._usedPatternIndicator.style.setProperty("fill", ColorConfig.indicatorSecondary);
-			}
-			if (instrumentUsed) {
-				this._usedInstrumentIndicator.style.setProperty("fill", ColorConfig.indicatorPrimary);
-			}
-			else {
-				this._usedInstrumentIndicator.style.setProperty("fill", ColorConfig.indicatorSecondary);
-			}
-
-			if (this._doc.song.getChannelIsNoise(this._doc.channel)) {
-				this._pitchedPresetSelect.style.display = "none";
-				this._drumPresetSelect.style.display = "";
-				// Also hide select2
-				$("#pitchPresetSelect").parent().hide();
-				$("#drumPresetSelect").parent().show();
-
-				setSelectedValue(this._drumPresetSelect, instrument.preset);
-			} else {
-				this._pitchedPresetSelect.style.display = "";
-				this._drumPresetSelect.style.display = "none";
-
-				// Also hide select2
-				$("#pitchPresetSelect").parent().show();
-				$("#drumPresetSelect").parent().hide();
-
-				setSelectedValue(this._pitchedPresetSelect, instrument.preset);
-			}
-
-			if (!this._doc.alwaysShowSettings && instrument.preset != instrument.type) {
-				//this._customizeInstrumentButton.style.display = "";
-				//this._customInstrumentSettingsGroup.style.display = "none";
-			} else {
-				//this._customizeInstrumentButton.style.display = "none";
-				//this._customInstrumentSettingsGroup.style.display = "";
-
-				if (instrument.type == InstrumentType.noise) {
-					this._chipNoiseSelectRow.style.display = "";
-					setSelectedValue(this._chipNoiseSelect, instrument.chipNoise);
-				} else {
-					this._chipNoiseSelectRow.style.display = "none";
-				}
-				if (instrument.type == InstrumentType.spectrum) {
-					this._chipWaveSelectRow.style.display = "none";
-					this._spectrumRow.style.display = "";
-					this._spectrumEditor.render();
-				} else {
-					this._spectrumRow.style.display = "none";
-				}
-				if (instrument.type == InstrumentType.harmonics) {
-					this._chipWaveSelectRow.style.display = "none";
-					this._harmonicsRow.style.display = "";
-					this._harmonicsEditor.render();
-				} else {
-					this._harmonicsRow.style.display = "none";
-				}
-				if (instrument.type == InstrumentType.drumset) {
-					this._chipWaveSelectRow.style.display = "none";
-					this._drumsetGroup.style.display = "";
-					this._transitionRow.style.display = "none";
-					this._transitionDropdownGroup.style.display = "none";
-					this._chordSelectRow.style.display = "none";
-					this._chordDropdownGroup.style.display = "none";
-					this._filterCutoffRow.style.display = "none";
-					this._filterResonanceRow.style.display = "none";
-					this._filterEnvelopeRow.style.display = "none";
-					for (let i: number = 0; i < Config.drumCount; i++) {
-						setSelectedValue(this._drumsetEnvelopeSelects[i], instrument.drumsetEnvelopes[i]);
-						this._drumsetSpectrumEditors[i].render();
-					}
-				} else {
-					this._drumsetGroup.style.display = "none";
-					this._transitionRow.style.display = "";
-					this._transitionDropdownGroup.style.display = (this._openTransitionDropdown ? "" : "none");
-					this._chordSelectRow.style.display = "";
-					this._chordDropdownGroup.style.display = (this._openChordDropdown && instrument.chord == 2 ? "" : "none");
-					this._chordDropdown.style.display = (instrument.chord == 2 ? "" : "none");
-					this._filterCutoffRow.style.display = "";
-					this._filterResonanceRow.style.display = "";
-					this._filterEnvelopeRow.style.display = "";
-					if (instrument.type == InstrumentType.chip || instrument.type == InstrumentType.pwm || instrument.type == InstrumentType.customChipWave) {
-						this._aliasingRow.style.display = "";
-					}
-					else {
-						this._aliasingRow.style.display = "none";
-					}
-				}
-				if (instrument.type == InstrumentType.chip) {
-					this._chipWaveSelectRow.style.display = "";
-					setSelectedValue(this._chipWaveSelect, instrument.chipWave);
-				}
-
-				if (instrument.type == InstrumentType.customChipWave) {
-					this._customWaveDraw.style.display = "";
-					this._chipWaveSelectRow.style.display = "none";
-				}
-				else {
-					this._customWaveDraw.style.display = "none";
-				}
-
-				if (instrument.type == InstrumentType.pwm) {
-					this._chipWaveSelectRow.style.display = "none";
-					this._pulseEnvelopeRow.style.display = "";
-					this._pulseWidthRow.style.display = "";
-					this._pulseWidthSlider.input.title = prettyNumber(instrument.pulseWidth) + "%";
-					setSelectedValue(this._pulseEnvelopeSelect, instrument.pulseEnvelope);
-					this._pulseWidthSlider.updateValue(instrument.pulseWidth);
-				} else {
-					this._pulseEnvelopeRow.style.display = "none";
-					this._pulseWidthRow.style.display = "none";
-				}
-
-
-                if (instrument.type == InstrumentType.fm || instrument.type == InstrumentType.fm6op) {
-					this._algorithmSelectRow.style.display = "";
-					this._phaseModGroup.style.display = "";
-					this._feedbackRow1.style.display = "";
-					this._feedbackRow2.style.display = "";
-					this._chipWaveSelectRow.style.display = "none";
-					setSelectedValue(this._algorithmSelect, instrument.algorithm);
-                    setSelectedValue(this._feedbackTypeSelect, instrument.feedbackType);
-
-                    setSelectedValue(this._algorithm6OpSelect , instrument.algorithm6Op);
-                    setSelectedValue(this._feedback6OpTypeSelect, instrument.feedbackType6Op);
-
-					this._feedbackAmplitudeSlider.updateValue(instrument.feedbackAmplitude);
-					setSelectedValue(this._feedbackEnvelopeSelect, instrument.feedbackEnvelope);
-					this._feedbackEnvelopeSelect.parentElement!.style.color = (instrument.feedbackAmplitude > 0) ? "" : ColorConfig.secondaryText;
-                    for (let i: number = 0; i < (Config.operatorCount+2); i++) {
-                        const isCarrier: boolean = (instrument.type == InstrumentType.fm6op) ? (i < instrument.customAlgorithm.carrierCount):(i < Config.algorithms[instrument.algorithm].carrierCount);
-                        this._operatorRows[i].style.display = "";
-						this._operatorRows[i].style.color = isCarrier ? ColorConfig.primaryText : "";
-						setSelectedValue(this._operatorFrequencySelects[i], instrument.operators[i].frequency);
-						this._operatorAmplitudeSliders[i].updateValue(instrument.operators[i].amplitude);
-						setSelectedValue(this._operatorEnvelopeSelects[i], instrument.operators[i].envelope);
-						setSelectedValue(this._operatorWaveformSelects[i], instrument.operators[i].waveform);
-						this._operatorWaveformPulsewidthSliders[i].updateValue(instrument.operators[i].pulseWidth);
-						this._operatorDropdownGroups[i].style.color = isCarrier ? ColorConfig.primaryText : "";
-						const operatorName: string = (isCarrier ? "Voice " : "Modulator ") + (i + 1);
-						this._operatorFrequencySelects[i].title = operatorName + " Frequency";
-						this._operatorAmplitudeSliders[i].input.title = operatorName + (isCarrier ? " Volume" : " Amplitude");
-						this._operatorEnvelopeSelects[i].title = operatorName + " Envelope";
-                        this._operatorEnvelopeSelects[i].parentElement!.style.color = (instrument.operators[i].amplitude > 0) ? "" : ColorConfig.secondaryText;
-                        this._operatorDropdownGroups[i].style.display = (this._openOperatorDropdowns[i] ? "" : "none");
-
-                        if (instrument.operators[i].waveform == 2) {
-                            this._operatorWaveformPulsewidthSliders[i].container.style.display = "";
-                            this._operatorWaveformHints[i].style.display = "none";
-                        } else {
-                            this._operatorWaveformPulsewidthSliders[i].container.style.display = "none";
-                            this._operatorWaveformHints[i].style.display = "";
-                        }
-
-                        if (instrument.type != InstrumentType.fm6op && i >= Config.operatorCount) {
-                            this._operatorRows[i].style.display = "none";
-                            this._operatorDropdownGroups[i].style.display = "none";
-
-                        }
-                    }
-                    if (instrument.type == InstrumentType.fm6op) {
-                        this._algorithmSelectRow.style.display = "none";
-                        this._algorithm6OpSelectRow.style.display = "";
-                        this._customAlgorithmCanvas.redrawCanvas();
-                        this._feedbackRow1.style.display = "none";
-                        this._feedback6OpRow1.style.display = "";
-                    } else {
-                        this._algorithm6OpSelectRow.style.display = "none";
-                        this._feedback6OpRow1.style.display = "none";
-                    }
-				}
-				else {
-                    this._algorithmSelectRow.style.display = "none";
-                    this._algorithm6OpSelectRow.style.display = "none";
-                    this._feedback6OpRow1.style.display = "none";
-					this._phaseModGroup.style.display = "none";
-					this._feedbackRow1.style.display = "none";
-					this._feedbackRow2.style.display = "none";
-				}
-
-				if (instrument.type == InstrumentType.noise) {
-					this._chipWaveSelectRow.style.display = "none";
-					this._vibratoSelectRow.style.display = "none";
-					this._vibratoDropdownGroup.style.display = "none";
-					this._intervalSelectRow.style.display = "none";
-				} else if (instrument.type == InstrumentType.drumset) {
-					this._vibratoSelectRow.style.display = "none";
-					this._intervalSelectRow.style.display = "none";
-					this._vibratoDropdownGroup.style.display = "none";
-				} else {
-					this._vibratoSelectRow.style.display = "";
-					// Temporarily hide interval select, until I get them working for these instrument types!
-                    if (instrument.type == InstrumentType.spectrum || instrument.type == InstrumentType.fm6op || instrument.type == InstrumentType.fm || instrument.type == InstrumentType.pwm) {
-						this._intervalSelectRow.style.display = "none";
-					}
-					else {
-						this._intervalSelectRow.style.display = "";
-					}
-					this._vibratoDropdownGroup.style.display = (this._openVibratoDropdown ? "" : "none");
-				}
-			}
-
-			for (let chordIndex: number = 0; chordIndex < Config.chords.length; chordIndex++) {
-				const hidden: boolean = !Config.instrumentTypeHasSpecialInterval[instrument.type] ? Config.chords[chordIndex].isCustomInterval : false;
-				const option: Element = this._chordSelect.children[chordIndex];
-				if (hidden) {
-					if (!option.hasAttribute("hidden")) {
-						option.setAttribute("hidden", "");
-					}
-				} else {
-					option.removeAttribute("hidden");
-				}
-			}
-
-			this._instrumentSettingsGroup.style.color = ColorConfig.getChannelColor(this._doc.song, this._doc.channel).primaryNote;
-
-			this._filterCutoffSlider.updateValue(instrument.filterCutoff);
-			this._filterResonanceSlider.updateValue(instrument.filterResonance);
-			setSelectedValue(this._filterEnvelopeSelect, instrument.filterEnvelope);
-			setSelectedValue(this._transitionSelect, instrument.transition);
-			setSelectedValue(this._effectsSelect, instrument.effects);
-			setSelectedValue(this._vibratoSelect, instrument.vibrato);
-			setSelectedValue(this._vibratoTypeSelect, instrument.vibratoType);
-			setSelectedValue(this._intervalSelect, instrument.interval);
-			setSelectedValue(this._chordSelect, instrument.chord);
-			this._panSliderInputBox.value = instrument.pan + "";
-			this._detuneSliderInputBox.value = instrument.detune + "";
-			this._instrumentVolumeSlider.updateValue(instrument.volume);
-			this._instrumentVolumeSliderInputBox.value = "" + (instrument.volume);
-			this._vibratoDepthSlider.updateValue(Math.round(instrument.vibratoDepth * 25));
-			this._vibratoDelaySlider.updateValue(instrument.vibratoDelay);
-			this._vibratoSpeedSlider.updateValue(instrument.vibratoSpeed);
-			setSelectedValue(this._vibratoTypeSelect, instrument.vibratoType);
-			this._arpeggioSpeedSlider.updateValue(instrument.arpeggioSpeed);
-			this._panDelaySlider.updateValue(instrument.panDelay);
-			this._vibratoDelaySlider.input.title = "" + instrument.vibratoDelay;
-			this._vibratoDepthSlider.input.title = "" + instrument.vibratoDepth;
-			this._vibratoSpeedSlider.input.title = "" + instrument.vibratoSpeed;
-			this._panDelaySlider.input.title = "" + instrument.panDelay;
-			this._arpeggioSpeedSlider.input.title = "x" + prettyNumber(Config.arpSpeedScale[instrument.arpeggioSpeed]);
-
-			if (instrument.type == InstrumentType.customChipWave) {
-				this._customWaveDrawCanvas.redrawCanvas();
-
-				if (this.prompt instanceof CustomChipPrompt) {
-					this.prompt.customChipCanvas.render();
-				}
-			}
-
-		}
-		// Options for mod channel
-		else {
-			var patternUsed = false;
-			var instrumentUsed = false;
-
-			let lowestSelX: number = Math.min(this._doc.selection.boxSelectionX0, this._doc.selection.boxSelectionX1);
-			let highestSelX: number = Math.max(this._doc.selection.boxSelectionX0, this._doc.selection.boxSelectionX1);
-			let lowestSelY: number = Math.min(this._doc.selection.boxSelectionY0, this._doc.selection.boxSelectionY1);
-			let highestSelY: number = Math.max(this._doc.selection.boxSelectionY0, this._doc.selection.boxSelectionY1);
-
-			if (channel.bars[this._doc.bar] != 0) {
-
-				for (let i: number = 0; i < this._doc.song.barCount; i++) {
-					// Check for this exact bar in another place, but only count it if it's not within the selection
-					if (channel.bars[i] == channel.bars[this._doc.bar] && i != this._doc.bar &&
-						(i < lowestSelX || i > highestSelX || this._doc.channel < lowestSelY || this._doc.channel > highestSelY)) {
-
-						patternUsed = true;
-						i = this._doc.song.barCount;
-					}
-				}
-			}
-			for (let i: number = 0; i < this._doc.song.barCount; i++) {
-				// Check for this exact instrument in another place, but only count it if it's not within the selection
-				if (channel.bars[i] != 0 && this._doc.song.getPatternInstrument(this._doc.channel, i) == instrumentIndex && i != this._doc.bar &&
-					(i < lowestSelX || i > highestSelX || this._doc.channel < lowestSelY || this._doc.channel > highestSelY)) {
-
-					instrumentUsed = true;
-					i = this._doc.song.barCount;
-				}
-			}
-
-			if (patternUsed) {
-				this._usedPatternIndicator.style.setProperty("fill", ColorConfig.indicatorPrimary);
-			}
-			else {
-				this._usedPatternIndicator.style.setProperty("fill", ColorConfig.indicatorSecondary);
-			}
-
-			if (instrumentUsed) {
-				this._usedInstrumentIndicator.style.setProperty("fill", ColorConfig.indicatorPrimary);
-			}
-			else {
-				this._usedInstrumentIndicator.style.setProperty("fill", ColorConfig.indicatorSecondary);
-			}
-
-			this._pitchedPresetSelect.style.display = "none";
-			this._drumPresetSelect.style.display = "none";
-			$("#pitchPresetSelect").parent().hide();
-			$("#drumPresetSelect").parent().hide();
-			this._modulatorGroup.appendChild(this._instrumentCopyGroup);
-			this._modulatorGroup.insertBefore(this._instrumentSelectRow, this._modulatorGroup.firstChild);
-			this._modulatorGroup.insertBefore(this._instrumentSettingsTextRow, this._modulatorGroup.firstChild);
-			if (this._doc.song.channels[this._doc.channel].name == "") {
-				this._instrumentSettingsTextRow.textContent = "Modulator Settings";
-			}
-			else {
-				this._instrumentSettingsTextRow.textContent = this._doc.song.channels[this._doc.channel].name;
-			}
-
-			this._chipNoiseSelectRow.style.display = "none";
-			this._chipWaveSelectRow.style.display = "none";
-			this._spectrumRow.style.display = "none";
-			this._harmonicsRow.style.display = "none";
-			this._transitionRow.style.display = "none";
-			this._chordSelectRow.style.display = "none";
-			this._chordDropdownGroup.style.display = "none";
-			this._filterCutoffRow.style.display = "none";
-			this._filterResonanceRow.style.display = "none";
-			this._filterEnvelopeRow.style.display = "none";
-			this._drumsetGroup.style.display = "none";
-			this._customWaveDraw.style.display = "none";
-			this._algorithmSelectRow.style.display = "none";
-			this._phaseModGroup.style.display = "none";
-			this._feedbackRow1.style.display = "none";
-			this._feedbackRow2.style.display = "none";
-			this._pulseEnvelopeRow.style.display = "none";
-			this._pulseWidthRow.style.display = "none";
-			this._vibratoSelectRow.style.display = "none";
-			this._vibratoDropdownGroup.style.display = "none";
-			this._intervalSelectRow.style.display = "none";
-			this._detuneSliderRow.style.display = "none";
-			this._panSliderRow.style.display = "none";
-			this._panDropdownGroup.style.display = "none";
-
-			this._modulatorGroup.style.display = "";
-			this._modulatorGroup.style.color = ColorConfig.getChannelColor(this._doc.song, this._doc.channel).primaryNote;
-
-			for (let mod: number = 0; mod < Config.modCount; mod++) {
-
-				let instrument: Instrument = this._doc.song.channels[this._doc.channel].instruments[this._doc.getCurrentInstrument()];
-				let modStatus: number = instrument.modStatuses[mod];
-				let modChannel: number = instrument.modChannels[mod] + ((modStatus == ModStatus.msForNoise) ? this._doc.song.pitchChannelCount : 0);
-				let modInstrument: number = instrument.modInstruments[mod];
-
-				// Boundary checking
-				if (modInstrument >= this._doc.song.instrumentsPerChannel) {
-					modInstrument = 0;
-					instrument.modInstruments[mod] = 0;
-					instrument.modSettings[mod] = 0;
-				}
-				if (modChannel >= this._doc.song.pitchChannelCount && (modStatus == ModStatus.msForPitch)) {
-					modStatus = ModStatus.msNone;
-					instrument.modStatuses[mod] = ModStatus.msNone;
-					instrument.modSettings[mod] = ModSetting.mstNone;
-				}
-				if (modChannel >= this._doc.song.pitchChannelCount + this._doc.song.noiseChannelCount && (modStatus == ModStatus.msForNoise)) {
-					instrument.modStatuses[mod] = ModStatus.msNone;
-					instrument.modSettings[mod] = ModSetting.mstNone;
-				}
-
-				// Build options for modulator channels (make sure it has the right number).
-				if (this._doc.recalcChannelNames || this._modChannelBoxes[mod].children.length != 2 + this._doc.song.pitchChannelCount + this._doc.song.noiseChannelCount) {
-					while (this._modChannelBoxes[mod].firstChild) this._modChannelBoxes[mod].remove(0);
-					const channelList: string[] = [];
-					channelList.push("none");
-					channelList.push("song");
-					for (let i: number = 0; i < this._doc.song.pitchChannelCount; i++) {
-						if (this._doc.song.channels[i].name == "") {
-							channelList.push("pitch " + (i + 1));
-						}
-						else {
-							channelList.push(this._doc.song.channels[i].name);
-						}
-					}
-					for (let i: number = 0; i < this._doc.song.noiseChannelCount; i++) {
-						if (this._doc.song.channels[i + this._doc.song.pitchChannelCount].name == "") {
-							channelList.push("noise " + (i + 1));
-						}
-						else {
-							channelList.push(this._doc.song.channels[i + this._doc.song.pitchChannelCount].name);
-						}
-					}
-					buildOptions(this._modChannelBoxes[mod], channelList);
-				}
-
-				// Set selected index based on channel info.
-				if (instrument.modStatuses[mod] == ModStatus.msNone) {
-					this._modChannelBoxes[mod].selectedIndex = 0; // none
-				}
-				else if (instrument.modStatuses[mod] == ModStatus.msForSong) {
-					this._modChannelBoxes[mod].selectedIndex = 1; // song
-				}
-				else if (instrument.modStatuses[mod] == ModStatus.msForPitch) {
-					this._modChannelBoxes[mod].selectedIndex = instrument.modChannels[mod] + 2; // Offset to get to first pitch channel
-				}
-				else {
-					this._modChannelBoxes[mod].selectedIndex = instrument.modChannels[mod] + 2 + this._doc.song.pitchChannelCount; // Offset to get to first noise channel
-				}
-
-				// Build options for modulator instruments (make sure it has the right number).
-				if (this._modInstrumentBoxes[mod].children.length != this._doc.song.instrumentsPerChannel) {
-					while (this._modInstrumentBoxes[mod].firstChild) this._modInstrumentBoxes[mod].remove(0);
-					const instrumentList: number[] = [];
-					for (let i: number = 0; i < this._doc.song.instrumentsPerChannel; i++) {
-						instrumentList.push(i + 1);
-					}
-					buildOptions(this._modInstrumentBoxes[mod], instrumentList);
-				}
-
-				// If non-zero pattern, point to which instrument is the current
-				if ( this._doc.song.channels[modChannel].bars[this._doc.bar] > 0 ) {
-					let usedInstrument: number = this._doc.song.getPatternInstrument(modChannel, this._doc.bar);
-
-					for (let i: number = 0; i < this._doc.song.instrumentsPerChannel; i++) {
-						if ( i == usedInstrument ) {
-							this._modInstrumentBoxes[mod].options[i].label = "🢒" + (i + 1);
-						}
-						else {
-							this._modInstrumentBoxes[mod].options[i].label = "" + (i + 1);
-						}
-					}
-				}
-				else {
-					for (let i: number = 0; i < this._doc.song.instrumentsPerChannel; i++) {
-						this._modInstrumentBoxes[mod].options[i].label = "" + (i + 1);
-					}
-				}
-
-				// Set selected index based on instrument info.
-				this._modInstrumentBoxes[mod].selectedIndex = instrument.modInstruments[mod];
-
-				// Build options for modulator settings (based on channel settings)
-
-				if (modStatus != ModStatus.msNone) {
-
-					let tgtInstrument: Instrument = this._doc.song.channels[modChannel].instruments[modInstrument];
-
-					while (this._modSetBoxes[mod].firstChild) this._modSetBoxes[mod].remove(0);
-					const settingList: string[] = [];
-					settingList.push("none");
-
-					// Populate mod setting options for the song scope.
-					if (this._modChannelBoxes[mod].selectedIndex == 1) {
-						settingList.push("song volume");
-						settingList.push("tempo");
-						settingList.push("reverb");
-						settingList.push("next bar");
-						settingList.push("song detune");
-					}
-					// Populate mod setting options for instrument scope.
-					else {
-
-						settingList.push("volume");
-						settingList.push("pan");
-						settingList.push("pan delay");
-						settingList.push("filter cut");
-						settingList.push("filter peak");
-						settingList.push("detune");
-						settingList.push("arpeggio speed");
-						settingList.push("reset arpeggio");
-						if (tgtInstrument.type == InstrumentType.chip || tgtInstrument.type == InstrumentType.fm || tgtInstrument.type == InstrumentType.harmonics || tgtInstrument.type == InstrumentType.pwm || tgtInstrument.type == InstrumentType.customChipWave || tgtInstrument.type == InstrumentType.fm6op) {
-							settingList.push("vibrato depth");
-							settingList.push("vibrato speed");
-							settingList.push("vibrato delay");
-						}
-						if (tgtInstrument.type == InstrumentType.pwm) {
-							settingList.push("pulse width");
-						}
-                        else if (tgtInstrument.type == InstrumentType.fm || tgtInstrument.type == InstrumentType.fm6op) {
-							settingList.push("fm slider 1");
-							settingList.push("fm slider 2");
-							settingList.push("fm slider 3");
-                            settingList.push("fm slider 4");
-                            if (tgtInstrument.type == InstrumentType.fm6op) {
-                                settingList.push("fm slider 5");
-                                settingList.push("fm slider 6");
-                            }
-							settingList.push("fm feedback");
-						}
-					}
-
-					buildOptions(this._modSetBoxes[mod], settingList);
-
-					let needReset: boolean = false;
-					let setIndex: number = 0;
-
-					// Set selected index based on instrument info. Based on how the list is built.
-					//Also has to check for a change in channel setting. Sigh...maybe it could be done better!
-					switch (instrument.modSettings[mod]) {
-						// For song
-						case ModSetting.mstSongVolume:
-							if (modStatus == ModStatus.msForSong)
-								setIndex = 1;
-							else
-								needReset = true;
-							break;
-						case ModSetting.mstTempo:
-							if (modStatus == ModStatus.msForSong)
-								setIndex = 2;
-							else
-								needReset = true;
-							break;
-						case ModSetting.mstReverb:
-							if (modStatus == ModStatus.msForSong)
-								setIndex = 3;
-							else
-								needReset = true;
-							break;
-						case ModSetting.mstNextBar:
-							if (modStatus == ModStatus.msForSong)
-								setIndex = 4;
-							else
-								needReset = true;
-							break;
-						case ModSetting.mstSongDetune:
-							if (modStatus == ModStatus.msForSong)
-								setIndex = 5;
-							else
-								needReset = true;
-							break;
-						// For instruments
-						case ModSetting.mstInsVolume:
-							if (modStatus == ModStatus.msForPitch || modStatus == ModStatus.msForNoise)
-								setIndex = 1;
-							else
-								needReset = true;
-							break;
-						case ModSetting.mstPan:
-							if (modStatus == ModStatus.msForPitch || modStatus == ModStatus.msForNoise)
-								setIndex = 2;
-							else
-								needReset = true;
-							break;
-						case ModSetting.mstPanDelay:
-							if (modStatus == ModStatus.msForPitch || modStatus == ModStatus.msForNoise)
-								setIndex = 3;
-							else
-								needReset = true;
-							break;
-						case ModSetting.mstFilterCut:
-							if (modStatus == ModStatus.msForPitch || modStatus == ModStatus.msForNoise)
-								setIndex = 4;
-							else
-								needReset = true;
-							break;
-						case ModSetting.mstFilterPeak:
-							if (modStatus == ModStatus.msForPitch || modStatus == ModStatus.msForNoise)
-								setIndex = 5;
-							else
-								needReset = true;
-							break;
-						case ModSetting.mstDetune:
-							if (modStatus == ModStatus.msForPitch || modStatus == ModStatus.msForNoise)
-								setIndex = 6;
-							else
-								needReset = true;
-							break;
-						case ModSetting.mstArpeggioSpeed:
-							if (modStatus == ModStatus.msForPitch || modStatus == ModStatus.msForNoise)
-								setIndex = 7;
-							else
-								needReset = true;
-							break;
-						case ModSetting.mstResetArpeggio:
-							if (modStatus == ModStatus.msForPitch || modStatus == ModStatus.msForNoise)
-								setIndex = 8;
-							else
-								needReset = true;
-							break;
-							break;
-						case ModSetting.mstVibratoDepth:
-							if (modStatus == ModStatus.msForPitch)
-								setIndex = 9;
-							else
-								needReset = true;
-							break;
-						case ModSetting.mstVibratoSpeed:
-							if (modStatus == ModStatus.msForPitch)
-								setIndex = 10;
-							else
-								needReset = true;
-							break;
-						case ModSetting.mstVibratoDelay:
-							if (modStatus == ModStatus.msForPitch)
-								setIndex = 11;
-							else
-								needReset = true;
-							break;
-						case ModSetting.mstPulseWidth:
-							if ((modStatus == ModStatus.msForPitch || modStatus == ModStatus.msForNoise) && tgtInstrument.type == InstrumentType.pwm)
-								setIndex = 12;
-							else
-								needReset = true;
-							break;
-						case ModSetting.mstFMSlider1:
-                            if ((modStatus == ModStatus.msForPitch || modStatus == ModStatus.msForNoise) && (tgtInstrument.type == InstrumentType.fm || tgtInstrument.type == InstrumentType.fm6op))
-								setIndex = 12;
-							else
-								needReset = true;
-							break;
-						case ModSetting.mstFMSlider2:
-                            if ((modStatus == ModStatus.msForPitch || modStatus == ModStatus.msForNoise) && (tgtInstrument.type == InstrumentType.fm || tgtInstrument.type == InstrumentType.fm6op))
-								setIndex = 13;
-							else
-								needReset = true;
-							break;
-						case ModSetting.mstFMSlider3:
-                            if ((modStatus == ModStatus.msForPitch || modStatus == ModStatus.msForNoise) && (tgtInstrument.type == InstrumentType.fm || tgtInstrument.type == InstrumentType.fm6op))
-								setIndex = 14;
-							else
-								needReset = true;
-							break;
-						case ModSetting.mstFMSlider4:
-                            if ((modStatus == ModStatus.msForPitch || modStatus == ModStatus.msForNoise) && (tgtInstrument.type == InstrumentType.fm || tgtInstrument.type == InstrumentType.fm6op))
-								setIndex = 15;
-							else
-								needReset = true;
-                            break;
-                        case ModSetting.mstFMSlider5:
-                            if ((modStatus == ModStatus.msForPitch || modStatus == ModStatus.msForNoise) && tgtInstrument.type == InstrumentType.fm6op)
-                                setIndex = 15;
-                            else
-                                needReset = true;
-                            break;
-                        case ModSetting.mstFMSlider6:
-                            if ((modStatus == ModStatus.msForPitch || modStatus == ModStatus.msForNoise) &&  tgtInstrument.type == InstrumentType.fm6op)
-                                setIndex = 15;
-                            else
-                                needReset = true;
-                            break;
-						case ModSetting.mstFMFeedback:
-                            if ((modStatus == ModStatus.msForPitch || modStatus == ModStatus.msForNoise) && (tgtInstrument.type == InstrumentType.fm || tgtInstrument.type == InstrumentType.fm6op))
-								setIndex = 16;
-							else
-								needReset = true;
-							break;
-						case ModSetting.mstNone:
-						default:
-							break;
-					}
-
-					// Catch instances where invalid set forced setting to "none"
-					if (needReset) {
-						this._modSetBoxes[mod].selectedIndex = 0;
-						instrument.modSettings[mod] = ModSetting.mstNone;
-						this._whenSetModSetting(mod);
-					}
-					else {
-						this._modSetBoxes[mod].selectedIndex = setIndex;
-					}
-
-				} else if (instrument.modSettings[mod] != ModSetting.mstNone) {
-					this._modSetBoxes[mod].selectedIndex = 0;
-					this._whenSetModSetting(mod);
-				}
-
-
-				//Hide instrument select if channel is "none" or "song"
-				if (this._modChannelBoxes[mod].selectedIndex <= 1) {
-					((this._modInstrumentBoxes[mod].parentElement) as HTMLDivElement).style.display = "none";
-					$("#modInstrumentText" + mod).get(0).style.display = "none";
-					$("#modChannelText" + mod).get(0).innerText = "Channel:";
-
-					//Hide setting select if channel is "none"
-					if (this._modChannelBoxes[mod].selectedIndex == 0) {
-						$("#modSettingText" + mod).get(0).style.display = "none";
-						((this._modSetBoxes[mod].parentElement) as HTMLDivElement).style.display = "none";
-					}
-					else {
-						$("#modSettingText" + mod).get(0).style.display = "";
-						((this._modSetBoxes[mod].parentElement) as HTMLDivElement).style.display = "";
-					}
-				}
-				else {
-					((this._modInstrumentBoxes[mod].parentElement) as HTMLDivElement).style.display = (this._doc.song.instrumentsPerChannel > 1) ? "" : "none";
-					$("#modInstrumentText" + mod).get(0).style.display = (this._doc.song.instrumentsPerChannel > 1) ? "" : "none";
-					$("#modChannelText" + mod).get(0).innerText = (this._doc.song.instrumentsPerChannel > 1) ? "Ch:" : "Channel:";
-					$("#modSettingText" + mod).get(0).style.display = "";
-					((this._modSetBoxes[mod].parentElement) as HTMLDivElement).style.display = "";
-
-				}
-			}
-
-			this._doc.recalcChannelNames = false;
-
-			for (let chordIndex: number = 0; chordIndex < Config.chords.length; chordIndex++) {
-				const option: Element = this._chordSelect.children[chordIndex];
-				if (!option.hasAttribute("hidden")) {
-					option.setAttribute("hidden", "");
-				}
-
-			}
-
-			this._instrumentSelectRow.style.display = "none";
-
-			this._customInstrumentSettingsGroup.style.display = "none";
-			this._panSliderRow.style.display = "none";
-			this._panDropdownGroup.style.display = "none";
-			this._instrumentVolumeSliderRow.style.display = "none";
-			$("#typeSelectRow").css("display", "none");
-
-			this._instrumentSettingsGroup.style.color = ColorConfig.getChannelColor(this._doc.song, this._doc.channel).primaryNote;
-
-			// Force piano to re-show, if channel is modulator
-			if (this._doc.channel >= this._doc.song.pitchChannelCount + this._doc.song.noiseChannelCount) {
-				this._piano.forceRender();
-			}
-
-		}
-
-		this._instrumentSelectRow.style.display = (this._doc.song.instrumentsPerChannel > 1) ? "" : "none";
-		this._instrumentSelectRow.style.visibility = (pattern == null) ? "hidden" : "";
-		if (this._instrumentSelect.children.length != this._doc.song.instrumentsPerChannel) {
-			while (this._instrumentSelect.firstChild) this._instrumentSelect.removeChild(this._instrumentSelect.firstChild);
-			const instrumentList: number[] = [];
-			for (let i: number = 0; i < this._doc.song.instrumentsPerChannel; i++) {
-				instrumentList.push(i + 1);
-			}
-			buildOptions(this._instrumentSelect, instrumentList);
-		}
-
-		this._instrumentSettingsGroup.style.color = ColorConfig.getChannelColor(this._doc.song, this._doc.channel).primaryNote;
-
-		this._filterCutoffSlider.updateValue(instrument.filterCutoff);
-		this._filterResonanceSlider.updateValue(instrument.filterResonance);
-		setSelectedValue(this._filterEnvelopeSelect, instrument.filterEnvelope);
-		setSelectedValue(this._transitionSelect, instrument.transition);
-		setSelectedValue(this._effectsSelect, instrument.effects);
-		setSelectedValue(this._vibratoSelect, instrument.vibrato);
-		setSelectedValue(this._vibratoTypeSelect, instrument.vibratoType);
-		setSelectedValue(this._intervalSelect, instrument.interval);
-		setSelectedValue(this._chordSelect, instrument.chord);
-		this._instrumentVolumeSlider.updateValue(instrument.volume);
-		this._panSlider.updateValue(instrument.pan);
-		this._detuneSlider.updateValue(instrument.detune);
-		this._twoNoteArpBox.checked = instrument.fastTwoNoteArp ? true : false;
-		this._tieNoteTransitionBox.checked = instrument.tieNoteTransition ? true : false;
-		this._clicklessTransitionBox.checked = instrument.clicklessTransition ? true : false;
-		this._aliasingBox.checked = instrument.aliases ? true : false;
-		setSelectedValue(this._instrumentSelect, instrumentIndex);
-
-		this._volumeSlider.updateValue(this._doc.volume);
-
-		// If an interface element was selected, but becomes invisible (e.g. an instrument
-		// select menu) just select the editor container so keyboard commands still work.
-		if (wasActive && activeElement != null && activeElement.clientWidth == 0) {
-			this.refocusStage();
-		}
-=======
                         if (usedInstruments.includes(i)) {
                             this._modInstrumentBoxes[mod].options[i].label = "🢒" + (i + 1);
                         }
@@ -4293,7 +2503,6 @@
                             if (effectsIncludeReverb(channel.instruments[instrumentIndex].effects)) {
                                 anyInstrumentReverbs = true;
                             }
->>>>>>> e3dad13b
 
                         }
                         if (anyInstrumentAdvancedEQ) {
@@ -4745,875 +2954,6 @@
 		}
 	}
 
-<<<<<<< HEAD
-	private _tempoStepperCaptureNumberKeys = (event: KeyboardEvent): void => {
-		// When the number input is in focus, allow some keyboard events to
-		// edit the input without accidentally editing the song otherwise.
-		switch (event.keyCode) {
-			case 8: // backspace/delete
-			case 13: // enter/return
-			case 38: // up
-			case 40: // down
-			case 37: // left
-			case 39: // right
-			case 48: // 0
-			case 49: // 1
-			case 50: // 2
-			case 51: // 3
-			case 52: // 4
-			case 53: // 5
-			case 54: // 6
-			case 55: // 7
-			case 56: // 8
-			case 57: // 9
-				event.stopPropagation();
-				break;
-		}
-	}
-
-	private _whenKeyPressed = (event: KeyboardEvent): void => {
-		if (this.prompt) {
-			if (this.prompt instanceof CustomChipPrompt || this.prompt instanceof LimiterPrompt) {
-				this.prompt.whenKeyPressed(event);
-			}
-			if (event.keyCode == 27) { // ESC key
-				// close prompt.
-				this._doc.undo();
-			}
-			return;
-		}
-
-		// Defer to actively editing song title, channel name, or mod label
-		if (document.activeElement == this._songTitleInputBox.input || this._patternEditor.editingModLabel || document.activeElement == this._muteEditor._channelNameInput.input) {
-			// Enter/esc returns focus to form
-			if (event.keyCode == 13 || event.keyCode == 27) {
-				this.mainLayer.focus();
-				this._patternEditor.stopEditingModLabel(event.keyCode == 27);
-			}
-
-			return;
-		}
-
-		// Defer to actively editing volume/pan rows
-		if (document.activeElement == this._panSliderInputBox || document.activeElement == this._detuneSliderInputBox || document.activeElement == this._instrumentVolumeSliderInputBox) {
-			// Enter/esc returns focus to form
-			if (event.keyCode == 13 || event.keyCode == 27) {
-				this.mainLayer.focus();
-			}
-
-			return;
-		}
-
-		//this._trackEditor.onKeyPressed(event);
-		switch (event.keyCode) {
-			case 27: // ESC key
-				new ChangePatternSelection(this._doc, 0, 0);
-				this._doc.selection.resetBoxSelection();
-				break;
-			case 16: // Shift
-				this._patternEditor.shiftMode = true;
-				break;
-			case 17: // Ctrl
-				this._patternEditor.controlMode = true;
-				break;
-			case 32: // space
-				// Jump to mouse
-				if (event.ctrlKey || event.shiftKey) {
-					if (!this._doc.synth.playing) {
-						this._togglePlay();
-					}
-					this._trackEditor.movePlayheadToMouse();
-					this._patternEditor.movePlayheadToMouse();
-				}
-				else {
-					this._togglePlay();
-				}
-				event.preventDefault();
-				break;
-			case 90: // z
-				if (event.shiftKey) {
-					this._doc.redo();
-				} else {
-					this._doc.undo();
-				}
-				event.preventDefault();
-				break;
-			case 89: // y
-				this._doc.redo();
-				event.preventDefault();
-				break;
-			case 67: // c
-				this._doc.selection.copy();
-				new ChangePatternSelection(this._doc, 0, 0);
-				this._doc.selection.resetBoxSelection();
-				//this._trackEditor._selectionUpdated();
-				event.preventDefault();
-				break;
-			case 13: // enter/return
-				this._doc.selection.insertBars();
-				event.preventDefault();
-				break;
-			case 8: // backspace/delete
-				this._doc.selection.deleteBars();
-				this._barScrollBar.animatePlayhead();
-				event.preventDefault();
-				break;
-			case 65: // a
-				if (event.shiftKey) {
-					this._doc.selection.selectChannel();
-				} else {
-					this._doc.selection.selectAll();
-				}
-				event.preventDefault();
-				break;
-			case 68: // d
-				this._doc.selection.duplicatePatterns();
-				event.preventDefault();
-				break;
-			case 70: // f
-				this._doc.synth.firstBar();
-				this._barScrollBar.animatePlayhead();
-				if (this._doc.autoFollow) {
-					new ChangeChannelBar(this._doc, this._doc.channel, Math.floor(this._doc.synth.playhead));
-				}
-				event.preventDefault();
-				break;
-			case 72: // h
-				this._doc.synth.jumpToEditingBar(this._doc.bar);
-				this._barScrollBar.animatePlayhead();
-				new ChangeChannelBar(this._doc, this._doc.channel, Math.floor(this._doc.synth.playhead));
-				event.preventDefault();
-				break;
-			case 76: // l
-				if (event.shiftKey) {
-					this._openPrompt("limiterSettings");
-				}
-				else {
-					this._openPrompt("barCount");
-				}
-				break;
-			case 77: // m
-				if (this._doc.enableChannelMuting) {
-					this._doc.selection.muteChannels(event.shiftKey);
-					event.preventDefault();
-				}
-				break;
-			case 78: // n
-				// Find lowest-index unused pattern for current channel
-				// Shift+n - lowest-index completely empty pattern
-
-				const group: ChangeGroup = new ChangeGroup();
-
-				if (event.shiftKey || event.ctrlKey) {
-					let nextEmpty: number = 0;
-					while (nextEmpty < this._doc.song.patternsPerChannel && this._doc.song.channels[this._doc.channel].patterns[nextEmpty].notes.length > 0)
-						nextEmpty++;
-
-					nextEmpty++; // The next empty pattern is actually the one after the found one
-
-					// Can't set anything if we're at the absolute limit.
-					if (nextEmpty <= Config.barCountMax) {
-
-						if (nextEmpty > this._doc.song.patternsPerChannel) {
-
-							// Add extra empty pattern, if all the rest have something in them.
-							group.append(new ChangePatternsPerChannel(this._doc, nextEmpty));
-						}
-
-						// Change pattern number to lowest-index unused
-						group.append(new ChangePatternNumbers(this._doc, nextEmpty, this._doc.bar, this._doc.channel, 1, 1));
-
-
-					}
-				}
-				else {
-					let nextUnused: number = 1;
-					while (this._doc.song.channels[this._doc.channel].bars.indexOf(nextUnused) != -1
-						&& nextUnused <= this._doc.song.patternsPerChannel)
-						nextUnused++;
-
-					// Can't set anything if we're at the absolute limit.
-					if (nextUnused <= Config.barCountMax) {
-
-						if (nextUnused > this._doc.song.patternsPerChannel) {
-
-							// Add extra empty pattern, if all the rest are used.
-							group.append(new ChangePatternsPerChannel(this._doc, nextUnused));
-						}
-
-						// Change pattern number to lowest-index unused
-						group.append(new ChangePatternNumbers(this._doc, nextUnused, this._doc.bar, this._doc.channel, 1, 1));
-
-
-					}
-				}
-
-				this._doc.record(group);
-
-				event.preventDefault();
-				break;
-			case 81: // q
-				this._openPrompt("channelSettings");
-				break;
-			case 83: // s
-				if (this._doc.enableChannelMuting) {
-					if (event.shiftKey) {
-						this._doc.selection.muteChannels(false);
-					} else {
-						this._doc.selection.soloChannels();
-					}
-					event.preventDefault();
-				}
-				break;
-			case 86: // v
-				if (event.shiftKey) {
-					this._doc.selection.pasteNumbers();
-				} else {
-					this._doc.selection.pasteNotes();
-				}
-				event.preventDefault();
-				break;
-			case 87: // w
-				this._openPrompt("moveNotesSideways");
-				break;
-			case 73: // i
-				if (event.shiftKey) {
-					const instrument: Instrument = this._doc.song.channels[this._doc.channel].instruments[this._doc.getCurrentInstrument()];
-					const instrumentObject: any = instrument.toJsonObject();
-					delete instrumentObject["volume"];
-					delete instrumentObject["pan"];
-					delete instrumentObject["preset"];
-					this._copyTextToClipboard(JSON.stringify(instrumentObject));
-				}
-				event.preventDefault();
-				break;
-			case 82: // r
-				if (event.shiftKey) {
-					this._randomGenerated();
-				} else {
-					this._randomPreset();
-
-				}
-				event.preventDefault();
-
-				break;
-			case 219: // left brace
-				this._doc.synth.prevBar();
-				if (this._doc.autoFollow) {
-					new ChangeChannelBar(this._doc, this._doc.channel, Math.floor(this._doc.synth.playhead));
-				}
-				this._barScrollBar.animatePlayhead();
-				event.preventDefault();
-				break;
-			case 221: // right brace
-				this._doc.synth.nextBar();
-				if (this._doc.autoFollow) {
-					new ChangeChannelBar(this._doc, this._doc.channel, Math.floor(this._doc.synth.playhead));
-				}
-				this._barScrollBar.animatePlayhead();
-				event.preventDefault();
-				break;
-			case 189: // -
-			case 173: // Firefox -
-				this._doc.selection.transpose(false, event.shiftKey || event.ctrlKey);
-				event.preventDefault();
-				break;
-			case 187: // +
-			case 61: // Firefox +
-			case 171: // Some users have this as +? Hmm.
-				this._doc.selection.transpose(true, event.shiftKey || event.ctrlKey);
-				event.preventDefault();
-				break;
-			case 38: // up
-				if (event.ctrlKey) {
-					// Swap channel up, if it wouldn't break from the channel type layout
-					if (this._doc.channel == 0 || this._doc.channel == this._doc.song.pitchChannelCount || this._doc.channel == this._doc.song.pitchChannelCount + this._doc.song.noiseChannelCount) {
-						break;
-					}
-					this._doc.record(new ChangeChannelOrder(this._doc, this._doc.channel - 1, this._doc.channel), false);
-					this._doc.selection.setChannelBar((this._doc.channel - 1), this._doc.bar);
-				}
-				else if (event.shiftKey) {
-					this._doc.selection.boxSelectionY1 = Math.max(0, this._doc.selection.boxSelectionY1 - 1);
-					this._doc.selection.selectionUpdated();
-				} else {
-					this._doc.selection.setChannelBar((this._doc.channel - 1 + this._doc.song.getChannelCount()) % this._doc.song.getChannelCount(), this._doc.bar);
-					this._doc.selection.resetBoxSelection();
-				}
-				event.preventDefault();
-				break;
-			case 40: // down
-				if (event.ctrlKey) {
-					// Swap channel down, if it wouldn't break from the channel type layout
-					if (this._doc.channel == this._doc.song.pitchChannelCount - 1 || this._doc.channel == this._doc.song.pitchChannelCount + this._doc.song.noiseChannelCount - 1 || this._doc.channel == this._doc.song.getChannelCount() - 1) {
-						break;
-					}
-					this._doc.record(new ChangeChannelOrder(this._doc, this._doc.channel, this._doc.channel + 1), false);
-					this._doc.selection.setChannelBar((this._doc.channel + 1), this._doc.bar);
-				}
-				else if (event.shiftKey) {
-					this._doc.selection.boxSelectionY1 = Math.min(this._doc.song.getChannelCount() - 1, this._doc.selection.boxSelectionY1 + 1);
-					this._doc.selection.selectionUpdated();
-				} else {
-					this._doc.selection.setChannelBar((this._doc.channel + 1) % this._doc.song.getChannelCount(), this._doc.bar);
-					this._doc.selection.resetBoxSelection();
-				}
-				event.preventDefault();
-				break;
-			case 37: // left
-				if (event.shiftKey) {
-					this._doc.selection.boxSelectionX1 = Math.max(0, this._doc.selection.boxSelectionX1 - 1);
-					this._doc.selection.scrollToSelection();
-					this._doc.selection.selectionUpdated();
-				} else {
-					this._doc.selection.setChannelBar(this._doc.channel, (this._doc.bar + this._doc.song.barCount - 1) % this._doc.song.barCount);
-					this._doc.selection.resetBoxSelection();
-				}
-				event.preventDefault();
-				break;
-			case 39: // right
-				if (event.shiftKey) {
-					this._doc.selection.boxSelectionX1 = Math.min(this._doc.song.barCount - 1, this._doc.selection.boxSelectionX1 + 1);
-					this._doc.selection.scrollToSelection();
-					this._doc.selection.selectionUpdated();
-				} else {
-					this._doc.selection.setChannelBar(this._doc.channel, (this._doc.bar + 1) % this._doc.song.barCount);
-					this._doc.selection.resetBoxSelection();
-				}
-				event.preventDefault();
-				break;
-			case 46: // Delete
-				this._doc.selection.digits = "";
-				this._doc.selection.nextDigit("0", false);
-				break;
-			case 48: // 0
-				this._doc.selection.nextDigit("0", event.shiftKey || event.ctrlKey);
-				event.preventDefault();
-				break;
-			case 49: // 1
-				this._doc.selection.nextDigit("1", event.shiftKey || event.ctrlKey);
-				event.preventDefault();
-				break;
-			case 50: // 2
-				this._doc.selection.nextDigit("2", event.shiftKey || event.ctrlKey);
-				event.preventDefault();
-				break;
-			case 51: // 3
-				this._doc.selection.nextDigit("3", event.shiftKey || event.ctrlKey);
-				event.preventDefault();
-				break;
-			case 52: // 4
-				this._doc.selection.nextDigit("4", event.shiftKey || event.ctrlKey);
-				event.preventDefault();
-				break;
-			case 53: // 5
-				this._doc.selection.nextDigit("5", event.shiftKey || event.ctrlKey);
-				event.preventDefault();
-				break;
-			case 54: // 6
-				this._doc.selection.nextDigit("6", event.shiftKey || event.ctrlKey);
-				event.preventDefault();
-				break;
-			case 55: // 7
-				this._doc.selection.nextDigit("7", event.shiftKey || event.ctrlKey);
-				event.preventDefault();
-				break;
-			case 56: // 8
-				this._doc.selection.nextDigit("8", event.shiftKey || event.ctrlKey);
-				event.preventDefault();
-				break;
-			case 57: // 9
-				this._doc.selection.nextDigit("9", event.shiftKey || event.ctrlKey);
-				event.preventDefault();
-				break;
-			default:
-				this._doc.selection.digits = "";
-				this._doc.selection.instrumentDigits = "";
-				break;
-		}
-	}
-
-	private _copyTextToClipboard(text: string): void {
-		// Set as any to allow compilation without clipboard types (since, uh, I didn't write this bit and don't know the proper types library) -jummbus
-		let nav: any;
-		nav = navigator;
-
-		if (nav.clipboard && nav.clipboard.writeText) {
-			nav.clipboard.writeText(text).catch(() => {
-				window.prompt("Copy to clipboard:", text);
-			});
-			return;
-		}
-		const textField: HTMLTextAreaElement = document.createElement("textarea");
-		textField.innerText = text;
-		document.body.appendChild(textField);
-		textField.select();
-		const succeeded: boolean = document.execCommand("copy");
-		textField.remove();
-		this.refocusStage();
-		if (!succeeded) window.prompt("Copy this:", text);
-	}
-
-	private _whenPrevBarPressed = (): void => {
-		this._doc.synth.prevBar();
-		this._barScrollBar.animatePlayhead();
-	}
-
-	private _whenNextBarPressed = (): void => {
-		this._doc.synth.nextBar();
-		this._barScrollBar.animatePlayhead();
-	}
-
-	private _togglePlay = (): void => {
-		if (this._doc.synth.playing) {
-			this._pause();
-		} else {
-			this._doc.synth.snapToBar();
-			this._play();
-		}
-	}
-
-	public _play(): void {
-		this._doc.synth.play();
-		this.updatePlayButton();
-		window.requestAnimationFrame(this._animate);
-	}
-
-	public _pause(): void {
-		this._doc.synth.pause();
-		this._doc.synth.resetEffects();
-		if (this._doc.autoFollow) {
-			this._doc.synth.goToBar(this._doc.bar);
-		}
-		this._doc.synth.snapToBar();
-		this.updatePlayButton();
-		window.clearInterval(this._modSliderHandle);
-		window.clearInterval(this._volumeHandle);
-		window.clearInterval(this._barScrollbarHandle);
-		window.requestAnimationFrame(this._animate);
-		this.outVolumeHistoricCap = 0;
-	}
-
-	public _animate = (): void => {
-		// Need to update mods once more to clear the slider display
-		this._modSliderUpdate();
-		// Same for volume display
-		if (this._doc.displayVolumeBar) {
-			this._volumeUpdate();
-		}
-		// ...and barscrollbar playhead
-		this._barScrollBar.animatePlayhead();
-
-		window.requestAnimationFrame(this._animate);
-	}
-
-	public _volumeUpdate = (): void => {
-		this.outVolumeHistoricTimer--;
-		if (this.outVolumeHistoricTimer <= 0) {
-			this.outVolumeHistoricCap -= 0.03;
-		}
-		if (this._doc.song.outVolumeCap > this.outVolumeHistoricCap) {
-			this.outVolumeHistoricCap = this._doc.song.outVolumeCap;
-			this.outVolumeHistoricTimer = 50;
-		}
-
-		if (this._doc.song.outVolumeCap != this.lastOutVolumeCap) {
-            this.lastOutVolumeCap = this._doc.song.outVolumeCap;
-			this._animateVolume(this._doc.song.outVolumeCap, this.outVolumeHistoricCap);
-		}
-        this._globalOscscope._updateCanvas();
-	}
-
-	private _animateVolume(outVolumeCap: number, historicOutCap: number): void {
-		this._outVolumeBar.setAttribute("width", "" + Math.min(144, outVolumeCap * 144));
-		this._outVolumeCap.setAttribute("x", "" + (8 + Math.min(144, historicOutCap * 144)));
-	}
-
-	private _setVolumeSlider = (): void => {
-		this._doc.setVolume(Number(this._volumeSlider.input.value));
-	}
-
-	private _copyInstrument(): void {
-		const channel: Channel = this._doc.song.channels[this._doc.channel];
-		const instrument: Instrument = channel.instruments[this._doc.getCurrentInstrument()];
-		const instrumentCopy: any = instrument.toJsonObject();
-		instrumentCopy["isDrum"] = this._doc.song.getChannelIsNoise(this._doc.channel);
-		window.localStorage.setItem("instrumentCopy", JSON.stringify(instrumentCopy));
-		this.refocusStage();
-	}
-
-	private _pasteInstrument(): void {
-		const channel: Channel = this._doc.song.channels[this._doc.channel];
-		const instrument: Instrument = channel.instruments[this._doc.getCurrentInstrument()];
-		const instrumentCopy: any = JSON.parse(String(window.localStorage.getItem("instrumentCopy")));
-		if (instrumentCopy != null && instrumentCopy["isDrum"] == this._doc.song.getChannelIsNoise(this._doc.channel)) {
-			this._doc.record(new ChangePasteInstrument(this._doc, instrument, instrumentCopy));
-		}
-		this.refocusStage();
-	}
-
-	private _randomPreset(): void {
-		const isNoise: boolean = this._doc.song.getChannelIsNoise(this._doc.channel);
-		this._doc.record(new ChangePreset(this._doc, pickRandomPresetValue(isNoise)));
-	}
-
-	private _randomGenerated(): void {
-		this._doc.record(new ChangeRandomGeneratedInstrument(this._doc));
-	}
-
-
-	private _whenSetTempo = (): void => {
-		this._doc.record(new ChangeTempo(this._doc, -1, parseInt(this._tempoStepper.value) | 0));
-	}
-
-	private _whenSetScale = (): void => {
-		if (isNaN(<number><unknown>this._scaleSelect.value)) {
-			switch (this._scaleSelect.value) {
-                case "forceScale":
-                    this._doc.selection.forceScale();
-                    break;
-            }
-            switch (this._scaleSelect.value) {
-                case "customize":
-                    this._openPrompt("customScale")
-                    break;
-            }
-			this._doc.notifier.changed();
-		} else {
-			this._doc.record(new ChangeScale(this._doc, this._scaleSelect.selectedIndex));
-		}
-	}
-
-	private _whenSetKey = (): void => {
-		if (isNaN(<number><unknown>this._keySelect.value)) {
-			switch (this._keySelect.value) {
-				case "detectKey":
-					this._doc.record(new ChangeDetectKey(this._doc));
-					break;
-			}
-			this._doc.notifier.changed();
-		} else {
-			this._doc.record(new ChangeKey(this._doc, Config.keys.length - 1 - this._keySelect.selectedIndex));
-		}
-	}
-
-	private _whenSetRhythm = (): void => {
-		if (isNaN(<number><unknown>this._rhythmSelect.value)) {
-			switch (this._rhythmSelect.value) {
-				case "forceRhythm":
-					this._doc.selection.forceRhythm();
-					break;
-			}
-			this._doc.notifier.changed();
-		} else {
-			this._doc.record(new ChangeRhythm(this._doc, this._rhythmSelect.selectedIndex));
-		}
-	}
-
-	public _refocus = (): void => {
-		// Waits a bit because select2 "steals" back focus even after the close event fires.
-		var selfRef = this;
-		setTimeout(function () { selfRef.mainLayer.focus(); }, 20);
-	}
-
-	public _whenSetPitchedPreset = (): void => {
-		this._setPreset($('#pitchPresetSelect').val() + "");
-	}
-
-	public _whenSetDrumPreset = (): void => {
-		this._setPreset($('#drumPresetSelect').val() + "");
-	}
-
-	private _setPreset(preset: string): void {
-		if (isNaN(<number><unknown>preset)) {
-			switch (preset) {
-				case "copyInstrument":
-					this._copyInstrument();
-					break;
-				case "pasteInstrument":
-					this._pasteInstrument();
-					break;
-				case "randomPreset":
-					this._randomPreset();
-					break;
-				case "randomGenerated":
-					this._randomGenerated();
-					break;
-			}
-			this._doc.notifier.changed();
-		} else {
-			this._doc.record(new ChangePreset(this._doc, parseInt(preset)));
-		}
-	}
-
-	private _whenSetFeedbackType = (): void => {
-		this._doc.record(new ChangeFeedbackType(this._doc, this._feedbackTypeSelect.selectedIndex));
-	}
-
-	private _whenSetFeedbackEnvelope = (): void => {
-		this._doc.record(new ChangeFeedbackEnvelope(this._doc, this._feedbackEnvelopeSelect.selectedIndex));
-	}
-
-    private _whenSet6OpFeedbackType = (): void => {
-        this._doc.record(new Change6OpFeedbackType(this._doc, this._feedback6OpTypeSelect.selectedIndex));
-    }
-    private _whenSet6OpAlgorithm = (): void => {
-        this._doc.record(new Change6OpAlgorithm(this._doc, this._algorithm6OpSelect.selectedIndex));
-    }
-
-	private _whenSetAlgorithm = (): void => {
-		this._doc.record(new ChangeAlgorithm(this._doc, this._algorithmSelect.selectedIndex));
-	}
-
-	private _whenSetInstrument = (): void => {
-		this._doc.selection.setInstrument(this._instrumentSelect.selectedIndex);
-
-		// Force piano to re-show, if channel is modulator
-		if (this._doc.channel >= this._doc.song.pitchChannelCount + this._doc.song.noiseChannelCount) {
-			this._piano.forceRender();
-		}
-	}
-
-	private _whenSetModChannel = (mod: number): void => {
-
-		let instrument: Instrument = this._doc.song.channels[this._doc.channel].instruments[this._doc.getCurrentInstrument()];
-		let prevStatus: ModStatus = instrument.modStatuses[mod];
-
-		this._doc.selection.setModChannel(mod, this._modChannelBoxes[mod].selectedIndex);
-
-		// Check if setting was 'song' or 'none' and is changing to a channel number, in which case suggested instrument to mod will auto-set to the current one.
-		if (this._doc.song.instrumentsPerChannel > 1 && (prevStatus == ModStatus.msNone || prevStatus == ModStatus.msForSong) && this._modChannelBoxes[mod].selectedIndex >= 2) {
-			this._doc.selection.setModInstrument(mod, this._doc.song.getPatternInstrument(instrument.modChannels[mod], this._doc.bar));
-		}
-
-		// Force piano to re-show
-		this._piano.forceRender();
-	}
-
-	private _whenSetModInstrument = (mod: number): void => {
-		this._doc.selection.setModInstrument(mod, this._modInstrumentBoxes[mod].selectedIndex);
-
-		// Force piano to re-show
-		this._piano.forceRender();
-	}
-
-	private _whenSetModSetting = (mod: number): void => {
-		//let prevSetting: number = this._doc.song.channels[this._doc.channel].instruments[this._doc.getCurrentInstrument()].modSettings[mod];
-
-		this._doc.selection.setModSetting(mod, this._modSetBoxes[mod].children[this._modSetBoxes[mod].selectedIndex].textContent as string);
-
-		/* Currently cut this as it would have to scale all patterns to make any sense, and I'm leery about the loss of information
-		 * inherent in scaling to and from a smaller note resolution.
-		// Cause pattern editor to scale note heights if necessary. Relies on above call to change this setting, of course.
-		this._patternEditor.scaleModNotes(mod, prevSetting, this._doc.song.channels[this._doc.channel].instruments[this._doc.getCurrentInstrument()].modSettings[mod]);
-		*/
-
-		// Force piano to re-show if channel is modulator, as text shown on it needs to update
-		this._piano.forceRender();
-
-	}
-
-	//private _whenCustomizePressed = (): void => {
-	//	this._doc.record(new ChangeCustomizeInstrument(this._doc));
-	//}
-
-	private _whenSetChipWave = (): void => {
-		this._doc.record(new ChangeChipWave(this._doc, this._chipWaveSelect.selectedIndex));
-	}
-
-	private _whenSetNoiseWave = (): void => {
-		this._doc.record(new ChangeNoiseWave(this._doc, this._chipNoiseSelect.selectedIndex));
-	}
-
-	private _whenSetFilterEnvelope = (): void => {
-		this._doc.record(new ChangeFilterEnvelope(this._doc, this._filterEnvelopeSelect.selectedIndex));
-	}
-
-	private _whenSetPulseEnvelope = (): void => {
-		this._doc.record(new ChangePulseEnvelope(this._doc, this._pulseEnvelopeSelect.selectedIndex));
-	}
-
-	private _whenSetTransition = (): void => {
-		this._doc.record(new ChangeTransition(this._doc, this._transitionSelect.selectedIndex));
-	}
-
-	private _whenSetEffects = (): void => {
-		this._doc.record(new ChangeEffects(this._doc, this._effectsSelect.selectedIndex));
-	}
-
-	private _whenSetVibrato = (): void => {
-		this._doc.record(new ChangeVibrato(this._doc, this._vibratoSelect.selectedIndex));
-	}
-
-	private _whenSetVibratoType = (): void => {
-		this._doc.record(new ChangeVibratoType(this._doc, this._vibratoTypeSelect.selectedIndex));
-	}
-
-	private _whenSetInterval = (): void => {
-		this._doc.record(new ChangeInterval(this._doc, this._intervalSelect.selectedIndex));
-	}
-
-	private _whenSetChord = (): void => {
-		this._doc.record(new ChangeChord(this._doc, this._chordSelect.selectedIndex));
-	}
-
-	private _fileMenuHandler = (event: Event): void => {
-		switch (this._fileMenu.value) {
-			case "new":
-				this._doc.goBackToStart();
-				for (const channel of this._doc.song.channels) {
-					channel.muted = false;
-					channel.name = "";
-				}
-				this._doc.record(new ChangeSong(this._doc, ""), false, true);
-				break;
-			case "export":
-				this._openPrompt("export");
-				break;
-			case "import":
-				this._openPrompt("import");
-				break;
-			case "copyUrl":
-				this._copyTextToClipboard(new URL("#" + this._doc.song.toBase64String(), location.href).href);
-				break;
-			case "shareUrl":
-				(<any>navigator).share({ url: new URL("#" + this._doc.song.toBase64String(), location.href).href });
-				break;
-			case "shortenUrl":
-				window.open("https://tinyurl.com/api-create.php?url=" + encodeURIComponent(new URL("#" + this._doc.song.toBase64String(), location.href).href));
-				break;
-			case "viewPlayer":
-				location.href = "player/#song=" + this._doc.song.toBase64String();
-				break;
-			case "copyEmbed":
-				this._copyTextToClipboard(`<iframe width="384" height="60" style="border: none;" src="${new URL("player/#song=" + this._doc.song.toBase64String(), location.href).href}"></iframe>`);
-				break;
-			case "songRecovery":
-				this._openPrompt("songRecovery");
-				break;
-		}
-		this._fileMenu.selectedIndex = 0;
-	}
-
-	private _editMenuHandler = (event: Event): void => {
-		switch (this._editMenu.value) {
-			case "undo":
-				this._doc.undo();
-				break;
-			case "redo":
-				this._doc.redo();
-				break;
-			case "copy":
-				this._doc.selection.copy();
-				break;
-			case "insertBars":
-				this._doc.selection.insertBars();
-				break;
-			case "deleteBars":
-				this._doc.selection.deleteBars();
-				break;
-			case "pasteNotes":
-				this._doc.selection.pasteNotes();
-				break;
-			case "pasteNumbers":
-				this._doc.selection.pasteNumbers();
-				break;
-			case "transposeUp":
-				this._doc.selection.transpose(true, false);
-				break;
-			case "transposeDown":
-				this._doc.selection.transpose(false, false);
-				break;
-			case "selectAll":
-				this._doc.selection.selectAll();
-				break;
-			case "selectChannel":
-				this._doc.selection.selectChannel();
-				break;
-			case "duplicatePatterns":
-				this._doc.selection.duplicatePatterns();
-				break;
-			case "barCount":
-				this._openPrompt("barCount");
-				break;
-			case "beatsPerBar":
-				this._openPrompt("beatsPerBar");
-				break;
-			case "moveNotesSideways":
-				this._openPrompt("moveNotesSideways");
-				break;
-			case "channelSettings":
-				this._openPrompt("channelSettings");
-				break;
-			case "limiterSettings":
-				this._openPrompt("limiterSettings");
-				break;
-		}
-		this._editMenu.selectedIndex = 0;
-	}
-
-	private _optionsMenuHandler = (event: Event): void => {
-		switch (this._optionsMenu.value) {
-			case "autoPlay":
-				this._doc.autoPlay = !this._doc.autoPlay;
-				break;
-			case "autoFollow":
-				this._doc.autoFollow = !this._doc.autoFollow;
-				break;
-			case "enableNotePreview":
-				this._doc.enableNotePreview = !this._doc.enableNotePreview;
-				break;
-			case "showLetters":
-				this._doc.showLetters = !this._doc.showLetters;
-				break;
-			case "showFifth":
-				this._doc.showFifth = !this._doc.showFifth;
-				break;
-			case "showChannels":
-				this._doc.showChannels = !this._doc.showChannels;
-				break;
-			case "showScrollBar":
-				this._doc.showScrollBar = !this._doc.showScrollBar;
-				break;
-			case "alwaysFineNoteVol":
-				this._doc.alwaysFineNoteVol = !this._doc.alwaysFineNoteVol;
-				break;
-			case "enableChannelMuting":
-				this._doc.enableChannelMuting = !this._doc.enableChannelMuting;
-				for (const channel of this._doc.song.channels) channel.muted = false;
-				break;
-			case "displayBrowserUrl":
-				this._doc.toggleDisplayBrowserUrl();
-				break;
-			case "displayVolumeBar":
-				this._doc.displayVolumeBar = !this._doc.displayVolumeBar;
-				break;
-			case "fullScreen":
-				this._openPrompt("layout");
-				break;
-			case "colorTheme":
-				this._openPrompt("theme");
-				break;
-		}
-		this._optionsMenu.selectedIndex = 0;
-		this._doc.notifier.changed();
-		this._doc.savePreferences();
-	}
-
-	private _customWavePresetHandler = (event: Event): void => {
-
-		// Update custom wave value
-		let customWaveArray: Float64Array = new Float64Array(64);
-		let index: number = this._customWavePresetDrop.selectedIndex - 1;
-		let maxValue: number = Number.MIN_VALUE;
-		let minValue: number = Number.MAX_VALUE;
-		let arrayPoint: number = 0;
-		let arrayStep: number = (Config.chipWaves[index].samples.length - 1) / 64.0;
-
-		for (let i: number = 0; i < 64; i++) {
-			// Compute derivative to get original wave.
-			customWaveArray[i] = (Config.chipWaves[index].samples[Math.floor(arrayPoint)] - Config.chipWaves[index].samples[(Math.floor(arrayPoint) + 1)]) / arrayStep;
-=======
     private _tempoStepperCaptureNumberKeys = (event: KeyboardEvent): void => {
         // When the number input is in focus, allow some keyboard events to
         // edit the input without accidentally editing the song otherwise.
@@ -5641,7 +2981,7 @@
 
     private _whenKeyPressed = (event: KeyboardEvent): void => {
         if (this.prompt) {
-            if (this.prompt instanceof CustomChipPrompt || this.prompt instanceof LimiterPrompt || this.prompt instanceof CustomFilterPrompt) {
+            if (this.prompt instanceof CustomChipPrompt || this.prompt instanceof LimiterPrompt || this.prompt instanceof CustomScalePrompt || this.prompt instanceof CustomFilterPrompt) {
                 this.prompt.whenKeyPressed(event);
             }
             if (event.keyCode == 27) { // ESC key
@@ -5846,7 +3186,6 @@
                             // Add extra empty pattern, if all the rest have something in them.
                             group.append(new ChangePatternsPerChannel(this._doc, nextEmpty));
                         }
->>>>>>> e3dad13b
 
                         // Change pattern number to lowest-index unused
                         group.append(new ChangePatternNumbers(this._doc, nextEmpty, this._doc.bar, this._doc.channel, 1, 1));
@@ -6183,6 +3522,7 @@
             this.lastOutVolumeCap = this._doc.song.outVolumeCap;
             this._animateVolume(this._doc.song.outVolumeCap, this.outVolumeHistoricCap);
         }
+        this._globalOscscope._updateCanvas();
     }
 
     private _animateVolume(outVolumeCap: number, historicOutCap: number): void {
@@ -6248,6 +3588,9 @@
             switch (this._scaleSelect.value) {
                 case "forceScale":
                     this._doc.selection.forceScale();
+                    break;
+                case "customize":
+                    this._openPrompt("customScale")
                     break;
             }
             this._doc.notifier.changed();
@@ -6327,6 +3670,13 @@
         this._doc.record(new ChangeAlgorithm(this._doc, this._algorithmSelect.selectedIndex));
     }
 
+    private _whenSet6OpFeedbackType = (): void => {
+        this._doc.record(new Change6OpFeedbackType(this._doc, this._feedback6OpTypeSelect.selectedIndex));
+    }
+    private _whenSet6OpAlgorithm = (): void => {
+        this._doc.record(new Change6OpAlgorithm(this._doc, this._algorithm6OpSelect.selectedIndex));
+    }
+    
     private _whenSelectInstrument = (event: MouseEvent): void => {
         if (event.target == this._instrumentAddButton) {
             this._doc.record(new ChangeAddChannelInstrument(this._doc));
