// Copyright (c) 2012-2022 John Nesky and contributing authors, distributed under the MIT license, see accompanying the LICENSE.md file.

//import {Layout} from "./Layout";
import { sampleLoadEvents, SampleLoadedEvent, InstrumentType, EffectType, Config, effectsIncludeTransition, effectsIncludeChord, effectsIncludePitchShift, effectsIncludeDetune, effectsIncludeVibrato, effectsIncludeNoteFilter, effectsIncludeDistortion, effectsIncludeBitcrusher, effectsIncludePanning, effectsIncludeChorus, effectsIncludeEcho, effectsIncludeReverb, DropdownID } from "../synth/SynthConfig";
import { BarScrollBar } from "./BarScrollBar";
import { BeatsPerBarPrompt } from "./BeatsPerBarPrompt";
import { Change, ChangeGroup } from "./Change";
import { ChannelSettingsPrompt } from "./ChannelSettingsPrompt";
import { ColorConfig, ChannelColors } from "./ColorConfig";
import { CustomChipPrompt } from "./CustomChipPrompt";
import { CustomFilterPrompt } from "./CustomFilterPrompt";
import { InstrumentExportPrompt } from "./InstrumentExportPrompt";
import { InstrumentImportPrompt } from "./InstrumentImportPrompt";
import { EditorConfig, isMobile, prettyNumber, Preset, PresetCategory } from "./EditorConfig";
import { EuclideanRhythmPrompt } from "./EuclidgenRhythmPrompt";
import { ExportPrompt } from "./ExportPrompt";
import "./Layout"; // Imported here for the sake of ensuring this code is transpiled early.
import { Instrument, Channel, Synth } from "../synth/synth";
import { HTML, SVG } from "imperative-html/dist/esm/elements-strict";
import { Preferences } from "./Preferences";
import { HarmonicsEditor, HarmonicsEditorPrompt } from "./HarmonicsEditor";
import { AdditiveEditor, AdditiveEditorPrompt } from "./AdditiveEditor"
import { InputBox, Slider } from "./HTMLWrapper";
import { ImportPrompt } from "./ImportPrompt";
import { ChannelRow } from "./ChannelRow";
import { LayoutPrompt } from "./LayoutPrompt";
import { EnvelopeEditor } from "./EnvelopeEditor";
import { FadeInOutEditor } from "./FadeInOutEditor";
import { FilterEditor } from "./FilterEditor";
import { LimiterPrompt } from "./LimiterPrompt";
import { CustomScalePrompt } from "./CustomScalePrompt";
import { LoopEditor } from "./LoopEditor";
import { MoveNotesSidewaysPrompt } from "./MoveNotesSidewaysPrompt";
import { MuteEditor } from "./MuteEditor";
import { OctaveScrollBar } from "./OctaveScrollBar";
import { MidiInputHandler } from "./MidiInput";
import { KeyboardLayout } from "./KeyboardLayout";
import { PatternEditor } from "./PatternEditor";
import { Piano } from "./Piano";
import { Prompt } from "./Prompt";
import { SongDocument } from "./SongDocument";
import { SongDurationPrompt } from "./SongDurationPrompt";
import { SustainPrompt } from "./SustainPrompt";
import { SongRecoveryPrompt } from "./SongRecoveryPrompt";
import { RecordingSetupPrompt } from "./RecordingSetupPrompt";
import { SpectrumEditor, SpectrumEditorPrompt } from "./SpectrumEditor";
import { CustomThemePrompt } from "./CustomThemePrompt";
import { ThemePrompt } from "./ThemePrompt";
import { TipPrompt } from "./TipPrompt";
import { ChangeTempo, ChangeKeyOctave, ChangeChorus, ChangeEchoDelay, ChangeEchoSustain, ChangeReverb, ChangeVolume, ChangePan, ChangePatternSelection, ChangePatternsPerChannel, ChangePatternNumbers, ChangeSupersawDynamism, ChangeSupersawSpread, ChangeSupersawShape, ChangePulseWidth, ChangeFeedbackAmplitude, ChangeOperatorAmplitude, ChangeOperatorFrequency, ChangeDrumsetEnvelope, ChangePasteInstrument, ChangePreset, pickRandomPresetValue, ChangeRandomGeneratedInstrument, ChangeEQFilterType, ChangeNoteFilterType, ChangeEQFilterSimpleCut, ChangeEQFilterSimplePeak, ChangeNoteFilterSimpleCut, ChangeNoteFilterSimplePeak, ChangeScale, ChangeDetectKey, ChangeKey, ChangeRhythm, ChangeFeedbackType, ChangeAlgorithm, ChangeChipWave, ChangeNoiseWave, ChangeTransition, ChangeToggleEffects, ChangeVibrato, ChangeUnison, ChangeChord, ChangeSong, ChangePitchShift, ChangeDetune, ChangeDistortion, ChangeStringSustain, ChangeBitcrusherFreq, ChangeBitcrusherQuantization, ChangeAddEnvelope, ChangeEnvelopeSpeed, ChangeDiscreteEnvelope, ChangeAddChannelInstrument, ChangeRemoveChannelInstrument, ChangeCustomWave, ChangeOperatorWaveform, ChangeOperatorPulseWidth, ChangeSongTitle, ChangeVibratoDepth, ChangeVibratoSpeed, ChangeVibratoDelay, ChangeVibratoType, ChangePanDelay, ChangeArpeggioSpeed, ChangeFastTwoNoteArp, ChangeClicklessTransition, ChangeAliasing, ChangeSetPatternInstruments, ChangeHoldingModRecording, ChangeChipWavePlayBackwards, ChangeChipWaveStartOffset, ChangeChipWaveLoopEnd, ChangeChipWaveLoopStart, ChangeChipWaveLoopMode, ChangeChipWaveUseAdvancedLoopControls, ChangeDecimalOffset, ChangeUnisonVoices, ChangeUnisonSpread, ChangeUnisonOffset, ChangeUnisonExpression, ChangeUnisonSign, Change6OpFeedbackType, Change6OpAlgorithm, ChangeCustomAlgorythmorFeedback } from "./changes";

import { TrackEditor } from "./TrackEditor";
import { oscilloscopeCanvas } from "../global/Oscilloscope";
import { VisualLoopControlsPrompt } from "./VisualLoopControlsPrompt";
import { SampleLoadingStatusPrompt } from "./SampleLoadingStatusPrompt";
import { AddSamplesPrompt } from "./AddSamplesPrompt";
import { ShortenerConfigPrompt } from "./ShortenerConfigPrompt";

const { button, div, input, select, span, optgroup, option, canvas } = HTML;

function buildOptions(menu: HTMLSelectElement, items: ReadonlyArray<string | number>): HTMLSelectElement {
    for (let index: number = 0; index < items.length; index++) {
        menu.appendChild(option({ value: index }, items[index]));
    }
    return menu;
}

// Similar to the above, but adds a non-interactive header to the list.
// @jummbus: Honestly not necessary with new HTML options interface, but not exactly necessary to change either!

function buildHeaderedOptions(header: string, menu: HTMLSelectElement, items: ReadonlyArray<string | number>): HTMLSelectElement {
    menu.appendChild(option({ selected: true, disabled: true, value: header }, header));

    for (const item of items) {
        menu.appendChild(option({ value: item }, item));
    }
    return menu;
}

function buildPresetOptions(isNoise: boolean, idSet: string): HTMLSelectElement {
    const menu: HTMLSelectElement = select({ id: idSet, class: "presetSelect"});


    // Show the "spectrum" custom type in both pitched and noise channels.
    //const customTypeGroup: HTMLElement = optgroup({label: EditorConfig.presetCategories[0].name});
    if (isNoise) {
        menu.appendChild(option({ value: InstrumentType.noise }, EditorConfig.valueToPreset(InstrumentType.noise)!.name));
        menu.appendChild(option({ value: InstrumentType.spectrum }, EditorConfig.valueToPreset(InstrumentType.spectrum)!.name));
        menu.appendChild(option({ value: InstrumentType.drumset }, EditorConfig.valueToPreset(InstrumentType.drumset)!.name));
    } else {
        menu.appendChild(option({ value: InstrumentType.chip }, EditorConfig.valueToPreset(InstrumentType.chip)!.name));
        menu.appendChild(option({ value: InstrumentType.customChipWave }, EditorConfig.valueToPreset(InstrumentType.customChipWave)!.name));
        menu.appendChild(option({ value: InstrumentType.pwm }, EditorConfig.valueToPreset(InstrumentType.pwm)!.name));
        menu.appendChild(option({ value: InstrumentType.supersaw }, EditorConfig.valueToPreset(InstrumentType.supersaw)!.name));
        menu.appendChild(option({ value: InstrumentType.fm }, EditorConfig.valueToPreset(InstrumentType.fm)!.name));
        menu.appendChild(option({ value: InstrumentType.fm6op }, EditorConfig.instrumentToPreset(InstrumentType.fm6op)!.name));
        menu.appendChild(option({ value: InstrumentType.harmonics }, EditorConfig.valueToPreset(InstrumentType.harmonics)!.name));
        menu.appendChild(option({ value: InstrumentType.pickedString }, EditorConfig.valueToPreset(InstrumentType.pickedString)!.name));
        menu.appendChild(option({ value: InstrumentType.additive }, EditorConfig.instrumentToPreset(InstrumentType.additive)!.name)); //needs to be instrumentToPreset instead of valueToPreset to account for mod type
        menu.appendChild(option({ value: InstrumentType.spectrum }, EditorConfig.valueToPreset(InstrumentType.spectrum)!.name));
        menu.appendChild(option({ value: InstrumentType.noise }, EditorConfig.valueToPreset(InstrumentType.noise)!.name));
    }

    // TODO - When you port over the Dogebox2 import/export buttons be sure to uncomment these
    const randomGroup: HTMLElement = optgroup({ label: "Randomize ▾" });
    // const randomGroup: HTMLElement = optgroup({ label: "▾ Randomize" });
    randomGroup.appendChild(option({ value: "randomPreset" }, "Random Preset"));
    randomGroup.appendChild(option({ value: "randomGenerated" }, "Random Generated"));
    menu.appendChild(randomGroup);

    let firstCategoryGroup: HTMLElement | null = null;
    let customSampleCategoryGroup: HTMLElement | null = null;

    for (let categoryIndex: number = 1; categoryIndex < EditorConfig.presetCategories.length; categoryIndex++) {
        const category: PresetCategory = EditorConfig.presetCategories[categoryIndex];
        const group: HTMLElement = optgroup({ label: category.name + " ▾" });
        // const group: HTMLElement = optgroup({ label: "▾ " + category.name });
        let foundAny: boolean = false;
        for (let presetIndex: number = 0; presetIndex < category.presets.length; presetIndex++) {
            const preset: Preset = category.presets[presetIndex];
            if ((preset.isNoise == true) == isNoise) {
                group.appendChild(option({ value: (categoryIndex << 6) + presetIndex }, preset.name));
                foundAny = true;
            }
        }

        if (categoryIndex === 1 && foundAny) {
            firstCategoryGroup = group;
        } else if (category.name === "Custom Sample Presets" && foundAny) {
            customSampleCategoryGroup = group;
        }

        // Need to re-sort some elements for readability. Can't just do this in the menu, because indices are saved in URLs and would get broken if the ordering actually changed.
        if (category.name == "String Presets" && foundAny) {

            // Put violin 2 after violin 1
            let moveViolin2 = group.removeChild(group.children[11]);
            group.insertBefore(moveViolin2, group.children[1]);
        }

        if (category.name == "Flute Presets" && foundAny) {

            // Put flute 2 after flute 1
            let moveFlute2 = group.removeChild(group.children[11]);
            group.insertBefore(moveFlute2, group.children[1]);
        }

        if (category.name == "Keyboard Presets" && foundAny) {

            // Put grand piano 2 and 3 after grand piano 1
            let moveGrandPiano2 = group.removeChild(group.children[9]);
            let moveGrandPiano3 = group.removeChild(group.children[9]);
            group.insertBefore(moveGrandPiano3, group.children[1]);
            group.insertBefore(moveGrandPiano2, group.children[1]);
        }

        if (foundAny) menu.appendChild(group);
    }

    if (firstCategoryGroup != null && customSampleCategoryGroup != null) {
        // Put the custom sample presets at the top.
        const parent: HTMLSelectElement = <HTMLSelectElement>customSampleCategoryGroup.parentNode;
        parent.removeChild(customSampleCategoryGroup);
        parent.insertBefore(customSampleCategoryGroup, firstCategoryGroup);
    }

    return menu;
}

function setSelectedValue(menu: HTMLSelectElement, value: number, isSelect2: boolean = false): void {
    const stringValue = value.toString();
    if (menu.value != stringValue) {
        menu.value = stringValue;

        // Change select2 value, if this select is a member of that class.
        if (isSelect2) {
            $(menu).val(value).trigger('change.select2');
        }
    }
}

class CustomChipCanvas {
    private mouseDown: boolean;
    private continuousEdit: boolean;
    private lastX: number;
    private lastY: number;
    public newArray: Float32Array;
    public renderedArray: Float32Array;
    public renderedColor: string;

    private _change: Change | null = null;

    constructor(public readonly canvas: HTMLCanvasElement, private readonly _doc: SongDocument, private readonly _getChange: (newArray: Float32Array) => Change) {
        canvas.addEventListener("mousemove", this._onMouseMove);
        canvas.addEventListener("mousedown", this._onMouseDown);
        canvas.addEventListener("mouseup", this._onMouseUp);
        canvas.addEventListener("mouseleave", this._onMouseUp);

        this.mouseDown = false;
        this.continuousEdit = false;
        this.lastX = 0;
        this.lastY = 0;

        this.newArray = new Float32Array(64);
        this.renderedArray = new Float32Array(64);
        this.renderedColor = "";

        // Init waveform
        this.redrawCanvas();

    }

    public redrawCanvas(): void {
        const chipData: Float32Array = this._doc.song.channels[this._doc.channel].instruments[this._doc.getCurrentInstrument()].customChipWave;
        const renderColor: string = ColorConfig.getComputedChannelColor(this._doc.song, this._doc.channel).primaryNote;

        // Check if the data has changed from the last render.
        let needsRedraw: boolean = false;
        if (renderColor != this.renderedColor) {
            needsRedraw = true;
        } else for (let i: number = 0; i < 64; i++) {
            if (chipData[i] != this.renderedArray[i]) {
                needsRedraw = true;
                i = 64;
            }
        }
        if (!needsRedraw) {
            return;
        }

        this.renderedArray.set(chipData);

        var ctx = this.canvas.getContext("2d") as CanvasRenderingContext2D;

        // Black BG
        ctx.fillStyle = ColorConfig.getComputed("--editor-background");
        ctx.fillRect(0, 0, 128, 52);

        // Mid-bar
        ctx.fillStyle = ColorConfig.getComputed("--ui-widget-background");
        ctx.fillRect(0, 25, 128, 2);

        // 25-75 bars
        ctx.fillStyle = ColorConfig.getComputed("--track-editor-bg-pitch-dim");
        ctx.fillRect(0, 13, 128, 1);
        ctx.fillRect(0, 39, 128, 1);

        // Waveform
        ctx.fillStyle = renderColor;

        for (let x: number = 0; x < 64; x++) {
            var y: number = chipData[x] + 26;
            ctx.fillRect(x * 2, y - 2, 2, 4);

            this.newArray[x] = y - 26;
        }
    }

    private _onMouseMove = (event: MouseEvent): void => {
        if (this.mouseDown) {

            var x = (event.clientX || event.pageX) - this.canvas.getBoundingClientRect().left;
            var y = Math.floor((event.clientY || event.pageY) - this.canvas.getBoundingClientRect().top);

            if (y < 2) y = 2;
            if (y > 50) y = 50;

            var ctx = this.canvas.getContext("2d") as CanvasRenderingContext2D;

            if (this.continuousEdit == true && Math.abs(this.lastX - x) < 40) {

                var lowerBound = (x < this.lastX) ? x : this.lastX;
                var upperBound = (x < this.lastX) ? this.lastX : x;

                for (let i = lowerBound; i <= upperBound; i += 2) {

                    var progress = (Math.abs(x - this.lastX) > 2.0) ? ((x > this.lastX) ?
                        1.0 - ((i - lowerBound) / (upperBound - lowerBound))
                        : ((i - lowerBound) / (upperBound - lowerBound))) : 0.0;
                    var j = Math.round(y + (this.lastY - y) * progress);

                    ctx.fillStyle = ColorConfig.getComputed("--editor-background");
                    ctx.fillRect(Math.floor(i / 2) * 2, 0, 2, 53);
                    ctx.fillStyle = ColorConfig.getComputed("--ui-widget-background");
                    ctx.fillRect(Math.floor(i / 2) * 2, 25, 2, 2);
                    ctx.fillStyle = ColorConfig.getComputed("--track-editor-bg-pitch-dim");
                    ctx.fillRect(Math.floor(i / 2) * 2, 13, 2, 1);
                    ctx.fillRect(Math.floor(i / 2) * 2, 39, 2, 1);
                    ctx.fillStyle = ColorConfig.getComputedChannelColor(this._doc.song, this._doc.channel).primaryNote;
                    ctx.fillRect(Math.floor(i / 2) * 2, j - 2, 2, 4);

                    // Actually update current instrument's custom waveform
                    this.newArray[Math.floor(i / 2)] = (j - 26);
                }

            }
            else {

                ctx.fillStyle = ColorConfig.getComputed("--editor-background");
                ctx.fillRect(Math.floor(x / 2) * 2, 0, 2, 52);
                ctx.fillStyle = ColorConfig.getComputed("--ui-widget-background");
                ctx.fillRect(Math.floor(x / 2) * 2, 25, 2, 2);
                ctx.fillStyle = ColorConfig.getComputed("--track-editor-bg-pitch-dim");
                ctx.fillRect(Math.floor(x / 2) * 2, 13, 2, 1);
                ctx.fillRect(Math.floor(x / 2) * 2, 39, 2, 1);
                ctx.fillStyle = ColorConfig.getComputedChannelColor(this._doc.song, this._doc.channel).primaryNote;
                ctx.fillRect(Math.floor(x / 2) * 2, y - 2, 2, 4);

                // Actually update current instrument's custom waveform
                this.newArray[Math.floor(x / 2)] = (y - 26);

            }

            this.continuousEdit = true;
            this.lastX = x;
            this.lastY = y;

            // Preview - update integral used for sound synthesis based on new array, not actual stored array. When mouse is released, real update will happen.
            let instrument: Instrument = this._doc.song.channels[this._doc.channel].instruments[this._doc.getCurrentInstrument()];

            let sum: number = 0.0;
            for (let i: number = 0; i < this.newArray.length; i++) {
                sum += this.newArray[i];
            }
            const average: number = sum / this.newArray.length;

            // Perform the integral on the wave. The chipSynth will perform the derivative to get the original wave back but with antialiasing.
            let cumulative: number = 0;
            let wavePrev: number = 0;
            for (let i: number = 0; i < this.newArray.length; i++) {
                cumulative += wavePrev;
                wavePrev = this.newArray[i] - average;
                instrument.customChipWaveIntegral[i] = cumulative;
            }

            instrument.customChipWaveIntegral[64] = 0.0;
        }

    }

    private _onMouseDown = (event: MouseEvent): void => {
        this.mouseDown = true;

        // Allow single-click edit
        this._onMouseMove(event);
    }
    private _onMouseUp = (): void => {
        this.mouseDown = false;
        this.continuousEdit = false;

        this._whenChange();
    }

    private _whenChange = (): void => {
        this._change = this._getChange(this.newArray);

        this._doc.record(this._change!);

        this._change = null;
    };

}


class CustomAlgorythmCanvas {
    private mouseDown: boolean;
    //private continuousEdit: boolean;
    //private lastX: number;
    //private lastY: number;
    public newMods: number[][];
    public lookUpArray: number[][];
    public selected: number;
    public inverseModulation: number[][];
    public feedback: number[][];
    public inverseFeedback: number[][];
    public carriers: number;
    public drawArray: number[][];
    public mode: string;

    private _change: Change | null = null;

    constructor(public readonly canvas: HTMLCanvasElement, private readonly _doc: SongDocument, private readonly _getChange: (newArray: number[][], carry: number, mode: string) => Change) {
        //canvas.addEventListener("input", this._whenInput);
        //canvas.addEventListener("change", this._whenChange);
        canvas.addEventListener("mousemove", this._onMouseMove);
        canvas.addEventListener("mousedown", this._onMouseDown);
        canvas.addEventListener("mouseup", this._onMouseUp);
        canvas.addEventListener("mouseleave", this._onMouseUp);

        this.mouseDown = false;
        //this.continuousEdit = false;
        //this.lastX = 0;
        //this.lastY = 0;
        this.drawArray = [[], [], [], [], [], []];
        this.lookUpArray = [[], [], [], [], [], []];
        this.carriers = 1;
        this.selected = -1;
        this.newMods = [[], [], [], [], [], []];
        this.inverseModulation = [[], [], [], [], [], []];
        this.feedback = [[], [], [], [], [], []];
        this.inverseFeedback = [[], [], [], [], [], []];
        this.mode = "algorithm";

        this.redrawCanvas();

    }

    public reset(): void {
        this.redrawCanvas(false);
        this.selected = -1;
    }

    public fillDrawArray(noReset: boolean = false): void {
        if (noReset) {
            this.drawArray = [];
            this.drawArray = [[], [], [], [], [], []];
            this.inverseModulation = [[], [], [], [], [], []];
            this.lookUpArray = [[], [], [], [], [], []];
            for (let i: number = 0; i < this.newMods.length; i++) {
                for (let o: number = 0; o < this.newMods[i].length; o++) {
                    this.inverseModulation[this.newMods[i][o] - 1].push(i + 1);
                }
            }
            if (this.mode == "feedback") {
                this.inverseFeedback = [[], [], [], [], [], []];
                for (let i: number = 0; i < this.feedback.length; i++) {
                    for (let o: number = 0; o < this.feedback[i].length; o++) {
                        this.inverseFeedback[this.feedback[i][o] - 1].push(i + 1);
                    }
                }
            }
        } else {
            this.drawArray = [];
            this.drawArray = [[], [], [], [], [], []];
            this.carriers = 1;
            this.newMods = [[], [], [], [], [], []];
            this.inverseModulation = [[], [], [], [], [], []];
            this.lookUpArray = [[], [], [], [], [], []];

            var oldMods = this._doc.song.channels[this._doc.channel].instruments[this._doc.getCurrentInstrument()].customAlgorithm;
            this.carriers = oldMods.carrierCount;
            for (let i: number = 0; i < oldMods.modulatedBy.length; i++) {
                for (let o: number = 0; o < oldMods.modulatedBy[i].length; o++) {
                    this.inverseModulation[oldMods.modulatedBy[i][o] - 1].push(i + 1);
                    this.newMods[i][o] = oldMods.modulatedBy[i][o];
                }
            }
            if (this.mode == "feedback") {
                this.feedback = [[], [], [], [], [], []];
                this.inverseFeedback = [[], [], [], [], [], []];

                var oldfeed = this._doc.song.channels[this._doc.channel].instruments[this._doc.getCurrentInstrument()].customFeedbackType.indices;
                for (let i: number = 0; i < oldfeed.length; i++) {
                    for (let o: number = 0; o < oldfeed[i].length; o++) {
                        this.inverseFeedback[oldfeed[i][o] - 1].push(i + 1);
                        this.feedback[i][o] = oldfeed[i][o];
                    }
                }
            }
        }
        for (let i: number = 0; i < this.inverseModulation.length; i++) {
            if (i < this.carriers) {
                this.drawArray[this.drawArray.length - 1][i] = i + 1;
                this.lookUpArray[i] = [0, i];
            } else {
                if (this.inverseModulation[i][0] != undefined) {
                    let testPos = [this.drawArray.length - (this.lookUpArray[this.inverseModulation[i][this.inverseModulation[i].length - 1] - 1][0] + 2), this.lookUpArray[this.inverseModulation[i][this.inverseModulation[i].length - 1] - 1][1]];
                    if (this.drawArray[testPos[0]][testPos[1]] != undefined) {
                        while (this.drawArray[testPos[0]][testPos[1]] != undefined && testPos[1] < 6) {
                            testPos[1]++;
                            if (this.drawArray[testPos[0]][testPos[1]] == undefined) {
                                this.drawArray[testPos[0]][testPos[1]] = i + 1;
                                this.lookUpArray[i] = [this.drawArray.length - (testPos[0] + 1), testPos[1]];
                                break;
                            }
                            //console.log(testPos[1])
                        }
                    } else {
                        this.drawArray[testPos[0]][testPos[1]] = i + 1;
                        this.lookUpArray[i] = [this.drawArray.length - (testPos[0] + 1), testPos[1]];
                    }
                } else {
                    let testPos = [5, 0];
                    while (this.drawArray[testPos[0]][testPos[1]] != undefined && testPos[1] < 6) {
                        testPos[1]++;
                        if (this.drawArray[testPos[0]][testPos[1]] == undefined) {
                            this.drawArray[testPos[0]][testPos[1]] = i + 1;
                            this.lookUpArray[i] = [this.drawArray.length - (testPos[0] + 1), testPos[1]];
                            break;
                        }
                    }
                }
            }
        }
    }

    private drawLines(ctx: CanvasRenderingContext2D): void {
        if (this.mode == "feedback") {
            for (let off: number = 0; off < 6; off++) {
                ctx.strokeStyle = ColorConfig.getArbitaryChannelColor("pitch", off).primaryChannel;
                const set = off * 2 + 0.5;
                for (let i: number = 0; i < this.inverseFeedback[off].length; i++) {
                    let tar: number = this.inverseFeedback[off][i] - 1;
                    let srtpos: number[] = this.lookUpArray[off];
                    let tarpos: number[] = this.lookUpArray[tar];
                    ctx.beginPath();
                    ctx.moveTo(srtpos[1] * 24 + 12 + set, (6 - srtpos[0] - 1) * 24 + 12);
                    ctx.lineTo(srtpos[1] * 24 + 12 + set, (6 - srtpos[0] - 1) * 24 + 12 + set);
                    if (tarpos[1] != srtpos[1]) {
                        let side: number = 0;
                        if (tarpos[0] >= srtpos[0]) {
                            side = 24;
                        }
                        ctx.lineTo(srtpos[1] * 24 + side + set, (6 - srtpos[0] - 1) * 24 + 12 + set);
                        if ((tarpos[1] == (srtpos[1] - 1)) && (tarpos[0] <= (srtpos[0] - 1))) {
                        } else {
                            if (tarpos[0] >= srtpos[0]) {
                                ctx.lineTo((tarpos[1] + 1) * 24 + set, (6 - srtpos[0] - 1) * 24 + 12 + set);
                                ctx.lineTo((tarpos[1] + 1) * 24 + set, (6 - tarpos[0] - 1) * 24 + 12 + set);
                            } else {
                                ctx.lineTo(srtpos[1] * 24 + set, (6 - tarpos[0] - 1) * 24 + 12 + set);
                                ctx.lineTo((tarpos[1] + 1) * 24 + set, (6 - tarpos[0] - 1) * 24 + 12 + set);
                            }
                        }
                        ctx.lineTo((tarpos[1] + 1) * 24 + set, (6 - tarpos[0] - 1) * 24 + set - 12);
                        ctx.lineTo((tarpos[1]) * 24 + 12 + set, (6 - tarpos[0] - 1) * 24 + set - 12);
                        ctx.lineTo((tarpos[1]) * 24 + 12 + set, (6 - tarpos[0] - 1) * 24);
                    } else {
                        if (srtpos[0] - tarpos[0] == 1) {
                            ctx.lineTo((tarpos[1]) * 24 + 12 + set, (6 - tarpos[0] - 1) * 24);
                        } else {
                            if (tarpos[0] >= srtpos[0]) {
                                ctx.lineTo(srtpos[1] * 24 + 24 + set, (6 - srtpos[0] - 1) * 24 + 12 + set);
                                ctx.lineTo(srtpos[1] * 24 + 24 + set, (6 - tarpos[0] - 1) * 24 + set - 12);
                                ctx.lineTo(tarpos[1] * 24 + set + 12, (6 - tarpos[0] - 1) * 24 + set - 12);
                                ctx.lineTo(tarpos[1] * 24 + set + 12, (6 - tarpos[0] - 1) * 24);
                            } else {
                                ctx.lineTo(srtpos[1] * 24 + set, (6 - srtpos[0] - 1) * 24 + 12 + set);
                                ctx.lineTo(srtpos[1] * 24 + set, (6 - tarpos[0] - 1) * 24 + set - 12);
                                ctx.lineTo(tarpos[1] * 24 + 12 + set, (6 - tarpos[0] - 1) * 24 + set - 12);
                                ctx.lineTo(tarpos[1] * 24 + 12 + set, (6 - tarpos[0] - 1) * 24);
                            }
                        }
                    }
                    ctx.lineWidth = 1;
                    ctx.stroke();
                }
            }
            return;
        };

        for (let off: number = 0; off < 6; off++) {
            ctx.strokeStyle = ColorConfig.getArbitaryChannelColor("pitch", off).primaryChannel;
            const set = off * 2 - 1 + 0.5;
            for (let i: number = 0; i < this.inverseModulation[off].length; i++) {
                let tar: number = this.inverseModulation[off][i] - 1;
                let srtpos: number[] = this.lookUpArray[off];
                let tarpos: number[] = this.lookUpArray[tar];
                ctx.beginPath();
                ctx.moveTo(srtpos[1] * 24 + 12 + set, (6 - srtpos[0] - 1) * 24 + 12);
                ctx.lineTo(srtpos[1] * 24 + 12 + set, (6 - srtpos[0] - 1) * 24 + 12 + set);
                if ((tarpos[1]) != srtpos[1]) {
                    ctx.lineTo(srtpos[1] * 24 + set, (6 - srtpos[0] - 1) * 24 + 12 + set);
                    if ((tarpos[1] == (srtpos[1] - 1)) && (tarpos[0] <= (srtpos[0] - 1))) {
                    } else {
                        ctx.lineTo(srtpos[1] * 24 + set, (6 - tarpos[0] - 1) * 24 + 12 + set);
                        ctx.lineTo((tarpos[1] + 1) * 24 + set, (6 - tarpos[0] - 1) * 24 + 12 + set);
                    }
                    ctx.lineTo((tarpos[1] + 1) * 24 + set, (6 - tarpos[0] - 1) * 24 + set - 12);
                    ctx.lineTo((tarpos[1]) * 24 + 12 + set, (6 - tarpos[0] - 1) * 24 + set - 12);
                    ctx.lineTo((tarpos[1]) * 24 + 12 + set, (6 - tarpos[0] - 1) * 24);
                } else {
                    if (Math.abs(tarpos[0] - srtpos[0]) == 1) {
                        ctx.lineTo((tarpos[1]) * 24 + 12 + set, (6 - tarpos[0] - 1) * 24);
                    } else {
                        ctx.lineTo(srtpos[1] * 24 + set, (6 - srtpos[0] - 1) * 24 + 12 + set);
                        ctx.lineTo(srtpos[1] * 24 + set, (6 - tarpos[0] - 1) * 24 + set - 12);
                        ctx.lineTo(srtpos[1] * 24 + 12 + set, (6 - tarpos[0] - 1) * 24 + set - 12);
                        ctx.lineTo(srtpos[1] * 24 + 12 + set, (6 - tarpos[0] - 1) * 24);
                    }
                }
                ctx.lineWidth = 1;
                ctx.stroke();
            }
        }
    }

    public redrawCanvas(noReset: boolean = false): void {
        this.fillDrawArray(noReset);
        var ctx = this.canvas.getContext("2d") as CanvasRenderingContext2D;

        // Black BG
        ctx.fillStyle = ColorConfig.getComputed("--editor-background");
        ctx.fillRect(0, 0, 144, 144);

        for (let x: number = 0; x < 6; x++) {
            for (let y: number = 0; y < 6; y++) {
                ctx.fillStyle = ColorConfig.getComputed("--track-editor-bg-pitch-dim");
                ctx.fillRect(x * 24 + 12, ((y) * 24), 12, 12);
                ctx.fillStyle = ColorConfig.getComputed("--editor-background");
                ctx.fillRect(x * 24 + 13, ((y) * 24) + 1, 10, 10);
                if (this.drawArray[y][x] != undefined) {
                    if (this.drawArray[y][x] <= this.carriers) {
                        ctx.fillStyle = ColorConfig.getComputed("--primary-text");
                        ctx.fillRect(x * 24 + 12, ((y) * 24), 12, 12);
                        ctx.fillStyle = ColorConfig.getComputed("--editor-background");
                        ctx.fillRect(x * 24 + 13, ((y) * 24) + 1, 10, 10);
                        ctx.fillStyle = ColorConfig.getComputedChannelColor(this._doc.song, this._doc.channel).primaryNote;
                        ctx.fillText(this.drawArray[y][x] + "", x * 24 + 14, y * 24 + 10);
                    }
                    else {
                        ctx.fillStyle = ColorConfig.getComputedChannelColor(this._doc.song, this._doc.channel).primaryNote;
                        ctx.fillRect(x * 24 + 12, (y * 24), 12, 12);
                        ctx.fillStyle = ColorConfig.getComputed("--editor-background");
                        ctx.fillRect(x * 24 + 13, ((y) * 24) + 1, 10, 10);
                        ctx.fillStyle = ColorConfig.getComputed("--primary-text");
                        ctx.fillText(this.drawArray[y][x] + "", x * 24 + 14, y * 24 + 10);
                    }
                }
            }
        }
        this.drawLines(ctx);

        //console.log("draw complete")
    }

    private _onMouseMove = (event: MouseEvent): void => {
        if (this.mouseDown) {//todo rework to handle draging and single clicks differently

            var x = (event.clientX || event.pageX) - this.canvas.getBoundingClientRect().left;
            var y = Math.floor((event.clientY || event.pageY) - this.canvas.getBoundingClientRect().top);

            var ctx = this.canvas.getContext("2d") as CanvasRenderingContext2D;

            ctx.fillStyle = ColorConfig.getComputedChannelColor(this._doc.song, this._doc.channel).primaryNote;

            var yindex = Math.ceil(y / 12)
            var xindex = Math.ceil(x / 12)
            yindex = (yindex / 2) - Math.floor(yindex / 2) >= 0.5 ? Math.floor(yindex / 2) : -1;
            xindex = (xindex / 2) + 0.5 - Math.floor(xindex / 2) <= 0.5 ? Math.floor(xindex / 2) - 1 : -1;
            yindex = yindex >= 0 && yindex <= 5 ? yindex : -1;
            xindex = xindex >= 0 && xindex <= 5 ? xindex : -1;
            ctx.fillRect(xindex * 24 + 12, yindex * 24, 2, 2);

            if (this.selected == -1) {
                if (this.drawArray?.[yindex]?.[xindex] != undefined) {
                    this.selected = this.drawArray[yindex][xindex];
                    ctx.fillRect(xindex * 24 + 12, yindex * 24, 12, 12);
                    ctx.fillStyle = ColorConfig.getComputed("--editor-background");
                    ctx.fillText(this.drawArray[yindex][xindex] + "", xindex * 24 + 14, yindex * 24 + 10);
                    this.mouseDown = false;
                }
            } else {
                if (this.drawArray?.[yindex]?.[xindex] != undefined) {
                    if (this.mode == "feedback") {
                        const newmod = this.drawArray[yindex][xindex]
                        let check = this.feedback[newmod - 1].indexOf(this.selected);
                        if (check != -1) {
                            this.feedback[newmod - 1].splice(check, 1);
                        } else {
                            this.feedback[newmod - 1].push(this.selected);
                        }
                    } else {
                        if (this.drawArray[yindex][xindex] == this.selected) {
                            if (this.selected == this.carriers) {
                                if (this.selected > 1) {
                                    this.carriers--;
                                }
                            } else if (this.selected - 1 == this.carriers) {
                                this.carriers++
                            }
                        } else {
                            const newmod = this.drawArray[yindex][xindex]
                            if (this.selected > newmod) { //todo try to rebalence then do this in algorithm mode otherwise input as needed
                                let check = this.newMods[newmod - 1].indexOf(this.selected);
                                if (check != -1) {
                                    this.newMods[newmod - 1].splice(check, 1);
                                } else {
                                    this.newMods[newmod - 1].push(this.selected);
                                }
                            } else {
                                let check = this.newMods[this.selected - 1].indexOf(newmod);
                                if (check != -1) {
                                    this.newMods[this.selected - 1].splice(check, 1);
                                } else {
                                    this.newMods[this.selected - 1].push(newmod);
                                }
                            }
                        }
                    }
                    this.selected = -1;
                    this.redrawCanvas(true);
                    this.mouseDown = false;
                } else {
                    this.selected = -1;
                    this.redrawCanvas(true);
                    this.mouseDown = false;
                }
            }


        }

    }

    private _onMouseDown = (event: MouseEvent): void => {
        this.mouseDown = true;

        // Allow single-click edit
        this._onMouseMove(event);
    }
    private _onMouseUp = (): void => {
        this.mouseDown = false;
        //this.continuousEdit = false;

        this._whenChange();
    }

    private _whenChange = (): void => {
        this._change = this._getChange(this.mode == "algorithm" ? this.newMods : this.feedback, this.carriers, this.mode);

        this._doc.record(this._change!);

        this._change = null;
    };

}

export class SongEditor {
    public prompt: Prompt | null = null;

    private readonly _keyboardLayout: KeyboardLayout = new KeyboardLayout(this._doc);
    private readonly _patternEditorPrev: PatternEditor = new PatternEditor(this._doc, false, -1);
    private readonly _patternEditor: PatternEditor = new PatternEditor(this._doc, true, 0);
    private readonly _patternEditorNext: PatternEditor = new PatternEditor(this._doc, false, 1);
    private readonly _trackEditor: TrackEditor = new TrackEditor(this._doc, this);
    private readonly _muteEditor: MuteEditor = new MuteEditor(this._doc, this);
    private readonly _loopEditor: LoopEditor = new LoopEditor(this._doc, this._trackEditor);
    private readonly _piano: Piano = new Piano(this._doc);
    private readonly _octaveScrollBar: OctaveScrollBar = new OctaveScrollBar(this._doc, this._piano);
    private readonly _playButton: HTMLButtonElement = button({ class: "playButton", type: "button", title: "Play (Space)" }, span("Play"));
    private readonly _pauseButton: HTMLButtonElement = button({ class: "pauseButton", style: "display: none;", type: "button", title: "Pause (Space)" }, "Pause");
    private readonly _recordButton: HTMLButtonElement = button({ class: "recordButton", style: "display: none;", type: "button", title: "Record (Ctrl+Space)" }, span("Record"));
    private readonly _stopButton: HTMLButtonElement = button({ class: "stopButton", style: "display: none;", type: "button", title: "Stop Recording (Space)" }, "Stop Recording");
    private readonly _prevBarButton: HTMLButtonElement = button({ class: "prevBarButton", type: "button", title: "Previous Bar (left bracket)" });
    private readonly _nextBarButton: HTMLButtonElement = button({ class: "nextBarButton", type: "button", title: "Next Bar (right bracket)" });
    private readonly _volumeSlider: Slider = new Slider(input({ title: "main volume", style: "width: 5em; flex-grow: 1; margin: 0;", type: "range", min: "0", max: "75", value: "50", step: "1" }), this._doc, null, false);
    private readonly _outVolumeBarBg: SVGRectElement = SVG.rect({ "pointer-events": "none", width: "90%", height: "50%", x: "5%", y: "25%", fill: ColorConfig.uiWidgetBackground });
    private readonly _outVolumeBar: SVGRectElement = SVG.rect({ "pointer-events": "none", height: "50%", width: "0%", x: "5%", y: "25%", fill: "url('#volumeGrad2')" });
    private readonly _outVolumeCap: SVGRectElement = SVG.rect({ "pointer-events": "none", width: "2px", height: "50%", x: "5%", y: "25%", fill: ColorConfig.uiWidgetFocus });
    private readonly _stop1: SVGStopElement = SVG.stop({ "stop-color": "lime", offset: "60%" });
    private readonly _stop2: SVGStopElement = SVG.stop({ "stop-color": "orange", offset: "90%" });
    private readonly _stop3: SVGStopElement = SVG.stop({ "stop-color": "red", offset: "100%" });
    private readonly _gradient: SVGGradientElement = SVG.linearGradient({ id: "volumeGrad2", gradientUnits: "userSpaceOnUse" }, this._stop1, this._stop2, this._stop3);
    private readonly _defs: SVGDefsElement = SVG.defs({}, this._gradient);
    private readonly _volumeBarContainer: SVGSVGElement = SVG.svg({ style: `touch-action: none; overflow: visible; margin: auto; max-width: 20vw;`, width: "160px", height: "100%", preserveAspectRatio: "none", viewBox: "0 0 160 12" },
        this._defs,
        this._outVolumeBarBg,
        this._outVolumeBar,
        this._outVolumeCap,
    );
    private readonly _volumeBarBox: HTMLDivElement = div({ class: "playback-volume-bar", style: "height: 12px; align-self: center;" },
        this._volumeBarContainer,
    );
    private readonly _fileMenu: HTMLSelectElement = select({ style: "width: 100%;" },
        option({ selected: true, disabled: true, hidden: false }, "File"), // todo: "hidden" should be true but looks wrong on mac chrome, adds checkmark next to first visible option even though it's not selected. :(
        option({ value: "new" }, "+ New Blank Song (⇧`)"),
        option({ value: "import" }, "↑ Import Song... (" + EditorConfig.ctrlSymbol + "O)"),
        option({ value: "export" }, "↓ Export Song... (" + EditorConfig.ctrlSymbol + "S)"),
        option({ value: "copyUrl" }, "⎘ Copy Song URL"),
        option({ value: "shareUrl" }, "⤳ Share Song URL"),
        option({ value: "configureShortener" }, "🛠 Customize Url Shortener..."),
        option({ value: "shortenUrl" }, "… Shorten Song URL"),
        option({ value: "viewPlayer" }, "▶ View in Song Player (⇧P)"),
        option({ value: "copyEmbed" }, "⎘ Copy HTML Embed Code"),
        option({ value: "songRecovery" }, "⚠ Recover Recent Song... (`)"),
    );
    private readonly _editMenu: HTMLSelectElement = select({ style: "width: 100%;" },
        option({ selected: true, disabled: true, hidden: false }, "Edit"), // todo: "hidden" should be true but looks wrong on mac chrome, adds checkmark next to first visible option even though it's not selected. :(
        option({ value: "undo" }, "Undo (Z)"),
        option({ value: "redo" }, "Redo (Y)"),
        option({ value: "copy" }, "Copy Pattern (C)"),
        option({ value: "pasteNotes" }, "Paste Pattern Notes (V)"),
        option({ value: "pasteNumbers" }, "Paste Pattern Numbers (" + EditorConfig.ctrlSymbol + "⇧V)"),
        option({ value: "insertBars" }, "Insert Bar (⏎)"),
        option({ value: "deleteBars" }, "Delete Selected Bars (⌫)"),
        option({ value: "insertChannel" }, "Insert Channel (" + EditorConfig.ctrlSymbol + "⏎)"),
        option({ value: "deleteChannel" }, "Delete Selected Channels (" + EditorConfig.ctrlSymbol + "⌫)"),
        option({ value: "selectChannel" }, "Select Channel (⇧A)"),
        option({ value: "selectAll" }, "Select All (A)"),
        option({ value: "duplicatePatterns" }, "Duplicate Reused Patterns (D)"),
        option({ value: "transposeUp" }, "Move Notes Up (+ or ⇧+)"),
        option({ value: "transposeDown" }, "Move Notes Down (- or ⇧-)"),
        option({ value: "moveNotesSideways" }, "Move All Notes Sideways... (W)"),
        option({ value: "generateEuclideanRhythm" }, "Generate Euclidean Rhythm... (" + EditorConfig.ctrlSymbol + "E)"),
        option({ value: "beatsPerBar" }, "Change Beats Per Bar... (⇧B)"),
        option({ value: "barCount" }, "Change Song Length... (L)"),
        option({ value: "channelSettings" }, "Channel Settings... (Q)"),
        option({ value: "limiterSettings" }, "Limiter Settings... (⇧L)"),
        option({ value: "addExternal" }, "Add Custom Samples... (⇧Q)"),
    );
    private readonly _optionsMenu: HTMLSelectElement = select({ style: "width: 100%;" },
        option({ selected: true, disabled: true, hidden: false }, "Preferences"), // todo: "hidden" should be true but looks wrong on mac chrome, adds checkmark next to first visible option even though it's not selected. :(
        optgroup({ label: "Technical" },
            option({ value: "autoPlay" }, "Auto Play on Load"),
            option({ value: "autoFollow" }, "Auto Follow Playhead"),
            option({ value: "enableNotePreview" }, "Hear Added Notes"),
            option({ value: "notesOutsideScale" }, "Place Notes Out of Scale"),
            option({ value: "setDefaultScale" }, "Set Current Scale as Default"),
            option({ value: "alwaysFineNoteVol" }, "Always Fine Note Volume"),
            option({ value: "enableChannelMuting" }, "Enable Channel Muting"),
            option({ value: "instrumentCopyPaste" }, "Enable Copy/Paste Buttons"),
            option({ value: "instrumentImportExport" }, "Enable Import/Export Buttons"),
            option({ value: "displayBrowserUrl" }, "Enable Song Data in URL"),
            option({ value: "closePromptByClickoff" }, "Close Prompts on Click Off"),
            option({ value: "recordingSetup" }, "Note Recording..."),
        ),
        optgroup({ label: "Appearance" },
        option({ value: "showFifth" }, 'Highlight "Fifth" Note'),
        option({ value: "notesFlashWhenPlayed" }, "Notes Flash When Played"),
        option({ value: "instrumentButtonsAtTop" }, "Instrument Buttons at Top"),
        option({ value: "frostedGlassBackground" }, "Frosted Glass Prompt Backdrop"),
        option({ value: "showChannels" }, "Show All Channels"),
        option({ value: "showScrollBar" }, "Show Octave Scroll Bar"),
        option({ value: "showInstrumentScrollbars" }, "Show Intsrument Scrollbars"),
        option({ value: "showLetters" }, "Show Piano Keys"),
        option({ value: "displayVolumeBar" }, "Show Playback Volume"),
        option({ value: "showOscilloscope" }, "Show Oscilloscope"),
        option({ value: "showSampleLoadingStatus" }, "Show Sample Loading Status"),
        option({ value: "showDescription" }, "Show Description"),
        option({ value: "layout" }, "Set Layout..."),
        option({ value: "colorTheme" }, "Set Theme..."),
	    option({ value: "customTheme" }, "Custom Theme..."),
        ),
    );
    private readonly _scaleSelect: HTMLSelectElement = buildOptions(select(), Config.scales.map(scale => scale.name));
    private readonly _keySelect: HTMLSelectElement = buildOptions(select(), Config.keys.map(key => key.name).reverse());
    private readonly _octaveStepper: HTMLInputElement = input({ style: "width: 59.5%;", type: "number", min: Config.octaveMin, max: Config.octaveMax, value: "0" });
    private readonly _tempoSlider: Slider = new Slider(input({ style: "margin: 0; vertical-align: middle;", type: "range", min: "1", max: "500", value: "160", step: "1" }), this._doc, (oldValue: number, newValue: number) => new ChangeTempo(this._doc, oldValue, newValue), false);
    private readonly _tempoStepper: HTMLInputElement = input({ style: "width: 4em; font-size: 80%; margin-left: 0.4em; vertical-align: middle;", type: "number", step: "1" });
    private readonly _songEqFilterEditor: FilterEditor = new FilterEditor(this._doc, false, false, true);
    private readonly _songEqFilterZoom: HTMLButtonElement = button({ style: "margin-left:0em; padding-left:0.2em; height:1.5em; max-width: 12px;", onclick: () => this._openPrompt("customSongEQFilterSettings") }, "+");
    private readonly _chorusSlider: Slider = new Slider(input({ style: "margin: 0;", type: "range", min: "0", max: Config.chorusRange - 1, value: "0", step: "1" }), this._doc, (oldValue: number, newValue: number) => new ChangeChorus(this._doc, oldValue, newValue), false);
    private readonly _chorusRow: HTMLDivElement = div({ class: "selectRow" }, span({ class: "tip", onclick: () => this._openPrompt("chorus") }, "Chorus:"), this._chorusSlider.container);
    private readonly _reverbSlider: Slider = new Slider(input({ style: "margin: 0; position: sticky,", type: "range", min: "0", max: Config.reverbRange - 1, value: "0", step: "1" }), this._doc, (oldValue: number, newValue: number) => new ChangeReverb(this._doc, oldValue, newValue), false);
    private readonly _reverbRow: HTMLDivElement = div({ class: "selectRow" }, span({ class: "tip", onclick: () => this._openPrompt("reverb") }, "Reverb:"), this._reverbSlider.container);
    private readonly _echoSustainSlider: Slider = new Slider(input({ style: "margin: 0;", type: "range", min: "0", max: Config.echoSustainRange - 1, value: "0", step: "1" }), this._doc, (oldValue: number, newValue: number) => new ChangeEchoSustain(this._doc, oldValue, newValue), false);
    private readonly _echoSustainRow: HTMLDivElement = div({ class: "selectRow" }, span({ class: "tip", onclick: () => this._openPrompt("echoSustain") }, "Echo:"), this._echoSustainSlider.container);
    private readonly _echoDelaySlider: Slider = new Slider(input({ style: "margin: 0;", type: "range", min: "0", max: Config.echoDelayRange - 1, value: "0", step: "1" }), this._doc, (oldValue: number, newValue: number) => new ChangeEchoDelay(this._doc, oldValue, newValue), false);
    private readonly _echoDelayRow: HTMLDivElement = div({ class: "selectRow" }, span({ class: "tip", onclick: () => this._openPrompt("echoDelay") }, "Echo Delay:"), this._echoDelaySlider.container);
    private readonly _rhythmSelect: HTMLSelectElement = buildOptions(select(), Config.rhythms.map(rhythm => rhythm.name));
    private readonly _pitchedPresetSelect: HTMLSelectElement = buildPresetOptions(false, "pitchPresetSelect");
    private readonly _drumPresetSelect: HTMLSelectElement = buildPresetOptions(true, "drumPresetSelect");
    private readonly _algorithmSelect: HTMLSelectElement = buildOptions(select(), Config.algorithms.map(algorithm => algorithm.name));
    private readonly _algorithmSelectRow: HTMLDivElement = div({ class: "selectRow" }, span({ class: "tip", onclick: () => this._openPrompt("algorithm") }, "Algorithm: "), div({ class: "selectContainer" }, this._algorithmSelect));
    private readonly _instrumentButtons: HTMLButtonElement[] = [];
    private readonly _instrumentAddButton: HTMLButtonElement = button({ type: "button", class: "add-instrument last-button" });
    private readonly _instrumentRemoveButton: HTMLButtonElement = button({ type: "button", class: "remove-instrument" });
    private readonly _instrumentsButtonBar: HTMLDivElement = div({ class: "instrument-bar" }, this._instrumentRemoveButton, this._instrumentAddButton);
    private readonly _instrumentsButtonRow: HTMLDivElement = div({ class: "selectRow", style: "display: none;" }, span({ class: "tip", onclick: () => this._openPrompt("instrumentIndex") }, "Instrument:"), this._instrumentsButtonBar);
    private readonly _instrumentVolumeSlider: Slider = new Slider(input({ style: "margin: 0; position: sticky;", type: "range", min: Math.floor(-Config.volumeRange / 2), max: Math.floor(Config.volumeRange / 2), value: "0", step: "1" }), this._doc, (oldValue: number, newValue: number) => new ChangeVolume(this._doc, oldValue, newValue), true);
    private readonly _instrumentVolumeSliderInputBox: HTMLInputElement = input({ style: "width: 4em; font-size: 80%", id: "volumeSliderInputBox", type: "number", step: "1", min: Math.floor(-Config.volumeRange / 2), max: Math.floor(Config.volumeRange / 2), value: "0" });
    private readonly _instrumentVolumeSliderTip: HTMLDivElement = div({ class: "selectRow", style: "height: 1em" }, span({ class: "tip", style: "font-size: smaller;", onclick: () => this._openPrompt("instrumentVolume") }, "Volume: "));
    private readonly _instrumentVolumeSliderRow: HTMLDivElement = div({ class: "selectRow" }, div({},
        div({ style: `color: ${ColorConfig.secondaryText};` }, span({ class: "tip" }, this._instrumentVolumeSliderTip)),
        div({ style: `color: ${ColorConfig.secondaryText}; margin-top: -3px;` }, this._instrumentVolumeSliderInputBox),
    ), this._instrumentVolumeSlider.container);
    private readonly _panSlider: Slider = new Slider(input({ style: "margin: 0; position: sticky;", type: "range", min: "0", max: Config.panMax, value: Config.panCenter, step: "1" }), this._doc, (oldValue: number, newValue: number) => new ChangePan(this._doc, oldValue, newValue), true);
    private readonly _panDropdown: HTMLButtonElement = button({ style: "margin-left:0em; height:1.5em; width: 10px; padding: 0px; font-size: 8px;", onclick: () => this._toggleDropdownMenu(DropdownID.Pan) }, "▼");
    private readonly _panSliderInputBox: HTMLInputElement = input({ style: "width: 4em; font-size: 80%; ", id: "panSliderInputBox", type: "number", step: "1", min: "0", max: "100", value: "0" });
    private readonly _panSliderRow: HTMLDivElement = div({ class: "selectRow" }, div({},
        span({ class: "tip", tabindex: "0", style: "height:1em; font-size: smaller;", onclick: () => this._openPrompt("pan") }, "Pan: "),
        div({ style: "color: " + ColorConfig.secondaryText + "; margin-top: -3px;" }, this._panSliderInputBox),
    ), this._panDropdown, this._panSlider.container);
    private readonly _panDelaySlider: Slider = new Slider(input({ style: "margin: 0;", type: "range", min: "0", max: Config.modulators.dictionary["pan delay"].maxRawVol, value: "0", step: "1" }), this._doc, (oldValue: number, newValue: number) => new ChangePanDelay(this._doc, oldValue, newValue), false);
    private readonly _panDelayRow: HTMLElement = div({ class: "selectRow dropFader" }, span({ class: "tip", style: "margin-left:4px;", onclick: () => this._openPrompt("panDelay") }, "‣ Delay:"), this._panDelaySlider.container);
    private readonly _panDropdownGroup: HTMLElement = div({ class: "editor-controls", style: "display: none;" }, this._panDelayRow);
    private readonly _chipWaveSelect: HTMLSelectElement = buildOptions(select(), Config.chipWaves.map(wave => wave.name));
    private readonly _chipNoiseSelect: HTMLSelectElement = buildOptions(select(), Config.chipNoises.map(wave => wave.name));
    // advloop addition
    // @TODO: Add a dropdown for these. Or maybe this checkbox is fine?
    private readonly _useChipWaveAdvancedLoopControlsBox = input({ type: "checkbox", style: "width: 1em; padding: 0; margin-left: 0.4em; margin-right: 4em;" });
    private readonly _chipWaveLoopModeSelect = buildOptions(select(), ["Loop", "Ping-Pong", "Play Once", "Play Loop Once"]);
    private readonly _chipWaveLoopStartStepper = input({ type: "number", min: "0", step: "1", value: "0", style: "width: 100%; height: 1.5em; font-size: 80%; margin-left: 0.4em; vertical-align: middle;" });
    private readonly _chipWaveLoopEndStepper = input({ type: "number", min: "0", step: "1", value: "0", style: "width: 100%; height: 1.5em; font-size: 80%; margin-left: 0.4em; vertical-align: middle;" });
    private readonly _setChipWaveLoopEndToEndButton = button({ type: "button", style: "width: 1.5em; height: 1.5em; padding: 0; margin-left: 0.5em;" }, SVG.svg({ width: "16", height: "16", viewBox: "-13 -14 26 26", "pointer-events": "none", style: "width: 100%; height: 100%;" }, SVG.rect({ x: "4", y: "-6", width: "2", height: "12", fill: ColorConfig.primaryText }), SVG.path({ d: "M -6 -6 L -6 6 L 3 0 z", fill: ColorConfig.primaryText })));
    private readonly _chipWaveStartOffsetStepper = input({ type: "number", min: "0", step: "1", value: "0", style: "width: 100%; height: 1.5em; font-size: 80%; margin-left: 0.4em; vertical-align: middle;" });
    private readonly _chipWavePlayBackwardsBox = input({ type: "checkbox", style: "width: 1em; padding: 0; margin-left: 0.4em; margin-right: 4em;" });
    // advloop addition
    private readonly _chipWaveSelectRow: HTMLDivElement = div({ class: "selectRow" }, span({ class: "tip", onclick: () => this._openPrompt("chipWave") }, "Wave: "), div({ class: "selectContainer" }, this._chipWaveSelect));
    private readonly _chipNoiseSelectRow: HTMLDivElement = div({ class: "selectRow" }, span({ class: "tip", onclick: () => this._openPrompt("chipNoise") }, "Noise: "), div({ class: "selectContainer" }, this._chipNoiseSelect));
    private readonly _visualLoopControlsButton: HTMLButtonElement = button({ style: "margin-left: 0em; padding-left: 0.2em; height: 1.5em; max-width: 12px;", onclick: () => this._openPrompt("visualLoopControls") }, "+");
    private readonly _useChipWaveAdvancedLoopControlsRow: HTMLDivElement = div({ class: "selectRow" }, span({ class: "tip", style: "flex-shrink: 0;", onclick: () => this._openPrompt("loopControls") }, "Loop Controls: "), this._useChipWaveAdvancedLoopControlsBox);
    private readonly _chipWaveLoopModeSelectRow = div({ class: "selectRow" }, span({ class: "tip", style: "font-size: x-small;", onclick: () => this._openPrompt("loopMode") }, "Loop Mode: "), div({ class: "selectContainer" }, this._chipWaveLoopModeSelect));
    private readonly _chipWaveLoopStartRow = div({ class: "selectRow" }, span({ class: "tip", style: "font-size: x-small;", onclick: () => this._openPrompt("loopStart") }, "Loop Start: "), this._visualLoopControlsButton, span({ style: "display: flex;" }, this._chipWaveLoopStartStepper));
    private readonly _chipWaveLoopEndRow = div({ class: "selectRow" }, span({ class: "tip", style: "font-size: x-small;", onclick: () => this._openPrompt("loopEnd") }, "Loop End: "), span({ style: "display: flex;" }, this._chipWaveLoopEndStepper, this._setChipWaveLoopEndToEndButton));
    private readonly _chipWaveStartOffsetRow = div({ class: "selectRow" }, span({ class: "tip", onclick: () => this._openPrompt("offset") }, "Offset: "), span({ style: "display: flex;" }, this._chipWaveStartOffsetStepper));
    private readonly _chipWavePlayBackwardsRow = div({ class: "selectRow" }, span({ class: "tip", onclick: () => this._openPrompt("backwards") }, "Backwards: "), this._chipWavePlayBackwardsBox);
    private readonly _fadeInOutEditor: FadeInOutEditor = new FadeInOutEditor(this._doc);
    private readonly _fadeInOutRow: HTMLElement = div({ class: "selectRow" }, span({ class: "tip", onclick: () => this._openPrompt("fadeInOut") }, "Fade:"), this._fadeInOutEditor.container);
    private readonly _transitionSelect: HTMLSelectElement = buildOptions(select(), Config.transitions.map(transition => transition.name));
    private readonly _transitionDropdown: HTMLButtonElement = button({ style: "margin-left:0em; height:1.5em; width: 10px; padding: 0px; font-size: 8px;", onclick: () => this._toggleDropdownMenu(DropdownID.Transition) }, "▼");
    private readonly _transitionRow: HTMLDivElement = div({ class: "selectRow" }, span({ class: "tip", onclick: () => this._openPrompt("transition") }, "Transition:"), this._transitionDropdown, div({ class: "selectContainer", style: "width: 52.5%;" }, this._transitionSelect));
    private readonly _clicklessTransitionBox: HTMLInputElement = input({ type: "checkbox", style: "width: 1em; padding: 0; margin-right: 4em;" });
    private readonly _clicklessTransitionRow: HTMLElement = div({ class: "selectRow dropFader" }, span({ class: "tip", style: "margin-left:4px;", onclick: () => this._openPrompt("clicklessTransition") }, "‣ Clickless:"), this._clicklessTransitionBox);
    private readonly _transitionDropdownGroup: HTMLElement = div({ class: "editor-controls", style: "display: none;" }, this._clicklessTransitionRow);

    private readonly _effectsSelect: HTMLSelectElement = select(option({ selected: true, disabled: true, hidden: false })); // todo: "hidden" should be true but looks wrong on mac chrome, adds checkmark next to first visible option even though it's not selected. :(
    private readonly _eqFilterSimpleButton: HTMLButtonElement = button({ style: "font-size: x-small; width: 50%; height: 40%", class: "no-underline", onclick: () => this._switchEQFilterType(true) }, "simple");
    private readonly _eqFilterAdvancedButton: HTMLButtonElement = button({ style: "font-size: x-small; width: 50%; height: 40%", class: "last-button no-underline", onclick: () => this._switchEQFilterType(false) }, "advanced");
    private readonly _eqFilterTypeRow: HTMLElement = div({ class: "selectRow", style: "padding-top: 4px; margin-bottom: 0px;" }, span({ style: "font-size: x-small;", class: "tip", onclick: () => this._openPrompt("filterType") }, "EQ Filt.Type:"), div({ class: "instrument-bar" }, this._eqFilterSimpleButton, this._eqFilterAdvancedButton));
    private readonly _eqFilterEditor: FilterEditor = new FilterEditor(this._doc);
    private readonly _eqFilterZoom: HTMLButtonElement = button({ style: "margin-left:0em; padding-left:0.2em; height:1.5em; max-width: 12px;", onclick: () => this._openPrompt("customEQFilterSettings") }, "+");
    private readonly _eqFilterRow: HTMLElement = div({ class: "selectRow" }, span({ class: "tip", onclick: () => this._openPrompt("eqFilter") }, "EQ Filt:"), this._eqFilterZoom, this._eqFilterEditor.container);
    private readonly _eqFilterSimpleCutSlider: Slider = new Slider(input({ style: "margin: 0;", type: "range", min: "0", max: Config.filterSimpleCutRange - 1, value: "6", step: "1" }), this._doc, (oldValue: number, newValue: number) => new ChangeEQFilterSimpleCut(this._doc, oldValue, newValue), false);
    private _eqFilterSimpleCutRow: HTMLDivElement = div({ class: "selectRow", title: "Low-pass Filter Cutoff Frequency" }, span({ class: "tip", onclick: () => this._openPrompt("filterCutoff") }, "Filter Cut:"), this._eqFilterSimpleCutSlider.container);
    private readonly _eqFilterSimplePeakSlider: Slider = new Slider(input({ style: "margin: 0;", type: "range", min: "0", max: Config.filterSimplePeakRange - 1, value: "6", step: "1" }), this._doc, (oldValue: number, newValue: number) => new ChangeEQFilterSimplePeak(this._doc, oldValue, newValue), false);
    private _eqFilterSimplePeakRow: HTMLDivElement = div({ class: "selectRow", title: "Low-pass Filter Peak Resonance" }, span({ class: "tip", onclick: () => this._openPrompt("filterResonance") }, "Filter Peak:"), this._eqFilterSimplePeakSlider.container);

    private readonly _noteFilterSimpleButton: HTMLButtonElement = button({ style: "font-size: x-small; width: 50%; height: 40%", class: "no-underline", onclick: () => this._switchNoteFilterType(true) }, "simple");
    private readonly _noteFilterAdvancedButton: HTMLButtonElement = button({ style: "font-size: x-small; width: 50%; height: 40%", class: "last-button no-underline", onclick: () => this._switchNoteFilterType(false) }, "advanced");
    private readonly _noteFilterTypeRow: HTMLElement = div({ class: "selectRow", style: "padding-top: 4px; margin-bottom: 0px;" }, span({ style: "font-size: x-small;", class: "tip", onclick: () => this._openPrompt("filterType") }, "Note Filt.Type:"), div({ class: "instrument-bar" }, this._noteFilterSimpleButton, this._noteFilterAdvancedButton));
    private readonly _noteFilterEditor: FilterEditor = new FilterEditor(this._doc, true);
    private readonly _noteFilterZoom: HTMLButtonElement = button({ style: "margin-left:0em; padding-left:0.2em; height:1.5em; max-width: 12px;", onclick: () => this._openPrompt("customNoteFilterSettings") }, "+");
    private readonly _noteFilterRow: HTMLElement = div({ class: "selectRow" }, span({ class: "tip", onclick: () => this._openPrompt("noteFilter") }, "Note Filt:"), this._noteFilterZoom, this._noteFilterEditor.container);
    private readonly _noteFilterSimpleCutSlider: Slider = new Slider(input({ style: "margin: 0;", type: "range", min: "0", max: Config.filterSimpleCutRange - 1, value: "6", step: "1" }), this._doc, (oldValue: number, newValue: number) => new ChangeNoteFilterSimpleCut(this._doc, oldValue, newValue), false);
    private _noteFilterSimpleCutRow: HTMLDivElement = div({ class: "selectRow", title: "Low-pass Filter Cutoff Frequency" }, span({ class: "tip", onclick: () => this._openPrompt("filterCutoff") }, "Filter Cut:"), this._noteFilterSimpleCutSlider.container);
    private readonly _noteFilterSimplePeakSlider: Slider = new Slider(input({ style: "margin: 0;", type: "range", min: "0", max: Config.filterSimplePeakRange - 1, value: "6", step: "1" }), this._doc, (oldValue: number, newValue: number) => new ChangeNoteFilterSimplePeak(this._doc, oldValue, newValue), false);
    private _noteFilterSimplePeakRow: HTMLDivElement = div({ class: "selectRow", title: "Low-pass Filter Peak Resonance" }, span({ class: "tip", onclick: () => this._openPrompt("filterResonance") }, "Filter Peak:"), this._noteFilterSimplePeakSlider.container);

    private readonly _supersawDynamismSlider: Slider = new Slider(input({ style: "margin: 0;", type: "range", min: "0", max: Config.supersawDynamismMax, value: "0", step: "1" }), this._doc, (oldValue: number, newValue: number) => new ChangeSupersawDynamism(this._doc, oldValue, newValue), false);
    private readonly _supersawDynamismRow: HTMLDivElement = div({ class: "selectRow" }, span({ class: "tip", onclick: () => this._openPrompt("supersawDynamism") }, "Dynamism:"), this._supersawDynamismSlider.container);
    private readonly _supersawSpreadSlider: Slider = new Slider(input({ style: "margin: 0;", type: "range", min: "0", max: Config.supersawSpreadMax, value: "0", step: "1" }), this._doc, (oldValue: number, newValue: number) => new ChangeSupersawSpread(this._doc, oldValue, newValue), false);
    private readonly _supersawSpreadRow: HTMLDivElement = div({ class: "selectRow" }, span({ class: "tip", onclick: () => this._openPrompt("supersawSpread") }, "Spread:"), this._supersawSpreadSlider.container);
    private readonly _supersawShapeSlider: Slider = new Slider(input({ style: "margin: 0;", type: "range", min: "0", max: Config.supersawShapeMax, value: "0", step: "1" }), this._doc, (oldValue: number, newValue: number) => new ChangeSupersawShape(this._doc, oldValue, newValue), false);
    private readonly _supersawShapeRow: HTMLDivElement = div({ class: "selectRow" }, span({ class: "tip", onclick: () => this._openPrompt("supersawShape"), style: "overflow: clip;" }, "Saw/Pulse:"), this._supersawShapeSlider.container);

    private readonly _pulseWidthSlider: Slider = new Slider(input({ style: "margin: 0;", type: "range", min: "1", max: Config.pulseWidthRange, value: "1", step: "1" }), this._doc, (oldValue: number, newValue: number) => new ChangePulseWidth(this._doc, oldValue, newValue), false);
    private readonly _pulseWidthDropdown: HTMLButtonElement = button({ style: "margin-left:53px; position: absolute; margin-top: 15px; height:1.5em; width: 10px; padding: 0px; font-size: 8px;", onclick: () => this._toggleDropdownMenu(DropdownID.PulseWidth) }, "▼");
    private readonly _pwmSliderInputBox: HTMLInputElement = input({ style: "width: 4em; font-size: 70%;", id: "pwmSliderInputBox", type: "number", step: "1", min: "1", max: Config.pulseWidthRange, value: "1" });
    private readonly _pulseWidthRow: HTMLDivElement = div({ class: "selectRow" }, div({},
        span({ class: "tip", tabindex: "0", style: "height:1em; font-size: smaller; white-space: nowrap;", onclick: () => this._openPrompt("pulseWidth") }, "Pulse Width:"),
        div({ style: `color: ${ColorConfig.secondaryText}; margin-top: -3px;` }, this._pwmSliderInputBox)
    ), this._pulseWidthDropdown, this._pulseWidthSlider.container);
    //private readonly _pulseWidthRow: HTMLDivElement = div({ class: "selectRow" }, span({ class: "tip", onclick: () => this._openPrompt("pulseWidth") }, "Pulse Width:"), this._pulseWidthDropdown, this._pulseWidthSlider.container);
    private readonly _decimalOffsetSlider: Slider = new Slider(input({ style: "margin: 0;", type: "range", min: "0", max: "99", value: "0", step: "1" }), this._doc, (oldValue: number, newValue: number) => new ChangeDecimalOffset(this._doc, oldValue, 99 - newValue), false);
    private readonly _decimalOffsetRow: HTMLDivElement = div({ class: "selectRow dropFader" }, span({ class: "tip", style: "margin-left:10px;", onclick: () => this._openPrompt("decimalOffset") }, "‣ Offset:"), this._decimalOffsetSlider.container);
    private readonly _pulseWidthDropdownGroup: HTMLElement = div({ class: "editor-controls", style: "display: none;" }, this._decimalOffsetRow);

    private readonly _pitchShiftSlider: Slider = new Slider(input({ style: "margin: 0;", type: "range", min: "0", max: Config.pitchShiftRange - 1, value: "0", step: "1" }), this._doc, (oldValue: number, newValue: number) => new ChangePitchShift(this._doc, oldValue, newValue), true);
    private readonly _pitchShiftTonicMarkers: HTMLDivElement[] = [div({ class: "pitchShiftMarker", style: { color: ColorConfig.tonic } }), div({ class: "pitchShiftMarker", style: { color: ColorConfig.tonic, left: "50%" } }), div({ class: "pitchShiftMarker", style: { color: ColorConfig.tonic, left: "100%" } })];
    private readonly _pitchShiftFifthMarkers: HTMLDivElement[] = [div({ class: "pitchShiftMarker", style: { color: ColorConfig.fifthNote, left: (100 * 7 / 24) + "%" } }), div({ class: "pitchShiftMarker", style: { color: ColorConfig.fifthNote, left: (100 * 19 / 24) + "%" } })];
    private readonly _pitchShiftMarkerContainer: HTMLDivElement = div({ style: "display: flex; position: relative;" }, this._pitchShiftSlider.container, div({ class: "pitchShiftMarkerContainer" }, this._pitchShiftTonicMarkers, this._pitchShiftFifthMarkers));
    private readonly _pitchShiftRow: HTMLDivElement = div({ class: "selectRow" }, span({ class: "tip", onclick: () => this._openPrompt("pitchShift") }, "Pitch Shift:"), this._pitchShiftMarkerContainer);
    private readonly _detuneSlider: Slider = new Slider(input({ style: "margin: 0;", type: "range", min: Config.detuneMin - Config.detuneCenter, max: Config.detuneMax - Config.detuneCenter, value: 0, step: "4" }), this._doc, (oldValue: number, newValue: number) => new ChangeDetune(this._doc, oldValue, newValue), true);
    private readonly _detuneSliderInputBox: HTMLInputElement = input({ style: "width: 4em; font-size: 80%; ", id: "detuneSliderInputBox", type: "number", step: "1", min: Config.detuneMin - Config.detuneCenter, max: Config.detuneMax - Config.detuneCenter, value: 0 });
    private readonly _detuneSliderRow: HTMLDivElement = div({ class: "selectRow" }, div({},
        span({ class: "tip", style: "height:1em; font-size: smaller;", onclick: () => this._openPrompt("detune") }, "Detune: "),
        div({ style: `color: ${ColorConfig.secondaryText}; margin-top: -3px;` }, this._detuneSliderInputBox),
    ), this._detuneSlider.container);
    private readonly _distortionSlider: Slider = new Slider(input({ style: "margin: 0; position: sticky;", type: "range", min: "0", max: Config.distortionRange - 1, value: "0", step: "1" }), this._doc, (oldValue: number, newValue: number) => new ChangeDistortion(this._doc, oldValue, newValue), false);
    private readonly _distortionRow: HTMLDivElement = div({ class: "selectRow" }, span({ class: "tip", onclick: () => this._openPrompt("distortion") }, "Distortion:"), this._distortionSlider.container);
    private readonly _aliasingBox: HTMLInputElement = input({ type: "checkbox", style: "width: 1em; padding: 0; margin-right: 4em;" });
    private readonly _aliasingRow: HTMLElement = div({ class: "selectRow" }, span({ class: "tip", style: "margin-left:10px;", onclick: () => this._openPrompt("aliases") }, "Aliasing:"), this._aliasingBox);
    private readonly _bitcrusherQuantizationSlider: Slider = new Slider(input({ style: "margin: 0;", type: "range", min: "0", max: Config.bitcrusherQuantizationRange - 1, value: "0", step: "1" }), this._doc, (oldValue: number, newValue: number) => new ChangeBitcrusherQuantization(this._doc, oldValue, newValue), false);
    private readonly _bitcrusherQuantizationRow: HTMLDivElement = div({ class: "selectRow" }, span({ class: "tip", onclick: () => this._openPrompt("bitcrusherQuantization") }, "Bit Crush:"), this._bitcrusherQuantizationSlider.container);
    private readonly _bitcrusherFreqSlider: Slider = new Slider(input({ style: "margin: 0;", type: "range", min: "0", max: Config.bitcrusherFreqRange - 1, value: "0", step: "1" }), this._doc, (oldValue: number, newValue: number) => new ChangeBitcrusherFreq(this._doc, oldValue, newValue), false);
    private readonly _bitcrusherFreqRow: HTMLDivElement = div({ class: "selectRow" }, span({ class: "tip", onclick: () => this._openPrompt("bitcrusherFreq") }, "Freq Crush:"), this._bitcrusherFreqSlider.container);
    private readonly _stringSustainSlider: Slider = new Slider(input({ style: "margin: 0;", type: "range", min: "0", max: Config.stringSustainRange - 1, value: "0", step: "1" }), this._doc, (oldValue: number, newValue: number) => new ChangeStringSustain(this._doc, oldValue, newValue), false);
    private readonly _stringSustainLabel: HTMLSpanElement = span({ class: "tip", onclick: () => this._openPrompt("stringSustain") }, "Sustain:");
    private readonly _stringSustainRow: HTMLDivElement = div({ class: "selectRow" }, this._stringSustainLabel, this._stringSustainSlider.container);

    private readonly _unisonDropdown: HTMLButtonElement = button({ style: "margin-left:0em; height:1.5em; width: 10px; padding: 0px; font-size: 8px;", onclick: () => this._toggleDropdownMenu(DropdownID.Unison) }, "▼");

    private readonly _unisonSelect: HTMLSelectElement = buildOptions(select(), Config.unisons.map(unison => unison.name));
    private readonly _unisonSelectRow: HTMLElement = div({ class: "selectRow" }, span({ class: "tip", onclick: () => this._openPrompt("unison") }, "Unison:"), this._unisonDropdown, div({ class: "selectContainer", style: "width: 61.5%;" }, this._unisonSelect));

    private readonly _unisonVoicesInputBox: HTMLInputElement = input({ style: "width: 150%; height: 1.5em; font-size: 80%; margin-left: 0.4em; vertical-align: middle;", id: "unisonVoicesInputBox", type: "number", step: "1", min: Config.unisonVoicesMin, max: Config.unisonVoicesMax, value: 1 });
    private readonly _unisonVoicesRow: HTMLDivElement = div({ class: "selectRow dropFader" }, div({},
        span({ class: "tip", style: "height:1em; font-size: smaller;", onclick: () => this._openPrompt("unisonVoices") }, "‣ Voices: "),
        div({ style: "color: " + ColorConfig.secondaryText + "; margin-top: -3px;" }, this._unisonVoicesInputBox),
    ));
    private readonly _unisonSpreadInputBox: HTMLInputElement = input({ style: "width: 150%; height: 1.5em; font-size: 80%; margin-left: 0.4em; vertical-align: middle;", id: "unisonSpreadInputBox", type: "number", step: "0.001", min: Config.unisonSpreadMin, max: Config.unisonSpreadMax, value: 0.0 });
    private readonly _unisonSpreadRow: HTMLDivElement = div({ class: "selectRow dropFader" }, div({},
        span({ class: "tip", style: "height:1em; font-size: smaller;", onclick: () => this._openPrompt("unisonSpread") }, "‣ Spread: "),
        div({ style: "color: " + ColorConfig.secondaryText + "; margin-top: -3px;" }, this._unisonSpreadInputBox),
    ));

    private readonly _unisonOffsetInputBox: HTMLInputElement = input({ style: "width: 150%; height: 1.5em; font-size: 80%; margin-left: 0.4em; vertical-align: middle;", id: "unisonOffsetInputBox", type: "number", step: "0.001", min: Config.unisonOffsetMin, max: Config.unisonOffsetMax, value: 0.0 });
    private readonly _unisonOffsetRow: HTMLDivElement = div({ class: "selectRow dropFader" }, div({},
        span({ class: "tip", style: "height:1em; font-size: smaller;", onclick: () => this._openPrompt("unisonOffset") }, "‣ Offset: "),
        div({ style: "color: " + ColorConfig.secondaryText + "; margin-top: -3px;" }, this._unisonOffsetInputBox),
    ));
    private readonly _unisonExpressionInputBox: HTMLInputElement = input({ style: "width: 150%; height: 1.5em; font-size: 80%; margin-left: 0.4em; vertical-align: middle;", id: "unisonExpressionInputBox", type: "number", step: "0.001", min: Config.unisonExpressionMin, max: Config.unisonExpressionMax, value: 1.4 });
    private readonly _unisonExpressionRow: HTMLDivElement = div({ class: "selectRow dropFader" }, div({},
        span({ class: "tip", style: "height:1em; font-size: smaller;", onclick: () => this._openPrompt("unisonExpression") }, "‣ Volume: "),
        div({ style: "color: " + ColorConfig.secondaryText + "; margin-top: -3px;" }, this._unisonExpressionInputBox),
    ));
    private readonly _unisonSignInputBox: HTMLInputElement = input({ style: "width: 150%; height: 1.5em; font-size: 80%; margin-left: 0.4em; vertical-align: middle;", id: "unisonSignInputBox", type: "number", step: "0.001", min: Config.unisonSignMin, max: Config.unisonSignMax, value: 1.0 });
    private readonly _unisonSignRow: HTMLDivElement = div({ class: "selectRow dropFader" }, div({},
        span({ class: "tip", style: "height:1em; font-size: smaller;", onclick: () => this._openPrompt("unisonSign") }, "‣ Sign: "),
        div({ style: "color: " + ColorConfig.secondaryText + "; margin-top: -3px;" }, this._unisonSignInputBox),
    ));
    private readonly _unisonDropdownGroup: HTMLElement = div({ class: "editor-controls", style: "display: none; gap: 3px; margin-bottom: 0.5em;" }, this._unisonVoicesRow, this._unisonSpreadRow, this._unisonOffsetRow, this._unisonExpressionRow, this._unisonSignRow);
   
    private readonly _chordSelect: HTMLSelectElement = buildOptions(select(), Config.chords.map(chord => chord.name));
    private readonly _chordDropdown: HTMLButtonElement = button({ style: "margin-left:0em; height:1.5em; width: 10px; padding: 0px; font-size: 8px;", onclick: () => this._toggleDropdownMenu(DropdownID.Chord) }, "▼");

    private readonly _chordSelectRow: HTMLElement = div({ class: "selectRow" }, span({ class: "tip", onclick: () => this._openPrompt("chords") }, "Chords:"), this._chordDropdown, div({ class: "selectContainer" }, this._chordSelect));
    private readonly _arpeggioSpeedDisplay: HTMLSpanElement = span({ style: `color: ${ColorConfig.secondaryText}; font-size: smaller; text-overflow: clip;` }, "x1");
    private readonly _arpeggioSpeedSlider: Slider = new Slider(input({ style: "margin: 0;", type: "range", min: "0", max: Config.modulators.dictionary["arp speed"].maxRawVol, value: "0", step: "1" }), this._doc, (oldValue: number, newValue: number) => new ChangeArpeggioSpeed(this._doc, oldValue, newValue), false);
    private readonly _arpeggioSpeedRow: HTMLElement = div({ class: "selectRow dropFader" }, span({ class: "tip", style: "margin-left:4px;", onclick: () => this._openPrompt("arpeggioSpeed") }, "‣ Spd:"), this._arpeggioSpeedDisplay, this._arpeggioSpeedSlider.container);
    private readonly _twoNoteArpBox: HTMLInputElement = input({ type: "checkbox", style: "width: 1em; padding: 0; margin-right: 4em;" });
    private readonly _twoNoteArpRow: HTMLElement = div({ class: "selectRow dropFader" }, span({ class: "tip", style: "margin-left:4px;", onclick: () => this._openPrompt("twoNoteArpeggio") }, "‣ Fast Two-Note:"), this._twoNoteArpBox);
    private readonly _chordDropdownGroup: HTMLElement = div({ class: "editor-controls", style: "display: none;" }, this._arpeggioSpeedRow, this._twoNoteArpRow);

    private readonly _vibratoSelect: HTMLSelectElement = buildOptions(select(), Config.vibratos.map(vibrato => vibrato.name));
    private readonly _vibratoDropdown: HTMLButtonElement = button({ style: "margin-left:0em; height:1.5em; width: 10px; padding: 0px; font-size: 8px;", onclick: () => this._toggleDropdownMenu(DropdownID.Vibrato) }, "▼");
    private readonly _vibratoSelectRow: HTMLElement = div({ class: "selectRow" }, span({ class: "tip", onclick: () => this._openPrompt("vibrato") }, "Vibrato:"), this._vibratoDropdown, div({ class: "selectContainer", style: "width: 61.5%;" }, this._vibratoSelect));
    private readonly _vibratoDepthSlider: Slider = new Slider(input({ style: "margin: 0;", type: "range", min: "0", max: Config.modulators.dictionary["vibrato depth"].maxRawVol, value: "0", step: "1" }), this._doc, (oldValue: number, newValue: number) => new ChangeVibratoDepth(this._doc, oldValue, newValue), false);
    private readonly _vibratoDepthRow: HTMLElement = div({ class: "selectRow dropFader" }, span({ class: "tip", style: "margin-left:4px;", onclick: () => this._openPrompt("vibratoDepth") }, "‣ Depth:"), this._vibratoDepthSlider.container);
    private readonly _vibratoSpeedDisplay: HTMLSpanElement = span({ style: `color: ${ColorConfig.secondaryText}; font-size: smaller; text-overflow: clip;` }, "x1");
    private readonly _vibratoSpeedSlider: Slider = new Slider(input({ style: "margin: 0; text-overflow: clip;", type: "range", min: "0", max: Config.modulators.dictionary["vibrato speed"].maxRawVol, value: "0", step: "1" }), this._doc, (oldValue: number, newValue: number) => new ChangeVibratoSpeed(this._doc, oldValue, newValue), false);
    private readonly _vibratoSpeedRow: HTMLElement = div({ class: "selectRow dropFader" }, span({ class: "tip", style: "margin-left:4px;", onclick: () => this._openPrompt("vibratoSpeed") }, "‣ Spd:"), this._vibratoSpeedDisplay, this._vibratoSpeedSlider.container);
    private readonly _vibratoDelaySlider: Slider = new Slider(input({ style: "margin: 0;", type: "range", min: "0", max: Config.modulators.dictionary["vibrato delay"].maxRawVol, value: "0", step: "1" }), this._doc, (oldValue: number, newValue: number) => new ChangeVibratoDelay(this._doc, oldValue, newValue), false);
    private readonly _vibratoDelayRow: HTMLElement = div({ class: "selectRow dropFader" }, span({ class: "tip", style: "margin-left:4px;", onclick: () => this._openPrompt("vibratoDelay") }, "‣ Delay:"), this._vibratoDelaySlider.container);
    private readonly _vibratoTypeSelect: HTMLSelectElement = buildOptions(select(), Config.vibratoTypes.map(vibrato => vibrato.name));
    private readonly _vibratoTypeSelectRow: HTMLElement = div({ class: "selectRow dropFader" }, span({ class: "tip", style: "margin-left:4px;", onclick: () => this._openPrompt("vibratoType") }, "‣ Type:"), div({ class: "selectContainer", style: "width: 61.5%;" }, this._vibratoTypeSelect));
    private readonly _vibratoDropdownGroup: HTMLElement = div({ class: "editor-controls", style: `display: none;` }, this._vibratoDepthRow, this._vibratoSpeedRow, this._vibratoDelayRow, this._vibratoTypeSelectRow);
    private readonly _phaseModGroup: HTMLElement = div({ class: "editor-controls" });
    private readonly _feedbackTypeSelect: HTMLSelectElement = buildOptions(select(), Config.feedbacks.map(feedback => feedback.name));
    private readonly _feedbackRow1: HTMLDivElement = div({ class: "selectRow" }, span({ class: "tip", onclick: () => this._openPrompt("feedbackType") }, "Feedback:"), div({ class: "selectContainer" }, this._feedbackTypeSelect));
    private readonly _spectrumEditor: SpectrumEditor = new SpectrumEditor(this._doc, null);
    private readonly _spectrumZoom: HTMLButtonElement = button({ style: "margin-left:0em; padding-left:0.2em; height:1.5em; max-width: 12px;", onclick: () => this._openPrompt("spectrumSettings") }, "+");
    private readonly _spectrumRow: HTMLElement = div({ class: "selectRow" }, span({ class: "tip", onclick: () => this._openPrompt("spectrum"), style: "font-size: smaller" }, "Spectrum:"), this._spectrumZoom, this._spectrumEditor.container);
    private readonly _harmonicsEditor: HarmonicsEditor = new HarmonicsEditor(this._doc);
<<<<<<< HEAD
    private readonly _harmonicsZoom: HTMLButtonElement = button({ style: "margin-left:4px; margin-right:4px; padding-left:0.2em; height:1.5em; max-width: 12px;", onclick: () => this._openPrompt("harmonicsSettings") }, "+");
    private readonly _harmonicsRow: HTMLElement = div({ class: "selectRow", style: "max-width: 166px;"}, span({ class: "tip", onclick: () => this._openPrompt("harmonics"), style: "font-size: smaller"}, "Harmonics:"), this._harmonicsZoom, this._harmonicsEditor.container);
    private readonly _additiveEditor: AdditiveEditor = new AdditiveEditor(this._doc, false);
=======
    private readonly _harmonicsZoom: HTMLButtonElement = button({ style: "padding-left:0.2em; height:1.5em; max-width: 12px;", onclick: () => this._openPrompt("harmonicsSettings") }, "+");
    private readonly _harmonicsRow: HTMLElement = div({ class: "selectRow" }, span({ class: "tip", onclick: () => this._openPrompt("harmonics"), style: "font-size: smaller"}, "Harmonics:"), this._harmonicsZoom, this._harmonicsEditor.container);
    private readonly _additiveEditor: AdditiveEditor = new AdditiveEditor(this._doc);
>>>>>>> fc7fcf46
    private readonly _additiveZoom: HTMLButtonElement = button({ style: "margin-left:0em; padding-left:0.2em; height:1.5em; max-width: 12px;", onclick: () => this._openPrompt("additiveSettings") }, "+");
    private readonly _additiveRow: HTMLElement = div({ class: "selectRow" }, span({ class: "tip ", onclick: () => this._openPrompt("additive"), style: "font-size: smaller" }, "Additive:"), this._additiveZoom, this._additiveEditor.container);


    //SongEditor.ts
    readonly envelopeEditor: EnvelopeEditor = new EnvelopeEditor(this._doc, (id: number, submenu: number, subtype: string) => this._toggleDropdownMenu(id, submenu, subtype), (name: string) => this._openPrompt(name));
    private readonly _discreteEnvelopeBox: HTMLInputElement = input({ type: "checkbox", style: "width: 1em; padding: 0; margin-right: 4em;" });
    private readonly _discreteEnvelopeRow: HTMLElement = div({ class: "selectRow dropFader" }, span({ class: "tip", style: "margin-left:4px;", onclick: () => this._openPrompt("discreteEnvelope") }, "‣ Discrete:"), this._discreteEnvelopeBox);
    private readonly _envelopeSpeedDisplay: HTMLSpanElement = span({ style: `color: ${ColorConfig.secondaryText}; font-size: smaller; text-overflow: clip;` }, "x1");
    private readonly _envelopeSpeedSlider: Slider = new Slider(input({ style: "margin: 0;", type: "range", min: "0", max: Config.modulators.dictionary["envelope speed"].maxRawVol, value: "0", step: "1" }), this._doc, (oldValue: number, newValue: number) => new ChangeEnvelopeSpeed(this._doc, oldValue, newValue), false);
    private readonly _envelopeSpeedRow: HTMLElement = div({ class: "selectRow dropFader" }, span({ class: "tip", style: "margin-left:4px;", onclick: () => this._openPrompt("envelopeSpeed") }, "‣ Spd:"), this._envelopeSpeedDisplay, this._envelopeSpeedSlider.container);
    private readonly _envelopeDropdownGroup: HTMLElement = div({ class: "editor-controls", style: "display: none;" }, this._discreteEnvelopeRow, this._envelopeSpeedRow);
    private readonly _envelopeDropdown: HTMLButtonElement = button({ style: "margin-left:0em; margin-right: 1em; height:1.5em; width: 10px; padding: 0px; font-size: 8px;", onclick: () => this._toggleDropdownMenu(DropdownID.Envelope) }, "▼");

    private readonly _drumsetGroup: HTMLElement = div({ class: "editor-controls" });
    private readonly _drumsetZoom: HTMLButtonElement = button({ style: "margin-left:0em; padding-left:0.3em; margin-right:0.5em; height:1.5em; max-width: 16px;", onclick: () => this._openPrompt("drumsetSettings") }, "+");
    private readonly _modulatorGroup: HTMLElement = div({ class: "editor-controls" });
    private readonly _modNameRows: HTMLElement[];
    private readonly _modChannelBoxes: HTMLSelectElement[];
    private readonly _modInstrumentBoxes: HTMLSelectElement[];
    private readonly _modSetRows: HTMLElement[];
    private readonly _modSetBoxes: HTMLSelectElement[];
    private readonly _modFilterRows: HTMLElement[];
    private readonly _modFilterBoxes: HTMLSelectElement[];
    private readonly _modEnvelopeRows: HTMLElement[];
    private readonly _modEnvelopeBoxes: HTMLSelectElement[];
    private readonly _modTargetIndicators: SVGElement[];

    private readonly _feedback6OpTypeSelect: HTMLSelectElement = buildOptions(select(), Config.feedbacks6Op.map(feedback => feedback.name));
    private readonly _feedback6OpRow1: HTMLDivElement = div({ class: "selectRow" }, span({ class: "tip", onclick: () => this._openPrompt("feedbackType") }, "Feedback:"), div({ class: "selectContainer" }, this._feedback6OpTypeSelect));

    private readonly _algorithmCanvasSwitch: HTMLButtonElement = button({ style: "margin-left:0em; height:1.5em; width: 10px; padding: 0px; font-size: 8px;", onclick: (e:Event) => this._toggleAlgorithmCanvas(e) }, "A");
    private readonly _customAlgorithmCanvas: CustomAlgorythmCanvas = new CustomAlgorythmCanvas(canvas({ width: 144, height: 144, style: "border:2px solid " + ColorConfig.uiWidgetBackground, id: "customAlgorithmCanvas" }), this._doc, (newArray: number[][], carry: number, mode: string) => new ChangeCustomAlgorythmorFeedback(this._doc, newArray, carry, mode));
    private readonly _algorithm6OpSelect: HTMLSelectElement = buildOptions(select(), Config.algorithms6Op.map(algorithm => algorithm.name));
    private readonly _algorithm6OpSelectRow: HTMLDivElement = div(div({ class: "selectRow" }, span({ class: "tip", onclick: () => this._openPrompt("algorithm") }, "Algorithm: "), div({ class: "selectContainer" }, this._algorithm6OpSelect))
        , div({ style: "height:144px; display:flex; flex-direction: row; align-items:center; justify-content:center;" }, div({ style: "display:block; width:10px; margin-right: 0.2em" }, this._algorithmCanvasSwitch), div({ style: "width:144px; height:144px;" }, this._customAlgorithmCanvas.canvas)));//temp

    private readonly _instrumentCopyButton: HTMLButtonElement = button({ style: "max-width:86px; width: 86px;", class: "copyButton", title: "Copy Instrument (⇧C)" }, [
        "Copy",
        // Copy icon:
        SVG.svg({ style: "flex-shrink: 0; position: absolute; left: 0; top: 50%; margin-top: -1em; pointer-events: none;", width: "2em", height: "2em", viewBox: "-5 -21 26 26" }, [
            SVG.path({ d: "M 0 -15 L 1 -15 L 1 0 L 13 0 L 13 1 L 0 1 L 0 -15 z M 2 -1 L 2 -17 L 10 -17 L 14 -13 L 14 -1 z M 3 -2 L 13 -2 L 13 -12 L 9 -12 L 9 -16 L 3 -16 z", fill: "currentColor" }),
        ]),
    ]);
    private readonly _instrumentPasteButton: HTMLButtonElement = button({ style: "max-width:86px;", class: "pasteButton", title: "Paste Instrument (⇧V)" }, [
        "Paste",
        // Paste icon:
        SVG.svg({ style: "flex-shrink: 0; position: absolute; left: 0; top: 50%; margin-top: -1em; pointer-events: none;", width: "2em", height: "2em", viewBox: "0 0 26 26" }, [
            SVG.path({ d: "M 8 18 L 6 18 L 6 5 L 17 5 L 17 7 M 9 8 L 16 8 L 20 12 L 20 22 L 9 22 z", stroke: "currentColor", fill: "none" }),
            SVG.path({ d: "M 9 3 L 14 3 L 14 6 L 9 6 L 9 3 z M 16 8 L 20 12 L 16 12 L 16 8 z", fill: "currentColor", }),
        ]),
    ]);

    private readonly _instrumentExportButton: HTMLButtonElement = button({ style: "max-width:86px; width: 86px;", class: "exportInstrumentButton" }, [
        "Export",
        // Export icon:
        SVG.svg({ style: "flex-shrink: 0; position: absolute; left: 0; top: 50%; margin-top: -1em; pointer-events: none;", width: "2em", height: "2em", viewBox: "0 -960 960 960" }, [
            SVG.path({ d: "M200-120v-40h560v40H200Zm279.231-150.769L254.615-568.462h130.769V-840h188.462v271.538h130.77L479.231-270.769Zm0-65.385 142.923-191.538h-88.308V-800H425.385v272.308h-88.308l142.154 191.538ZM480-527.692Z", fill: "currentColor" }),
        ]),
    ]);
    private readonly _instrumentImportButton: HTMLButtonElement = button({ style: "max-width:86px;", class: "importInstrumentButton" }, [
        "Import",
        // Import icon:
        SVG.svg({ style: "flex-shrink: 0; position: absolute; left: 0; top: 50%; margin-top: -1em; pointer-events: none;", width: "2em", height: "2em", viewBox: "0 -960 960 960" }, [
            SVG.path({ d: "M200-120v-40h560v40H200Zm185.384-150.769v-271.539H254.615L480-840l224.616 297.692h-130.77v271.539H385.384Zm40.001-40h108.461v-272.308h88.308L480-774.615 337.077-583.077h88.308v272.308ZM480-583.077Z", fill: "currentColor" }),
        ]),
    ]);

    public readonly _globalOscscope: oscilloscopeCanvas = new oscilloscopeCanvas(canvas({ width: 144, height: 32, style: `border: 2px solid ${ColorConfig.uiWidgetBackground}; position: static;`, id: "oscilloscopeAll" }), 1);
    private readonly _globalOscscopeContainer: HTMLDivElement = div({ style: "height: 38px; margin-left: auto; margin-right: auto;" },
        this._globalOscscope.canvas
    );
    private readonly _customWaveDrawCanvas: CustomChipCanvas = new CustomChipCanvas(canvas({ width: 128, height: 52, style: "border:2px solid " + ColorConfig.uiWidgetBackground, id: "customWaveDrawCanvas" }), this._doc, (newArray: Float32Array) => new ChangeCustomWave(this._doc, newArray));
    private readonly _customWavePresetDrop: HTMLSelectElement = buildHeaderedOptions("Load Preset", select({ style: "width: 50%; height:1.5em; text-align: center; text-align-last: center;" }),
        Config.chipWaves.map(wave => wave.name)
    );
    private readonly _customWaveZoom: HTMLButtonElement = button({ style: "margin-left:0.5em; height:1.5em; max-width: 20px;", onclick: () => this._openPrompt("customChipSettings") }, "+");

    private readonly _customWaveDraw: HTMLDivElement = div({ style: "height:80px; margin-top:10px; margin-bottom:5px" }, [
        div({ style: "height:54px; display:flex; justify-content:center;" }, [this._customWaveDrawCanvas.canvas]),
        div({ style: "margin-top:5px; display:flex; justify-content:center;" }, [this._customWavePresetDrop, this._customWaveZoom]),
    ]);

    private readonly _songTitleInputBox: InputBox = new InputBox(input({ style: "font-weight:bold; border:none; width: 98%; background-color:${ColorConfig.editorBackground}; color:${ColorConfig.primaryText}; text-align:center", maxlength: "30", type: "text", value: EditorConfig.versionDisplayName }), this._doc, (oldValue: string, newValue: string) => new ChangeSongTitle(this._doc, oldValue, newValue));


    private readonly _feedbackAmplitudeSlider: Slider = new Slider(input({ type: "range", min: "0", max: Config.operatorAmplitudeMax, value: "0", step: "1", title: "Feedback Amplitude" }), this._doc, (oldValue: number, newValue: number) => new ChangeFeedbackAmplitude(this._doc, oldValue, newValue), false);
    private readonly _feedbackRow2: HTMLDivElement = div({ class: "selectRow" }, span({ class: "tip", onclick: () => this._openPrompt("feedbackVolume") }, "Fdback Vol:"), this._feedbackAmplitudeSlider.container);
    /*
     * @jummbus - my very real, valid reason for cutting this button: I don't like it.
     * 
    private readonly _customizeInstrumentButton: HTMLButtonElement = button({type: "button", style: "margin: 2px 0"},

        "Customize Instrument",
    );
    */
    private readonly _addEnvelopeButton: HTMLButtonElement = button({ type: "button", class: "add-envelope" });
    private readonly _customInstrumentSettingsGroup: HTMLDivElement = div({ class: "editor-controls" },
        this._panSliderRow,
        this._panDropdownGroup,
        this._chipWaveSelectRow,
        this._chipNoiseSelectRow,
        this._useChipWaveAdvancedLoopControlsRow,
        this._chipWaveLoopModeSelectRow,
        this._chipWaveLoopStartRow,
        this._chipWaveLoopEndRow,
        this._chipWaveStartOffsetRow,
        this._chipWavePlayBackwardsRow,
        this._customWaveDraw,
        this._eqFilterTypeRow,
        this._eqFilterRow,
        this._eqFilterSimpleCutRow,
        this._eqFilterSimplePeakRow,
        this._fadeInOutRow,
        this._algorithmSelectRow,
        this._algorithm6OpSelectRow,
        this._phaseModGroup,
        this._feedbackRow1,
        this._feedback6OpRow1,
        this._feedbackRow2,
        this._spectrumRow,
        this._harmonicsRow,
        this._additiveRow,
        this._drumsetGroup,
        this._supersawDynamismRow,
        this._supersawSpreadRow,
        this._supersawShapeRow,
        this._pulseWidthRow,
        // this._decimalOffsetRow,
        this._pulseWidthDropdownGroup,
        this._stringSustainRow,
        this._unisonSelectRow,
        this._unisonDropdownGroup,
        div({ style: `padding: 2px 0; margin-left: 2em; display: flex; align-items: center;` },
            span({ style: `flex-grow: 1; text-align: center;` }, span({ class: "tip", onclick: () => this._openPrompt("effects") }, "Effects")),
            div({ class: "effects-menu" }, this._effectsSelect),
        ),
        this._transitionRow,
        this._transitionDropdownGroup,
        this._chordSelectRow,
        this._chordDropdownGroup,
        this._pitchShiftRow,
        this._detuneSliderRow,
        this._vibratoSelectRow,
        this._vibratoDropdownGroup,
        this._noteFilterTypeRow,
        this._noteFilterRow,
        this._noteFilterSimpleCutRow,
        this._noteFilterSimplePeakRow,
        this._distortionRow,
        this._aliasingRow,
        this._bitcrusherQuantizationRow,
        this._bitcrusherFreqRow,
        this._chorusRow,
        this._echoSustainRow,
        this._echoDelayRow,
        this._reverbRow,
        div({ style: `padding: 2px 0; margin-left: 2em; display: flex; align-items: center;` },
            span({ style: `flex-grow: 1; text-align: center;` }, span({ class: "tip", onclick: () => this._openPrompt("envelopes") }, "Envelopes")),
            this._envelopeDropdown,
            this._addEnvelopeButton,
        ),
        this._envelopeDropdownGroup,
        this.envelopeEditor.container,
    );
    private readonly _instrumentCopyGroup: HTMLDivElement = div({ class: "editor-controls" },
        div({ class: "selectRow" },
            this._instrumentCopyButton,
            this._instrumentPasteButton,
        ),
    );
    private readonly _instrumentExportGroup: HTMLDivElement = div({ class: "editor-controls" },
        div({ class: "selectRow" },
            this._instrumentExportButton,
            this._instrumentImportButton,
        ),
    );
    private readonly _instrumentSettingsTextRow: HTMLDivElement = div({ id: "instrumentSettingsText", style: `padding: 3px 0; max-width: 15em; text-align: center; color: ${ColorConfig.secondaryText};` },
        "Instrument Settings"
    );
    private readonly _instrumentTypeSelectRow: HTMLDivElement = div({ class: "selectRow", id: "typeSelectRow" },
        span({ class: "tip", onclick: () => this._openPrompt("instrumentType") }, "Type:"),
        div({ style: "display:contents"}, 
            div({ class: "pitchSelect", style: "display:contents" }, this._pitchedPresetSelect),
            div({ class: "drumSelect", style: "display:contents" }, this._drumPresetSelect)
        ),
    );
    private readonly _instrumentSettingsGroup: HTMLDivElement = div({ class: "editor-controls" },
        this._instrumentSettingsTextRow,
        this._instrumentsButtonRow,
        // these could've been put into _instrumentSettingsGroup as well but I decided not to
        // this._instrumentCopyGroup,
        // this._instrumentExportGroup,
        this._instrumentTypeSelectRow,
        this._instrumentVolumeSliderRow,
        //this._customizeInstrumentButton,
        this._customInstrumentSettingsGroup,
    );
    private readonly _usedPatternIndicator: SVGElement = SVG.path({ d: "M -6 -6 H 6 V 6 H -6 V -6 M -2 -3 L -2 -3 L -1 -4 H 1 V 4 H -1 V -1.2 L -1.2 -1 H -2 V -3 z", fill: ColorConfig.indicatorSecondary, "fill-rule": "evenodd" });
    private readonly _usedInstrumentIndicator: SVGElement = SVG.path({ d: "M -6 -0.8 H -3.8 V -6 H 0.8 V 4.4 H 2.2 V -0.8 H 6 V 0.8 H 3.8 V 6 H -0.8 V -4.4 H -2.2 V 0.8 H -6 z", fill: ColorConfig.indicatorSecondary });
    private readonly _jumpToModIndicator: SVGElement = SVG.svg({ style: "width: 92%; height: 1.3em; flex-shrink: 0; position: absolute;", viewBox: "0 0 200 200" }, [
        SVG.path({ d: "M90 155 l0 -45 -45 0 c-25 0 -45 -4 -45 -10 0 -5 20 -10 45 -10 l45 0 0 -45 c0 -25 5 -45 10 -45 6 0 10 20 10 45 l0 45 45 0 c25 0 45 5 45 10 0 6 -20 10 -45 10 l -45 0 0 45 c0 25 -4 45 -10 45 -5 0 -10 -20 -10 -45z" }),
        SVG.path({ d: "M42 158 c-15 -15 -16 -38 -2 -38 6 0 10 7 10 15 0 8 7 15 15 15 8 0 15 5 15 10 0 14 -23 13 -38 -2z" }),
        SVG.path({ d: "M120 160 c0 -5 7 -10 15 -10 8 0 15 -7 15 -15 0 -8 5 -15 10 -15 14 0 13 23 -2 38 -15 15 -38 16 -38 2z" }),
        SVG.path({ d: "M32 58 c3 -23 48 -40 48 -19 0 6 -7 11 -15 11 -8 0 -15 7 -15 15 0 8 -5 15 -11 15 -6 0 -9 -10 -7 -22z" }),
        SVG.path({ d: "M150 65 c0 -8 -7 -15 -15 -15 -8 0 -15 -4 -15 -10 0 -14 23 -13 38 2 15 15 16 38 2 38 -5 0 -10 -7 -10 -15z" })]);

    private readonly _promptContainer: HTMLDivElement = div({ class: "promptContainer", style: "display: none;" });
    private readonly _promptContainerBG: HTMLDivElement = div({ class: "promptContainerBG", style: "display: none; height: 100%; width: 100%; position: fixed; z-index: 99; overflow-x: hidden; pointer-events: none;" });
    private readonly _zoomInButton: HTMLButtonElement = button({ class: "zoomInButton", type: "button", title: "Zoom In" });
    private readonly _zoomOutButton: HTMLButtonElement = button({ class: "zoomOutButton", type: "button", title: "Zoom Out" });
    private readonly _patternEditorRow: HTMLDivElement = div({ style: "flex: 1; height: 100%; display: flex; overflow: hidden; justify-content: center;" },
        this._patternEditorPrev.container,
        this._patternEditor.container,
        this._patternEditorNext.container,
    );
    private readonly _patternArea: HTMLDivElement = div({ class: "pattern-area" },
        this._piano.container,
        this._patternEditorRow,
        this._octaveScrollBar.container,
        this._zoomInButton,
        this._zoomOutButton,
    );
    private readonly _trackContainer: HTMLDivElement = div({ class: "trackContainer" },
        this._trackEditor.container,
        this._loopEditor.container,
    );
    private readonly _trackVisibleArea: HTMLDivElement = div({ style: "position: absolute; width: 100%; height: 100%; pointer-events: none;" });
    private readonly _trackAndMuteContainer: HTMLDivElement = div({ class: "trackAndMuteContainer" },
        this._muteEditor.container,
        this._trackContainer,
        this._trackVisibleArea,
    );
    public readonly _barScrollBar: BarScrollBar = new BarScrollBar(this._doc);
    private readonly _trackArea: HTMLDivElement = div({ class: "track-area" },
        this._trackAndMuteContainer,
        this._barScrollBar.container,
    );

    private readonly _menuArea: HTMLDivElement = div({ class: "menu-area" },
        div({ class: "selectContainer menu file" },
            this._fileMenu,
        ),
        div({ class: "selectContainer menu edit" },
            this._editMenu,
        ),
        div({ class: "selectContainer menu preferences" },
            this._optionsMenu,
        ),
    );

    private readonly _sampleLoadingBar: HTMLDivElement = div({ style: `width: 0%; height: 100%; background-color: ${ColorConfig.indicatorPrimary};` });
    private readonly _sampleLoadingBarContainer: HTMLDivElement = div({ style: `width: 80%; height: 4px; overflow: hidden; margin-left: auto; margin-right: auto; margin-top: 0.5em; cursor: pointer; background-color: ${ColorConfig.indicatorSecondary};` }, this._sampleLoadingBar);
    private readonly _sampleLoadingStatusContainer: HTMLDivElement = div({ style: "cursor: pointer;" },
        div({ style: `margin-top: 0.5em; text-align: center; color: ${ColorConfig.secondaryText};` }, "Sample Loading Status"),
        div({ class: "selectRow", style: "height: 6px; margin-bottom: 0.5em;" },
            this._sampleLoadingBarContainer,
        ),
    );

    private readonly _songSettingsArea: HTMLDivElement = div({ class: "song-settings-area" },
        div({ class: "editor-controls" },
            div({ class: "editor-song-settings" },
                div({ style: "margin: 3px 0; position: relative; text-align: center; color: ${ColorConfig.secondaryText};" },
                    div({ class: "tip", style: "flex-shrink: 0; position:absolute; left: 0; top: 0; width: 12px; height: 12px", onclick: () => this._openPrompt("usedPattern") },
                        SVG.svg({ style: "flex-shrink: 0; position: absolute; left: 0; top: 0; pointer-events: none;", width: "12px", height: "12px", "margin-right": "0.5em", viewBox: "-6 -6 12 12" },
                            this._usedPatternIndicator,
                        ),
                    ),
                    div({ class: "tip", style: "flex-shrink: 0; position: absolute; left: 14px; top: 0; width: 12px; height: 12px", onclick: () => this._openPrompt("usedInstrument") },
                        SVG.svg({ style: "flex-shrink: 0; position: absolute; left: 0; top: 0; pointer-events: none;", width: "12px", height: "12px", "margin-right": "1em", viewBox: "-6 -6 12 12" },
                            this._usedInstrumentIndicator,
                        ),
                    ),
                    "Song Settings",
                    div({ style: "width: 100%; left: 0; top: -1px; position:absolute; overflow-x:clip;" }, this._jumpToModIndicator),
                ),
            ),
            div({ class: "selectRow" },
                span({ class: "tip", onclick: () => this._openPrompt("scale") }, "Scale: "),
                div({ class: "selectContainer" }, this._scaleSelect),
            ),
            div({ class: "selectRow" },
                span({ class: "tip", onclick: () => this._openPrompt("key") }, "Key: "),
                div({ class: "selectContainer" }, this._keySelect),
            ),
            div({ class: "selectRow" },
                span({ class: "tip", onclick: () => this._openPrompt("key_octave") }, "Octave: "),
                this._octaveStepper,
            ),
            div({ class: "selectRow" },
                span({ class: "tip", onclick: () => this._openPrompt("tempo") }, "Tempo: "),
                span({ style: "display: flex;" },
                    this._tempoSlider.container,
                    this._tempoStepper,
                ),
            ),
            div({ class: "selectRow" },
                span({ class: "tip", onclick: () => this._openPrompt("rhythm") }, "Rhythm: "),
                div({ class: "selectContainer" }, this._rhythmSelect),
            ),
            div({ class: "selectRow" },
                span({ class: "tip", onclick: () => this._openPrompt("songeq") }, span("Song EQ:")),
                this._songEqFilterZoom,
                this._songEqFilterEditor.container,
            ),
            this._sampleLoadingStatusContainer,
        ),
    );
    private readonly _instrumentSettingsArea: HTMLDivElement = div({ class: "instrument-settings-area" },
        this._instrumentSettingsGroup,
        this._modulatorGroup);
    public readonly _settingsArea: HTMLDivElement = div({ class: "settings-area noSelection" },
        div({ class: "version-area" },
            div({ style: `text-align: center; margin: 3px 0; color: ${ColorConfig.secondaryText};` },
                this._songTitleInputBox.input,
            ),
        ),
        div({ class: "play-pause-area" },
            this._volumeBarBox,
            div({ class: "playback-bar-controls" },
                this._playButton,
                this._pauseButton,
                this._recordButton,
                this._stopButton,
                this._prevBarButton,
                this._nextBarButton,
            ),
            div({ class: "playback-volume-controls" },
                span({ class: "volume-speaker" }),
                this._volumeSlider.container,
            ),
            this._globalOscscopeContainer,
        ),
        this._menuArea,
        this._songSettingsArea,
        this._instrumentSettingsArea,
    );

    public readonly mainLayer: HTMLDivElement = div({ class: "beepboxEditor", tabIndex: "0" },
        this._patternArea,
        this._trackArea,
        this._settingsArea,
        this._promptContainer,
    );

    private _wasPlaying: boolean = false;
    private _currentPromptName: string | null = null;
    private _highlightedInstrumentIndex: number = -1;
    private _renderedInstrumentCount: number = 0;
    private _renderedIsPlaying: boolean = false;
    private _renderedIsRecording: boolean = false;
    private _renderedShowRecordButton: boolean = false;
    private _renderedCtrlHeld: boolean = false;
    private _ctrlHeld: boolean = false;
    private _shiftHeld: boolean = false;
    private _deactivatedInstruments: boolean = false;
    private readonly _operatorRows: HTMLDivElement[] = [];
    private readonly _operatorAmplitudeSliders: Slider[] = [];
    private readonly _operatorFrequencySelects: HTMLSelectElement[] = [];
    private readonly _operatorDropdowns: HTMLButtonElement[] = [];
    private readonly _operatorWaveformSelects: HTMLSelectElement[] = [];
    private readonly _operatorWaveformHints: HTMLSpanElement[] = [];
    private readonly _operatorWaveformPulsewidthSliders: Slider[] = [];
    private readonly _operatorDropdownRows: HTMLElement[] = []
    private readonly _operatorDropdownGroups: HTMLDivElement[] = [];
    readonly _drumsetSpectrumEditors: SpectrumEditor[] = [];
    private readonly _drumsetEnvelopeSelects: HTMLSelectElement[] = [];
    private _showModSliders: boolean[] = [];
    private _newShowModSliders: boolean[] = [];
    private _modSliderValues: number[] = [];
    private _hasActiveModSliders: boolean = false;

    private _openPanDropdown: boolean = false;
    private _openVibratoDropdown: boolean = false;
    private _openEnvelopeDropdown: boolean = false;
    private _openChordDropdown: boolean = false;
    private _openTransitionDropdown: boolean = false;
    private _openOperatorDropdowns: boolean[] = [];
    private _openPulseWidthDropdown: boolean = false;
    private _openUnisonDropdown: boolean = false;

    private outVolumeHistoricTimer: number = 0;
    private outVolumeHistoricCap: number = 0;
    private lastOutVolumeCap: number = 0;
    public patternUsed: boolean = false;
    private _modRecTimeout: number = -1;

    constructor(private _doc: SongDocument) {

        this._doc.notifier.watch(this.whenUpdated);
        this._doc.modRecordingHandler = () => { this.handleModRecording() };
        new MidiInputHandler(this._doc);
        window.addEventListener("resize", this.whenUpdated);
        window.requestAnimationFrame(this.updatePlayButton);
        window.requestAnimationFrame(this._animate);

        if (!("share" in navigator)) {
            this._fileMenu.removeChild(this._fileMenu.querySelector("[value='shareUrl']")!);
        }
        this._pitchedPresetSelect.style.width = "4em";
        this._drumPresetSelect.style.width = "4em";

        this._scaleSelect.appendChild(optgroup({ label: "Edit" },
            option({ value: "forceScale" }, "Snap Notes To Scale"),
            option({ value: "customize" }, "Edit Custom Scale"),
        ));
        this._keySelect.appendChild(optgroup({ label: "Edit" },
            option({ value: "detectKey" }, "Detect Key"),
        ));
        this._rhythmSelect.appendChild(optgroup({ label: "Edit" },
            option({ value: "forceRhythm" }, "Snap Notes To Rhythm"),
        ));

        this._vibratoSelect.appendChild(option({ hidden: true, value: 5 }, "custom"));

        //this._unisonSelect.appendChild(option({ hidden: true, value: 28 }, "custom"));

        this._unisonSelect.appendChild(option({ hidden: true, value: Config.unisons.length }, "custom"));

        this._showModSliders = new Array<boolean>(Config.modulators.length);
        this._modSliderValues = new Array<number>(Config.modulators.length);

        this._phaseModGroup.appendChild(div({ class: "selectRow", style: `color: ${ColorConfig.secondaryText}; height: 1em; margin-top: 0.5em;` },
            div({ style: "margin-right: .1em; visibility: hidden;" }, 1 + "."),
            div({ style: "width: 3em; margin-right: .3em;", class: "tip", onclick: () => this._openPrompt("operatorFrequency") }, "Freq:"),
            div({ class: "tip", onclick: () => this._openPrompt("operatorVolume") }, "Volume:"),
        ));
        for (let i: number = 0; i < Config.operatorCount + 2; i++) {
            const operatorIndex: number = i;
            const operatorNumber: HTMLDivElement = div({ style: "margin-right: 0px; color: " + ColorConfig.secondaryText + ";" }, i + 1 + "");
            const frequencySelect: HTMLSelectElement = buildOptions(select({ style: "width: 100%;", title: "Frequency" }), Config.operatorFrequencies.map(freq => freq.name));
            const amplitudeSlider: Slider = new Slider(input({ type: "range", min: "0", max: Config.operatorAmplitudeMax, value: "0", step: "1", title: "Volume" }), this._doc, (oldValue: number, newValue: number) => new ChangeOperatorAmplitude(this._doc, operatorIndex, oldValue, newValue), false);
            const waveformSelect: HTMLSelectElement = buildOptions(select({ style: "width: 100%;", title: "Waveform" }), Config.operatorWaves.map(wave => wave.name));
            const waveformDropdown: HTMLButtonElement = button({ style: "margin-left:0em; margin-right: 2px; height:1.5em; width: 8px; max-width: 10px; padding: 0px; font-size: 8px;", onclick: () => this._toggleDropdownMenu(DropdownID.FM, i) }, "▼");
            const waveformDropdownHint: HTMLSpanElement = span({ class: "tip", style: "margin-left: 10px;", onclick: () => this._openPrompt("operatorWaveform") }, "Wave:");
            const waveformPulsewidthSlider: Slider = new Slider(input({ style: "margin-left: 10px; width: 85%;", type: "range", min: "0", max: Config.pwmOperatorWaves.length - 1, value: "0", step: "1", title: "Pulse Width" }), this._doc, (oldValue: number, newValue: number) => new ChangeOperatorPulseWidth(this._doc, operatorIndex, oldValue, newValue), true);
            const waveformDropdownRow: HTMLElement = div({ class: "selectRow" }, waveformDropdownHint, waveformPulsewidthSlider.container,
                div({ class: "selectContainer", style: "width: 6em; margin-left: .3em;" }, waveformSelect));
            const waveformDropdownGroup: HTMLDivElement = div({ class: "operatorRow" }, waveformDropdownRow);
            const row: HTMLDivElement = div({ class: "selectRow" },
                operatorNumber,
                waveformDropdown,
                div({ class: "selectContainer", style: "width: 3em; margin-right: .3em;" }, frequencySelect),
                amplitudeSlider.container,
            );
            this._phaseModGroup.appendChild(row);
            this._operatorRows[i] = row;
            this._operatorAmplitudeSliders[i] = amplitudeSlider;
            this._operatorFrequencySelects[i] = frequencySelect;
            this._operatorDropdowns[i] = waveformDropdown;
            this._operatorWaveformHints[i] = waveformDropdownHint;
            this._operatorWaveformSelects[i] = waveformSelect;
            this._operatorWaveformPulsewidthSliders[i] = waveformPulsewidthSlider;
            this._operatorDropdownRows[i] = waveformDropdownRow;
            this._phaseModGroup.appendChild(waveformDropdownGroup);
            this._operatorDropdownGroups[i] = waveformDropdownGroup;
            this._openOperatorDropdowns[i] = false;

            waveformSelect.addEventListener("change", () => {
                this._doc.record(new ChangeOperatorWaveform(this._doc, operatorIndex, waveformSelect.selectedIndex));
            });

            frequencySelect.addEventListener("change", () => {
                this._doc.record(new ChangeOperatorFrequency(this._doc, operatorIndex, frequencySelect.selectedIndex));
            });
        }

        this._drumsetGroup.appendChild(
            div({ class: "selectRow" },
                span({ class: "tip", onclick: () => this._openPrompt("drumsetEnvelope") }, "Envelope:"),
                span({ class: "tip", onclick: () => this._openPrompt("drumsetSpectrum") }, "Spectrum:"),
                this._drumsetZoom,
            ),
        );
        for (let i: number = Config.drumCount - 1; i >= 0; i--) {
            const drumIndex: number = i;
            const spectrumEditor: SpectrumEditor = new SpectrumEditor(this._doc, drumIndex);
            spectrumEditor.container.addEventListener("mousedown", this.refocusStage);
            this._drumsetSpectrumEditors[i] = spectrumEditor;

            const envelopeSelect: HTMLSelectElement = buildOptions(select({ style: "width: 100%;", title: "Filter Envelope" }), Config.envelopes.map(envelope => envelope.name));
            this._drumsetEnvelopeSelects[i] = envelopeSelect;
            envelopeSelect.addEventListener("change", () => {
                this._doc.record(new ChangeDrumsetEnvelope(this._doc, drumIndex, envelopeSelect.selectedIndex));
            });

            const row: HTMLDivElement = div({ class: "selectRow" },
                div({ class: "selectContainer", style: "width: 5em; margin-right: .3em;" }, envelopeSelect),
                this._drumsetSpectrumEditors[i].container,
            );
            this._drumsetGroup.appendChild(row);
        }

        this._modNameRows = [];
        this._modChannelBoxes = [];
        this._modInstrumentBoxes = [];
        this._modSetRows = [];
        this._modSetBoxes = [];
        this._modFilterRows = [];
        this._modFilterBoxes = [];
        this._modEnvelopeRows = [];
        this._modEnvelopeBoxes = [];
        this._modTargetIndicators = [];
        for (let mod: number = 0; mod < Config.modCount; mod++) {

            let modChannelBox: HTMLSelectElement = select({ style: "width: 100%; color: currentColor; text-overflow:ellipsis;" });
            let modInstrumentBox: HTMLSelectElement = select({ style: "width: 100%; color: currentColor;" });

            let modNameRow: HTMLDivElement = div({ class: "operatorRow", style: "height: 1em; margin-bottom: 0.65em;" },
                div({ class: "tip", style: "width: 10%; max-width: 5.4em;", id: "modChannelText" + mod, onclick: () => this._openPrompt("modChannel") }, "Ch:"),
                div({ class: "selectContainer", style: 'width: 35%;' }, modChannelBox),
                div({ class: "tip", style: "width: 1.2em; margin-left: 0.8em;", id: "modInstrumentText" + mod, onclick: () => this._openPrompt("modInstrument") }, "Ins:"),
                div({ class: "selectContainer", style: "width: 10%;" }, modInstrumentBox),
            );

            let modSetBox: HTMLSelectElement = select();
            let modFilterBox: HTMLSelectElement = select();
            let modEnvelopeBox: HTMLSelectElement = select();
            let modSetRow: HTMLDivElement = div({ class: "selectRow", id: "modSettingText" + mod, style: "margin-bottom: 0.9em; color: currentColor;" }, span({ class: "tip", onclick: () => this._openPrompt("modSet") }, "Setting: "), span({ class: "tip", style: "font-size:x-small;", onclick: () => this._openPrompt("modSetInfo" + mod) }, "?"), div({ class: "selectContainer" }, modSetBox));
            let modFilterRow: HTMLDivElement = div({ class: "selectRow", id: "modFilterText" + mod, style: "margin-bottom: 0.9em; color: currentColor;" }, span({ class: "tip", onclick: () => this._openPrompt("modFilter" + mod) }, "Target: "), div({ class: "selectContainer" }, modFilterBox));
            let modEnvelopeRow: HTMLDivElement = div({ class: "selectRow", id: "modEnvelopeText" + mod, style: "margin-bottom: 0.9em; color: currentColor;" }, span({ class: "tip", onclick: () => this._openPrompt("modEnvelope") }, "Envelope: "), div({ class: "selectContainer" }, modEnvelopeBox));


            // @jummbus: I could template this up above and simply create from the template, especially since I also reuse it in song settings, but unsure how to do that with imperative-html :P
            let modTarget: SVGElement = SVG.svg({ style: "transform: translate(0px, 1px);", width: "1.5em", height: "1em", viewBox: "0 0 200 200" }, [
                SVG.path({ d: "M90 155 l0 -45 -45 0 c-25 0 -45 -4 -45 -10 0 -5 20 -10 45 -10 l45 0 0 -45 c0 -25 5 -45 10 -45 6 0 10 20 10 45 l0 45 45 0 c25 0 45 5 45 10 0 6 -20 10 -45 10 l -45 0 0 45 c0 25 -4 45 -10 45 -5 0 -10 -20 -10 -45z" }),
                SVG.path({ d: "M42 158 c-15 -15 -16 -38 -2 -38 6 0 10 7 10 15 0 8 7 15 15 15 8 0 15 5 15 10 0 14 -23 13 -38 -2z" }),
                SVG.path({ d: "M120 160 c0 -5 7 -10 15 -10 8 0 15 -7 15 -15 0 -8 5 -15 10 -15 14 0 13 23 -2 38 -15 15 -38 16 -38 2z" }),
                SVG.path({ d: "M32 58 c3 -23 48 -40 48 -19 0 6 -7 11 -15 11 -8 0 -15 7 -15 15 0 8 -5 15 -11 15 -6 0 -9 -10 -7 -22z" }),
                SVG.path({ d: "M150 65 c0 -8 -7 -15 -15 -15 -8 0 -15 -4 -15 -10 0 -14 23 -13 38 2 15 15 16 38 2 38 -5 0 -10 -7 -10 -15z" })]);

            this._modNameRows.push(modNameRow);
            this._modChannelBoxes.push(modChannelBox);
            this._modInstrumentBoxes.push(modInstrumentBox);
            this._modSetRows.push(modSetRow);
            this._modSetBoxes.push(modSetBox);
            this._modFilterRows.push(modFilterRow);
            this._modFilterBoxes.push(modFilterBox);
            this._modEnvelopeRows.push(modEnvelopeRow);
            this._modEnvelopeBoxes.push(modEnvelopeBox);
            this._modTargetIndicators.push(modTarget);

            this._modulatorGroup.appendChild(div({ style: "margin: 3px 0; font-weight: bold; margin-bottom: 0.7em; text-align: center; color: " + ColorConfig.secondaryText + "; background: " + ColorConfig.uiWidgetBackground + ";" }, ["Modulator " + (mod + 1), modTarget]));
            this._modulatorGroup.appendChild(modNameRow);
            this._modulatorGroup.appendChild(modSetRow);
            this._modulatorGroup.appendChild(modFilterRow);
            this._modulatorGroup.appendChild(modEnvelopeRow);

        }

        // @jummbus - Unsure why this hack is needed for alignment, but I've never been a css wiz...
        this._pitchShiftSlider.container.style.setProperty("transform", "translate(0px, 3px)");
        this._pitchShiftSlider.container.style.setProperty("width", "100%");

        this._fileMenu.addEventListener("change", this._fileMenuHandler);
        this._editMenu.addEventListener("change", this._editMenuHandler);
        this._optionsMenu.addEventListener("change", this._optionsMenuHandler);
        this._customWavePresetDrop.addEventListener("change", this._customWavePresetHandler);
        this._tempoStepper.addEventListener("change", this._whenSetTempo);
        this._scaleSelect.addEventListener("change", this._whenSetScale);
        this._keySelect.addEventListener("change", this._whenSetKey);
        this._octaveStepper.addEventListener("change", this._whenSetOctave);
        this._rhythmSelect.addEventListener("change", this._whenSetRhythm);
        //this._pitchedPresetSelect.addEventListener("change", this._whenSetPitchedPreset);
        //this._drumPresetSelect.addEventListener("change", this._whenSetDrumPreset);
        this._algorithmSelect.addEventListener("change", this._whenSetAlgorithm);
        this._instrumentsButtonBar.addEventListener("click", this._whenSelectInstrument);
        //this._customizeInstrumentButton.addEventListener("click", this._whenCustomizePressed);
        this._feedbackTypeSelect.addEventListener("change", this._whenSetFeedbackType);
        this._algorithm6OpSelect.addEventListener("change", this._whenSet6OpAlgorithm);
        this._feedback6OpTypeSelect.addEventListener("change", this._whenSet6OpFeedbackType);
        this._chipWaveSelect.addEventListener("change", this._whenSetChipWave);
        // advloop addition
        this._useChipWaveAdvancedLoopControlsBox.addEventListener("input", this._whenSetUseChipWaveAdvancedLoopControls);
        this._chipWaveLoopModeSelect.addEventListener("change", this._whenSetChipWaveLoopMode);
        this._chipWaveLoopStartStepper.addEventListener("change", this._whenSetChipWaveLoopStart);
        this._chipWaveLoopEndStepper.addEventListener("change", this._whenSetChipWaveLoopEnd);
        this._setChipWaveLoopEndToEndButton.addEventListener("click", this._whenSetChipWaveLoopEndToEnd);
        this._chipWaveStartOffsetStepper.addEventListener("change", this._whenSetChipWaveStartOffset);
        this._chipWavePlayBackwardsBox.addEventListener("input", this._whenSetChipWavePlayBackwards);
        // advloop addition
        this._sampleLoadingStatusContainer.addEventListener("click", this._whenSampleLoadingStatusClicked);
        this._chipNoiseSelect.addEventListener("change", this._whenSetNoiseWave);
        this._transitionSelect.addEventListener("change", this._whenSetTransition);
        this._effectsSelect.addEventListener("change", this._whenSetEffects);
        this._unisonSelect.addEventListener("change", this._whenSetUnison);
        this._chordSelect.addEventListener("change", this._whenSetChord);
        this._vibratoSelect.addEventListener("change", this._whenSetVibrato);
        this._vibratoTypeSelect.addEventListener("change", this._whenSetVibratoType);
        this._playButton.addEventListener("click", this.togglePlay);
        this._pauseButton.addEventListener("click", this.togglePlay);
        this._recordButton.addEventListener("click", this._toggleRecord);
        this._stopButton.addEventListener("click", this._toggleRecord);
        // Start recording instead of opening context menu when control-clicking the record button on a Mac.
        this._recordButton.addEventListener("contextmenu", (event: MouseEvent) => {
            if (event.ctrlKey) {
                event.preventDefault();
                this._toggleRecord();
            }
        });
        this._stopButton.addEventListener("contextmenu", (event: MouseEvent) => {
            if (event.ctrlKey) {
                event.preventDefault();
                this._toggleRecord();
            }
        });
        this._prevBarButton.addEventListener("click", this._whenPrevBarPressed);
        this._nextBarButton.addEventListener("click", this._whenNextBarPressed);
        this._volumeSlider.input.addEventListener("input", this._setVolumeSlider);
        this._zoomInButton.addEventListener("click", this._zoomIn);
        this._zoomOutButton.addEventListener("click", this._zoomOut);
        this._patternArea.addEventListener("mousedown", this._refocusStageNotEditing);
        this._trackArea.addEventListener("mousedown", this.refocusStage);

        // The song volume slider is styled slightly different than the class' default.
        this._volumeSlider.container.style.setProperty("flex-grow", "1");
        this._volumeSlider.container.style.setProperty("display", "flex");

        this._volumeBarContainer.style.setProperty("flex-grow", "1");
        this._volumeBarContainer.style.setProperty("display", "flex");

        // Also, any slider with a multiplicative effect instead of a replacement effect gets a different mod color, and a round slider.
        this._volumeSlider.container.style.setProperty("--mod-color", ColorConfig.multiplicativeModSlider);
        this._volumeSlider.container.style.setProperty("--mod-border-radius", "50%");
        this._instrumentVolumeSlider.container.style.setProperty("--mod-color", ColorConfig.multiplicativeModSlider);
        this._instrumentVolumeSlider.container.style.setProperty("--mod-border-radius", "50%");
        this._feedbackAmplitudeSlider.container.style.setProperty("--mod-color", ColorConfig.multiplicativeModSlider);
        this._feedbackAmplitudeSlider.container.style.setProperty("--mod-border-radius", "50%");
        for (let i: number = 0; i < Config.operatorCount + 2; i++) {
            this._operatorAmplitudeSliders[i].container.style.setProperty("--mod-color", ColorConfig.multiplicativeModSlider);
            this._operatorAmplitudeSliders[i].container.style.setProperty("--mod-border-radius", "50%");
        }

        let thisRef: SongEditor = this;
        for (let mod: number = 0; mod < Config.modCount; mod++) {
            this._modChannelBoxes[mod].addEventListener("change", function () { thisRef._whenSetModChannel(mod); });
            this._modInstrumentBoxes[mod].addEventListener("change", function () { thisRef._whenSetModInstrument(mod); });
            this._modSetBoxes[mod].addEventListener("change", function () { thisRef._whenSetModSetting(mod); });
            this._modFilterBoxes[mod].addEventListener("change", function () { thisRef._whenSetModFilter(mod); });
            this._modEnvelopeBoxes[mod].addEventListener("change", function () { thisRef._whenSetModEnvelope(mod); })
            this._modTargetIndicators[mod].addEventListener("click", function () { thisRef._whenClickModTarget(mod); });
        }

        this._jumpToModIndicator.addEventListener("click", function () { thisRef._whenClickJumpToModTarget() });

        this._patternArea.addEventListener("mousedown", this.refocusStage);
        this._fadeInOutEditor.container.addEventListener("mousedown", this.refocusStage);
        this._spectrumEditor.container.addEventListener("mousedown", this.refocusStage);
        this._eqFilterEditor.container.addEventListener("mousedown", this.refocusStage);
        this._noteFilterEditor.container.addEventListener("mousedown", this.refocusStage);
        this._songEqFilterEditor.container.addEventListener("mousedown", this.refocusStage);
        this._harmonicsEditor.container.addEventListener("mousedown", this.refocusStage);
        this._additiveEditor.container.addEventListener("mousedown", this.refocusStage);
        this._tempoStepper.addEventListener("keydown", this._tempoStepperCaptureNumberKeys, false);
        this._addEnvelopeButton.addEventListener("click", this._addNewEnvelope);
        this._patternArea.addEventListener("contextmenu", this._disableCtrlContextMenu);
        this._trackArea.addEventListener("contextmenu", this._disableCtrlContextMenu);
        this.mainLayer.addEventListener("keydown", this._whenKeyPressed);
        this.mainLayer.addEventListener("keyup", this._whenKeyReleased);
        this.mainLayer.addEventListener("focusin", this._onFocusIn);
        this._instrumentCopyButton.addEventListener("click", this._copyInstrument.bind(this));
        this._instrumentPasteButton.addEventListener("click", this._pasteInstrument.bind(this));
        this._instrumentExportButton.addEventListener("click", this._exportInstruments.bind(this));
        this._instrumentImportButton.addEventListener("click", this._importInstruments.bind(this));

        sampleLoadEvents.addEventListener("sampleloaded", this._updateSampleLoadingBar.bind(this));

        this._instrumentVolumeSliderInputBox.addEventListener("input", () => { this._doc.record(new ChangeVolume(this._doc, this._doc.song.channels[this._doc.channel].instruments[this._doc.getCurrentInstrument()].volume, Math.min(25.0, Math.max(-25.0, Math.round(+this._instrumentVolumeSliderInputBox.value))))) });
        this._panSliderInputBox.addEventListener("input", () => { this._doc.record(new ChangePan(this._doc, this._doc.song.channels[this._doc.channel].instruments[this._doc.getCurrentInstrument()].pan, Math.min(100.0, Math.max(0.0, Math.round(+this._panSliderInputBox.value))))) });
        this._pwmSliderInputBox.addEventListener("input", () => { this._doc.record(new ChangePulseWidth(this._doc, this._doc.song.channels[this._doc.channel].instruments[this._doc.getCurrentInstrument()].pulseWidth, Math.min(Config.pulseWidthRange, Math.max(1.0, Math.round(+this._pwmSliderInputBox.value))))) });
        this._detuneSliderInputBox.addEventListener("input", () => { this._doc.record(new ChangeDetune(this._doc, this._doc.song.channels[this._doc.channel].instruments[this._doc.getCurrentInstrument()].detune, Math.min(Config.detuneMax - Config.detuneCenter, Math.max(Config.detuneMin - Config.detuneCenter, Math.round(+this._detuneSliderInputBox.value))))) });

        this._unisonVoicesInputBox.addEventListener("input", () => { this._doc.record(new ChangeUnisonVoices(this._doc, this._doc.song.channels[this._doc.channel].instruments[this._doc.getCurrentInstrument()].unisonVoices, Math.min(Config.unisonVoicesMax, Math.max(Config.unisonVoicesMin, Math.round(+this._unisonVoicesInputBox.value))))) });
        this._unisonSpreadInputBox.addEventListener("input", () => { this._doc.record(new ChangeUnisonSpread(this._doc, this._doc.song.channels[this._doc.channel].instruments[this._doc.getCurrentInstrument()].unisonSpread, Math.min(Config.unisonSpreadMax, Math.max(Config.unisonSpreadMin, +this._unisonSpreadInputBox.value)))) });
        this._unisonOffsetInputBox.addEventListener("input", () => { this._doc.record(new ChangeUnisonOffset(this._doc, this._doc.song.channels[this._doc.channel].instruments[this._doc.getCurrentInstrument()].unisonOffset, Math.min(Config.unisonOffsetMax, Math.max(Config.unisonOffsetMin, +this._unisonOffsetInputBox.value)))) });
        this._unisonExpressionInputBox.addEventListener("input", () => { this._doc.record(new ChangeUnisonExpression(this._doc, this._doc.song.channels[this._doc.channel].instruments[this._doc.getCurrentInstrument()].unisonExpression, Math.min(Config.unisonExpressionMax, Math.max(Config.unisonExpressionMin, +this._unisonExpressionInputBox.value)))) });
        this._unisonSignInputBox.addEventListener("input", () => { this._doc.record(new ChangeUnisonSign(this._doc, this._doc.song.channels[this._doc.channel].instruments[this._doc.getCurrentInstrument()].unisonSign, Math.min(Config.unisonSignMax, Math.max(Config.unisonSignMin, +this._unisonSignInputBox.value)))) });

        this._customWaveDraw.addEventListener("input", () => { this._doc.record(new ChangeCustomWave(this._doc, this._customWaveDrawCanvas.newArray)) });
        this._twoNoteArpBox.addEventListener("input", () => { this._doc.record(new ChangeFastTwoNoteArp(this._doc, this._twoNoteArpBox.checked)) });
        this._clicklessTransitionBox.addEventListener("input", () => { this._doc.record(new ChangeClicklessTransition(this._doc, this._clicklessTransitionBox.checked)) });
        this._aliasingBox.addEventListener("input", () => { this._doc.record(new ChangeAliasing(this._doc, this._aliasingBox.checked)) });
        this._discreteEnvelopeBox.addEventListener("input", () => { this._doc.record(new ChangeDiscreteEnvelope(this._doc, this._discreteEnvelopeBox.checked)) });

        this._promptContainer.addEventListener("click", (event) => {
            if (this._doc.prefs.closePromptByClickoff === true) {
                if (this.prompt != null && this.prompt.gotMouseUp === true) return;
                if (event.target == this._promptContainer) {
                    this._doc.undo();
                }
            }
        });

        // Sorry, bypassing typescript type safety on this function because I want to use the new "passive" option.
        //this._trackAndMuteContainer.addEventListener("scroll", this._onTrackAreaScroll, {capture: false, passive: true});
        (<Function>this._trackAndMuteContainer.addEventListener)("scroll", this._onTrackAreaScroll, { capture: false, passive: true });

        if (isMobile) {
            const autoPlayOption: HTMLOptionElement = <HTMLOptionElement>this._optionsMenu.querySelector("[value=autoPlay]");
            autoPlayOption.disabled = true;
            autoPlayOption.setAttribute("hidden", "");
        }

        // Beepbox uses availHeight too, but I have a display that fails the check even when one of the other layouts would look better on it. -jummbus
        if (window.screen.availWidth < 710 /*|| window.screen.availHeight < 710*/) {
            const layoutOption: HTMLOptionElement = <HTMLOptionElement>this._optionsMenu.querySelector("[value=layout]");
            layoutOption.disabled = true;
            layoutOption.setAttribute("hidden", "");
        }
    }

    private _whenSampleLoadingStatusClicked = (): void => {
        this._openPrompt("sampleLoadingStatus");
    }

    private _updateSampleLoadingBar(_e: Event): void {
        // @TODO: Avoid this cast and type EventTarget/Event properly.
        const e: SampleLoadedEvent = <SampleLoadedEvent>_e;
        const percent: number = (
            e.totalSamples === 0
                ? 0
                : Math.floor((e.samplesLoaded / e.totalSamples) * 100)
        );
        this._sampleLoadingBar.style.width = `${percent}%`;
    }

    private _toggleAlgorithmCanvas(e: Event): void {
        if (this._customAlgorithmCanvas.mode != "feedback") {
            this._customAlgorithmCanvas.mode = "feedback";
            (e.target as Element).textContent = "F";
            this._algorithmCanvasSwitch.value = "feedback";
        } else {
            this._customAlgorithmCanvas.mode = "algorithm";
            (e.target as Element).textContent = "A";
        }
        this._customAlgorithmCanvas.redrawCanvas();
    }

    private _toggleDropdownMenu(dropdown: DropdownID, submenu: number = 0, subtype: string | null = null): void {
        let target: HTMLButtonElement = this._vibratoDropdown;
        let group: HTMLElement = this._vibratoDropdownGroup;
        switch (dropdown) {
            case DropdownID.Envelope:
                target = this._envelopeDropdown;
                this._openEnvelopeDropdown = this._openEnvelopeDropdown ? false : true;
                group = this._envelopeDropdownGroup;
                break;
            case DropdownID.Vibrato:
                target = this._vibratoDropdown;
                this._openVibratoDropdown = this._openVibratoDropdown ? false : true;
                group = this._vibratoDropdownGroup;
                break;
            case DropdownID.Pan:
                target = this._panDropdown;
                this._openPanDropdown = this._openPanDropdown ? false : true;
                group = this._panDropdownGroup;
                break;
            case DropdownID.Chord:
                target = this._chordDropdown;
                this._openChordDropdown = this._openChordDropdown ? false : true;
                group = this._chordDropdownGroup;
                break;
            case DropdownID.Transition:
                target = this._transitionDropdown;
                this._openTransitionDropdown = this._openTransitionDropdown ? false : true;
                group = this._transitionDropdownGroup;
                break;
            case DropdownID.FM:
                target = this._operatorDropdowns[submenu];
                this._openOperatorDropdowns[submenu] = this._openOperatorDropdowns[submenu] ? false : true;
                group = this._operatorDropdownGroups[submenu];
                break;
            case DropdownID.PulseWidth:
                target = this._pulseWidthDropdown;
                this._openPulseWidthDropdown = this._openPulseWidthDropdown ? false : true;
                group = this._pulseWidthDropdownGroup;
                break;
            case DropdownID.Unison:
                target = this._unisonDropdown;
                this._openUnisonDropdown = this._openUnisonDropdown ? false : true;
                group = this._unisonDropdownGroup;
                break;
            case DropdownID.EnvelopeSettings:
                target = this.envelopeEditor.extraSettingsDropdowns[submenu];
                this.envelopeEditor.openExtraSettingsDropdowns[submenu] = this.envelopeEditor.openExtraSettingsDropdowns[submenu] ? false : true;
                group = this.envelopeEditor.extraSettingsDropdownGroups[submenu];
                break;
        }

        if (target.textContent == "▼") {
            let instrument: Instrument = this._doc.song.channels[this._doc.channel].instruments[this._doc.getCurrentInstrument()];
            target.textContent = "▲";
            if (dropdown == DropdownID.EnvelopeSettings) {
                group.style.display = "flex";
                // if (subtype == "pitch") { 
                //     this.envelopeEditor.extraPitchSettingsGroups[submenu].style.display = "flex";
                //     this.envelopeEditor.perEnvelopeSpeedGroups[submenu].style.display = "none";
                // } else {
                //     this.envelopeEditor.extraPitchSettingsGroups[submenu].style.display = "none";
                //     if (subtype == "notesize" || subtype == "none" || subtype == "punch") {
                //         this.envelopeEditor.perEnvelopeSpeedGroups[submenu].style.display = "none";
                //     } else {
                //         this.envelopeEditor.perEnvelopeSpeedGroups[submenu].style.display = "flex";
                //     }
                // }
                this.envelopeEditor.rerenderExtraSettings();
            } else if (group != this._chordDropdownGroup) {
                group.style.display = "";
            } // Only show arpeggio dropdown if chord arpeggiates
            else if (instrument.chord == Config.chords.dictionary["arpeggio"].index) {
                group.style.display = "";
            }

            for (let i: number = 0; i < group.children.length; i++) {
                // A timeout is needed so that the previous 0s, 0 opacity settings can be applied. They're not done until the group is visible again because display: none prunes animation steps.
                setTimeout(() => {
                    (group.children[i] as HTMLElement).style.animationDelay = '0.17s';
                    (group.children[i] as HTMLElement).style.opacity = '1';
                }
                );
            }

        }
        else {
            for (let i: number = 0; i < group.children.length; i++) {
                (group.children[i] as HTMLElement).style.animationDelay = '0s';
                (group.children[i] as HTMLElement).style.opacity = '0';
            }
            target.textContent = "▼";
            group.style.display = "none";
        }
    }

    private _modSliderUpdate(): void {

        if (!this._doc.synth.playing) {
            this._hasActiveModSliders = false;
            this._songEqFilterEditor.render();

            for (let setting: number = 0; setting < Config.modulators.length; setting++) {
                if (this._showModSliders[setting] == true) {
                    this._showModSliders[setting] = false;
                    this._newShowModSliders[setting] = false;
                    let slider: Slider | null = this.getSliderForModSetting(setting);

                    if (slider != null) {
                        slider.container.classList.remove("modSlider");

                    }
                }
            }
        } else {

            let instrument: number = this._doc.getCurrentInstrument();
            const anyModActive: boolean = this._doc.synth.isAnyModActive(this._doc.channel, instrument);

            // Check and update mod values on sliders
            if (anyModActive) {

                let instrument: number = this._doc.getCurrentInstrument();

                function updateModSlider(editor: SongEditor, slider: Slider, setting: number, channel: number, instrument: number): boolean {
                    if (editor._doc.synth.isModActive(setting, channel, instrument)) {
                        let currentVal: number = (editor._doc.synth.getModValue(setting, channel, instrument, false) - Config.modulators[setting].convertRealFactor) / Config.modulators[setting].maxRawVol;

                        if (Config.modulators[setting].invertSliderIndicator == true) {
                            currentVal = 1 - currentVal;
                        }

                        if (currentVal != editor._modSliderValues[setting]) {
                            editor._modSliderValues[setting] = currentVal;
                            slider.container.style.setProperty("--mod-position", (currentVal * 96.0 + 2.0) + "%");
                        }
                        return true;
                    }
                    return false;
                }

                // Set mod sliders to present values
                for (let setting: number = 0; setting < Config.modulators.length; setting++) {
                    // Set to last value
                    this._newShowModSliders[setting] = this._showModSliders[setting];

                    // Check for newer value
                    let slider: Slider | null = this.getSliderForModSetting(setting);
                    if (slider != null) {
                        this._newShowModSliders[setting] = updateModSlider(this, slider, setting, this._doc.channel, instrument);
                    }
                }

            }
            else if (this._hasActiveModSliders) {
                // Zero out show-mod-slider settings (since none are active) to kill active mod slider flag
                for (let setting: number = 0; setting < Config.modulators.length; setting++) {
                    this._newShowModSliders[setting] = false;
                }
            }

            // Class or unclass mod sliders based on present status
            if (anyModActive || this._hasActiveModSliders) {

                let anySliderActive: boolean = false;

                for (let setting: number = 0; setting < Config.modulators.length; setting++) {
                    if (this._newShowModSliders[setting] != this._showModSliders[setting]) {
                        this._showModSliders[setting] = this._newShowModSliders[setting];
                        let slider: Slider | null = this.getSliderForModSetting(setting);

                        if (slider != null) {

                            if (this._showModSliders[setting] == true) {
                                slider.container.classList.add("modSlider");
                            }
                            else {
                                slider.container.classList.remove("modSlider");
                            }

                        }
                    }

                    if (this._newShowModSliders[setting] == true)
                        anySliderActive = true;
                }

                this._hasActiveModSliders = anySliderActive;

            }

        }

    }

    public getSliderForModSetting(setting: number): Slider | null {
        switch (setting) {
            case Config.modulators.dictionary["pan"].index:
                return this._panSlider;
            case Config.modulators.dictionary["detune"].index:
                return this._detuneSlider;
            case Config.modulators.dictionary["fm slider 1"].index:
                return this._operatorAmplitudeSliders[0];
            case Config.modulators.dictionary["fm slider 2"].index:
                return this._operatorAmplitudeSliders[1];
            case Config.modulators.dictionary["fm slider 3"].index:
                return this._operatorAmplitudeSliders[2];
            case Config.modulators.dictionary["fm slider 4"].index:
                return this._operatorAmplitudeSliders[3];
            case Config.modulators.dictionary["fm feedback"].index:
                return this._feedbackAmplitudeSlider;
            case Config.modulators.dictionary["pulse width"].index:
                return this._pulseWidthSlider;
            case Config.modulators.dictionary["decimal offset"].index:
                return this._decimalOffsetSlider;
            case Config.modulators.dictionary["reverb"].index:
                return this._reverbSlider;
            case Config.modulators.dictionary["distortion"].index:
                return this._distortionSlider;
            case Config.modulators.dictionary["note volume"].index:
                // So, this should technically not affect this slider, but it will look better as legacy songs used this mod as 'volume'.
                // In the case that mix volume is used as well, they'd fight for the display, so just don't use this.
                if (!this._showModSliders[Config.modulators.dictionary["mix volume"].index])
                    return this._instrumentVolumeSlider;
                return null;
            case Config.modulators.dictionary["mix volume"].index:
                return this._instrumentVolumeSlider;
            case Config.modulators.dictionary["vibrato depth"].index:
                return this._vibratoDepthSlider;
            case Config.modulators.dictionary["vibrato speed"].index:
                return this._vibratoSpeedSlider;
            case Config.modulators.dictionary["vibrato delay"].index:
                return this._vibratoDelaySlider;
            case Config.modulators.dictionary["arp speed"].index:
                return this._arpeggioSpeedSlider;
            case Config.modulators.dictionary["pan delay"].index:
                return this._panDelaySlider;
            case Config.modulators.dictionary["tempo"].index:
                return this._tempoSlider;
            case Config.modulators.dictionary["song volume"].index:
                return this._volumeSlider;
            case Config.modulators.dictionary["eq filt cut"].index:
                return this._eqFilterSimpleCutSlider;
            case Config.modulators.dictionary["eq filt peak"].index:
                return this._eqFilterSimplePeakSlider;
            case Config.modulators.dictionary["note filt cut"].index:
                return this._noteFilterSimpleCutSlider;
            case Config.modulators.dictionary["note filt peak"].index:
                return this._noteFilterSimplePeakSlider;
            case Config.modulators.dictionary["bit crush"].index:
                return this._bitcrusherQuantizationSlider;
            case Config.modulators.dictionary["freq crush"].index:
                return this._bitcrusherFreqSlider;
            case Config.modulators.dictionary["pitch shift"].index:
                return this._pitchShiftSlider;
            case Config.modulators.dictionary["chorus"].index:
                return this._chorusSlider;
            case Config.modulators.dictionary["echo"].index:
                return this._echoSustainSlider;
            case Config.modulators.dictionary["echo delay"].index:
                return this._echoDelaySlider;
            case Config.modulators.dictionary["sustain"].index:
                return this._stringSustainSlider;
            case Config.modulators.dictionary["fm slider 5"].index:
                return this._operatorAmplitudeSliders[4];
            case Config.modulators.dictionary["fm slider 6"].index:
                return this._operatorAmplitudeSliders[5];
            case Config.modulators.dictionary["envelope speed"].index:
                return this._envelopeSpeedSlider;
            case Config.modulators.dictionary["dynamism"].index:
                return this._supersawDynamismSlider;
            case Config.modulators.dictionary["spread"].index:
                return this._supersawSpreadSlider;
            case Config.modulators.dictionary["saw shape"].index:
                return this._supersawShapeSlider;
            default:
                return null;
        }

    }

    private _openPrompt(promptName: string): void {
        this._doc.openPrompt(promptName);
        this._setPrompt(promptName);
    }

    private _setPrompt(promptName: string | null): void {
        if (this._currentPromptName == promptName) return;
        this._currentPromptName = promptName;

        if (this.prompt) {
            if (this._wasPlaying && !(this.prompt instanceof TipPrompt || this.prompt instanceof LimiterPrompt || this.prompt instanceof CustomScalePrompt || this.prompt instanceof CustomChipPrompt || this.prompt instanceof CustomFilterPrompt || this.prompt instanceof VisualLoopControlsPrompt || this.prompt instanceof SustainPrompt || this.prompt instanceof HarmonicsEditorPrompt || this.prompt instanceof SpectrumEditorPrompt || this.prompt instanceof AdditiveEditorPrompt)) {
                this._doc.performance.play();
            }
            this._wasPlaying = false;
            this._promptContainerBG.style.display = "none";
            this._promptContainer.style.display = "none";
            this._promptContainer.removeChild(this.prompt.container);
            this.prompt.cleanUp();
            this.prompt = null;
            this.refocusStage();
        }

        if (promptName) {
            switch (promptName) {
                case "export":
                    this.prompt = new ExportPrompt(this._doc);
                    break;
                case "import":
                    this.prompt = new ImportPrompt(this._doc);
                    break;
                case "songRecovery":
                    this.prompt = new SongRecoveryPrompt(this._doc);
                    break;
                case "barCount":
                    this.prompt = new SongDurationPrompt(this._doc);
                    break;
                case "beatsPerBar":
                    this.prompt = new BeatsPerBarPrompt(this._doc);
                    break;
                case "moveNotesSideways":
                    this.prompt = new MoveNotesSidewaysPrompt(this._doc);
                    break;
                case "channelSettings":
                    this.prompt = new ChannelSettingsPrompt(this._doc);
                    break;
                case "limiterSettings":
                    this.prompt = new LimiterPrompt(this._doc, this);
                    break;
                case "customScale":
                    this.prompt = new CustomScalePrompt(this._doc);
                    break;
                case "customChipSettings":
                    this.prompt = new CustomChipPrompt(this._doc, this);
                    break;
                case "customEQFilterSettings":
                    this.prompt = new CustomFilterPrompt(this._doc, this, false);
                    break;
                case "customNoteFilterSettings":
                    this.prompt = new CustomFilterPrompt(this._doc, this, true);
                    break;
                case "customSongEQFilterSettings":
                    this.prompt = new CustomFilterPrompt(this._doc, this, false, true);
                    break;
                case "theme":
                    this.prompt = new ThemePrompt(this._doc);
                    break;
                case "layout":
                    this.prompt = new LayoutPrompt(this._doc);
                    break;
                case "recordingSetup":
                    this.prompt = new RecordingSetupPrompt(this._doc);
                    break;
                case "exportInstrument":
                    this.prompt = new InstrumentExportPrompt(this._doc);//, this);
                    break;
                case "importInstrument":
                    this.prompt = new InstrumentImportPrompt(this._doc);//, this);
                    break;
                case "stringSustain":
                    this.prompt = new SustainPrompt(this._doc);
                    break;
                case "addExternal":
                    this.prompt = new AddSamplesPrompt(this._doc);
                    break;
                case "generateEuclideanRhythm":
                    this.prompt = new EuclideanRhythmPrompt(this._doc);
                    break;
                case "customTheme":
                    this.prompt = new CustomThemePrompt(this._doc, this._patternEditor, this._trackArea, document.getElementById("beepboxEditorContainer")!);
                    break;
                case "visualLoopControls":
                    this.prompt = new VisualLoopControlsPrompt(this._doc, this);
                    break;
                case "sampleLoadingStatus":
                    this.prompt = new SampleLoadingStatusPrompt(this._doc);
                    break;
                case "configureShortener":
                    this.prompt = new ShortenerConfigPrompt(this._doc);
                    break;
                case "additiveSettings":
                    this.prompt = new AdditiveEditorPrompt(this._doc, this);
                    break;
                case "harmonicsSettings":
                    this.prompt = new HarmonicsEditorPrompt(this._doc, this);
                    break;
                case "spectrumSettings":
                    this.prompt = new SpectrumEditorPrompt(this._doc, this, false);
                    break;
                case "drumsetSettings":
                    this.prompt = new SpectrumEditorPrompt(this._doc, this, true);
                    break;
                default:
                    this.prompt = new TipPrompt(this._doc, promptName);
                    break;
            }

            if (this.prompt) {
                if (!(this.prompt instanceof TipPrompt || this.prompt instanceof LimiterPrompt || this.prompt instanceof CustomChipPrompt || this.prompt instanceof CustomFilterPrompt || this.prompt instanceof VisualLoopControlsPrompt || this.prompt instanceof SustainPrompt || this.prompt instanceof HarmonicsEditorPrompt || this.prompt instanceof SpectrumEditorPrompt || this.prompt instanceof AdditiveEditorPrompt)) {
                    this._wasPlaying = this._doc.synth.playing;
                    this._doc.performance.pause();
                }
                this._promptContainer.style.display = "";
                if (this._doc.prefs.frostedGlassBackground == true) {
                    this._promptContainerBG.style.display = "";
                    this._promptContainerBG.style.backgroundColor = "rgba(0,0,0, 0)";
                    this._promptContainerBG.style.backdropFilter = "brightness(0.9) blur(14px)";
                    this._promptContainerBG.style.opacity = "1";
                } else {
                    this._promptContainerBG.style.display = "";
                    this._promptContainerBG.style.backgroundColor = "var(--editor-background)";
                    this._promptContainerBG.style.backdropFilter = "";
                    this._promptContainerBG.style.opacity = "0.5";
                }
                this._promptContainer.appendChild(this.prompt.container);
                document.body.appendChild(this._promptContainerBG);
            }
        }
    }


    public refocusStage = (): void => {
        this.mainLayer.focus({ preventScroll: true });
    }

    private _onFocusIn = (event: Event): void => {
        if (this._doc.synth.recording && event.target != this.mainLayer && event.target != this._stopButton && event.target != this._volumeSlider.input) {
            // Don't allow using tab to focus on the song settings while recording,
            // since interacting with them while recording would mess up the recording.
            this.refocusStage();
        }
    }

    // Refocus stage if a sub-element that needs focus isn't being edited.
    private _refocusStageNotEditing = (): void => {
        if (!this._patternEditor.editingModLabel)
            this.mainLayer.focus({ preventScroll: true });
    }

    public changeBarScrollPos(offset: number) {
        this._barScrollBar.changePos(offset);
    }

    public whenUpdated = (): void => {
        const prefs: Preferences = this._doc.prefs;
        this._muteEditor.container.style.display = prefs.enableChannelMuting ? "" : "none";
        const trackBounds: DOMRect = this._trackVisibleArea.getBoundingClientRect();
        this._doc.trackVisibleBars = Math.floor((trackBounds.right - trackBounds.left - (prefs.enableChannelMuting ? 32 : 0)) / this._doc.getBarWidth());
        this._doc.trackVisibleChannels = Math.floor((trackBounds.bottom - trackBounds.top - 30) / ChannelRow.patternHeight);
        for (let i: number = this._doc.song.pitchChannelCount + this._doc.song.noiseChannelCount; i < this._doc.song.channels.length; i++) {
            const channel: Channel = this._doc.song.channels[i];
            for (let j: number = 0; j < channel.instruments.length; j++) {
                this._doc.synth.determineInvalidModulators(channel.instruments[j]);
            }
        }
        this._barScrollBar.render();
        this._trackEditor.render();
        this._muteEditor.render();

        this._trackAndMuteContainer.scrollLeft = this._doc.barScrollPos * this._doc.getBarWidth();
        this._trackAndMuteContainer.scrollTop = this._doc.channelScrollPos * ChannelRow.patternHeight;

        if (document.activeElement != this._patternEditor.modDragValueLabel && this._patternEditor.editingModLabel) {
            this._patternEditor.stopEditingModLabel(false);
        }

        this._piano.container.style.display = prefs.showLetters ? "" : "none";
        this._octaveScrollBar.container.style.display = prefs.showScrollBar ? "" : "none";
        this._barScrollBar.container.style.display = this._doc.song.barCount > this._doc.trackVisibleBars ? "" : "none";
        this._volumeBarBox.style.display = this._doc.prefs.displayVolumeBar ? "" : "none";
        this._globalOscscopeContainer.style.display = this._doc.prefs.showOscilloscope ? "" : "none";
        this._doc.synth.oscEnabled = this._doc.prefs.showOscilloscope;
        this._sampleLoadingStatusContainer.style.display = this._doc.prefs.showSampleLoadingStatus ? "" : "none";
        this._instrumentCopyGroup.style.display = this._doc.prefs.instrumentCopyPaste ? "" : "none";
        this._instrumentExportGroup.style.display = this._doc.prefs.instrumentImportExport ? "" : "none";
        this._instrumentSettingsArea.style.scrollbarWidth = this._doc.prefs.showInstrumentScrollbars ? "" : "none";
        if (document.getElementById('text-content'))
            document.getElementById('text-content')!.style.display = this._doc.prefs.showDescription ? "" : "none";

        if (this._doc.getFullScreen()) {
            const semitoneHeight: number = this._patternEditorRow.clientHeight / this._doc.getVisiblePitchCount();
            const targetBeatWidth: number = semitoneHeight * 5;
            const minBeatWidth: number = this._patternEditorRow.clientWidth / (this._doc.song.beatsPerBar * 3);
            const maxBeatWidth: number = this._patternEditorRow.clientWidth / (this._doc.song.beatsPerBar + 2);
            const beatWidth: number = Math.max(minBeatWidth, Math.min(maxBeatWidth, targetBeatWidth));
            const patternEditorWidth: number = beatWidth * this._doc.song.beatsPerBar;

            const beepboxEditorContainer: HTMLElement = document.getElementById("beepboxEditorContainer")!;

            if (this._doc.prefs.showDescription == false) {
                beepboxEditorContainer.style.paddingBottom = "0";
                beepboxEditorContainer.style.borderStyle = "none";
            } else {
                beepboxEditorContainer.style.paddingBottom = "";
                beepboxEditorContainer.style.borderStyle = "";
            }

            this._patternEditorPrev.container.style.width = patternEditorWidth + "px";
            this._patternEditor.container.style.width = patternEditorWidth + "px";
            this._patternEditorNext.container.style.width = patternEditorWidth + "px";
            this._patternEditorPrev.container.style.flexShrink = "0";
            this._patternEditor.container.style.flexShrink = "0";
            this._patternEditorNext.container.style.flexShrink = "0";
            this._patternEditorPrev.container.style.display = "";
            this._patternEditorNext.container.style.display = "";
            this._patternEditorPrev.render();
            this._patternEditorNext.render();
            this._zoomInButton.style.display = (this._doc.channel < this._doc.song.pitchChannelCount) ? "" : "none";
            this._zoomOutButton.style.display = (this._doc.channel < this._doc.song.pitchChannelCount) ? "" : "none";
            this._zoomInButton.style.right = prefs.showScrollBar ? "24px" : "4px";
            this._zoomOutButton.style.right = prefs.showScrollBar ? "24px" : "4px";
        } else {
            this._patternEditor.container.style.width = "";
            this._patternEditor.container.style.flexShrink = "";
            this._patternEditorPrev.container.style.display = "none";
            this._patternEditorNext.container.style.display = "none";
            this._zoomInButton.style.display = "none";
            this._zoomOutButton.style.display = "none";
        }
        this._patternEditor.render();

        // make the names of these two variables as short as possible for readability
        // also, these two variables are used for the effects tab as well, should they be renamed?
        // the theme variables are named "icon" to prevent people getting confused and thinking they're svg
        const textOnIcon: string = ColorConfig.getComputed("--text-enabled-icon");
        const textOffIcon: string = ColorConfig.getComputed("--text-disabled-icon");
        const textSpacingIcon: string = ColorConfig.getComputed("--text-spacing-icon");
        const optionCommands: ReadonlyArray<string> = [
            "Technical",
            (prefs.autoPlay ? textOnIcon : textOffIcon) + "Auto Play on Load",
            (prefs.autoFollow ? textOnIcon : textOffIcon) + "Auto Follow Playhead",
            (prefs.enableNotePreview ? textOnIcon : textOffIcon) + "Hear Added Notes",
            (prefs.notesOutsideScale ? textOnIcon : textOffIcon) + "Place Notes Out of Scale",
            (prefs.defaultScale == this._doc.song.scale ? textOnIcon : textOffIcon) + "Set Current Scale as Default",
            (prefs.alwaysFineNoteVol ? textOnIcon : textOffIcon) + "Always Fine Note Volume",
            (prefs.enableChannelMuting ? textOnIcon : textOffIcon) + "Enable Channel Muting",
            (prefs.instrumentCopyPaste ? textOnIcon : textOffIcon) + "Enable Copy/Paste Buttons",
            (prefs.instrumentImportExport ? textOnIcon : textOffIcon) + "Enable Import/Export Buttons",
            (prefs.displayBrowserUrl ? textOnIcon : textOffIcon) + "Enable Song Data in URL",
            (prefs.closePromptByClickoff ? textOnIcon : textOffIcon) + "Close Prompts on Click Off",
            textSpacingIcon + "Note Recording...",
            textSpacingIcon + "Appearance",
            (prefs.showFifth ? textOnIcon : textOffIcon) + 'Highlight "Fifth" Note',
            (prefs.notesFlashWhenPlayed ? textOnIcon : textOffIcon) + "Notes Flash When Played",
            (prefs.instrumentButtonsAtTop ? textOnIcon : textOffIcon) + "Instrument Buttons at Top",
            (prefs.frostedGlassBackground ? textOnIcon : textOffIcon) + "Frosted Glass Prompt Backdrop",
            (prefs.showChannels ? textOnIcon : textOffIcon) + "Show All Channels",
            (prefs.showScrollBar ? textOnIcon : textOffIcon) + "Show Octave Scroll Bar",
            (prefs.showInstrumentScrollbars ? textOnIcon : textOffIcon) + "Show Instrument Scrollbars",
            (prefs.showLetters ? textOnIcon : textOffIcon) + "Show Piano Keys",
            (prefs.displayVolumeBar ? textOnIcon : textOffIcon) + "Show Playback Volume",
            (prefs.showOscilloscope ? textOnIcon : textOffIcon) + "Show Oscilloscope",
            (prefs.showSampleLoadingStatus ? textOnIcon : textOffIcon) + "Show Sample Loading Status",
            (prefs.showDescription ? textOnIcon : textOffIcon) + "Show Description",
            textSpacingIcon + "Set Layout...",
            textSpacingIcon + "Set Theme...",
	        textSpacingIcon + "Custom Theme...",
        ];
        // Technical dropdown
        const technicalOptionGroup: HTMLOptGroupElement = <HTMLOptGroupElement>this._optionsMenu.children[1];

        for (let i: number = 0; i < technicalOptionGroup.children.length; i++) {
            const option: HTMLOptionElement = <HTMLOptionElement>technicalOptionGroup.children[i];
            if (option.textContent != optionCommands[i + 1]) option.textContent = optionCommands[i + 1];
        }

        // Appearance dropdown
        const appearanceOptionGroup: HTMLOptGroupElement = <HTMLOptGroupElement>this._optionsMenu.children[2];

        for (let i: number = 0; i < appearanceOptionGroup.children.length; i++) {
            const option: HTMLOptionElement = <HTMLOptionElement>appearanceOptionGroup.children[i];
            if (option.textContent != optionCommands[i + technicalOptionGroup.children.length + 2]) option.textContent = optionCommands[i + technicalOptionGroup.children.length + 2];
        }

        const channel: Channel = this._doc.song.channels[this._doc.channel];
        const instrumentIndex: number = this._doc.getCurrentInstrument();
        const instrument: Instrument = channel.instruments[instrumentIndex];
        const wasActive: boolean = this.mainLayer.contains(document.activeElement);
        const activeElement: Element | null = document.activeElement;
        const colors: ChannelColors = ColorConfig.getChannelColor(this._doc.song, this._doc.channel);

        for (let i: number = this._effectsSelect.childElementCount - 1; i < Config.effectOrder.length; i++) {
            this._effectsSelect.appendChild(option({ value: i }));
        }
        this._effectsSelect.selectedIndex = -1;
        for (let i: number = 0; i < Config.effectOrder.length; i++) {
            let effectFlag: number = Config.effectOrder[i];
            const selected: boolean = ((instrument.effects & (1 << effectFlag)) != 0);
            const label: string = (selected ? textOnIcon : textOffIcon) + Config.effectNames[effectFlag];
            const option: HTMLOptionElement = <HTMLOptionElement>this._effectsSelect.children[i + 1];
            if (option.textContent != label) option.textContent = label;
        }

        setSelectedValue(this._scaleSelect, this._doc.song.scale);
        this._scaleSelect.title = Config.scales[this._doc.song.scale].realName;
        setSelectedValue(this._keySelect, Config.keys.length - 1 - this._doc.song.key);
        this._octaveStepper.value = Math.round(this._doc.song.octave).toString();
        this._tempoSlider.updateValue(Math.max(0, Math.round(this._doc.song.tempo)));
        this._tempoStepper.value = Math.round(this._doc.song.tempo).toString();
        this._songTitleInputBox.updateValue(this._doc.song.title);
        if (this._doc.synth.isFilterModActive(false, 0, 0, true)) {
            this._songEqFilterEditor.render(true, this._ctrlHeld || this._shiftHeld);
        } else {
            this._songEqFilterEditor.render();
        }

        this._eqFilterTypeRow.style.setProperty("--text-color-lit", colors.primaryNote);
        this._eqFilterTypeRow.style.setProperty("--text-color-dim", colors.secondaryNote);
        this._eqFilterTypeRow.style.setProperty("--background-color-lit", colors.primaryChannel);
        this._eqFilterTypeRow.style.setProperty("--background-color-dim", colors.secondaryChannel);

        if (instrument.eqFilterType) {
            this._eqFilterSimpleButton.classList.remove("deactivated");
            this._eqFilterAdvancedButton.classList.add("deactivated");
            this._eqFilterRow.style.display = "none";
            this._eqFilterSimpleCutRow.style.display = "";
            this._eqFilterSimplePeakRow.style.display = "";
        } else {
            this._eqFilterSimpleButton.classList.add("deactivated");
            this._eqFilterAdvancedButton.classList.remove("deactivated");
            this._eqFilterRow.style.display = "";
            this._eqFilterSimpleCutRow.style.display = "none";
            this._eqFilterSimplePeakRow.style.display = "none";
        }

        setSelectedValue(this._rhythmSelect, this._doc.song.rhythm);

        if (!this._doc.song.getChannelIsMod(this._doc.channel)) {

            this._customInstrumentSettingsGroup.style.display = "";
            this._panSliderRow.style.display = "";
            this._panDropdownGroup.style.display = (this._openPanDropdown ? "" : "none");
            this._detuneSliderRow.style.display = "";
            this._instrumentVolumeSliderRow.style.display = "";
            this._instrumentTypeSelectRow.style.setProperty("display", "");
            if (prefs.instrumentButtonsAtTop) {
                this._instrumentSettingsGroup.insertBefore(this._instrumentExportGroup, this._instrumentSettingsGroup.firstChild);
                this._instrumentSettingsGroup.insertBefore(this._instrumentCopyGroup, this._instrumentSettingsGroup.firstChild);
            } else {
                this._instrumentSettingsGroup.appendChild(this._instrumentCopyGroup);
                this._instrumentSettingsGroup.appendChild(this._instrumentExportGroup);
            }
            this._instrumentSettingsGroup.insertBefore(this._instrumentsButtonRow, this._instrumentSettingsGroup.firstChild);
            this._instrumentSettingsGroup.insertBefore(this._instrumentSettingsTextRow, this._instrumentSettingsGroup.firstChild);

            if (this._doc.song.channels[this._doc.channel].name == "") {
                this._instrumentSettingsTextRow.textContent = "Instrument Settings";
            }
            else {
                this._instrumentSettingsTextRow.textContent = this._doc.song.channels[this._doc.channel].name;
            }

            this._modulatorGroup.style.display = "none";

            // Check if current viewed pattern on channel is used anywhere
            // + Check if current instrument on channel is used anywhere
            // + Check if a mod targets this
            this._usageCheck(this._doc.channel, instrumentIndex);

            if (this._doc.song.getChannelIsNoise(this._doc.channel)) {
                this._pitchedPresetSelect.style.display = "none";
                this._drumPresetSelect.style.display = "";
                // Also hide select2
                $("#pitchPresetSelect").parent().hide();
                $("#drumPresetSelect").parent().show();

                setSelectedValue(this._drumPresetSelect, instrument.preset, true);
            } else {
                this._pitchedPresetSelect.style.display = "";
                this._drumPresetSelect.style.display = "none";

                // Also hide select2
                $("#pitchPresetSelect").parent().show();
                $("#drumPresetSelect").parent().hide();

                setSelectedValue(this._pitchedPresetSelect, instrument.preset, true);
            }

            if (instrument.type == InstrumentType.noise) {
                this._chipWaveSelectRow.style.display = "none";
                // advloop addition
                this._useChipWaveAdvancedLoopControlsRow.style.display = "none";
                this._chipWaveLoopModeSelectRow.style.display = "none";
                this._chipWaveLoopStartRow.style.display = "none";
                this._chipWaveLoopEndRow.style.display = "none";
                this._chipWaveStartOffsetRow.style.display = "none";
                this._chipWavePlayBackwardsRow.style.display = "none";
                // advloop addition
                this._chipNoiseSelectRow.style.display = "";
                setSelectedValue(this._chipNoiseSelect, instrument.chipNoise, true);
            } else {
                this._chipNoiseSelectRow.style.display = "none";
            }
            if (instrument.type == InstrumentType.spectrum) {
                this._chipWaveSelectRow.style.display = "none";
                // advloop addition
                this._useChipWaveAdvancedLoopControlsRow.style.display = "none";
                this._chipWaveLoopModeSelectRow.style.display = "none";
                this._chipWaveLoopStartRow.style.display = "none";
                this._chipWaveLoopEndRow.style.display = "none";
                this._chipWaveStartOffsetRow.style.display = "none";
                this._chipWavePlayBackwardsRow.style.display = "none";
                // advloop addition
                this._spectrumRow.style.display = "";
                this._spectrumEditor.render();
            } else {
                this._spectrumRow.style.display = "none";
            }
            if (instrument.type == InstrumentType.harmonics || instrument.type == InstrumentType.pickedString) {
                this._chipWaveSelectRow.style.display = "none";
                // advloop addition
                this._useChipWaveAdvancedLoopControlsRow.style.display = "none";
                this._chipWaveLoopModeSelectRow.style.display = "none";
                this._chipWaveLoopStartRow.style.display = "none";
                this._chipWaveLoopEndRow.style.display = "none";
                this._chipWaveStartOffsetRow.style.display = "none";
                this._chipWavePlayBackwardsRow.style.display = "none";
                // advloop addition
                this._harmonicsRow.style.display = "flex";
                this._harmonicsEditor.render();
            } else {
                this._harmonicsRow.style.display = "none";
            }
            if (instrument.type == InstrumentType.pickedString) {
                this._chipWaveSelectRow.style.display = "none";
                // advloop addition
                this._useChipWaveAdvancedLoopControlsRow.style.display = "none";
                this._chipWaveLoopModeSelectRow.style.display = "none";
                this._chipWaveLoopStartRow.style.display = "none";
                this._chipWaveLoopEndRow.style.display = "none";
                this._chipWaveStartOffsetRow.style.display = "none";
                this._chipWavePlayBackwardsRow.style.display = "none";
                // advloop addition
                this._stringSustainRow.style.display = "";
                this._stringSustainSlider.updateValue(instrument.stringSustain);
                this._stringSustainLabel.textContent = Config.enableAcousticSustain ? "Sustain (" + Config.sustainTypeNames[instrument.stringSustainType].substring(0, 1).toUpperCase() + "):" : "Sustain:";
            } else {
                this._stringSustainRow.style.display = "none";
            }
            if (instrument.type == InstrumentType.additive) {
                this._chipWaveSelectRow.style.display = "none";
                // advloop addition
                this._useChipWaveAdvancedLoopControlsRow.style.display = "none";
                this._chipWaveLoopModeSelectRow.style.display = "none";
                this._chipWaveLoopStartRow.style.display = "none";
                this._chipWaveLoopEndRow.style.display = "none";
                this._chipWaveStartOffsetRow.style.display = "none";
                this._chipWavePlayBackwardsRow.style.display = "none";
                // advloop addition
                this._additiveRow.style.display = "";
                this._additiveEditor.render();
            } else {
                this._additiveRow.style.display = "none";
            }
            if (instrument.type == InstrumentType.drumset) {
                this._drumsetGroup.style.display = "";
                this._chipWaveSelectRow.style.display = "none";
                // advloop addition
                this._useChipWaveAdvancedLoopControlsRow.style.display = "none";
                this._chipWaveLoopModeSelectRow.style.display = "none";
                this._chipWaveLoopStartRow.style.display = "none";
                this._chipWaveLoopEndRow.style.display = "none";
                this._chipWaveStartOffsetRow.style.display = "none";
                this._chipWavePlayBackwardsRow.style.display = "none";
                // advloop addition
                this._fadeInOutRow.style.display = "none";
                for (let i: number = 0; i < Config.drumCount; i++) {
                    setSelectedValue(this._drumsetEnvelopeSelects[i], instrument.drumsetEnvelopes[i]);
                    this._drumsetSpectrumEditors[i].render();
                }
            } else {
                this._drumsetGroup.style.display = "none";
                this._fadeInOutRow.style.display = "";
                this._fadeInOutEditor.render();
            }

            if (instrument.type == InstrumentType.chip) {
                this._chipWaveSelectRow.style.display = "";
                // advloop addition
                this._useChipWaveAdvancedLoopControlsRow.style.display = "";
                if (instrument.isUsingAdvancedLoopControls) {
                    this._chipWaveLoopModeSelectRow.style.display = "";
                    this._chipWaveLoopStartRow.style.display = "";
                    this._chipWaveLoopEndRow.style.display = "";
                    this._chipWaveStartOffsetRow.style.display = "";
                    this._chipWavePlayBackwardsRow.style.display = "";
                } else {
                    this._chipWaveLoopModeSelectRow.style.display = "none";
                    this._chipWaveLoopStartRow.style.display = "none";
                    this._chipWaveLoopEndRow.style.display = "none";
                    this._chipWaveStartOffsetRow.style.display = "none";
                    this._chipWavePlayBackwardsRow.style.display = "none";
                }
                // advloop addition
                setSelectedValue(this._chipWaveSelect, instrument.chipWave);
                // advloop addition
                this._useChipWaveAdvancedLoopControlsBox.checked = instrument.isUsingAdvancedLoopControls ? true : false;
                setSelectedValue(this._chipWaveLoopModeSelect, instrument.chipWaveLoopMode);
                this._chipWaveLoopStartStepper.value = instrument.chipWaveLoopStart + "";
                // this._chipWaveLoopStartStepper.max = (chipWaveLength - 1) + "";
                this._chipWaveLoopEndStepper.value = instrument.chipWaveLoopEnd + "";
                // this._chipWaveLoopEndStepper.max = (chipWaveLength - 1) + "";
                this._chipWaveStartOffsetStepper.value = instrument.chipWaveStartOffset + "";
                // this._chipWaveStartOffsetStepper.max = (chipWaveLength - 1) + "";
                this._chipWavePlayBackwardsBox.checked = instrument.chipWavePlayBackwards ? true : false;
                // advloop addition
            }

            if (instrument.type == InstrumentType.customChipWave) {
                this._customWaveDraw.style.display = "";
                this._chipWaveSelectRow.style.display = "none";
                // advloop addition
                this._useChipWaveAdvancedLoopControlsRow.style.display = "none";
                this._chipWaveLoopModeSelectRow.style.display = "none";
                this._chipWaveLoopStartRow.style.display = "none";
                this._chipWaveLoopEndRow.style.display = "none";
                this._chipWaveStartOffsetRow.style.display = "none";
                this._chipWavePlayBackwardsRow.style.display = "none";
                // advloop addition
            }
            else {
                this._customWaveDraw.style.display = "none";
            }

            if (instrument.type == InstrumentType.supersaw) {
                this._supersawDynamismRow.style.display = "";
                this._supersawSpreadRow.style.display = "";
                this._supersawShapeRow.style.display = "";
                this._supersawDynamismSlider.updateValue(instrument.supersawDynamism);
                this._supersawSpreadSlider.updateValue(instrument.supersawSpread);
                this._supersawShapeSlider.updateValue(instrument.supersawShape);
            } else {
                this._supersawDynamismRow.style.display = "none";
                this._supersawSpreadRow.style.display = "none";
                this._supersawShapeRow.style.display = "none";
            }
            if (instrument.type == InstrumentType.pwm || instrument.type == InstrumentType.supersaw) {
                this._chipWaveSelectRow.style.display = "none";
                // advloop addition
                this._useChipWaveAdvancedLoopControlsRow.style.display = "none";
                this._chipWaveLoopModeSelectRow.style.display = "none";
                this._chipWaveLoopStartRow.style.display = "none";
                this._chipWaveLoopEndRow.style.display = "none";
                this._chipWaveStartOffsetRow.style.display = "none";
                this._chipWavePlayBackwardsRow.style.display = "none";
                // advloop addition
                this._pulseWidthRow.style.display = "";
                this._pulseWidthSlider.input.title = prettyNumber(instrument.pulseWidth) + "%";
                this._pulseWidthSlider.updateValue(instrument.pulseWidth);

                // this._decimalOffsetRow.style.display = "";
                this._decimalOffsetSlider.input.title = instrument.decimalOffset / 100 <= 0 ? "none" : "-" + prettyNumber(instrument.decimalOffset / 100) + "%";
                this._decimalOffsetSlider.updateValue(99 - instrument.decimalOffset);

                // this._pulseWidthDropdownGroup.style.display = "";
                this._pulseWidthDropdownGroup.style.display = (this._openPulseWidthDropdown ? "" : "none");
            } else {
                this._pulseWidthRow.style.display = "none";
                // this._decimalOffsetRow.style.display = "none";
                this._pulseWidthDropdownGroup.style.display = "none";
            }


            if (instrument.type == InstrumentType.fm || instrument.type == InstrumentType.fm6op) {
                this._phaseModGroup.style.display = "";
                this._feedbackRow2.style.display = "";
                this._chipWaveSelectRow.style.display = "none";
                // advloop addition
                this._useChipWaveAdvancedLoopControlsRow.style.display = "none";
                this._chipWaveLoopModeSelectRow.style.display = "none";
                this._chipWaveLoopStartRow.style.display = "none";
                this._chipWaveLoopEndRow.style.display = "none";
                this._chipWaveStartOffsetRow.style.display = "none";
                this._chipWavePlayBackwardsRow.style.display = "none";
                // advloop addition
                setSelectedValue(this._algorithmSelect, instrument.algorithm);
                setSelectedValue(this._feedbackTypeSelect, instrument.feedbackType);
                this._feedbackAmplitudeSlider.updateValue(instrument.feedbackAmplitude);
                for (let i: number = 0; i < Config.operatorCount + (instrument.type == InstrumentType.fm6op ? 2 : 0); i++) {
                    const isCarrier: boolean = instrument.type == InstrumentType.fm ? (i < Config.algorithms[instrument.algorithm].carrierCount) : (i < instrument.customAlgorithm.carrierCount);
                    this._operatorRows[i].style.color = isCarrier ? ColorConfig.primaryText : "";
                    setSelectedValue(this._operatorFrequencySelects[i], instrument.operators[i].frequency);
                    this._operatorAmplitudeSliders[i].updateValue(instrument.operators[i].amplitude);
                    setSelectedValue(this._operatorWaveformSelects[i], instrument.operators[i].waveform);
                    this._operatorWaveformPulsewidthSliders[i].updateValue(instrument.operators[i].pulseWidth);
                    this._operatorWaveformPulsewidthSliders[i].input.title = "" + Config.pwmOperatorWaves[instrument.operators[i].pulseWidth].name;
                    this._operatorDropdownGroups[i].style.color = isCarrier ? ColorConfig.primaryText : "";
                    const operatorName: string = (isCarrier ? "Voice " : "Modulator ") + (i + 1);
                    this._operatorFrequencySelects[i].title = operatorName + " Frequency";
                    this._operatorAmplitudeSliders[i].input.title = operatorName + (isCarrier ? " Volume" : " Amplitude");
                    this._operatorDropdownGroups[i].style.display = (this._openOperatorDropdowns[i] ? "" : "none");
                    if (instrument.operators[i].waveform == 2) {
                        this._operatorWaveformPulsewidthSliders[i].container.style.display = "";
                        this._operatorWaveformHints[i].style.display = "none";
                    } else {
                        this._operatorWaveformPulsewidthSliders[i].container.style.display = "none";
                        this._operatorWaveformHints[i].style.display = "";
                    }
                }
                if (instrument.type == InstrumentType.fm6op) {
                    setSelectedValue(this._algorithm6OpSelect, instrument.algorithm6Op);
                    setSelectedValue(this._feedback6OpTypeSelect, instrument.feedbackType6Op);
                    this._customAlgorithmCanvas.redrawCanvas();
                    this._algorithm6OpSelectRow.style.display = "";
                    this._feedback6OpRow1.style.display = "";
                    this._operatorRows[4].style.display = "";
                    this._operatorRows[5].style.display = "";
                    this._operatorDropdownGroups[4].style.display = (this._openOperatorDropdowns[4] ? "" : "none");
                    this._operatorDropdownGroups[5].style.display = (this._openOperatorDropdowns[5] ? "" : "none");
                    this._algorithmSelectRow.style.display = "none";
                    this._feedbackRow1.style.display = "none";
                } else {
                    this._algorithm6OpSelectRow.style.display = "none";
                    this._feedback6OpRow1.style.display = "none";
                    this._operatorRows[4].style.display = "none";
                    this._operatorRows[5].style.display = "none";
                    this._operatorDropdownGroups[4].style.display = "none";
                    this._operatorDropdownGroups[5].style.display = "none";
                    this._feedbackRow1.style.display = "";
                    this._algorithmSelectRow.style.display = "";
                }
            }
            else {
                this._algorithm6OpSelectRow.style.display = "none";
                this._feedback6OpRow1.style.display = "none";
                this._algorithmSelectRow.style.display = "none";
                this._phaseModGroup.style.display = "none";
                this._feedbackRow1.style.display = "none";
                this._feedbackRow2.style.display = "none";
            }
            this._pulseWidthSlider.input.title = prettyNumber(instrument.pulseWidth) + "%";


            if (effectsIncludeTransition(instrument.effects)) {
                this._transitionRow.style.display = "";
                if (this._openTransitionDropdown)
                    this._transitionDropdownGroup.style.display = "";
                setSelectedValue(this._transitionSelect, instrument.transition);
            } else {
                this._transitionDropdownGroup.style.display = "none";
                this._transitionRow.style.display = "none";
            }

            if (effectsIncludeChord(instrument.effects)) {
                this._chordSelectRow.style.display = "";
                this._chordDropdown.style.display = (instrument.chord == Config.chords.dictionary["arpeggio"].index) ? "" : "none";
                this._chordDropdownGroup.style.display = (instrument.chord == Config.chords.dictionary["arpeggio"].index && this._openChordDropdown) ? "" : "none";
                setSelectedValue(this._chordSelect, instrument.chord);
            } else {
                this._chordSelectRow.style.display = "none";
                this._chordDropdown.style.display = "none";
                this._chordDropdownGroup.style.display = "none";
            }

            if (effectsIncludePitchShift(instrument.effects)) {
                this._pitchShiftRow.style.display = "";
                this._pitchShiftSlider.updateValue(instrument.pitchShift);
                this._pitchShiftSlider.input.title = (instrument.pitchShift - Config.pitchShiftCenter) + " semitone(s)";
                for (const marker of this._pitchShiftFifthMarkers) {
                    marker.style.display = prefs.showFifth ? "" : "none";
                }
            } else {
                this._pitchShiftRow.style.display = "none";
            }

            if (effectsIncludeDetune(instrument.effects)) {
                this._detuneSliderRow.style.display = "";
                this._detuneSlider.updateValue(instrument.detune - Config.detuneCenter);
                this._detuneSlider.input.title = (Synth.detuneToCents(instrument.detune)) + " cent(s)";
            } else {
                this._detuneSliderRow.style.display = "none";
            }

            if (effectsIncludeVibrato(instrument.effects)) {
                this._vibratoSelectRow.style.display = "";
                if (this._openVibratoDropdown)
                    this._vibratoDropdownGroup.style.display = "";
                setSelectedValue(this._vibratoSelect, instrument.vibrato);
            } else {
                this._vibratoDropdownGroup.style.display = "none";
                this._vibratoSelectRow.style.display = "none";
            }

            if (effectsIncludeNoteFilter(instrument.effects)) {

                this._noteFilterTypeRow.style.setProperty("--text-color-lit", colors.primaryNote);
                this._noteFilterTypeRow.style.setProperty("--text-color-dim", colors.secondaryNote);
                this._noteFilterTypeRow.style.setProperty("--background-color-lit", colors.primaryChannel);
                this._noteFilterTypeRow.style.setProperty("--background-color-dim", colors.secondaryChannel);
                this._noteFilterTypeRow.style.display = "";

                if (this._doc.synth.isFilterModActive(true, this._doc.channel, this._doc.getCurrentInstrument())) {
                    this._noteFilterEditor.render(true, this._ctrlHeld || this._shiftHeld);
                }
                else {
                    this._noteFilterEditor.render();
                }

                if (instrument.noteFilterType) {
                    this._noteFilterSimpleButton.classList.remove("deactivated");
                    this._noteFilterAdvancedButton.classList.add("deactivated");
                    this._noteFilterRow.style.display = "none";
                    this._noteFilterSimpleCutRow.style.display = "";
                    this._noteFilterSimplePeakRow.style.display = "";
                } else {
                    this._noteFilterSimpleButton.classList.add("deactivated");
                    this._noteFilterAdvancedButton.classList.remove("deactivated");
                    this._noteFilterRow.style.display = "";
                    this._noteFilterSimpleCutRow.style.display = "none";
                    this._noteFilterSimplePeakRow.style.display = "none";
                }
            } else {
                this._noteFilterRow.style.display = "none";
                this._noteFilterSimpleCutRow.style.display = "none";
                this._noteFilterSimplePeakRow.style.display = "none";
                this._noteFilterTypeRow.style.display = "none";
            }

            if (effectsIncludeDistortion(instrument.effects)) {
                this._distortionRow.style.display = "";
                if (instrument.type == InstrumentType.chip || instrument.type == InstrumentType.customChipWave || instrument.type == InstrumentType.pwm || instrument.type == InstrumentType.supersaw)
                    this._aliasingRow.style.display = "";
                else
                    this._aliasingRow.style.display = "none";
                this._distortionSlider.updateValue(instrument.distortion);
            } else {
                this._distortionRow.style.display = "none";
                this._aliasingRow.style.display = "none";
            }

            if (effectsIncludeBitcrusher(instrument.effects)) {
                this._bitcrusherQuantizationRow.style.display = "";
                this._bitcrusherFreqRow.style.display = "";
                this._bitcrusherQuantizationSlider.updateValue(instrument.bitcrusherQuantization);
                this._bitcrusherFreqSlider.updateValue(instrument.bitcrusherFreq);
            } else {
                this._bitcrusherQuantizationRow.style.display = "none";
                this._bitcrusherFreqRow.style.display = "none";
            }

            if (effectsIncludePanning(instrument.effects)) {
                this._panSliderRow.style.display = "";
                if (this._openPanDropdown)
                    this._panDropdownGroup.style.display = "";
                this._panSlider.updateValue(instrument.pan);
            } else {
                this._panSliderRow.style.display = "none";
                this._panDropdownGroup.style.display = "none";
            }

            if (effectsIncludeChorus(instrument.effects)) {
                this._chorusRow.style.display = "";
                this._chorusSlider.updateValue(instrument.chorus);
            } else {
                this._chorusRow.style.display = "none";
            }

            if (effectsIncludeEcho(instrument.effects)) {
                this._echoSustainRow.style.display = "";
                this._echoSustainSlider.updateValue(instrument.echoSustain);
                this._echoDelayRow.style.display = "";
                this._echoDelaySlider.updateValue(instrument.echoDelay);
                this._echoDelaySlider.input.title = (Math.round((instrument.echoDelay + 1) * Config.echoDelayStepTicks / (Config.ticksPerPart * Config.partsPerBeat) * 1000) / 1000) + " beat(s)";
            } else {
                this._echoSustainRow.style.display = "none";
                this._echoDelayRow.style.display = "none";
            }

            if (effectsIncludeReverb(instrument.effects)) {
                this._reverbRow.style.display = "";
                this._reverbSlider.updateValue(instrument.reverb);
            } else {
                this._reverbRow.style.display = "none";
            }

            if (instrument.type == InstrumentType.chip || instrument.type == InstrumentType.customChipWave || instrument.type == InstrumentType.harmonics || instrument.type == InstrumentType.pickedString || instrument.type == InstrumentType.spectrum || instrument.type == InstrumentType.pwm || instrument.type == InstrumentType.noise) {
                this._unisonSelectRow.style.display = "";
                setSelectedValue(this._unisonSelect, instrument.unison);
                this._unisonVoicesInputBox.value = instrument.unisonVoices + "";
                this._unisonSpreadInputBox.value = instrument.unisonSpread + "";
                this._unisonOffsetInputBox.value = instrument.unisonOffset + "";
                this._unisonExpressionInputBox.value = instrument.unisonExpression + "";
                this._unisonSignInputBox.value = instrument.unisonSign + "";
                this._unisonDropdownGroup.style.display = (this._openUnisonDropdown ? "" : "none");
            } else {
                this._unisonSelectRow.style.display = "none";
                this._unisonDropdownGroup.style.display = "none";
            }

            if (this._openEnvelopeDropdown)
                this._envelopeDropdownGroup.style.display = "";
            else
                this._envelopeDropdownGroup.style.display = "none";

            this.envelopeEditor.render();
            this.envelopeEditor.rerenderExtraSettings();
            this._additiveEditor.rerenderWave();

            for (let chordIndex: number = 0; chordIndex < Config.chords.length; chordIndex++) {
                let hidden: boolean = (!Config.instrumentTypeHasSpecialInterval[instrument.type] && Config.chords[chordIndex].customInterval);
                const option: Element = this._chordSelect.children[chordIndex];
                if (hidden) {
                    if (!option.hasAttribute("hidden")) {
                        option.setAttribute("hidden", "");
                    }
                } else {
                    option.removeAttribute("hidden");
                }
            }

            this._instrumentSettingsGroup.style.color = ColorConfig.getChannelColor(this._doc.song, this._doc.channel).primaryNote;

            setSelectedValue(this._transitionSelect, instrument.transition);
            setSelectedValue(this._vibratoSelect, instrument.vibrato);
            setSelectedValue(this._vibratoTypeSelect, instrument.vibratoType);
            setSelectedValue(this._chordSelect, instrument.chord);
            this._panSliderInputBox.value = instrument.pan + "";
            this._pwmSliderInputBox.value = instrument.pulseWidth + "";
            this._detuneSliderInputBox.value = (instrument.detune - Config.detuneCenter) + "";
            this._instrumentVolumeSlider.updateValue(instrument.volume);
            this._instrumentVolumeSliderInputBox.value = "" + (instrument.volume);
            this._vibratoDepthSlider.updateValue(Math.round(instrument.vibratoDepth * 25));
            this._vibratoDelaySlider.updateValue(Math.round(instrument.vibratoDelay));
            this._vibratoSpeedSlider.updateValue(instrument.vibratoSpeed);
            setSelectedValue(this._vibratoTypeSelect, instrument.vibratoType);
            this._arpeggioSpeedSlider.updateValue(instrument.arpeggioSpeed);
            this._panDelaySlider.updateValue(instrument.panDelay);
            this._vibratoDelaySlider.input.title = "" + Math.round(instrument.vibratoDelay);
            this._vibratoDepthSlider.input.title = "" + instrument.vibratoDepth;
            this._vibratoSpeedSlider.input.title = "x" + instrument.vibratoSpeed / 10;
            this._vibratoSpeedDisplay.textContent = "x" + instrument.vibratoSpeed / 10;
            this._panDelaySlider.input.title = "" + instrument.panDelay;
            this._arpeggioSpeedSlider.input.title = "x" + prettyNumber(Config.arpSpeedScale[instrument.arpeggioSpeed]);
            this._arpeggioSpeedDisplay.textContent = "x" + prettyNumber(Config.arpSpeedScale[instrument.arpeggioSpeed]);
            this._eqFilterSimpleCutSlider.updateValue(instrument.eqFilterSimpleCut);
            this._eqFilterSimplePeakSlider.updateValue(instrument.eqFilterSimplePeak);
            this._noteFilterSimpleCutSlider.updateValue(instrument.noteFilterSimpleCut);
            this._noteFilterSimplePeakSlider.updateValue(instrument.noteFilterSimplePeak);
            this._envelopeSpeedSlider.updateValue(instrument.envelopeSpeed);
            this._envelopeSpeedSlider.input.title = "x" + prettyNumber(Config.arpSpeedScale[instrument.envelopeSpeed]);
            this._envelopeSpeedDisplay.textContent = "x" + prettyNumber(Config.arpSpeedScale[instrument.envelopeSpeed]);


            if (instrument.type == InstrumentType.customChipWave) {
                this._customWaveDrawCanvas.redrawCanvas();
                if (this.prompt instanceof CustomChipPrompt) {
                    this.prompt.customChipCanvas.render();
                }
            }

            this._renderInstrumentBar(channel, instrumentIndex, colors);
        } // Options for mod channel
        else {
            this._usageCheck(this._doc.channel, instrumentIndex);

            this._pitchedPresetSelect.style.display = "none";
            this._drumPresetSelect.style.display = "none";
            $("#pitchPresetSelect").parent().hide();
            $("#drumPresetSelect").parent().hide();
            if (prefs.instrumentButtonsAtTop) {
                this._modulatorGroup.insertBefore(this._instrumentExportGroup, this._modulatorGroup.firstChild);
                this._modulatorGroup.insertBefore(this._instrumentCopyGroup, this._modulatorGroup.firstChild);
            } else {
                this._modulatorGroup.appendChild(this._instrumentCopyGroup);
                this._modulatorGroup.appendChild(this._instrumentExportGroup);
            }

            this._modulatorGroup.insertBefore(this._instrumentsButtonRow, this._modulatorGroup.firstChild);
            this._modulatorGroup.insertBefore(this._instrumentSettingsTextRow, this._modulatorGroup.firstChild);
            if (this._doc.song.channels[this._doc.channel].name == "") {
                this._instrumentSettingsTextRow.textContent = "Modulator Settings";
            }
            else {
                this._instrumentSettingsTextRow.textContent = this._doc.song.channels[this._doc.channel].name;
            }

            this._chipNoiseSelectRow.style.display = "none";
            this._chipWaveSelectRow.style.display = "none";
            // advloop addition
            this._useChipWaveAdvancedLoopControlsRow.style.display = "none";
            this._chipWaveLoopModeSelectRow.style.display = "none";
            this._chipWaveLoopStartRow.style.display = "none";
            this._chipWaveLoopEndRow.style.display = "none";
            this._chipWaveStartOffsetRow.style.display = "none";
            this._chipWavePlayBackwardsRow.style.display = "none";
            // advloop addition
            this._spectrumRow.style.display = "none";
            this._harmonicsRow.style.display = "none";
            this._additiveRow.style.display = "none";
            this._transitionRow.style.display = "none";
            this._chordSelectRow.style.display = "none";
            this._chordDropdownGroup.style.display = "none";
            //this._filterCutoffRow.style.display = "none";
            //this._filterResonanceRow.style.display = "none";
            //this._filterEnvelopeRow.style.display = "none";
            this._drumsetGroup.style.display = "none";
            this._customWaveDraw.style.display = "none";
            this._supersawDynamismRow.style.display = "none";
            this._supersawSpreadRow.style.display = "none";
            this._supersawShapeRow.style.display = "none";
            this._algorithmSelectRow.style.display = "none";
            this._phaseModGroup.style.display = "none";
            this._feedbackRow1.style.display = "none";
            this._feedbackRow2.style.display = "none";
            //this._pulseEnvelopeRow.style.display = "none";
            this._pulseWidthRow.style.display = "none";
            // this._decimalOffsetRow.style.display = "none";
            this._vibratoSelectRow.style.display = "none";
            this._vibratoDropdownGroup.style.display = "none";
            this._envelopeDropdownGroup.style.display = "none";
            //this._intervalSelectRow.style.display = "none";
            this._detuneSliderRow.style.display = "none";
            this._panSliderRow.style.display = "none";
            this._panDropdownGroup.style.display = "none";
            this._pulseWidthDropdownGroup.style.display = "none";
            this._unisonDropdownGroup.style.display = "none";

            this._modulatorGroup.style.display = "";
            this._modulatorGroup.style.color = ColorConfig.getChannelColor(this._doc.song, this._doc.channel).primaryNote;

            for (let mod: number = 0; mod < Config.modCount; mod++) {

                let instrument: Instrument = this._doc.song.channels[this._doc.channel].instruments[this._doc.getCurrentInstrument()];
                let modChannel: number = Math.max(0, instrument.modChannels[mod]);
                let modInstrument: number = instrument.modInstruments[mod];

                // Boundary checking
                if (modInstrument >= this._doc.song.channels[modChannel].instruments.length + 2 || (modInstrument > 0 && this._doc.song.channels[modChannel].instruments.length <= 1)) {
                    modInstrument = 0;
                    instrument.modInstruments[mod] = 0;
                }
                if (modChannel >= this._doc.song.pitchChannelCount + this._doc.song.noiseChannelCount) {
                    instrument.modInstruments[mod] = 0;
                    instrument.modulators[mod] = 0;
                }

                // Build options for modulator channels (make sure it has the right number).
                if (this._doc.recalcChannelNames || (this._modChannelBoxes[mod].children.length != 2 + this._doc.song.pitchChannelCount + this._doc.song.noiseChannelCount)) {
                    while (this._modChannelBoxes[mod].firstChild) this._modChannelBoxes[mod].remove(0);
                    const channelList: string[] = [];
                    channelList.push("none");
                    channelList.push("song");
                    for (let i: number = 0; i < this._doc.song.pitchChannelCount; i++) {
                        if (this._doc.song.channels[i].name == "") {
                            channelList.push("pitch " + (i + 1));
                        }
                        else {
                            channelList.push(this._doc.song.channels[i].name);
                        }
                    }
                    for (let i: number = 0; i < this._doc.song.noiseChannelCount; i++) {
                        if (this._doc.song.channels[i + this._doc.song.pitchChannelCount].name == "") {
                            channelList.push("noise " + (i + 1));
                        }
                        else {
                            channelList.push(this._doc.song.channels[i + this._doc.song.pitchChannelCount].name);
                        }
                    }
                    buildOptions(this._modChannelBoxes[mod], channelList);
                }

                // Set selected index based on channel info.

                this._modChannelBoxes[mod].selectedIndex = instrument.modChannels[mod] + 2; // Offset to get to first pitch channel

                let channel: Channel = this._doc.song.channels[modChannel];

                // Build options for modulator instruments (make sure it has the right number).
                if (this._modInstrumentBoxes[mod].children.length != channel.instruments.length + 2) {
                    while (this._modInstrumentBoxes[mod].firstChild) this._modInstrumentBoxes[mod].remove(0);
                    const instrumentList: string[] = [];
                    for (let i: number = 0; i < channel.instruments.length; i++) {
                        instrumentList.push("" + i + 1);
                    }
                    instrumentList.push("all");
                    instrumentList.push("active");
                    buildOptions(this._modInstrumentBoxes[mod], instrumentList);
                }

                // If non-zero pattern, point to which instrument(s) is/are the current
                if (channel.bars[this._doc.bar] > 0) {

                    let usedInstruments: number[] = channel.patterns[channel.bars[this._doc.bar] - 1].instruments;

                    for (let i: number = 0; i < channel.instruments.length; i++) {

                        if (usedInstruments.includes(i)) {
                            this._modInstrumentBoxes[mod].options[i].label = "🢒" + (i + 1);
                        }
                        else {
                            this._modInstrumentBoxes[mod].options[i].label = "" + (i + 1);
                        }
                    }
                }
                else {
                    for (let i: number = 0; i < channel.instruments.length; i++) {
                        this._modInstrumentBoxes[mod].options[i].label = "" + (i + 1);
                    }
                }

                // Set selected index based on instrument info.
                this._modInstrumentBoxes[mod].selectedIndex = instrument.modInstruments[mod];

                // Build options for modulator settings (based on channel settings)

                if (instrument.modChannels[mod] != -2) {
                    while (this._modSetBoxes[mod].firstChild) this._modSetBoxes[mod].remove(0);
                    const settingList: string[] = [];
                    const unusedSettingList: string[] = [];

                    // Make sure these names match the names declared for modulators in SynthConfig.ts.

                    settingList.push("none");

                    // Populate mod setting options for the song scope.
                    if (instrument.modChannels[mod] == -1) {
                        settingList.push("song volume");
                        settingList.push("tempo");
                        settingList.push("song reverb");
                        settingList.push("next bar");
                        settingList.push("song detune");
                        settingList.push("song eq");
                    }
                    // Populate mod setting options for instrument scope.
                    else {

                        settingList.push("note volume");
                        settingList.push("mix volume");

                        // Build a list of target instrument indices, types and other info. It will be a single type for a single instrument, but with "all" and "active" it could be more.
                        // All or active are included together. Active allows any to be set, just in case the user fiddles with which are active later.
                        let tgtInstrumentTypes: InstrumentType[] = [];
                        let anyInstrumentAdvancedEQ: boolean = false,
                            anyInstrumentSimpleEQ: boolean = false,
                            anyInstrumentAdvancedNote: boolean = false,
                            anyInstrumentSimpleNote: boolean = false,
                            anyInstrumentArps: boolean = false,
                            anyInstrumentPitchShifts: boolean = false,
                            anyInstrumentDetunes: boolean = false,
                            anyInstrumentVibratos: boolean = false,
                            anyInstrumentNoteFilters: boolean = false,
                            anyInstrumentDistorts: boolean = false,
                            anyInstrumentBitcrushes: boolean = false,
                            anyInstrumentPans: boolean = false,
                            anyInstrumentChorus: boolean = false,
                            anyInstrumentEchoes: boolean = false,
                            anyInstrumentReverbs: boolean = false,
                            anyInstrumentHasEnvelopes: boolean = false;
                        let allInstrumentPitchShifts: boolean = true,
                            allInstrumentNoteFilters: boolean = true,
                            allInstrumentDetunes: boolean = true,
                            allInstrumentVibratos: boolean = true,
                            allInstrumentDistorts: boolean = true,
                            allInstrumentBitcrushes: boolean = true,
                            allInstrumentPans: boolean = true,
                            allInstrumentChorus: boolean = true,
                            allInstrumentEchoes: boolean = true,
                            allInstrumentReverbs: boolean = true;
                        let instrumentCandidates: number[] = [];
                        if (modInstrument >= channel.instruments.length) {
                            for (let i: number = 0; i < channel.instruments.length; i++) {
                                instrumentCandidates.push(i);
                            }
                        } else {
                            instrumentCandidates.push(modInstrument);
                        }
                        for (let i: number = 0; i < instrumentCandidates.length; i++) {
                            let instrumentIndex = instrumentCandidates[i];

                            if (!tgtInstrumentTypes.includes(channel.instruments[instrumentIndex].type))
                                tgtInstrumentTypes.push(channel.instruments[instrumentIndex].type);
                            if (channel.instruments[instrumentIndex].eqFilterType)
                                anyInstrumentSimpleEQ = true;
                            else
                                anyInstrumentAdvancedEQ = true;
                            if (effectsIncludeChord(channel.instruments[instrumentIndex].effects) && channel.instruments[instrumentIndex].getChord().arpeggiates) {
                                anyInstrumentArps = true;
                            }
                            if (effectsIncludePitchShift(channel.instruments[instrumentIndex].effects)) {
                                anyInstrumentPitchShifts = true;
                            } else {
                                allInstrumentPitchShifts = false;
                            }
                            if (effectsIncludeDetune(channel.instruments[instrumentIndex].effects)) {
                                anyInstrumentDetunes = true;
                            }
                            else {
                                allInstrumentDetunes = false;
                            }
                            if (effectsIncludeVibrato(channel.instruments[instrumentIndex].effects)) {
                                anyInstrumentVibratos = true;
                            }
                            else {
                                allInstrumentVibratos = false;
                            }
                            if (effectsIncludeNoteFilter(channel.instruments[instrumentIndex].effects)) {
                                anyInstrumentNoteFilters = true;
                                if (channel.instruments[instrumentIndex].noteFilterType)
                                    anyInstrumentSimpleNote = true;
                                else
                                    anyInstrumentAdvancedNote = true;
                            }
                            else {
                                allInstrumentNoteFilters = false;
                            }
                            if (effectsIncludeDistortion(channel.instruments[instrumentIndex].effects)) {
                                anyInstrumentDistorts = true;
                            }
                            else {
                                allInstrumentDistorts = false;
                            }
                            if (effectsIncludeBitcrusher(channel.instruments[instrumentIndex].effects)) {
                                anyInstrumentBitcrushes = true;
                            }
                            else {
                                allInstrumentBitcrushes = false;
                            }
                            if (effectsIncludePanning(channel.instruments[instrumentIndex].effects)) {
                                anyInstrumentPans = true;
                            }
                            else {
                                allInstrumentPans = false;
                            }
                            if (effectsIncludeChorus(channel.instruments[instrumentIndex].effects)) {
                                anyInstrumentChorus = true;
                            }
                            else {
                                allInstrumentChorus = false;
                            }
                            if (effectsIncludeEcho(channel.instruments[instrumentIndex].effects)) {
                                anyInstrumentEchoes = true;
                            }
                            else {
                                allInstrumentEchoes = false;
                            }
                            if (effectsIncludeReverb(channel.instruments[instrumentIndex].effects)) {
                                anyInstrumentReverbs = true;
                            }
                            else {
                                allInstrumentReverbs = false;
                            }
                            if (channel.instruments[instrumentIndex].envelopes.length > 0) {
                                anyInstrumentHasEnvelopes = true;
                            }

                        }
                        if (anyInstrumentAdvancedEQ) {
                            settingList.push("eq filter");
                        }
                        if (anyInstrumentSimpleEQ) {
                            settingList.push("eq filt cut");
                            settingList.push("eq filt peak");
                        }
                        if (tgtInstrumentTypes.includes(InstrumentType.fm)) {
                            settingList.push("fm slider 1");
                            settingList.push("fm slider 2");
                            settingList.push("fm slider 3");
                            settingList.push("fm slider 4");
                            settingList.push("fm feedback");
                        }
                        if (tgtInstrumentTypes.includes(InstrumentType.fm6op)) {
                            settingList.push("fm slider 1");
                            settingList.push("fm slider 2");
                            settingList.push("fm slider 3");
                            settingList.push("fm slider 4");
                            settingList.push("fm slider 5");
                            settingList.push("fm slider 6");
                            settingList.push("fm feedback");
                        }
                        if (tgtInstrumentTypes.includes(InstrumentType.pwm) || tgtInstrumentTypes.includes(InstrumentType.supersaw)) {
                            settingList.push("pulse width");
                            settingList.push("decimal offset");
                        }
                        if (tgtInstrumentTypes.includes(InstrumentType.supersaw)) {
                            settingList.push("dynamism");
                            settingList.push("spread");
                            settingList.push("saw shape");
                        }
                        if (tgtInstrumentTypes.includes(InstrumentType.pickedString)) {
                            settingList.push("sustain");
                        }
                        if (anyInstrumentArps) {
                            settingList.push("arp speed");
                            settingList.push("reset arp");
                        }
                        if (anyInstrumentPitchShifts) {
                            settingList.push("pitch shift");
                        }
                        if (!allInstrumentPitchShifts) {
                            unusedSettingList.push("+ pitch shift");
                        }
                        if (anyInstrumentDetunes) {
                            settingList.push("detune");
                        }
                        if (!allInstrumentDetunes) {
                            unusedSettingList.push("+ detune");
                        }
                        if (anyInstrumentVibratos) {
                            settingList.push("vibrato depth");
                            settingList.push("vibrato speed");
                            settingList.push("vibrato delay");
                        }
                        if (!allInstrumentVibratos) {
                            unusedSettingList.push("+ vibrato depth");
                            unusedSettingList.push("+ vibrato speed");
                            unusedSettingList.push("+ vibrato delay");
                        }
                        if (anyInstrumentNoteFilters) {
                            if (anyInstrumentAdvancedNote) {
                                settingList.push("note filter");
                            }
                            if (anyInstrumentSimpleNote) {
                                settingList.push("note filt cut");
                                settingList.push("note filt peak");
                            }
                        }
                        if (!allInstrumentNoteFilters) {
                            unusedSettingList.push("+ note filter");
                        }
                        if (anyInstrumentDistorts) {
                            settingList.push("distortion");
                        }
                        if (!allInstrumentDistorts) {
                            unusedSettingList.push("+ distortion");
                        }
                        if (anyInstrumentBitcrushes) {
                            settingList.push("bit crush");
                            settingList.push("freq crush");
                        }
                        if (!allInstrumentBitcrushes) {
                            unusedSettingList.push("+ bit crush");
                            unusedSettingList.push("+ freq crush");
                        }
                        if (anyInstrumentPans) {
                            settingList.push("pan");
                            settingList.push("pan delay");
                        }
                        if (!allInstrumentPans) {
                            unusedSettingList.push("+ pan");
                            unusedSettingList.push("+ pan delay");
                        }
                        if (anyInstrumentChorus) {
                            settingList.push("chorus");
                        }
                        if (!allInstrumentChorus) {
                            unusedSettingList.push("+ chorus");
                        }
                        if (anyInstrumentEchoes) {
                            settingList.push("echo");
                            // Still need to look into this...
                            //settingList.push("echo delay");
                        }
                        if (!allInstrumentEchoes) {
                            unusedSettingList.push("+ echo");
                            //unusedSettingList.push("echo delay");
                        }
                        if (anyInstrumentReverbs) {
                            settingList.push("reverb");
                        }
                        if (!allInstrumentReverbs) {
                            unusedSettingList.push("+ reverb");
                        }

                        if (anyInstrumentHasEnvelopes) {
                            settingList.push("envelope speed");
                            settingList.push("individual envelope speed");
                        }

                    }

                    buildOptions(this._modSetBoxes[mod], settingList);
                    if (unusedSettingList.length > 0) {
                        this._modSetBoxes[mod].appendChild(option({ selected: false, disabled: true, value: "Add Effect" }, "Add Effect"));
                        buildOptions(this._modSetBoxes[mod], unusedSettingList);
                    }

                    let setIndex: number = settingList.indexOf(Config.modulators[instrument.modulators[mod]].name);

                    // Catch instances where invalid set forced setting to "none"
                    if (setIndex == -1) {
                        this._modSetBoxes[mod].insertBefore(option({ value: Config.modulators[instrument.modulators[mod]].name, style: "color: red;" }, Config.modulators[instrument.modulators[mod]].name), this._modSetBoxes[mod].children[0]);
                        this._modSetBoxes[mod].selectedIndex = 0;
                        this._whenSetModSetting(mod, true);
                    }
                    else {
                        this._modSetBoxes[mod].selectedIndex = setIndex;
                        this._modSetBoxes[mod].classList.remove("invalidSetting");
                        instrument.invalidModulators[mod] = false;
                    }

                } else if (this._modSetBoxes[mod].selectedIndex > 0) {
                    this._modSetBoxes[mod].selectedIndex = 0;
                    this._whenSetModSetting(mod);
                }

                //Hide instrument select if channel is "none" or "song"
                //Hopefully the !. don't ruin something...
                if (instrument.modChannels[mod] < 0) {
                    ((this._modInstrumentBoxes[mod].parentElement) as HTMLDivElement).style.display = "none";
                    $("#modInstrumentText" + mod).get(0)!.style.display = "none";
                    $("#modChannelText" + mod).get(0)!.innerText = "Channel:";

                    //Hide setting select if channel is "none"
                    if (instrument.modChannels[mod] == -2) {
                        $("#modSettingText" + mod).get(0)!.style.display = "none";
                        ((this._modSetBoxes[mod].parentElement) as HTMLDivElement).style.display = "none";
                    } else {
                        $("#modSettingText" + mod).get(0)!.style.display = "";
                        ((this._modSetBoxes[mod].parentElement) as HTMLDivElement).style.display = "";
                    }

                    this._modTargetIndicators[mod].style.setProperty("fill", ColorConfig.uiWidgetFocus);
                    this._modTargetIndicators[mod].classList.remove("modTarget");

                } else {
                    ((this._modInstrumentBoxes[mod].parentElement) as HTMLDivElement).style.display = (channel.instruments.length > 1) ? "" : "none";
                    $("#modInstrumentText" + mod).get(0)!.style.display = (channel.instruments.length > 1) ? "" : "none";
                    $("#modChannelText" + mod).get(0)!.innerText = (channel.instruments.length > 1) ? "Ch:" : "Channel:";
                    $("#modSettingText" + mod).get(0)!.style.display = "";
                    ((this._modSetBoxes[mod].parentElement) as HTMLDivElement).style.display = "";

                    this._modTargetIndicators[mod].style.setProperty("fill", ColorConfig.indicatorPrimary);
                    this._modTargetIndicators[mod].classList.add("modTarget");
                }

                let filterType: string = Config.modulators[instrument.modulators[mod]].name;
                let useSongEq: boolean = filterType == "song eq";
                if (useSongEq) filterType = "eq filter";
                if (filterType == "eq filter" || filterType == "note filter") {
                    $("#modFilterText" + mod).get(0)!.style.display = "";
                    $("#modEnvelopeText" + mod).get(0)!.style.display = "none";
                    $("#modSettingText" + mod).get(0)!.style.setProperty("margin-bottom", "2px");

                    let useInstrument: number = instrument.modInstruments[mod];
                    let modChannel: Channel = this._doc.song.channels[Math.max(0, instrument.modChannels[mod])];
                    let tmpCount: number = -1;
                    if (useInstrument >= modChannel.instruments.length) {
                        // Use greatest number of dots among all instruments if setting is 'all' or 'active'. If it won't have an effect on one, no worry.
                        for (let i: number = 0; i < modChannel.instruments.length; i++) {
                            if (filterType == "eq filter") {
                                if (modChannel.instruments[i].eqFilter.controlPointCount > tmpCount) {
                                    tmpCount = modChannel.instruments[i].eqFilter.controlPointCount;
                                    useInstrument = i;
                                }
                            } else {
                                if (modChannel.instruments[i].noteFilter.controlPointCount > tmpCount) {
                                    tmpCount = modChannel.instruments[i].noteFilter.controlPointCount;
                                    useInstrument = i;
                                }
                            }
                        }
                    }

                    // Build options for modulator filters (make sure it has the right number of filter dots).
                    let dotCount: number = (filterType == "eq filter")
                        ? channel.instruments[useInstrument].getLargestControlPointCount(false)
                        : channel.instruments[useInstrument].getLargestControlPointCount(true);

                    const isSimple: boolean = useSongEq ? false : (filterType == "eq filter" ? channel.instruments[useInstrument].eqFilterType : channel.instruments[useInstrument].noteFilterType);
                    if (isSimple)
                        dotCount = 0;
                    if (useSongEq) {
                        dotCount = this._doc.song.eqFilter.controlPointCount;
                        if(this._modFilterBoxes[mod].children.length != 1 + dotCount * 2) {
                            while (this._modFilterBoxes[mod].firstChild) this._modFilterBoxes[mod].remove(0);
                            const dotList: string[] = [];
                            dotList.push("morph");
                            for (let i: number = 0; i < dotCount; i++) {
                                dotList.push("dot " + (i + 1) + " x");
                                dotList.push("dot " + (i + 1) + " y");
                            }
                            buildOptions(this._modFilterBoxes[mod], dotList);
                        }
                    } else if (isSimple || this._modFilterBoxes[mod].children.length != 1 + dotCount * 2) {
                        while (this._modFilterBoxes[mod].firstChild) this._modFilterBoxes[mod].remove(0);
                        const dotList: string[] = [];
                        if (!isSimple)
                            dotList.push("morph");
                        for (let i: number = 0; i < dotCount; i++) {
                            dotList.push("dot " + (i + 1) + " x");
                            dotList.push("dot " + (i + 1) + " y");
                        }
                        buildOptions(this._modFilterBoxes[mod], dotList);
                    }

                    if (isSimple || instrument.modFilterTypes[mod] >= this._modFilterBoxes[mod].length) {
                        this._modFilterBoxes[mod].classList.add("invalidSetting");
                        instrument.invalidModulators[mod] = true;
                        let useName: string = ((instrument.modFilterTypes[mod] - 1) % 2 == 1) ?
                            "dot " + (Math.floor((instrument.modFilterTypes[mod] - 1) / 2) + 1) + " y"
                            : "dot " + (Math.floor((instrument.modFilterTypes[mod] - 1) / 2) + 1) + " x";
                        if (instrument.modFilterTypes[mod] == 0)
                            useName = "morph";
                        this._modFilterBoxes[mod].insertBefore(option({ value: useName, style: "color: red;" }, useName), this._modFilterBoxes[mod].children[0]);
                        this._modFilterBoxes[mod].selectedIndex = 0;

                    }
                    else {
                        this._modFilterBoxes[mod].classList.remove("invalidSetting");
                        instrument.invalidModulators[mod] = false;
                        this._modFilterBoxes[mod].selectedIndex = instrument.modFilterTypes[mod];
                    }



                } else {
                    $("#modFilterText" + mod).get(0)!.style.display = "none";
                    $("#modSettingText" + mod).get(0)!.style.setProperty("margin-bottom", "0.9em");


                }

                let envelopes: string = Config.modulators[instrument.modulators[mod]].name;
                if (envelopes == "individual envelope speed") {
                    $("#modEnvelopeText" + mod).get(0)!.style.display = "";
                    $("#modFilterText" + mod).get(0)!.style.display = "none";
                    $("#modSettingText" + mod).get(0)!.style.setProperty("margin-bottom", "2px");

                    let modChannel: Channel = this._doc.song.channels[Math.max(0, instrument.modChannels[mod])];
                    let envCount: number = -1;
                    // Use greatest envelope count among all instruments if setting is 'all' or 'active'. If it won't have an effect on one, no worry.
                    for (let i: number = 0; i < modChannel.instruments.length; i++) {
                        if (modChannel.instruments[i].envelopeCount > envCount) {
                            envCount = modChannel.instruments[i].envelopeCount;
                        }
                    }

                    // Build options for modulator envelopes (make sure it has the right number of envelopes).
                    while (this._modEnvelopeBoxes[mod].firstChild) this._modEnvelopeBoxes[mod].remove(0);
                    const envelopeList: string[] = [];
                    for (let i: number = 0; i < envCount; i++) {
                        envelopeList.push("envelope " + (i + 1) + " speed");
                    }
                    buildOptions(this._modEnvelopeBoxes[mod], envelopeList);

                    if (instrument.modEnvelopeNumbers[mod] >= this._modEnvelopeBoxes[mod].length) {
                        this._modEnvelopeBoxes[mod].classList.add("invalidSetting");
                        instrument.invalidModulators[mod] = true;
                        let useName: string = "envelope " + (instrument.modEnvelopeNumbers[mod]) + " speed"
                        this._modEnvelopeBoxes[mod].insertBefore(option({ value: useName, style: "color: red;" }, useName), this._modEnvelopeBoxes[mod].children[0]);
                        this._modEnvelopeBoxes[mod].selectedIndex = 0;

                    }
                    else {
                        this._modEnvelopeBoxes[mod].classList.remove("invalidSetting");
                        instrument.invalidModulators[mod] = false;
                        this._modEnvelopeBoxes[mod].selectedIndex = instrument.modEnvelopeNumbers[mod];
                    }



                } else {
                    $("#modEnvelopeText" + mod).get(0)!.style.display = "none";
                    if (!(filterType == "eq filter" || filterType == "note filter")) {
                        $("#modSettingText" + mod).get(0)!.style.setProperty("margin-bottom", "0.9em");
                    }

                }
            }

            this._doc.recalcChannelNames = false;

            for (let chordIndex: number = 0; chordIndex < Config.chords.length; chordIndex++) {
                const option: Element = this._chordSelect.children[chordIndex];
                if (!option.hasAttribute("hidden")) {
                    option.setAttribute("hidden", "");
                }

            }

            //this._instrumentSelectRow.style.display = "none";

            this._customInstrumentSettingsGroup.style.display = "none";
            this._panSliderRow.style.display = "none";
            this._panDropdownGroup.style.display = "none";
            this._instrumentVolumeSliderRow.style.display = "none";
            this._instrumentTypeSelectRow.style.setProperty("display", "none");

            this._instrumentSettingsGroup.style.color = ColorConfig.getChannelColor(this._doc.song, this._doc.channel).primaryNote;

            // Force piano to re-show, if channel is modulator
            if (this._doc.channel >= this._doc.song.pitchChannelCount + this._doc.song.noiseChannelCount) {
                this._piano.forceRender();
            }

            this._renderInstrumentBar(channel, instrumentIndex, colors);

        }

        this._instrumentSettingsGroup.style.color = colors.primaryNote;

        if (this._doc.synth.isFilterModActive(false, this._doc.channel, this._doc.getCurrentInstrument())) {
            this._eqFilterEditor.render(true, this._ctrlHeld || this._shiftHeld);
        } else {
            this._eqFilterEditor.render();
        }
        if (this._doc.synth.isFilterModActive(false, 0, 0, true)) {
            this._songEqFilterEditor.render(true, this._ctrlHeld || this._shiftHeld);
        } else {
            this._songEqFilterEditor.render();
        }
        this._instrumentVolumeSlider.updateValue(instrument.volume);
        this._detuneSlider.updateValue(instrument.detune - Config.detuneCenter);
        this._twoNoteArpBox.checked = instrument.fastTwoNoteArp ? true : false;
        this._clicklessTransitionBox.checked = instrument.clicklessTransition ? true : false;
        this._aliasingBox.checked = instrument.aliases ? true : false;
        this._addEnvelopeButton.disabled = (instrument.envelopeCount >= Config.maxEnvelopeCount);
        this._discreteEnvelopeBox.checked = instrument.discreteEnvelope ? true : false;

        this._volumeSlider.updateValue(prefs.volume);

        // If an interface element was selected, but becomes invisible (e.g. an instrument
        // select menu) just select the editor container so keyboard commands still work.
        if (wasActive && activeElement != null && activeElement.clientWidth == 0) {
            this.refocusStage();
        }

        this._setPrompt(this._doc.prompt);

        if (prefs.autoFollow && !this._doc.synth.playing) {
            this._doc.synth.goToBar(this._doc.bar);
        }

        // When adding effects or envelopes to an instrument in fullscreen modes,
        // auto-scroll the settings areas to ensure the new settings are visible.
        if (this._doc.addedEffect) {
            const envButtonRect: DOMRect = this._addEnvelopeButton.getBoundingClientRect();
            const instSettingsRect: DOMRect = this._instrumentSettingsArea.getBoundingClientRect();
            const settingsRect: DOMRect = this._settingsArea.getBoundingClientRect();
            this._instrumentSettingsArea.scrollTop += Math.max(0, envButtonRect.top - (instSettingsRect.top + instSettingsRect.height));
            this._settingsArea.scrollTop += Math.max(0, envButtonRect.top - (settingsRect.top + settingsRect.height));
            this._doc.addedEffect = false;
        }
        if (this._doc.addedEnvelope) {
            this._instrumentSettingsArea.scrollTop = this._instrumentSettingsArea.scrollHeight;
            this._settingsArea.scrollTop = this._settingsArea.scrollHeight;
            this._doc.addedEnvelope = false;
        }

        // Writeback to mods if control key is held while moving a slider.
        this.handleModRecording();

    }

    public handleModRecording(): void {
        window.clearTimeout(this._modRecTimeout);
        const lastChange: Change | null = this._doc.checkLastChange();
        if ((this._ctrlHeld || this._shiftHeld) && lastChange != null && this._doc.synth.playing) {
            const changedPatterns = this._patternEditor.setModSettingsForChange(lastChange, this);
            if (this._doc.continuingModRecordingChange != null) {
                this._modRecTimeout = window.setTimeout(() => { this.handleModRecording(); }, 10);
                this._doc.recordingModulators = true;

                if (changedPatterns)
                    this._trackEditor.render();
            }
        }
        else if (this._doc.recordingModulators) {
            this._doc.recordingModulators = false;
            // A dummy change that pushes history state.
            this._doc.record(new ChangeHoldingModRecording(this._doc, null, null, null));
        }
    }

    private _renderInstrumentBar(channel: Channel, instrumentIndex: number, colors: ChannelColors) {
        if (this._doc.song.layeredInstruments || this._doc.song.patternInstruments) {
            this._instrumentsButtonRow.style.display = "";
            this._instrumentsButtonBar.style.setProperty("--text-color-lit", colors.primaryNote);
            this._instrumentsButtonBar.style.setProperty("--text-color-dim", colors.secondaryNote);
            this._instrumentsButtonBar.style.setProperty("--background-color-lit", colors.primaryChannel);
            this._instrumentsButtonBar.style.setProperty("--background-color-dim", colors.secondaryChannel);

            const maxInstrumentsPerChannel = this._doc.song.getMaxInstrumentsPerChannel();
            while (this._instrumentButtons.length < channel.instruments.length) {
                const instrumentButton: HTMLButtonElement = button(String(this._instrumentButtons.length + 1));
                this._instrumentButtons.push(instrumentButton);
                this._instrumentsButtonBar.insertBefore(instrumentButton, this._instrumentRemoveButton);
            }
            for (let i: number = this._renderedInstrumentCount; i < channel.instruments.length; i++) {
                this._instrumentButtons[i].style.display = "";
            }
            for (let i: number = channel.instruments.length; i < this._renderedInstrumentCount; i++) {
                this._instrumentButtons[i].style.display = "none";
            }
            this._renderedInstrumentCount = channel.instruments.length;
            while (this._instrumentButtons.length > maxInstrumentsPerChannel) {
                this._instrumentsButtonBar.removeChild(this._instrumentButtons.pop()!);
            }

            this._instrumentRemoveButton.style.display = (channel.instruments.length > Config.instrumentCountMin) ? "" : "none";
            this._instrumentAddButton.style.display = (channel.instruments.length < maxInstrumentsPerChannel) ? "" : "none";
            if (channel.instruments.length < maxInstrumentsPerChannel) {
                this._instrumentRemoveButton.classList.remove("last-button");
            } else {
                this._instrumentRemoveButton.classList.add("last-button");
            }
            if (channel.instruments.length > 1) {
                if (this._highlightedInstrumentIndex != instrumentIndex) {
                    const oldButton: HTMLButtonElement = this._instrumentButtons[this._highlightedInstrumentIndex];
                    if (oldButton != null) oldButton.classList.remove("selected-instrument");
                    const newButton: HTMLButtonElement = this._instrumentButtons[instrumentIndex];
                    newButton.classList.add("selected-instrument");
                    this._highlightedInstrumentIndex = instrumentIndex;
                }
            } else {
                const oldButton: HTMLButtonElement = this._instrumentButtons[this._highlightedInstrumentIndex];
                if (oldButton != null) oldButton.classList.remove("selected-instrument");
                this._highlightedInstrumentIndex = -1;
            }

            if (this._doc.song.layeredInstruments && this._doc.song.patternInstruments && (this._doc.channel < this._doc.song.pitchChannelCount + this._doc.song.noiseChannelCount)) {
                //const pattern: Pattern | null = this._doc.getCurrentPattern();
                for (let i: number = 0; i < channel.instruments.length; i++) {
                    if (this._doc.recentPatternInstruments[this._doc.channel].indexOf(i) != -1) {
                        this._instrumentButtons[i].classList.remove("deactivated");
                    } else {
                        this._instrumentButtons[i].classList.add("deactivated");
                    }
                }
                this._deactivatedInstruments = true;
            } else if (this._deactivatedInstruments || (this._doc.channel >= this._doc.song.pitchChannelCount + this._doc.song.noiseChannelCount)) {
                for (let i: number = 0; i < channel.instruments.length; i++) {

                    this._instrumentButtons[i].classList.remove("deactivated");
                }
                this._deactivatedInstruments = false;
            }

            if ((this._doc.song.layeredInstruments && this._doc.song.patternInstruments) && channel.instruments.length > 1 && (this._doc.channel < this._doc.song.pitchChannelCount + this._doc.song.noiseChannelCount)) {
                for (let i: number = 0; i < channel.instruments.length; i++) {
                    this._instrumentButtons[i].classList.remove("no-underline");
                }
            }
            else {
                for (let i: number = 0; i < channel.instruments.length; i++) {
                    this._instrumentButtons[i].classList.add("no-underline");
                }
            }
        } else {
            this._instrumentsButtonRow.style.display = "none";
        }
    }

    public updatePlayButton = (): void => {
        if (this._renderedIsPlaying != this._doc.synth.playing || this._renderedIsRecording != this._doc.synth.recording || this._renderedShowRecordButton != this._doc.prefs.showRecordButton || this._renderedCtrlHeld != this._ctrlHeld) {
            this._renderedIsPlaying = this._doc.synth.playing;
            this._renderedIsRecording = this._doc.synth.recording;
            this._renderedShowRecordButton = this._doc.prefs.showRecordButton;
            this._renderedCtrlHeld = this._ctrlHeld;

            if (document.activeElement == this._playButton || document.activeElement == this._pauseButton || document.activeElement == this._recordButton || document.activeElement == this._stopButton) {
                // When a focused element is hidden, focus is transferred to the document, so let's refocus the editor instead to make sure we can still capture keyboard input.
                this.refocusStage();
            }

            this._playButton.style.display = "none";
            this._pauseButton.style.display = "none";
            this._recordButton.style.display = "none";
            this._stopButton.style.display = "none";
            this._prevBarButton.style.display = "";
            this._nextBarButton.style.display = "";
            this._playButton.classList.remove("shrunk");
            this._recordButton.classList.remove("shrunk");
            this._patternEditorRow.style.pointerEvents = "";
            this._octaveScrollBar.container.style.pointerEvents = "";
            this._octaveScrollBar.container.style.opacity = "";
            this._trackContainer.style.pointerEvents = "";
            this._loopEditor.container.style.opacity = "";
            this._instrumentSettingsArea.style.pointerEvents = "";
            this._instrumentSettingsArea.style.opacity = "";
            this._menuArea.style.pointerEvents = "";
            this._menuArea.style.opacity = "";
            this._songSettingsArea.style.pointerEvents = "";
            this._songSettingsArea.style.opacity = "";

            if (this._doc.synth.recording) {
                this._stopButton.style.display = "";
                this._prevBarButton.style.display = "none";
                this._nextBarButton.style.display = "none";
                this._patternEditorRow.style.pointerEvents = "none";
                this._octaveScrollBar.container.style.pointerEvents = "none";
                this._octaveScrollBar.container.style.opacity = "0.5";
                this._trackContainer.style.pointerEvents = "none";
                this._loopEditor.container.style.opacity = "0.5";
                this._instrumentSettingsArea.style.pointerEvents = "none";
                this._instrumentSettingsArea.style.opacity = "0.5";
                this._menuArea.style.pointerEvents = "none";
                this._menuArea.style.opacity = "0.5";
                this._songSettingsArea.style.pointerEvents = "none";
                this._songSettingsArea.style.opacity = "0.5";
            } else if (this._doc.synth.playing) {
                this._pauseButton.style.display = "";
            } else if (this._doc.prefs.showRecordButton) {
                this._playButton.style.display = "";
                this._recordButton.style.display = "";
                this._playButton.classList.add("shrunk");
                this._recordButton.classList.add("shrunk");
            } else if (this._ctrlHeld) {
                this._recordButton.style.display = "";
            } else {
                this._playButton.style.display = "";
            }
        }
        window.requestAnimationFrame(this.updatePlayButton);
    }

    private _onTrackAreaScroll = (event: Event): void => {
        this._doc.barScrollPos = (this._trackAndMuteContainer.scrollLeft / this._doc.getBarWidth());
        this._doc.channelScrollPos = (this._trackAndMuteContainer.scrollTop / ChannelRow.patternHeight);
        //this._doc.notifier.changed();
    }

    private _disableCtrlContextMenu = (event: MouseEvent): boolean => {
        // On a Mac, clicking while holding control opens the right-click context menu.
        // But in the pattern and track editors I'd rather prevent that and instead allow
        // custom behaviors such as setting the volume of a note.
        if (event.ctrlKey) {
            event.preventDefault();
            return false;
        }
        return true;
    }

    private _usageCheck(channelIndex: number, instrumentIndex: number): void {
        var instrumentUsed = false;
        var patternUsed = false;
        var modUsed = false;
        const channel: Channel = this._doc.song.channels[channelIndex];

        if (channelIndex < this._doc.song.pitchChannelCount + this._doc.song.noiseChannelCount) {
            for (let modChannelIdx: number = this._doc.song.pitchChannelCount + this._doc.song.noiseChannelCount; modChannelIdx < this._doc.song.channels.length; modChannelIdx++) {
                const modChannel: Channel = this._doc.song.channels[modChannelIdx];
                const patternIdx = modChannel.bars[this._doc.bar];
                if (patternIdx > 0) {
                    const modInstrumentIdx: number = modChannel.patterns[patternIdx - 1].instruments[0];
                    const modInstrument: Instrument = modChannel.instruments[modInstrumentIdx];
                    for (let mod: number = 0; mod < Config.modCount; mod++) {
                        if (modInstrument.modChannels[mod] == channelIndex && (modInstrument.modInstruments[mod] == instrumentIndex || modInstrument.modInstruments[mod] >= channel.instruments.length)) {
                            modUsed = true;
                        }
                    }
                }
            }
        }

        let lowestSelX: number = Math.min(this._doc.selection.boxSelectionX0, this._doc.selection.boxSelectionX1);
        let highestSelX: number = Math.max(this._doc.selection.boxSelectionX0, this._doc.selection.boxSelectionX1);
        let lowestSelY: number = Math.min(this._doc.selection.boxSelectionY0, this._doc.selection.boxSelectionY1);
        let highestSelY: number = Math.max(this._doc.selection.boxSelectionY0, this._doc.selection.boxSelectionY1);

        if (channel.bars[this._doc.bar] != 0) {
            for (let i: number = 0; i < this._doc.song.barCount; i++) {
                // Check for this exact bar in another place, but only count it if it's not within the selection
                if (channel.bars[i] == channel.bars[this._doc.bar] && i != this._doc.bar &&
                    (i < lowestSelX || i > highestSelX || this._doc.channel < lowestSelY || this._doc.channel > highestSelY)) {

                    patternUsed = true;
                    i = this._doc.song.barCount;
                }
            }
        }

        for (let i: number = 0; i < this._doc.song.barCount; i++) {
            // Check for this exact instrument in another place, but only count it if it's not within the selection
            if (channel.bars[i] != 0 && channel.bars[i] != channel.bars[this._doc.bar] &&
                channel.patterns[channel.bars[i] - 1].instruments.includes(instrumentIndex) && i != this._doc.bar &&
                (i < lowestSelX || i > highestSelX || this._doc.channel < lowestSelY || this._doc.channel > highestSelY)) {

                instrumentUsed = true;
                i = this._doc.song.barCount;
            }
        }

        if (patternUsed) {
            this._usedPatternIndicator.style.setProperty("fill", ColorConfig.indicatorPrimary);
            this.patternUsed = true;
        }
        else {
            this._usedPatternIndicator.style.setProperty("fill", ColorConfig.indicatorSecondary);
            this.patternUsed = false;
        }
        if (instrumentUsed) {
            this._usedInstrumentIndicator.style.setProperty("fill", ColorConfig.indicatorPrimary);
        }
        else {
            this._usedInstrumentIndicator.style.setProperty("fill", ColorConfig.indicatorSecondary);
        }
        if (modUsed) {
            this._jumpToModIndicator.style.setProperty("display", "");
            this._jumpToModIndicator.style.setProperty("fill", ColorConfig.indicatorPrimary);
            this._jumpToModIndicator.classList.add("modTarget");
        }
        else if (channelIndex < this._doc.song.pitchChannelCount + this._doc.song.noiseChannelCount) {
            this._jumpToModIndicator.style.setProperty("display", "");
            this._jumpToModIndicator.style.setProperty("fill", ColorConfig.indicatorSecondary);
            this._jumpToModIndicator.classList.remove("modTarget");
        } else {
            this._jumpToModIndicator.style.setProperty("display", "none");
        }

    }

    private _tempoStepperCaptureNumberKeys = (event: KeyboardEvent): void => {
        // When the number input is in focus, allow some keyboard events to
        // edit the input without accidentally editing the song otherwise.
        switch (event.keyCode) {
            case 8: // backspace/delete
            case 13: // enter/return
            case 38: // up
            case 40: // down
            case 37: // left
            case 39: // right
            case 48: // 0
            case 49: // 1
            case 50: // 2
            case 51: // 3
            case 52: // 4
            case 53: // 5
            case 54: // 6
            case 55: // 7
            case 56: // 8
            case 57: // 9
                event.stopPropagation();
                break;
        }
    }

    private _whenKeyPressed = (event: KeyboardEvent): void => {
        this._ctrlHeld = event.ctrlKey;
        this._shiftHeld = event.shiftKey;

        if (this.prompt) {
            if (this.prompt instanceof CustomChipPrompt || this.prompt instanceof LimiterPrompt || this.prompt instanceof CustomScalePrompt || this.prompt instanceof CustomFilterPrompt) {
                this.prompt.whenKeyPressed(event);
            }
            if (event.keyCode == 27) { // ESC key
                // close prompt.
                this._doc.undo();
            }
            return;
        }

        // Defer to actively editing song title, channel name, or mod label
        if (document.activeElement == this._songTitleInputBox.input || this._patternEditor.editingModLabel || document.activeElement == this._muteEditor._channelNameInput.input) {
            // Enter/esc returns focus to form
            if (event.keyCode == 13 || event.keyCode == 27) {
                this.mainLayer.focus();
                this._patternEditor.stopEditingModLabel(event.keyCode == 27);
            }

            return;
        }

        // Defer to actively editing volume/pan rows
        if (
            document.activeElement == this._panSliderInputBox
            || document.activeElement == this._pwmSliderInputBox
            || document.activeElement == this._detuneSliderInputBox
            || document.activeElement == this._instrumentVolumeSliderInputBox
            // advloop addition
            || document.activeElement == this._chipWaveLoopStartStepper
            || document.activeElement == this._chipWaveLoopEndStepper
            || document.activeElement == this._chipWaveStartOffsetStepper
            // advloop addition
            || document.activeElement == this._octaveStepper
            || document.activeElement == this._unisonVoicesInputBox
            || document.activeElement == this._unisonSpreadInputBox
            || document.activeElement == this._unisonOffsetInputBox
            || document.activeElement == this._unisonExpressionInputBox
            || document.activeElement == this._unisonSignInputBox
            || this.envelopeEditor.pitchStartBoxes.find((element) => element == document.activeElement)
            || this.envelopeEditor.pitchEndBoxes.find((element) => element == document.activeElement)
            || this.envelopeEditor.perEnvelopeLowerBoundBoxes.find((element) => element == document.activeElement)
            || this.envelopeEditor.perEnvelopeUpperBoundBoxes.find((element) => element == document.activeElement)

        ) {
            // Enter/esc returns focus to form
            if (event.keyCode == 13 || event.keyCode == 27) {
                this.mainLayer.focus();
            }

            return;
        }

        if (this._doc.synth.recording) {
            // The only valid keyboard interactions when recording are playing notes or pressing space OR P to stop.
            if (!event.ctrlKey && !event.metaKey) {
                this._keyboardLayout.handleKeyEvent(event, true);
            }
            if (event.keyCode == 32) { // space
                this._toggleRecord();
                event.preventDefault();
                this.refocusStage();
            } else if (event.keyCode == 80 && (event.ctrlKey || event.metaKey)) { // p
                this._toggleRecord();
                event.preventDefault();
                this.refocusStage();
            }
            return;
        }

        const needControlForShortcuts: boolean = (this._doc.prefs.pressControlForShortcuts != event.getModifierState("CapsLock"));
        const canPlayNotes: boolean = (!event.ctrlKey && !event.metaKey && needControlForShortcuts);
        if (canPlayNotes) this._keyboardLayout.handleKeyEvent(event, true);

        //this._trackEditor.onKeyPressed(event);
        switch (event.keyCode) {
            case 27: // ESC key
                if (!event.ctrlKey && !event.metaKey) {
                    new ChangePatternSelection(this._doc, 0, 0);
                    this._doc.selection.resetBoxSelection();
                }
                break;
            case 16: // Shift
                this._patternEditor.shiftMode = true;
                break;
            case 17: // Ctrl
                this._patternEditor.controlMode = true;
                break;
            case 32: // space
                if (event.ctrlKey) {
                    this._toggleRecord();
                } else if (event.shiftKey) {
                    // Jump to mouse
                    if (this._trackEditor.movePlayheadToMouse() || this._patternEditor.movePlayheadToMouse()) {
                        if (!this._doc.synth.playing) this._doc.performance.play();
                    }
                    if (Math.floor(this._doc.synth.playhead) < this._doc.synth.loopBarStart || Math.floor(this._doc.synth.playhead) > this._doc.synth.loopBarEnd) {
                        this._doc.synth.loopBarStart = -1;
                        this._doc.synth.loopBarEnd = -1;
                        this._loopEditor.setLoopAt(this._doc.synth.loopBarStart, this._doc.synth.loopBarEnd);
                    }
                } else {
                    this.togglePlay();
                }
                event.preventDefault();
                this.refocusStage();
                break;
            case 80: // p
                if (canPlayNotes) break;
                if (event.ctrlKey || event.metaKey) {
                    this._toggleRecord();
                    this._doc.synth.loopBarStart = -1;
                    this._doc.synth.loopBarEnd = -1;
                    this._loopEditor.setLoopAt(this._doc.synth.loopBarStart, this._doc.synth.loopBarEnd);

                    event.preventDefault();
                    this.refocusStage();
                } else if (canPlayNotes) break;
                if (needControlForShortcuts == (event.ctrlKey || event.metaKey) && event.shiftKey) {
                    location.href = "player/" + (OFFLINE ? "index.html" : "") + "#song=" + this._doc.song.toBase64String();
                    event.preventDefault();
                }
                break;
            case 192: // `/~
                if (canPlayNotes) break;
                if (event.shiftKey) {
                    this._doc.goBackToStart();
                    this._doc.song.restoreLimiterDefaults();
                    for (const channel of this._doc.song.channels) {
                        channel.muted = false;
                        channel.name = "";
                    }
                    this._doc.record(new ChangeSong(this._doc, ""), false, true);
                } else {
                    if (needControlForShortcuts == (event.ctrlKey || event.metaKey)) {
                        this._openPrompt("songRecovery");
                    }
                }
                event.preventDefault();
                break;
            case 90: // z
                if (canPlayNotes) break;
                if (event.shiftKey) {
                    this._doc.redo();
                } else {
                    this._doc.undo();
                }
                event.preventDefault();
                break;
            case 88: // x
                if (canPlayNotes) break;
                this._doc.selection.cutNotes();
                event.preventDefault();
                break;
            case 89: // y
                if (canPlayNotes) break;
                this._doc.redo();
                event.preventDefault();
                break;
            case 66: // b
                if (canPlayNotes) break;

                if (needControlForShortcuts == (event.ctrlKey || event.metaKey)) {
                    if (event.shiftKey) {
                        this._openPrompt("beatsPerBar");
                    } else {
                        const leftSel = Math.min(this._doc.selection.boxSelectionX0, this._doc.selection.boxSelectionX1);
                        const rightSel = Math.max(this._doc.selection.boxSelectionX0, this._doc.selection.boxSelectionX1);
                        if ((leftSel < this._doc.synth.loopBarStart || this._doc.synth.loopBarStart == -1)
                            || (rightSel > this._doc.synth.loopBarEnd || this._doc.synth.loopBarEnd == -1)
                        ) {
                            this._doc.synth.loopBarStart = leftSel;
                            this._doc.synth.loopBarEnd = rightSel;

                            if (!this._doc.synth.playing) {
                                this._doc.synth.snapToBar();
                                this._doc.performance.play();
                            }
                        }
                        else {
                            this._doc.synth.loopBarStart = -1;
                            this._doc.synth.loopBarEnd = -1;
                        }

                        // Pressed while viewing a different bar than the current synth playhead.
                        if (this._doc.bar != Math.floor(this._doc.synth.playhead) && this._doc.synth.loopBarStart != -1) {

                            this._doc.synth.goToBar(this._doc.bar);
                            this._doc.synth.snapToBar();
                            this._doc.synth.initModFilters(this._doc.song);
                            this._doc.synth.computeLatestModValues();
                            if (this._doc.prefs.autoFollow) {
                                this._doc.selection.setChannelBar(this._doc.channel, Math.floor(this._doc.synth.playhead));
                            }

                        }

                        this._loopEditor.setLoopAt(this._doc.synth.loopBarStart, this._doc.synth.loopBarEnd);

                    }
                }
                event.preventDefault();
                break;
            case 67: // c
                if (canPlayNotes) break;
                if (event.shiftKey) {
                    this._copyInstrument();
                } else {
                    this._doc.selection.copy();
                    this._doc.selection.resetBoxSelection();
                    this._doc.selection.selectionUpdated();
                }
                event.preventDefault();
                break;
            case 13: // enter/return
                this._doc.synth.loopBarStart = -1;
                this._doc.synth.loopBarEnd = -1;
                this._loopEditor.setLoopAt(this._doc.synth.loopBarStart, this._doc.synth.loopBarEnd);

                if ((event.ctrlKey || event.metaKey) && !event.shiftKey) {
                    this._doc.selection.insertChannel();
                } else if (event.shiftKey) {
                    const width = this._doc.selection.boxSelectionWidth
                    this._doc.selection.boxSelectionX0 -= width;
                    this._doc.selection.boxSelectionX1 -= width;
                    this._doc.selection.insertBars();
                } else {
                    this._doc.selection.insertBars();
                }
                event.preventDefault();
                break;
            case 8: // backspace/delete
                this._doc.synth.loopBarStart = -1;
                this._doc.synth.loopBarEnd = -1;
                this._loopEditor.setLoopAt(this._doc.synth.loopBarStart, this._doc.synth.loopBarEnd);

                if (event.ctrlKey || event.metaKey) {
                    this._doc.selection.deleteChannel();
                } else {
                    this._doc.selection.deleteBars();
                }
                this._barScrollBar.animatePlayhead();
                event.preventDefault();
                break;
            case 65: // a
                if (canPlayNotes) break;
                if (event.shiftKey) {
                    this._doc.selection.selectChannel();
                } else {
                    this._doc.selection.selectAll();
                }
                event.preventDefault();
                break;
            case 68: // d
                if (canPlayNotes) break;
                if (needControlForShortcuts == (event.ctrlKey || event.metaKey)) {
                    //shift d replaces old d functionality, while d will duplicate replacing an unused pattern
                    //This is for consistency with n (n uses ctrl instead of shift, but this will have to do for now)
                    this._doc.selection.duplicatePatterns(event.shiftKey ? false : true); 
                    event.preventDefault();
                }
                break;
            case 69: // e (+shift: eq filter settings)
                if (canPlayNotes) break;
                if (event.shiftKey) {
                    const instrument: Instrument = this._doc.song.channels[this._doc.channel].instruments[this._doc.getCurrentInstrument()];
                    if (!instrument.eqFilterType && this._doc.channel < this._doc.song.pitchChannelCount + this._doc.song.noiseChannelCount)
                        this._openPrompt("customEQFilterSettings");
                } else if (event.altKey) {
                    //open / close all envelope dropdowns
                    const instrument: Instrument = this._doc.song.channels[this._doc.channel].instruments[this._doc.getCurrentInstrument()];
                    const isAllOpen: boolean = this.envelopeEditor.openExtraSettingsDropdowns.every((x) => { return x == true })
                    for (let i = 0; i < instrument.envelopeCount; i++) {
                        if (isAllOpen) this.envelopeEditor.openExtraSettingsDropdowns[i] = false;
                        else this.envelopeEditor.openExtraSettingsDropdowns[i] = true;
                    }
                    this.envelopeEditor.rerenderExtraSettings();
                    event.preventDefault();
                } else if (event.ctrlKey) {
                    // EUCLEDIAN RHYTHM SHORTCUT (E)
                    this._openPrompt("generateEuclideanRhythm");
                    event.preventDefault();
                    break;
                } else if (needControlForShortcuts == (event.ctrlKey || event.metaKey)) {
                    this._openPrompt("customSongEQFilterSettings");
                }
                break;
            case 70: // f
                if (canPlayNotes) break;
                if (event.shiftKey) { // if shift+f, move to start of loop bar instead 
                    
                    this._doc.synth.loopBarStart = -1;
                    this._doc.synth.loopBarEnd = -1;
                    this._loopEditor.setLoopAt(this._doc.synth.loopBarStart, this._doc.synth.loopBarEnd);

                    this._doc.synth.goToBar(this._doc.song.loopStart);
                    this._doc.synth.snapToBar();
                    this._doc.synth.initModFilters(this._doc.song);
                    this._doc.synth.computeLatestModValues();
                    if (this._doc.prefs.autoFollow) {
                        this._doc.selection.setChannelBar(this._doc.channel, Math.floor(this._doc.synth.playhead));
                    }
                    event.preventDefault();
                } else if (event.altKey) {
                    //open / close all fm dropdowns
                    const instrument: Instrument = this._doc.song.channels[this._doc.channel].instruments[this._doc.getCurrentInstrument()];
                    const operatorCount: number = instrument.type == InstrumentType.fm ? 4 : 6;
                    let isAllOpen: boolean = true;
                    for (let i = 0; i < operatorCount; i++) {
                        if (!this._openOperatorDropdowns[i]) isAllOpen = false;
                    }
                    for (let i = 0; i < operatorCount; i++) {
                        if (this._openOperatorDropdowns[i] == false && !isAllOpen || isAllOpen)
                            this._toggleDropdownMenu(DropdownID.FM, i);
                    }
                    event.preventDefault();
                } else if (needControlForShortcuts == (event.ctrlKey || event.metaKey)) {

                    this._doc.synth.loopBarStart = -1;
                    this._doc.synth.loopBarEnd = -1;
                    this._loopEditor.setLoopAt(this._doc.synth.loopBarStart, this._doc.synth.loopBarEnd);

                    this._doc.synth.snapToStart();
                    this._doc.synth.initModFilters(this._doc.song);
                    this._doc.synth.computeLatestModValues();
                    if (this._doc.prefs.autoFollow) {
                        this._doc.selection.setChannelBar(this._doc.channel, Math.floor(this._doc.synth.playhead));
                    }
                    event.preventDefault();
                } 
                break;
            case 72: // h
                if (canPlayNotes) break;

                if (needControlForShortcuts == (event.ctrlKey || event.metaKey)) {

                    this._doc.synth.goToBar(this._doc.bar);
                    this._doc.synth.snapToBar();
                    this._doc.synth.initModFilters(this._doc.song);
                    this._doc.synth.computeLatestModValues();

                    if (Math.floor(this._doc.synth.playhead) < this._doc.synth.loopBarStart || Math.floor(this._doc.synth.playhead) > this._doc.synth.loopBarEnd) {
                        this._doc.synth.loopBarStart = -1;
                        this._doc.synth.loopBarEnd = -1;
                        this._loopEditor.setLoopAt(this._doc.synth.loopBarStart, this._doc.synth.loopBarEnd);
                    }

                    if (this._doc.prefs.autoFollow) {
                        this._doc.selection.setChannelBar(this._doc.channel, Math.floor(this._doc.synth.playhead));
                    }
                    event.preventDefault();
                }
                break;
            case 74: // j
                if (canPlayNotes) break;
                // Ctrl Alt Shift J: Jummbify - set all prefs to my preferred ones lol
                if (event.shiftKey && event.ctrlKey && event.altKey) {
                    this._doc.prefs.autoPlay = false;
                    this._doc.prefs.autoFollow = false;
                    this._doc.prefs.enableNotePreview = true;
                    this._doc.prefs.showFifth = true;
                    this._doc.prefs.notesOutsideScale = false;
                    this._doc.prefs.defaultScale = 0;
                    this._doc.prefs.showLetters = true;
                    this._doc.prefs.showChannels = true;
                    this._doc.prefs.showScrollBar = true;
                    this._doc.prefs.alwaysFineNoteVol = false;
                    this._doc.prefs.enableChannelMuting = true;
                    this._doc.prefs.displayBrowserUrl = true;
                    this._doc.prefs.displayVolumeBar = true;
                    this._doc.prefs.layout = "wide";
                    this._doc.prefs.visibleOctaves = 5;
                    this._doc.prefs.save();
                    event.preventDefault();
                    location.reload();
                }
                break;
            case 76: // l
                if (canPlayNotes) break;
                if (event.shiftKey) {
                    this._openPrompt("limiterSettings");
                }
                else {
                    this._openPrompt("barCount");
                }
                break;
            case 77: // m
                if (canPlayNotes) break;
                if (needControlForShortcuts == (event.ctrlKey || event.metaKey)) {
                    if (this._doc.prefs.enableChannelMuting) {
                        this._doc.selection.muteChannels(event.shiftKey);
                        event.preventDefault();
                    }
                }
                break;
            case 78: // n
                if (canPlayNotes) break;
                // Find lowest-index unused pattern for current channel
                // Ctrl+n - lowest-index completely empty pattern
                // Shift+n - note filter settings

                const group: ChangeGroup = new ChangeGroup();

                if (event.shiftKey) {
                    const instrument: Instrument = this._doc.song.channels[this._doc.channel].instruments[this._doc.getCurrentInstrument()];
                    if (effectsIncludeNoteFilter(instrument.effects) && !instrument.noteFilterType && this._doc.channel < this._doc.song.pitchChannelCount + this._doc.song.noiseChannelCount)
                        this._openPrompt("customNoteFilterSettings");
                    break;
                }
                else if (event.ctrlKey) {
                    let nextEmpty: number = 0;
                    while (nextEmpty < this._doc.song.patternsPerChannel && this._doc.song.channels[this._doc.channel].patterns[nextEmpty].notes.length > 0)
                        nextEmpty++;

                    nextEmpty++; // The next empty pattern is actually the one after the found one

                    // Can't set anything if we're at the absolute limit.
                    if (nextEmpty <= Config.barCountMax) {

                        if (nextEmpty > this._doc.song.patternsPerChannel) {

                            // Add extra empty pattern, if all the rest have something in them.
                            group.append(new ChangePatternsPerChannel(this._doc, nextEmpty));
                        }

                        // Change pattern number to lowest-index unused
                        group.append(new ChangePatternNumbers(this._doc, nextEmpty, this._doc.bar, this._doc.channel, 1, 1));

                        // Auto set the used instruments to the ones you were most recently viewing.
                        if (this._doc.channel >= this._doc.song.pitchChannelCount + this._doc.song.noiseChannelCount) {
                            this._doc.viewedInstrument[this._doc.channel] = this._doc.recentPatternInstruments[this._doc.channel][0];
                        }
                        group.append(new ChangeSetPatternInstruments(this._doc, this._doc.channel, this._doc.recentPatternInstruments[this._doc.channel], this._doc.song.channels[this._doc.channel].patterns[nextEmpty - 1]));

                    }
                }
                else {
                    let nextUnused: number = 1;
                    while (this._doc.song.channels[this._doc.channel].bars.indexOf(nextUnused) != -1
                        && nextUnused <= this._doc.song.patternsPerChannel)
                        nextUnused++;

                    // Can't set anything if we're at the absolute limit.
                    if (nextUnused <= Config.barCountMax) {

                        if (nextUnused > this._doc.song.patternsPerChannel) {

                            // Add extra empty pattern, if all the rest are used.
                            group.append(new ChangePatternsPerChannel(this._doc, nextUnused));
                        }

                        // Change pattern number to lowest-index unused
                        group.append(new ChangePatternNumbers(this._doc, nextUnused, this._doc.bar, this._doc.channel, 1, 1));

                        // Auto set the used instruments to the ones you were most recently viewing.
                        if (this._doc.channel >= this._doc.song.pitchChannelCount + this._doc.song.noiseChannelCount) {
                            this._doc.viewedInstrument[this._doc.channel] = this._doc.recentPatternInstruments[this._doc.channel][0];
                        }
                        group.append(new ChangeSetPatternInstruments(this._doc, this._doc.channel, this._doc.recentPatternInstruments[this._doc.channel], this._doc.song.channels[this._doc.channel].patterns[nextUnused - 1]));

                    }
                }

                this._doc.record(group);

                event.preventDefault();
                break;
            case 81: // q
                if (canPlayNotes) break;
                if (needControlForShortcuts == (event.ctrlKey || event.metaKey)) {
                    if (event.shiftKey) {
                        this._openPrompt("addExternal");
                        event.preventDefault();
                        break;
                    }
                    else {
                        this._openPrompt("channelSettings");
                        event.preventDefault();
                        break;
                    }
                }
                break;
            case 83: // s
                if (canPlayNotes) break;
                if (event.shiftKey && event.ctrlKey && event.altKey) {
                    // Ctrl Alt Shift S: Slarmooify - set all prefs to my preferred ones lol
                    this._doc.prefs.autoPlay = false;
                    this._doc.prefs.autoFollow = true;
                    this._doc.prefs.enableNotePreview = true;
                    this._doc.prefs.showFifth = true;
                    this._doc.prefs.notesOutsideScale = false;
                    this._doc.prefs.defaultScale = 0;
                    this._doc.prefs.showLetters = true;
                    this._doc.prefs.showChannels = true;
                    this._doc.prefs.showScrollBar = true;
                    this._doc.prefs.alwaysFineNoteVol = false;
                    this._doc.prefs.enableChannelMuting = true;
                    this._doc.prefs.displayBrowserUrl = true;
                    this._doc.prefs.displayVolumeBar = true;
                    this._doc.prefs.layout = "tall";
                    this._doc.prefs.visibleOctaves = 5;
                    this._doc.prefs.closePromptByClickoff = false;
                    this._doc.prefs.colorTheme = "slarmoosbox";
                    this._doc.prefs.frostedGlassBackground = false;
                    this._doc.prefs.instrumentButtonsAtTop = true;
                    this._doc.prefs.instrumentCopyPaste = true;
                    this._doc.prefs.instrumentImportExport = true;
                    this._doc.prefs.notesFlashWhenPlayed = true;
                    this._doc.prefs.showOscilloscope = true;
                    this._doc.prefs.save();
                    event.preventDefault();
                    location.reload();
                } else if (event.ctrlKey || event.metaKey) {
                    this._openPrompt("export");
                    event.preventDefault();
                } else if (this._doc.prefs.enableChannelMuting) {
                    // JummBox deviation: I like shift+s as just another mute toggle personally.
                    // Easier to reach than M and the shift+s invert functionality I am overwriting could be 
                    // obtained with M anyway. Useability-wise you very often want to 'add' channels on to a solo as you work.
                    if (event.shiftKey) {
                        this._doc.selection.muteChannels(false);
                    } else {
                        this._doc.selection.soloChannels(false);
                    }
                    event.preventDefault();
                }
                break;
            case 79: // o
                if (canPlayNotes) break;
                if (event.ctrlKey || event.metaKey) {
                    this._openPrompt("import");
                    event.preventDefault();
                }
                break;
            case 86: // v
                if (canPlayNotes) break;
                if ((event.ctrlKey || event.metaKey) && event.shiftKey && !needControlForShortcuts) {
                    this._doc.selection.pasteNumbers();
                } else if (event.shiftKey) {
                    this._pasteInstrument();
                } else {
                    this._doc.selection.pasteNotes();
                }
                event.preventDefault();
                break;
            case 87: // w
                if (canPlayNotes) break;
                this._openPrompt("moveNotesSideways");
                break;
            case 73: // i
                if (canPlayNotes) break;
                if (needControlForShortcuts == (event.ctrlKey || event.metaKey) && event.shiftKey) {
                    // Copy the current instrument as a preset to the clipboard.
                    const instrument: Instrument = this._doc.song.channels[this._doc.channel].instruments[this._doc.getCurrentInstrument()];
                    const instrumentObject: any = instrument.toJsonObject();
                    delete instrumentObject["preset"];
                    // Volume and the panning effect are not included in presets.
                    delete instrumentObject["volume"];
                    delete instrumentObject["pan"];
                    const panningEffectIndex: number = instrumentObject["effects"].indexOf(Config.effectNames[EffectType.panning]);
                    if (panningEffectIndex != -1) instrumentObject["effects"].splice(panningEffectIndex, 1);
                    for (let i: number = 0; i < instrumentObject["envelopes"].length; i++) {
                        const envelope: any = instrumentObject["envelopes"][i];
                        // If there are any envelopes targeting panning or none, remove those too.
                        if (envelope["target"] == "panning" || envelope["target"] == "none" || envelope["envelope"] == "none") {
                            instrumentObject["envelopes"].splice(i, 1);
                            i--;
                        }
                    }
                    this._copyTextToClipboard(JSON.stringify(instrumentObject));
                    event.preventDefault();
                }
                break;
            case 82: // r
                if (canPlayNotes) break;
                if (needControlForShortcuts == (event.ctrlKey || event.metaKey)) {
                    if (event.shiftKey) {
                        this._randomGenerated();
                    } else {
                        this._randomPreset();
                    }
                    event.preventDefault();
                }
                break;
            case 219: // left brace
                if (canPlayNotes) break;
                if (needControlForShortcuts == (event.ctrlKey || event.metaKey)) {
                    this._doc.synth.goToPrevBar();
                    this._doc.synth.initModFilters(this._doc.song);
                    this._doc.synth.computeLatestModValues();
                    if (Math.floor(this._doc.synth.playhead) < this._doc.synth.loopBarStart || Math.floor(this._doc.synth.playhead) > this._doc.synth.loopBarEnd) {
                        this._doc.synth.loopBarStart = -1;
                        this._doc.synth.loopBarEnd = -1;
                        this._loopEditor.setLoopAt(this._doc.synth.loopBarStart, this._doc.synth.loopBarEnd);
                    }

                    if (this._doc.prefs.autoFollow) {
                        this._doc.selection.setChannelBar(this._doc.channel, Math.floor(this._doc.synth.playhead));
                    }
                    event.preventDefault();
                }
                break;
            case 221: // right brace
                if (canPlayNotes) break;
                if (needControlForShortcuts == (event.ctrlKey || event.metaKey)) {
                    this._doc.synth.goToNextBar();
                    this._doc.synth.initModFilters(this._doc.song);
                    this._doc.synth.computeLatestModValues();
                    if (Math.floor(this._doc.synth.playhead) < this._doc.synth.loopBarStart || Math.floor(this._doc.synth.playhead) > this._doc.synth.loopBarEnd) {
                        this._doc.synth.loopBarStart = -1;
                        this._doc.synth.loopBarEnd = -1;
                        this._loopEditor.setLoopAt(this._doc.synth.loopBarStart, this._doc.synth.loopBarEnd);
                    }

                    if (this._doc.prefs.autoFollow) {
                        this._doc.selection.setChannelBar(this._doc.channel, Math.floor(this._doc.synth.playhead));
                    }
                    event.preventDefault();
                }
                break;
            case 189: // -
            case 173: // Firefox -
                if (canPlayNotes) break;
                if (needControlForShortcuts == (event.ctrlKey || event.metaKey)) {
                    this._doc.selection.transpose(false, event.shiftKey);
                    event.preventDefault();
                }
                break;
            case 187: // +
            case 61: // Firefox +
            case 171: // Some users have this as +? Hmm.
                if (canPlayNotes) break;
                if (needControlForShortcuts == (event.ctrlKey || event.metaKey)) {
                    this._doc.selection.transpose(true, event.shiftKey);
                    event.preventDefault();
                }
                break;
            case 38: // up
                if (event.ctrlKey || event.metaKey) {
                    this._doc.selection.swapChannels(-1);
                } else if (event.shiftKey) {
                    this._doc.selection.boxSelectionY1 = Math.max(0, this._doc.selection.boxSelectionY1 - 1);
                    this._doc.selection.scrollToEndOfSelection();
                    this._doc.selection.selectionUpdated();
                } else {
                    this._doc.selection.setChannelBar((this._doc.channel - 1 + this._doc.song.getChannelCount()) % this._doc.song.getChannelCount(), this._doc.bar);
                    this._doc.selection.resetBoxSelection();
                    //envelopes aren't rerendering when channels are changed so...
                    this.envelopeEditor.rerenderExtraSettings();
                    this._additiveEditor.rerenderWave();

                }
                event.preventDefault();
                break;
            case 40: // down
                if (event.ctrlKey || event.metaKey) {
                    this._doc.selection.swapChannels(1);
                } else if (event.shiftKey) {
                    this._doc.selection.boxSelectionY1 = Math.min(this._doc.song.getChannelCount() - 1, this._doc.selection.boxSelectionY1 + 1);
                    this._doc.selection.scrollToEndOfSelection();
                    this._doc.selection.selectionUpdated();
                } else {
                    this._doc.selection.setChannelBar((this._doc.channel + 1) % this._doc.song.getChannelCount(), this._doc.bar);
                    this._doc.selection.resetBoxSelection();
                    this.envelopeEditor.rerenderExtraSettings();
                    this._additiveEditor.rerenderWave();

                }
                event.preventDefault();
                break;
            case 37: // left
                if (event.shiftKey) {
                    this._doc.selection.boxSelectionX1 = Math.max(0, this._doc.selection.boxSelectionX1 - 1);
                    this._doc.selection.scrollToEndOfSelection();
                    this._doc.selection.selectionUpdated();
                } else {
                    this._doc.selection.setChannelBar(this._doc.channel, (this._doc.bar + this._doc.song.barCount - 1) % this._doc.song.barCount);
                    this._doc.selection.resetBoxSelection();
                }
                event.preventDefault();
                break;
            case 39: // right
                if (event.shiftKey) {
                    this._doc.selection.boxSelectionX1 = Math.min(this._doc.song.barCount - 1, this._doc.selection.boxSelectionX1 + 1);
                    this._doc.selection.scrollToEndOfSelection();
                    this._doc.selection.selectionUpdated();
                } else {
                    this._doc.selection.setChannelBar(this._doc.channel, (this._doc.bar + 1) % this._doc.song.barCount);
                    this._doc.selection.resetBoxSelection();
                }
                event.preventDefault();
                break;
            case 46: // Delete
                this._doc.selection.digits = "";
                this._doc.selection.nextDigit("0", false, false);
                break;
            case 48: // 0
                if (canPlayNotes) break;
                this._doc.selection.nextDigit("0", needControlForShortcuts != (event.shiftKey || event.ctrlKey || event.metaKey), event.altKey);
                this._renderInstrumentBar(this._doc.song.channels[this._doc.channel], this._doc.getCurrentInstrument(), ColorConfig.getChannelColor(this._doc.song, this._doc.channel));
                event.preventDefault();
                break;
            case 49: // 1
                if (canPlayNotes) break;
                this._doc.selection.nextDigit("1", needControlForShortcuts != (event.shiftKey || event.ctrlKey || event.metaKey), event.altKey);
                this._renderInstrumentBar(this._doc.song.channels[this._doc.channel], this._doc.getCurrentInstrument(), ColorConfig.getChannelColor(this._doc.song, this._doc.channel));
                event.preventDefault();
                break;
            case 50: // 2
                if (canPlayNotes) break;
                this._doc.selection.nextDigit("2", needControlForShortcuts != (event.shiftKey || event.ctrlKey || event.metaKey), event.altKey);
                this._renderInstrumentBar(this._doc.song.channels[this._doc.channel], this._doc.getCurrentInstrument(), ColorConfig.getChannelColor(this._doc.song, this._doc.channel));
                event.preventDefault();
                break;
            case 51: // 3
                if (canPlayNotes) break;
                this._doc.selection.nextDigit("3", needControlForShortcuts != (event.shiftKey || event.ctrlKey || event.metaKey), event.altKey);
                this._renderInstrumentBar(this._doc.song.channels[this._doc.channel], this._doc.getCurrentInstrument(), ColorConfig.getChannelColor(this._doc.song, this._doc.channel));
                event.preventDefault();
                break;
            case 52: // 4
                if (canPlayNotes) break;
                this._doc.selection.nextDigit("4", needControlForShortcuts != (event.shiftKey || event.ctrlKey || event.metaKey), event.altKey);
                this._renderInstrumentBar(this._doc.song.channels[this._doc.channel], this._doc.getCurrentInstrument(), ColorConfig.getChannelColor(this._doc.song, this._doc.channel));
                event.preventDefault();
                break;
            case 53: // 5
                if (canPlayNotes) break;
                this._doc.selection.nextDigit("5", needControlForShortcuts != (event.shiftKey || event.ctrlKey || event.metaKey), event.altKey);
                this._renderInstrumentBar(this._doc.song.channels[this._doc.channel], this._doc.getCurrentInstrument(), ColorConfig.getChannelColor(this._doc.song, this._doc.channel));
                event.preventDefault();
                break;
            case 54: // 6
                if (canPlayNotes) break;
                this._doc.selection.nextDigit("6", needControlForShortcuts != (event.shiftKey || event.ctrlKey || event.metaKey), event.altKey);
                this._renderInstrumentBar(this._doc.song.channels[this._doc.channel], this._doc.getCurrentInstrument(), ColorConfig.getChannelColor(this._doc.song, this._doc.channel));
                event.preventDefault();
                break;
            case 55: // 7
                if (canPlayNotes) break;
                this._doc.selection.nextDigit("7", needControlForShortcuts != (event.shiftKey || event.ctrlKey || event.metaKey), event.altKey);
                this._renderInstrumentBar(this._doc.song.channels[this._doc.channel], this._doc.getCurrentInstrument(), ColorConfig.getChannelColor(this._doc.song, this._doc.channel));
                event.preventDefault();
                break;
            case 56: // 8
                if (canPlayNotes) break;
                this._doc.selection.nextDigit("8", needControlForShortcuts != (event.shiftKey || event.ctrlKey || event.metaKey), event.altKey);
                this._renderInstrumentBar(this._doc.song.channels[this._doc.channel], this._doc.getCurrentInstrument(), ColorConfig.getChannelColor(this._doc.song, this._doc.channel));
                event.preventDefault();
                break;
            case 57: // 9
                if (canPlayNotes) break;
                this._doc.selection.nextDigit("9", needControlForShortcuts != (event.shiftKey || event.ctrlKey || event.metaKey), event.altKey);
                this._renderInstrumentBar(this._doc.song.channels[this._doc.channel], this._doc.getCurrentInstrument(), ColorConfig.getChannelColor(this._doc.song, this._doc.channel));
                event.preventDefault();
                break;
            default:
                this._doc.selection.digits = "";
                this._doc.selection.instrumentDigits = "";
                break;
        }

        if (canPlayNotes) {
            this._doc.selection.digits = "";
            this._doc.selection.instrumentDigits = "";
        }
    }


    private _whenKeyReleased = (event: KeyboardEvent): void => {
        this._muteEditor.onKeyUp(event);
        if (!event.ctrlKey) { // Ctrl
            this._patternEditor.controlMode = false;
        }
        if (!event.shiftKey) { // Shift
            this._patternEditor.shiftMode = false;
        }

        this._ctrlHeld = event.ctrlKey;
        this._shiftHeld = event.shiftKey;
        // Release live pitches regardless of control or caps lock so that any pitches played before will get released even if the modifier keys changed.
        this._keyboardLayout.handleKeyEvent(event, false);
    }

    private _copyTextToClipboard(text: string): void {
        // Set as any to allow compilation without clipboard types (since, uh, I didn't write this bit and don't know the proper types library) -jummbus
        let nav: any;
        nav = navigator;

        if (nav.clipboard && nav.clipboard.writeText) {
            nav.clipboard.writeText(text).catch(() => {
                window.prompt("Copy to clipboard:", text);
            });
            return;
        }
        const textField: HTMLTextAreaElement = document.createElement("textarea");
        textField.textContent = text;
        document.body.appendChild(textField);
        textField.select();
        const succeeded: boolean = document.execCommand("copy");
        textField.remove();
        this.refocusStage();
        if (!succeeded) window.prompt("Copy this:", text);
    }

    private _whenPrevBarPressed = (): void => {
        this._doc.synth.goToPrevBar();
        if (Math.floor(this._doc.synth.playhead) < this._doc.synth.loopBarStart || Math.floor(this._doc.synth.playhead) > this._doc.synth.loopBarEnd) {
            this._doc.synth.loopBarStart = -1;
            this._doc.synth.loopBarEnd = -1;
            this._loopEditor.setLoopAt(this._doc.synth.loopBarStart, this._doc.synth.loopBarEnd);
        }
        this._barScrollBar.animatePlayhead();
    }

    private _whenNextBarPressed = (): void => {
        this._doc.synth.goToNextBar();
        if (Math.floor(this._doc.synth.playhead) < this._doc.synth.loopBarStart || Math.floor(this._doc.synth.playhead) > this._doc.synth.loopBarEnd) {
            this._doc.synth.loopBarStart = -1;
            this._doc.synth.loopBarEnd = -1;
            this._loopEditor.setLoopAt(this._doc.synth.loopBarStart, this._doc.synth.loopBarEnd);
        }
        this._barScrollBar.animatePlayhead();
    }

    public togglePlay = (): void => {
        if (this._doc.synth.playing) {
            this._doc.performance.pause();
            this.outVolumeHistoricCap = 0;
        } else {
            this._doc.synth.snapToBar();
            this._doc.performance.play();
        }
    }

    private _toggleRecord = (): void => {
        if (this._doc.synth.playing) {
            this._doc.performance.pause();
        } else {
            this._doc.performance.record();
        }
    }

    public _animate = (): void => {
        // Need to update mods once more to clear the slider display
        this._modSliderUpdate();
        // Same for volume display
        if (this._doc.prefs.displayVolumeBar) {
            this._volumeUpdate();
        }
        // ...and barscrollbar playhead
        this._barScrollBar.animatePlayhead();
        // ...and filters
        if (this._doc.synth.isFilterModActive(false, this._doc.channel, this._doc.getCurrentInstrument())) {
            this._eqFilterEditor.render(true, this._ctrlHeld || this._shiftHeld);
        }
        if (this._doc.synth.isFilterModActive(true, this._doc.channel, this._doc.getCurrentInstrument())) {
            this._noteFilterEditor.render(true, this._ctrlHeld || this._shiftHeld);
        }
        if (this._doc.synth.isFilterModActive(false, 0, 0, true)) {
            this._songEqFilterEditor.render(true, this._ctrlHeld || this._shiftHeld);
        }


        window.requestAnimationFrame(this._animate);
    }

    public _volumeUpdate = (): void => {
        this.outVolumeHistoricTimer--;
        if (this.outVolumeHistoricTimer <= 0) {
            this.outVolumeHistoricCap -= 0.03;
        }
        if (this._doc.song.outVolumeCap > this.outVolumeHistoricCap) {
            this.outVolumeHistoricCap = this._doc.song.outVolumeCap;
            this.outVolumeHistoricTimer = 50;
        }

        if (this._doc.song.outVolumeCap != this.lastOutVolumeCap) {
            this.lastOutVolumeCap = this._doc.song.outVolumeCap;
            this._animateVolume(this._doc.song.outVolumeCap, this.outVolumeHistoricCap);
        }
    }

    private _animateVolume(outVolumeCap: number, historicOutCap: number): void {
        this._outVolumeBar.setAttribute("width", "" + Math.min(144, outVolumeCap * 144));
        this._outVolumeCap.setAttribute("x", "" + (8 + Math.min(144, historicOutCap * 144)));
    }

    private _setVolumeSlider = (): void => {
        // Song volume slider doesn't use a change, but it can still be modulated.
        if ((this._ctrlHeld || this._shiftHeld) && this._doc.synth.playing) {
            const prevVol = this._doc.prefs.volume;
            // The slider only goes to 75, but the mod is 0-100 and in this instance we're using the value for a mod set.
            this._doc.prefs.volume = Math.round(Number(this._volumeSlider.input.value) * 4 / 3);
            const changedPatterns = this._patternEditor.setModSettingsForChange(null, this);
            const useVol: number = this._doc.prefs.volume;
            window.clearTimeout(this._modRecTimeout);
            this._modRecTimeout = window.setTimeout(() => { this._recordVolumeSlider(useVol); }, 10);
            this._doc.recordingModulators = true;

            this._doc.prefs.volume = prevVol;
            this._volumeSlider.updateValue(this._doc.prefs.volume);

            if (changedPatterns)
                this._trackEditor.render();
        }
        else {
            this._doc.setVolume(Number(this._volumeSlider.input.value));
            if (this._doc.recordingModulators) {
                this._doc.recordingModulators = false;
                // A dummy change that pushes history state.
                this._doc.record(new ChangeHoldingModRecording(this._doc, null, null, null));
            }
        }
    }

    private _recordVolumeSlider(useVol: number): void {
        // Song volume slider doesn't use a change, but it can still be modulated.
        if ((this._ctrlHeld || this._shiftHeld) && this._doc.synth.playing) {
            const prevVol = this._doc.prefs.volume;
            // The slider only goes to 75, but the mod is 0-100 and in this instance we're using the value for a mod set.
            this._doc.prefs.volume = useVol;
            this._patternEditor.setModSettingsForChange(null, this);
            window.clearTimeout(this._modRecTimeout);
            this._modRecTimeout = window.setTimeout(() => { this._recordVolumeSlider(useVol); }, 10);
            this._doc.recordingModulators = true;

            this._doc.prefs.volume = prevVol;
            this._volumeSlider.updateValue(this._doc.prefs.volume);
        }
        else {
            this._doc.setVolume(Number(this._volumeSlider.input.value));
            if (this._doc.recordingModulators) {
                this._doc.recordingModulators = false;
                // A dummy change that pushes history state.
                this._doc.record(new ChangeHoldingModRecording(this._doc, null, null, null));
            }
        }
    }

    private _copyInstrument = (): void => {
        const channel: Channel = this._doc.song.channels[this._doc.channel];
        const instrument: Instrument = channel.instruments[this._doc.getCurrentInstrument()];
        const instrumentCopy: any = instrument.toJsonObject();
        instrumentCopy["isDrum"] = this._doc.song.getChannelIsNoise(this._doc.channel);
        instrumentCopy["isMod"] = this._doc.song.getChannelIsMod(this._doc.channel);
        window.localStorage.setItem("instrumentCopy", JSON.stringify(instrumentCopy));
        this.refocusStage();
    }

    private _pasteInstrument = (): void => {
        const channel: Channel = this._doc.song.channels[this._doc.channel];
        const instrument: Instrument = channel.instruments[this._doc.getCurrentInstrument()];
        const instrumentCopy: any = JSON.parse(String(window.localStorage.getItem("instrumentCopy")));
        if (instrumentCopy != null && instrumentCopy["isDrum"] == this._doc.song.getChannelIsNoise(this._doc.channel) && instrumentCopy["isMod"] == this._doc.song.getChannelIsMod(this._doc.channel)) {
            this._doc.record(new ChangePasteInstrument(this._doc, instrument, instrumentCopy));
        }
        this.refocusStage();
    }

    private _exportInstruments = (): void => {
        this._openPrompt("exportInstrument");
    }

    private _importInstruments = (): void => {
        this._openPrompt("importInstrument");
    };

    private _switchEQFilterType(toSimple: boolean) {
        const channel: Channel = this._doc.song.channels[this._doc.channel];
        const instrument: Instrument = channel.instruments[this._doc.getCurrentInstrument()];
        if (instrument.eqFilterType != toSimple) {
            this._doc.record(new ChangeEQFilterType(this._doc, instrument, toSimple));
        }
    }

    private _switchNoteFilterType(toSimple: boolean) {
        const channel: Channel = this._doc.song.channels[this._doc.channel];
        const instrument: Instrument = channel.instruments[this._doc.getCurrentInstrument()];
        if (instrument.noteFilterType != toSimple) {
            this._doc.record(new ChangeNoteFilterType(this._doc, instrument, toSimple));
        }
    }

    private _randomPreset(): void {
        const isNoise: boolean = this._doc.song.getChannelIsNoise(this._doc.channel);
        this._doc.record(new ChangePreset(this._doc, pickRandomPresetValue(isNoise)));
    }

    private _randomGenerated(): void {
        this._doc.record(new ChangeRandomGeneratedInstrument(this._doc));
    }


    private _whenSetTempo = (): void => {
        this._doc.record(new ChangeTempo(this._doc, -1, parseInt(this._tempoStepper.value) | 0));
    }

    private _whenSetOctave = (): void => {
        this._doc.record(new ChangeKeyOctave(this._doc, this._doc.song.octave, parseInt(this._octaveStepper.value) | 0));
        this._piano.forceRender();
    }

    private _whenSetScale = (): void => {
        if (isNaN(<number><unknown>this._scaleSelect.value)) {
            switch (this._scaleSelect.value) {
                case "forceScale":
                    this._doc.selection.forceScale();
                    break;
                case "customize":
                    this._openPrompt("customScale")
                    break;
            }
            this._doc.notifier.changed();
        } else {
            this._doc.record(new ChangeScale(this._doc, this._scaleSelect.selectedIndex));
        }
    }

    private _whenSetKey = (): void => {
        if (isNaN(<number><unknown>this._keySelect.value)) {
            switch (this._keySelect.value) {
                case "detectKey":
                    this._doc.record(new ChangeDetectKey(this._doc));
                    break;
            }
            this._doc.notifier.changed();
        } else {
            this._doc.record(new ChangeKey(this._doc, Config.keys.length - 1 - this._keySelect.selectedIndex));
        }
    }

    private _whenSetRhythm = (): void => {
        if (isNaN(<number><unknown>this._rhythmSelect.value)) {
            switch (this._rhythmSelect.value) {
                case "forceRhythm":
                    this._doc.selection.forceRhythm();
                    break;
            }
            this._doc.notifier.changed();
        } else {
            this._doc.record(new ChangeRhythm(this._doc, this._rhythmSelect.selectedIndex));
            console.log("here!");
        }
    }

    public _refocus = (): void => {
        // Waits a bit because select2 "steals" back focus even after the close event fires.
        var selfRef = this;
        setTimeout(function () { selfRef.mainLayer.focus(); }, 20);
    }

    public _whenSetPitchedPreset = (): void => {
        this._setPreset($('#pitchPresetSelect').val() + "");
    }

    public _whenSetDrumPreset = (): void => {
        this._setPreset($('#drumPresetSelect').val() + "");
    }

    private _setPreset(preset: string): void {
        if (isNaN(<number><unknown>preset)) {
            switch (preset) {
                case "copyInstrument":
                    this._copyInstrument();
                    break;
                case "pasteInstrument":
                    this._pasteInstrument();
                    break;
                case "randomPreset":
                    this._randomPreset();
                    break;
                case "randomGenerated":
                    this._randomGenerated();
                    break;
            }
            this._doc.notifier.changed();
        } else {
            this._doc.record(new ChangePreset(this._doc, parseInt(preset)));
        }
    }

    private _whenSetFeedbackType = (): void => {
        this._doc.record(new ChangeFeedbackType(this._doc, this._feedbackTypeSelect.selectedIndex));
    }


    private _whenSetAlgorithm = (): void => {
        this._doc.record(new ChangeAlgorithm(this._doc, this._algorithmSelect.selectedIndex));
    }

    private _whenSet6OpFeedbackType = (): void => {
        this._doc.record(new Change6OpFeedbackType(this._doc, this._feedback6OpTypeSelect.selectedIndex));
        this._customAlgorithmCanvas.reset()
    }
    private _whenSet6OpAlgorithm = (): void => {
        this._doc.record(new Change6OpAlgorithm(this._doc, this._algorithm6OpSelect.selectedIndex));
        this._customAlgorithmCanvas.reset()
    }

    private _whenSelectInstrument = (event: MouseEvent): void => {
        if (event.target == this._instrumentAddButton) {
            this._doc.record(new ChangeAddChannelInstrument(this._doc));
        } else if (event.target == this._instrumentRemoveButton) {
            this._doc.record(new ChangeRemoveChannelInstrument(this._doc));
        } else {
            const index: number = this._instrumentButtons.indexOf(<any>event.target);
            if (index != -1) {
                this._doc.selection.selectInstrument(index);
            }
            // Force piano to re-show, if channel is modulator
            if (this._doc.channel >= this._doc.song.pitchChannelCount + this._doc.song.noiseChannelCount) {
                this._piano.forceRender();
            }
            this._renderInstrumentBar(this._doc.song.channels[this._doc.channel], index, ColorConfig.getChannelColor(this._doc.song, this._doc.channel));
        }

        this.refocusStage();
    }

    private _whenSetModChannel = (mod: number): void => {

        let instrument: Instrument = this._doc.song.channels[this._doc.channel].instruments[this._doc.getCurrentInstrument()];
        let previouslyUnset: boolean = (instrument.modulators[mod] == 0 || Config.modulators[instrument.modulators[mod]].forSong);

        this._doc.selection.setModChannel(mod, this._modChannelBoxes[mod].selectedIndex);

        const modChannel: number = Math.max(0, instrument.modChannels[mod]);

        // Check if setting was 'song' or 'none' and is changing to a channel number, in which case suggested instrument to mod will auto-set to the current one.
        if (this._doc.song.channels[modChannel].instruments.length > 1 && previouslyUnset && this._modChannelBoxes[mod].selectedIndex >= 2) {
            if (this._doc.song.channels[modChannel].bars[this._doc.bar] > 0) {
                this._doc.selection.setModInstrument(mod, this._doc.song.channels[modChannel].patterns[this._doc.song.channels[modChannel].bars[this._doc.bar] - 1].instruments[0]);
            }
        }

        // Force piano to re-show
        this._piano.forceRender();
    }

    private _whenSetModInstrument = (mod: number): void => {
        this._doc.selection.setModInstrument(mod, this._modInstrumentBoxes[mod].selectedIndex);

        // Force piano to re-show
        this._piano.forceRender();
    }

    private _whenSetModSetting = (mod: number, invalidIndex: boolean = false): void => {
        let text: string = "none";
        if (this._modSetBoxes[mod].selectedIndex != -1) {
            text = this._modSetBoxes[mod].children[this._modSetBoxes[mod].selectedIndex].textContent as string;

            if (invalidIndex) {
                // A setting is invalid (not in instrument's effects). It will be the first index. Allow it, but mark it as red.
                this._modSetBoxes[mod].selectedOptions.item(0)!.style.setProperty("color", "red");
                this._modSetBoxes[mod].classList.add("invalidSetting");
                this._doc.song.channels[this._doc.channel].instruments[this._doc.getCurrentInstrument()].invalidModulators[mod] = true;
            } else {
                this._modSetBoxes[mod].classList.remove("invalidSetting");
                this._doc.song.channels[this._doc.channel].instruments[this._doc.getCurrentInstrument()].invalidModulators[mod] = false;
            }
        }
        if (!invalidIndex) // Invalid index means a set is actually not occurring, just the same index and a warning.
            this._doc.selection.setModSetting(mod, text);

        // Force piano to re-show if channel is modulator, as text shown on it needs to update
        this._piano.forceRender();

    }

    private _whenClickModTarget = (mod: number): void => {
        if (this._modChannelBoxes[mod].selectedIndex >= 2) {
            this._doc.selection.setChannelBar(this._modChannelBoxes[mod].selectedIndex - 2, this._doc.bar);
        }
    }

    private _whenClickJumpToModTarget = (): void => {
        const channelIndex: number = this._doc.channel;
        const instrumentIndex: number = this._doc.getCurrentInstrument();
        if (channelIndex < this._doc.song.pitchChannelCount + this._doc.song.noiseChannelCount) {
            for (let modChannelIdx: number = this._doc.song.pitchChannelCount + this._doc.song.noiseChannelCount; modChannelIdx < this._doc.song.channels.length; modChannelIdx++) {
                const modChannel: Channel = this._doc.song.channels[modChannelIdx];
                const patternIdx = modChannel.bars[this._doc.bar];
                if (patternIdx > 0) {
                    const modInstrumentIdx: number = modChannel.patterns[patternIdx - 1].instruments[0];
                    const modInstrument: Instrument = modChannel.instruments[modInstrumentIdx];
                    for (let mod: number = 0; mod < Config.modCount; mod++) {
                        if (modInstrument.modChannels[mod] == channelIndex && (modInstrument.modInstruments[mod] == instrumentIndex || modInstrument.modInstruments[mod] >= this._doc.song.channels[channelIndex].instruments.length)) {
                            this._doc.selection.setChannelBar(modChannelIdx, this._doc.bar);
                            return;
                        }
                    }
                }
            }
        }
    }

    private _whenSetModFilter = (mod: number): void => {
        this._doc.selection.setModFilter(mod, this._modFilterBoxes[mod].selectedIndex);
    }

    private _whenSetModEnvelope = (mod: number): void => {
        this._doc.selection.setModEnvelope(mod, this._modEnvelopeBoxes[mod].selectedIndex);
    }

    private _whenSetChipWave = (): void => {
        this._doc.record(new ChangeChipWave(this._doc, this._chipWaveSelect.selectedIndex));
    }

    // advloop addition
    private _whenSetUseChipWaveAdvancedLoopControls = (): void => {
        this._doc.record(new ChangeChipWaveUseAdvancedLoopControls(this._doc, this._useChipWaveAdvancedLoopControlsBox.checked ? true : false));
    }
    private _whenSetChipWaveLoopMode = (): void => {
        this._doc.record(new ChangeChipWaveLoopMode(this._doc, this._chipWaveLoopModeSelect.selectedIndex));
    }
    private _whenSetChipWaveLoopStart = (): void => {
        // this._doc.record(new ChangeChipWaveLoopStart(this._doc, Math.max(0, Math.min(chipWaveLoopEnd - 1, parseInt(this._chipWaveLoopStartStepper.value)))));
        this._doc.record(new ChangeChipWaveLoopStart(this._doc, parseInt(this._chipWaveLoopStartStepper.value) | 0));
    }
    private _whenSetChipWaveLoopEnd = (): void => {
        // this._doc.record(new ChangeChipWaveLoopEnd(this._doc, Math.max(0, Math.min(chipWaveLength - 1, parseInt(this._chipWaveLoopEndStepper.value)))));
        this._doc.record(new ChangeChipWaveLoopEnd(this._doc, parseInt(this._chipWaveLoopEndStepper.value) | 0));
    }
    private _whenSetChipWaveLoopEndToEnd = (): void => {
        const channel = this._doc.song.channels[this._doc.channel];
        const instrument = channel.instruments[this._doc.getCurrentInstrument()];
        const chipWave = Config.rawRawChipWaves[instrument.chipWave];
        const chipWaveLength = chipWave.samples.length;
        this._doc.record(new ChangeChipWaveLoopEnd(this._doc, chipWaveLength - 1));
    }
    private _whenSetChipWaveStartOffset = (): void => {
        // this._doc.record(new ChangeChipWaveStartOffset(this._doc, Math.max(0, Math.min(chipWaveLength - 1, parseInt(this._chipWaveStartOffsetStepper.value)))));
        this._doc.record(new ChangeChipWaveStartOffset(this._doc, parseInt(this._chipWaveStartOffsetStepper.value) | 0));
    }
    private _whenSetChipWavePlayBackwards = (): void => {
        this._doc.record(new ChangeChipWavePlayBackwards(this._doc, this._chipWavePlayBackwardsBox.checked));
    }
    // advloop addition

    private _whenSetNoiseWave = (): void => {
        this._doc.record(new ChangeNoiseWave(this._doc, this._chipNoiseSelect.selectedIndex));
    }



    private _whenSetTransition = (): void => {
        this._doc.record(new ChangeTransition(this._doc, this._transitionSelect.selectedIndex));
    }

    private _whenSetEffects = (): void => {
        const instrument: Instrument = this._doc.song.channels[this._doc.channel].instruments[this._doc.getCurrentInstrument()];
        const oldValue: number = instrument.effects;
        const toggleFlag: number = Config.effectOrder[this._effectsSelect.selectedIndex - 1];
        this._doc.record(new ChangeToggleEffects(this._doc, toggleFlag, null));
        this._effectsSelect.selectedIndex = 0;
        if (instrument.effects > oldValue) {
            this._doc.addedEffect = true;
        }
        this._doc.notifier.changed();
    }

    private _whenSetVibrato = (): void => {
        this._doc.record(new ChangeVibrato(this._doc, this._vibratoSelect.selectedIndex));
    }

    private _whenSetVibratoType = (): void => {
        this._doc.record(new ChangeVibratoType(this._doc, this._vibratoTypeSelect.selectedIndex));
    }

    private _whenSetUnison = (): void => {
        this._doc.record(new ChangeUnison(this._doc, this._unisonSelect.selectedIndex));
    }

    private _whenSetChord = (): void => {
        this._doc.record(new ChangeChord(this._doc, this._chordSelect.selectedIndex));
    }

    private _addNewEnvelope = (): void => {
        this._doc.record(new ChangeAddEnvelope(this._doc));
        this.refocusStage();
        this._doc.addedEnvelope = true;
    }

    private _zoomIn = (): void => {
        this._doc.prefs.visibleOctaves = Math.max(1, this._doc.prefs.visibleOctaves - 1);
        this._doc.prefs.save();
        this._doc.notifier.changed();
        this.refocusStage();
    }

    private _zoomOut = (): void => {
        this._doc.prefs.visibleOctaves = Math.min(Config.pitchOctaves, this._doc.prefs.visibleOctaves + 1);
        this._doc.prefs.save();
        this._doc.notifier.changed();
        this.refocusStage();
    }

    private _fileMenuHandler = (event: Event): void => {
        switch (this._fileMenu.value) {
            case "new":
                this._doc.goBackToStart();
                this._doc.song.restoreLimiterDefaults();
                for (const channel of this._doc.song.channels) {
                    channel.muted = false;
                    channel.name = "";
                }
                this._doc.record(new ChangeSong(this._doc, ""), false, true);
                break;
            case "export":
                this._openPrompt("export");
                break;
            case "import":
                this._openPrompt("import");
                break;
            case "copyUrl":
                this._copyTextToClipboard(new URL("#" + this._doc.song.toBase64String(), location.href).href);
                break;
            case "shareUrl":
                (<any>navigator).share({ url: new URL("#" + this._doc.song.toBase64String(), location.href).href });
                break;
            case "shortenUrl":
                let shortenerStrategy: string = "https://tinyurl.com/api-create.php?url=";
                const localShortenerStrategy: string | null = window.localStorage.getItem("shortenerStrategySelect");

                // if (localShortenerStrategy == "beepboxnet") shortenerStrategy = "https://www.beepbox.net/api-create.php?url=";
                if (localShortenerStrategy == "isgd") shortenerStrategy = "https://is.gd/create.php?format=simple&url=";

                window.open(shortenerStrategy + encodeURIComponent(new URL("#" + this._doc.song.toBase64String(), location.href).href));
                break;
            case "configureShortener":
                this._openPrompt("configureShortener");
                break;
            case "viewPlayer":
                location.href = "player/" + (OFFLINE ? "index.html" : "") + "#song=" + this._doc.song.toBase64String();
                break;
            case "copyEmbed":
                this._copyTextToClipboard(`<iframe width="384" height="60" style="border: none;" src="${new URL("player/#song=" + this._doc.song.toBase64String(), location.href).href}"></iframe>`);
                break;
            case "songRecovery":
                this._openPrompt("songRecovery");
                break;
        }
        this._fileMenu.selectedIndex = 0;
    }

    private _editMenuHandler = (event: Event): void => {
        switch (this._editMenu.value) {
            case "undo":
                this._doc.undo();
                break;
            case "redo":
                this._doc.redo();
                break;
            case "copy":
                this._doc.selection.copy();
                break;
            case "insertBars":
                this._doc.selection.insertBars();
                break;
            case "deleteBars":
                this._doc.selection.deleteBars();
                break;
            case "insertChannel":
                this._doc.selection.insertChannel();
                break;
            case "deleteChannel":
                this._doc.selection.deleteChannel();
                break;
            case "pasteNotes":
                this._doc.selection.pasteNotes();
                break;
            case "pasteNumbers":
                this._doc.selection.pasteNumbers();
                break;
            case "transposeUp":
                this._doc.selection.transpose(true, false);
                break;
            case "transposeDown":
                this._doc.selection.transpose(false, false);
                break;
            case "selectAll":
                this._doc.selection.selectAll();
                break;
            case "selectChannel":
                this._doc.selection.selectChannel();
                break;
            case "duplicatePatterns":
                this._doc.selection.duplicatePatterns(false);
                break;
            case "barCount":
                this._openPrompt("barCount");
                break;
            case "beatsPerBar":
                this._openPrompt("beatsPerBar");
                break;
            case "moveNotesSideways":
                this._openPrompt("moveNotesSideways");
                break;
            case "channelSettings":
                this._openPrompt("channelSettings");
                break;
            case "limiterSettings":
                this._openPrompt("limiterSettings");
                break;
            case "generateEuclideanRhythm":
                this._openPrompt("generateEuclideanRhythm");
                break;
            case "addExternal":
                this._openPrompt("addExternal");
                break;
        }
        this._editMenu.selectedIndex = 0;
    }

    private _optionsMenuHandler = (event: Event): void => {
        switch (this._optionsMenu.value) {
            case "autoPlay":
                this._doc.prefs.autoPlay = !this._doc.prefs.autoPlay;
                break;
            case "autoFollow":
                this._doc.prefs.autoFollow = !this._doc.prefs.autoFollow;
                break;
            case "enableNotePreview":
                this._doc.prefs.enableNotePreview = !this._doc.prefs.enableNotePreview;
                break;
            case "showLetters":
                this._doc.prefs.showLetters = !this._doc.prefs.showLetters;
                break;
            case "showFifth":
                this._doc.prefs.showFifth = !this._doc.prefs.showFifth;
                break;
            case "notesOutsideScale":
                this._doc.prefs.notesOutsideScale = !this._doc.prefs.notesOutsideScale;
                break;
            case "setDefaultScale":
                this._doc.prefs.defaultScale = this._doc.song.scale;
                break;
            case "showChannels":
                this._doc.prefs.showChannels = !this._doc.prefs.showChannels;
                break;
            case "showScrollBar":
                this._doc.prefs.showScrollBar = !this._doc.prefs.showScrollBar;
                break;
            case "alwaysFineNoteVol":
                this._doc.prefs.alwaysFineNoteVol = !this._doc.prefs.alwaysFineNoteVol;
                break;
            case "enableChannelMuting":
                this._doc.prefs.enableChannelMuting = !this._doc.prefs.enableChannelMuting;
                for (const channel of this._doc.song.channels) channel.muted = false;
                break;
            case "displayBrowserUrl":
                this._doc.toggleDisplayBrowserUrl();
                break;
            case "displayVolumeBar":
                this._doc.prefs.displayVolumeBar = !this._doc.prefs.displayVolumeBar;
                break;
            case "notesFlashWhenPlayed":
                this._doc.prefs.notesFlashWhenPlayed = !this._doc.prefs.notesFlashWhenPlayed;
                break;
            case "layout":
                this._openPrompt("layout");
                break;
            case "colorTheme":
                this._openPrompt("theme");
                break;
            case "customTheme":
                this._openPrompt("customTheme");
                break;
            case "recordingSetup":
                this._openPrompt("recordingSetup");
                break;
            case "showOscilloscope":
                this._doc.prefs.showOscilloscope = !this._doc.prefs.showOscilloscope;
                break;
            case "showDescription":
                this._doc.prefs.showDescription = !this._doc.prefs.showDescription;
                break;
            case "showInstrumentScrollbars":
                this._doc.prefs.showInstrumentScrollbars = !this._doc.prefs.showInstrumentScrollbars;
                break;
            case "showSampleLoadingStatus":
                this._doc.prefs.showSampleLoadingStatus = !this._doc.prefs.showSampleLoadingStatus;
                break;
            case "closePromptByClickoff":
                this._doc.prefs.closePromptByClickoff = !this._doc.prefs.closePromptByClickoff;
                break;
            case "instrumentCopyPaste":
                this._doc.prefs.instrumentCopyPaste = !this._doc.prefs.instrumentCopyPaste;
                break;
            case "instrumentImportExport":
                this._doc.prefs.instrumentImportExport = !this._doc.prefs.instrumentImportExport;
                break;
            case "instrumentButtonsAtTop":
                this._doc.prefs.instrumentButtonsAtTop = !this._doc.prefs.instrumentButtonsAtTop;
                break;
            case "frostedGlassBackground":
                this._doc.prefs.frostedGlassBackground = !this._doc.prefs.frostedGlassBackground;
                break;
        }
        this._optionsMenu.selectedIndex = 0;
        this._doc.notifier.changed();
        this._doc.prefs.save();
    }

    private _customWavePresetHandler = (event: Event): void => {

        // Update custom wave value
        let customWaveArray: Float32Array = new Float32Array(64);
        let index: number = this._customWavePresetDrop.selectedIndex - 1;
        let maxValue: number = Number.MIN_VALUE;
        let minValue: number = Number.MAX_VALUE;
        let arrayPoint: number = 0;
        let arrayStep: number = (Config.chipWaves[index].samples.length - 1) / 64.0;

        for (let i: number = 0; i < 64; i++) {
            // Compute derivative to get original wave.
            customWaveArray[i] = (Config.chipWaves[index].samples[Math.floor(arrayPoint)] - Config.chipWaves[index].samples[(Math.floor(arrayPoint) + 1)]) / arrayStep;

            if (customWaveArray[i] < minValue)
                minValue = customWaveArray[i];

            if (customWaveArray[i] > maxValue)
                maxValue = customWaveArray[i];

            // Scale an any-size array to 64 elements
            arrayPoint += arrayStep;
        }

        for (let i: number = 0; i < 64; i++) {
            // Change array range from Min~Max to 0~(Max-Min)
            customWaveArray[i] -= minValue;
            // Divide by (Max-Min) to get a range of 0~1,
            customWaveArray[i] /= (maxValue - minValue);
            //then multiply by 48 to get 0~48,
            customWaveArray[i] *= 48.0;
            //then subtract 24 to get - 24~24
            customWaveArray[i] -= 24.0;
            //need to force integers
            customWaveArray[i] = Math.ceil(customWaveArray[i]);

            // Copy back data to canvas
            this._customWaveDrawCanvas.newArray[i] = customWaveArray[i];
        }

        //this._instrumentVolumeSlider.input.value = "" + Math.round(Config.waveVolumes[index] * 50.0 - 50.0);

        this._doc.record(new ChangeCustomWave(this._doc, customWaveArray))
        this._doc.record(new ChangeVolume(this._doc, +this._instrumentVolumeSlider.input.value, -Config.volumeRange / 2 + Math.round(Math.sqrt(Config.chipWaves[index].expression) * Config.volumeRange / 2)));

        this._customWavePresetDrop.selectedIndex = 0;
        this._doc.notifier.changed();
        this._doc.prefs.save();
    }
}<|MERGE_RESOLUTION|>--- conflicted
+++ resolved
@@ -1034,15 +1034,9 @@
     private readonly _spectrumZoom: HTMLButtonElement = button({ style: "margin-left:0em; padding-left:0.2em; height:1.5em; max-width: 12px;", onclick: () => this._openPrompt("spectrumSettings") }, "+");
     private readonly _spectrumRow: HTMLElement = div({ class: "selectRow" }, span({ class: "tip", onclick: () => this._openPrompt("spectrum"), style: "font-size: smaller" }, "Spectrum:"), this._spectrumZoom, this._spectrumEditor.container);
     private readonly _harmonicsEditor: HarmonicsEditor = new HarmonicsEditor(this._doc);
-<<<<<<< HEAD
-    private readonly _harmonicsZoom: HTMLButtonElement = button({ style: "margin-left:4px; margin-right:4px; padding-left:0.2em; height:1.5em; max-width: 12px;", onclick: () => this._openPrompt("harmonicsSettings") }, "+");
-    private readonly _harmonicsRow: HTMLElement = div({ class: "selectRow", style: "max-width: 166px;"}, span({ class: "tip", onclick: () => this._openPrompt("harmonics"), style: "font-size: smaller"}, "Harmonics:"), this._harmonicsZoom, this._harmonicsEditor.container);
-    private readonly _additiveEditor: AdditiveEditor = new AdditiveEditor(this._doc, false);
-=======
     private readonly _harmonicsZoom: HTMLButtonElement = button({ style: "padding-left:0.2em; height:1.5em; max-width: 12px;", onclick: () => this._openPrompt("harmonicsSettings") }, "+");
     private readonly _harmonicsRow: HTMLElement = div({ class: "selectRow" }, span({ class: "tip", onclick: () => this._openPrompt("harmonics"), style: "font-size: smaller"}, "Harmonics:"), this._harmonicsZoom, this._harmonicsEditor.container);
     private readonly _additiveEditor: AdditiveEditor = new AdditiveEditor(this._doc);
->>>>>>> fc7fcf46
     private readonly _additiveZoom: HTMLButtonElement = button({ style: "margin-left:0em; padding-left:0.2em; height:1.5em; max-width: 12px;", onclick: () => this._openPrompt("additiveSettings") }, "+");
     private readonly _additiveRow: HTMLElement = div({ class: "selectRow" }, span({ class: "tip ", onclick: () => this._openPrompt("additive"), style: "font-size: smaller" }, "Additive:"), this._additiveZoom, this._additiveEditor.container);
 
