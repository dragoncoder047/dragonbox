--- conflicted
+++ resolved
@@ -357,14 +357,11 @@
         this.container.addEventListener("mousemove", () => {
             this.spectrumEditor.render(); this.spectrumEditors[this._drumsetSpectrumIndex].setSpectrumWave(this.spectrumEditor.getSpectrumWave().spectrum);
         });
-<<<<<<< HEAD
-=======
         this.container.addEventListener("mousedown", this.spectrumEditor.render);
         this.spectrumEditor.container.addEventListener("mousemove", () => {
             this.spectrumEditor.render(); this.spectrumEditors[this._drumsetSpectrumIndex].setSpectrumWave(this.spectrumEditor.getSpectrumWave().spectrum);
         });
         this.spectrumEditor.container.addEventListener("mousedown", this.spectrumEditor.render);
->>>>>>> 6502f363
         this.updatePlayButton();
         if (this._isDrumset) {
             for (let i: number = Config.drumCount - 1; i >= 0; i--) {
