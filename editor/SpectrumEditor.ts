--- conflicted
+++ resolved
@@ -9,10 +9,7 @@
 import { prettyNumber } from "./EditorConfig";
 import { Prompt } from "./Prompt";
 import { SongEditor } from "./SongEditor";
-<<<<<<< HEAD
-=======
 import { ChangeGroup } from "./Change";
->>>>>>> 39d6a279
 
 export class SpectrumEditor {
     private readonly _editorWidth: number = 120;
@@ -41,11 +38,7 @@
     private _renderedPath: String = "";
     private _renderedFifths: boolean = true;
     private instrument: Instrument = this._doc.song.channels[this._doc.channel].instruments[this._doc.getCurrentInstrument()];
-<<<<<<< HEAD
-    private readonly _initial: SpectrumWave = this.instrument.spectrumWave;
-=======
     private _initial: SpectrumWave = new SpectrumWave(this._spectrumIndex != null); 
->>>>>>> 39d6a279
 
     private _undoHistoryState: number = 0;
     private _changeQueue: number[][] = [];
@@ -220,29 +213,6 @@
 
     public getSpectrumWave(): SpectrumWave {
         const instrument: Instrument = this._doc.song.channels[this._doc.channel].instruments[this._doc.getCurrentInstrument()];
-<<<<<<< HEAD
-        return instrument.spectrumWave;
-    }
-
-    public setSpectrumWave(spectrum: number[]) {
-        const instrument: Instrument = this._doc.song.channels[this._doc.channel].instruments[this._doc.getCurrentInstrument()];
-        for (let i = 0; i < Config.spectrumControlPoints; i++) {
-            instrument.spectrumWave.spectrum[i] = spectrum[i];
-        }
-        this._doc.record(new ChangeSpectrum(this._doc, instrument, instrument.spectrumWave));
-        this.render();
-    }
-
-    public saveSettings() {
-        const instrument: Instrument = this._doc.song.channels[this._doc.channel].instruments[this._doc.getCurrentInstrument()];
-        this._doc.record(new ChangeSpectrum(this._doc, instrument, instrument.spectrumWave));
-    }
-
-    public resetToInitial() {
-        const instrument: Instrument = this._doc.song.channels[this._doc.channel].instruments[this._doc.getCurrentInstrument()];
-        this.setSpectrumWave(this._initial.spectrum);
-        this._doc.record(new ChangeSpectrum(this._doc, instrument, this._initial));
-=======
         if (this._spectrumIndex == null) {
             return instrument.spectrumWave;
         } else {
@@ -285,7 +255,6 @@
         this._changeQueue = [];
         this._undoHistoryState = 0;
         //this.setSpectrumWave(this._initial.spectrum, false);
->>>>>>> 39d6a279
     }
 
     public render(): void {
@@ -330,12 +299,6 @@
 
 export class SpectrumEditorPrompt implements Prompt {
 
-<<<<<<< HEAD
-    public readonly spectrumEditor: SpectrumEditor = new SpectrumEditor(this._doc, null);
-
-    public readonly _playButton: HTMLButtonElement = HTML.button({ style: "width: 55%;", type: "button" });
-
-=======
     public spectrumEditor: SpectrumEditor = new SpectrumEditor(this._doc, null, true);
 
     private readonly spectrumEditors: SpectrumEditor[] = [];
@@ -347,7 +310,6 @@
     public readonly _drumsetButtons: HTMLButtonElement[] = [];
     public readonly _drumsetButtonContainer: HTMLDivElement = HTML.div({ class: "instrument-bar", style: "justify-content: center;" });
 
->>>>>>> 39d6a279
     private readonly _cancelButton: HTMLButtonElement = HTML.button({ class: "cancelButton" });
     private readonly _okayButton: HTMLButtonElement = HTML.button({ class: "okayButton", style: "width:45%;" }, "Okay");
 
@@ -372,10 +334,7 @@
         HTML.div({ style: "display: flex; width: 55%; align-self: center; flex-direction: row; align-items: center; justify-content: center;" },
             this._playButton,
         ),
-<<<<<<< HEAD
-=======
         this._drumsetButtonContainer,
->>>>>>> 39d6a279
         HTML.div({ style: "display: flex; flex-direction: row; align-items: center; justify-content: center; height: 80%" },
             this.spectrumEditor.container,
         ),
@@ -386,26 +345,13 @@
         this._cancelButton,
     );
 
-<<<<<<< HEAD
-    constructor(private _doc: SongDocument, private _songEditor: SongEditor) {
-=======
     constructor(private _doc: SongDocument, private _songEditor: SongEditor, private _isDrumset: boolean) {
->>>>>>> 39d6a279
         this._okayButton.addEventListener("click", this._saveChanges);
         this._cancelButton.addEventListener("click", this._close);
         this.container.addEventListener("keydown", this.whenKeyPressed);
         this.copyButton.addEventListener("click", this._copySettings);
         this.pasteButton.addEventListener("click", this._pasteSettings);
         this._playButton.addEventListener("click", this._togglePlay);
-<<<<<<< HEAD
-        this.spectrumEditor.container.addEventListener("mousemove", () => this.spectrumEditor.render());
-        this.container.addEventListener("mousemove", () => this.spectrumEditor.render());
-        this.container.addEventListener("mousedown", () => this.spectrumEditor.render());
-        this.updatePlayButton();
-
-        setTimeout(() => this._playButton.focus());
-
-=======
         //this.spectrumEditor.container.addEventListener("mousemove", () => this.spectrumEditor.render());
         this.container.addEventListener("mousemove", () => {
             this.spectrumEditor.render(); this.spectrumEditors[this._drumsetSpectrumIndex].setSpectrumWave(this.spectrumEditor.getSpectrumWave().spectrum);
@@ -452,7 +398,6 @@
         this._drumsetButtons[index].classList.add("selected-instrument");
         //this.spectrumEditor = new SpectrumEditor(this._doc, this._drumsetSpectrumIndex, true);
         this.spectrumEditor.setSpectrumWave(this.spectrumEditors[this._drumsetSpectrumIndex].getSpectrumWave().spectrum);
->>>>>>> 39d6a279
         this.spectrumEditor.render();
     }
 
@@ -476,16 +421,11 @@
     }
 
     private _close = (): void => {
-<<<<<<< HEAD
-        this._doc.prompt = null;
-        this.spectrumEditor.resetToInitial();
-=======
         // for (let i = 0; i < this.spectrumEditors.length; i++) {
         //     this.spectrumEditors[i].resetToInitial();
         // }
         this._doc.prompt = null;
         this._doc.undo();
->>>>>>> 39d6a279
     }
 
     public cleanUp = (): void => {
@@ -514,16 +454,6 @@
             this._togglePlay();
             event.preventDefault();
         }
-<<<<<<< HEAD
-        // else if (event.keyCode == 90) { // z
-        //     this.additiveEditor.undo();
-        //     event.stopPropagation();
-        // }
-        // else if (event.keyCode == 89) { // y
-        //     this.additiveEditor.redo();
-        //     event.stopPropagation();
-        // }
-=======
         else if (event.keyCode == 90) { // z
             this.spectrumEditor.undo();
             event.stopPropagation();
@@ -532,21 +462,12 @@
             this.spectrumEditor.redo();
             event.stopPropagation();
         }
->>>>>>> 39d6a279
         else if (event.keyCode == 219) { // [
             this._doc.synth.goToPrevBar();
         }
         else if (event.keyCode == 221) { // ]
             this._doc.synth.goToNextBar();
         }
-<<<<<<< HEAD
-    }
-
-    private _saveChanges = (): void => {
-        this._doc.prompt = null;
-        // Save again just in case
-        this.spectrumEditor.saveSettings();
-=======
         else if (event.keyCode >= 49 && event.keyCode <= 57) { // 1-9
             if (event.shiftKey && this._isDrumset) {
                 console.log(event.keyCode);
@@ -575,6 +496,5 @@
         }
         this._doc.record(group, true);
         this._doc.prompt = null;
->>>>>>> 39d6a279
     }
 }