// Copyright (c) 2012-2022 John Nesky and contributing authors, distributed under the MIT license, see accompanying the LICENSE.md file.

import { Config } from "../synth/SynthConfig";
import { SpectrumWave, Instrument } from "../synth/synth";
import { SongDocument } from "./SongDocument";
import { HTML, SVG } from "imperative-html/dist/esm/elements-strict";
import { ColorConfig } from "./ColorConfig";
import { ChangeSpectrum } from "./changes";
import { prettyNumber } from "./EditorConfig";
import { Prompt } from "./Prompt";
import { SongEditor } from "./SongEditor";
import { ChangeGroup } from "./Change";

export class SpectrumEditor {
    private readonly _editorWidth: number = 120;
    private readonly _editorHeight: number = 26;
    private readonly _fill: SVGPathElement = SVG.path({ fill: ColorConfig.uiWidgetBackground, "pointer-events": "none" });
    private readonly _octaves: SVGSVGElement = SVG.svg({ "pointer-events": "none" });
    private readonly _fifths: SVGSVGElement = SVG.svg({ "pointer-events": "none" });
    private readonly _curve: SVGPathElement = SVG.path({ fill: "none", stroke: "currentColor", "stroke-width": 2, "pointer-events": "none" });
    private readonly _arrow: SVGPathElement = SVG.path({ fill: "currentColor", "pointer-events": "none" });
    private readonly _svg: SVGSVGElement = SVG.svg({ style: `background-color: ${ColorConfig.editorBackground}; touch-action: none; cursor: crosshair;`, width: "100%", height: "100%", viewBox: "0 0 " + this._editorWidth + " " + this._editorHeight, preserveAspectRatio: "none" },
        this._fill,
        this._octaves,
        this._fifths,
        this._curve,
        this._arrow,
    );

    public readonly container: HTMLElement = HTML.div({ class: "spectrum", style: "height: 100%;" }, this._svg);

    private _mouseX: number = 0;
    private _mouseY: number = 0;
    private _freqPrev: number = 0;
    private _ampPrev: number = 0;
    private _mouseDown: boolean = false;
    private _change: ChangeSpectrum | null = null;
    private _renderedPath: String = "";
    private _renderedFifths: boolean = true;
    private instrument: Instrument = this._doc.song.channels[this._doc.channel].instruments[this._doc.getCurrentInstrument()];
    private _initial: SpectrumWave = new SpectrumWave(this._spectrumIndex != null);

    private _undoHistoryState: number = 0;
    private _changeQueue: number[][] = [];

    constructor(private _doc: SongDocument, private _spectrumIndex: number | null, private _isPrompt: boolean = false) {
        this._initial.spectrum = this._spectrumIndex == null ? this.instrument.spectrumWave.spectrum.slice() : this.instrument.drumsetSpectrumWaves[this._spectrumIndex].spectrum.slice();
        for (let i: number = 0; i < Config.spectrumControlPoints; i += Config.spectrumControlPointsPerOctave) {
            this._octaves.appendChild(SVG.rect({ fill: ColorConfig.tonic, x: (i + 1) * this._editorWidth / (Config.spectrumControlPoints + 2) - 1, y: 0, width: 2, height: this._editorHeight }));
        }
        for (let i: number = 4; i <= Config.spectrumControlPoints; i += Config.spectrumControlPointsPerOctave) {
            this._fifths.appendChild(SVG.rect({ fill: ColorConfig.fifthNote, x: (i + 1) * this._editorWidth / (Config.spectrumControlPoints + 2) - 1, y: 0, width: 2, height: this._editorHeight }));
        }

        this.storeChange();

        this.container.addEventListener("mousedown", this._whenMousePressed);
        document.addEventListener("mousemove", this._whenMouseMoved);
        document.addEventListener("mouseup", this._whenCursorReleased);

        this.container.addEventListener("touchstart", this._whenTouchPressed);
        this.container.addEventListener("touchmove", this._whenTouchMoved);
        this.container.addEventListener("touchend", this._whenCursorReleased);
        this.container.addEventListener("touchcancel", this._whenCursorReleased);
    }

    public storeChange = (): void => {
        // Check if change is unique compared to the current history state
        var sameCheck = true;
        if (this._changeQueue.length > 0) {
            for (var i = 0; i < Config.spectrumControlPoints; i++) {
                if (this._changeQueue[this._undoHistoryState][i] != this.instrument.spectrumWave.spectrum[i]) {
                    sameCheck = false; i = Config.spectrumControlPoints;
                }
            }
        }

        if (sameCheck == false || this._changeQueue.length == 0) {

            // Create new branch in history, removing all after this in time
            this._changeQueue.splice(0, this._undoHistoryState);

            this._undoHistoryState = 0;

            this._changeQueue.unshift(this.instrument.spectrumWave.spectrum.slice());

            // 32 undo max
            if (this._changeQueue.length > 32) {
                this._changeQueue.pop();
            }

        }

    }

    public undo = (): void => {
        // Go backward, if there is a change to go back to
        if (this._undoHistoryState < this._changeQueue.length - 1) {
            this._undoHistoryState++;
            const spectrum: number[] = this._changeQueue[this._undoHistoryState].slice();
            this.setSpectrumWave(spectrum);
        }

    }

    public redo = (): void => {
        // Go forward, if there is a change to go to
        if (this._undoHistoryState > 0) {
            this._undoHistoryState--;
            const spectrum: number[] = this._changeQueue[this._undoHistoryState].slice();
            this.setSpectrumWave(spectrum);
        }

    }

    private _xToFreq(x: number): number {
        return (Config.spectrumControlPoints + 2) * x / this._editorWidth - 1;
    }

    private _yToAmp(y: number): number {
        return Config.spectrumMax * (1 - (y - 1) / (this._editorHeight - 2));
    }

    private _whenMousePressed = (event: MouseEvent): void => {
        event.preventDefault();
        this._mouseDown = true;
        const boundingRect: ClientRect = this._svg.getBoundingClientRect();
        this._mouseX = ((event.clientX || event.pageX) - boundingRect.left) * this._editorWidth / (boundingRect.right - boundingRect.left);
        this._mouseY = ((event.clientY || event.pageY) - boundingRect.top) * this._editorHeight / (boundingRect.bottom - boundingRect.top);
        if (isNaN(this._mouseX)) this._mouseX = 0;
        if (isNaN(this._mouseY)) this._mouseY = 0;

        this._freqPrev = this._xToFreq(this._mouseX);
        this._ampPrev = this._yToAmp(this._mouseY);
        this._whenCursorMoved();
    }

    private _whenTouchPressed = (event: TouchEvent): void => {
        event.preventDefault();
        this._mouseDown = true;
        const boundingRect: ClientRect = this._svg.getBoundingClientRect();
        this._mouseX = (event.touches[0].clientX - boundingRect.left) * this._editorWidth / (boundingRect.right - boundingRect.left);
        this._mouseY = (event.touches[0].clientY - boundingRect.top) * this._editorHeight / (boundingRect.bottom - boundingRect.top);
        if (isNaN(this._mouseX)) this._mouseX = 0;
        if (isNaN(this._mouseY)) this._mouseY = 0;

        this._freqPrev = this._xToFreq(this._mouseX);
        this._ampPrev = this._yToAmp(this._mouseY);
        this._whenCursorMoved();
    }

    private _whenMouseMoved = (event: MouseEvent): void => {
        if (this.container.offsetParent == null) return;
        const boundingRect: ClientRect = this._svg.getBoundingClientRect();
        this._mouseX = ((event.clientX || event.pageX) - boundingRect.left) * this._editorWidth / (boundingRect.right - boundingRect.left);
        this._mouseY = ((event.clientY || event.pageY) - boundingRect.top) * this._editorHeight / (boundingRect.bottom - boundingRect.top);
        if (isNaN(this._mouseX)) this._mouseX = 0;
        if (isNaN(this._mouseY)) this._mouseY = 0;
        this._whenCursorMoved();
    }

    private _whenTouchMoved = (event: TouchEvent): void => {
        if (this.container.offsetParent == null) return;
        if (!this._mouseDown) return;
        event.preventDefault();
        const boundingRect: ClientRect = this._svg.getBoundingClientRect();
        this._mouseX = (event.touches[0].clientX - boundingRect.left) * this._editorWidth / (boundingRect.right - boundingRect.left);
        this._mouseY = (event.touches[0].clientY - boundingRect.top) * this._editorHeight / (boundingRect.bottom - boundingRect.top);
        if (isNaN(this._mouseX)) this._mouseX = 0;
        if (isNaN(this._mouseY)) this._mouseY = 0;
        this._whenCursorMoved();
        this.render();
    }

    private _whenCursorMoved(): void {
        if (this._mouseDown) {
            const freq: number = this._xToFreq(this._mouseX);
            const amp: number = this._yToAmp(this._mouseY);

            const instrument: Instrument = this._doc.song.channels[this._doc.channel].instruments[this._doc.getCurrentInstrument()];
            const spectrumWave: SpectrumWave = (this._spectrumIndex == null) ? instrument.spectrumWave : instrument.drumsetSpectrumWaves[this._spectrumIndex];

            if (freq != this._freqPrev) {
                const slope: number = (amp - this._ampPrev) / (freq - this._freqPrev);
                const offset: number = this._ampPrev - this._freqPrev * slope;
                const lowerFreq: number = Math.ceil(Math.min(this._freqPrev, freq));
                const upperFreq: number = Math.floor(Math.max(this._freqPrev, freq));
                for (let i: number = lowerFreq; i <= upperFreq; i++) {
                    if (i < 0 || i >= Config.spectrumControlPoints) continue;
                    spectrumWave.spectrum[i] = Math.max(0, Math.min(Config.spectrumMax, Math.round(i * slope + offset)));
                }
            }

            spectrumWave.spectrum[Math.max(0, Math.min(Config.spectrumControlPoints - 1, Math.round(freq)))] = Math.max(0, Math.min(Config.spectrumMax, Math.round(amp)));

            this._freqPrev = freq;
            this._ampPrev = amp;

            this._change = new ChangeSpectrum(this._doc, instrument, spectrumWave);
            this._doc.setProspectiveChange(this._change);
        }
    }

    private _whenCursorReleased = (event: Event): void => {
        if (this._mouseDown) {
            if (!this._isPrompt) {
                this._doc.record(this._change!);
            }
            this.storeChange();
            this._change = null;
        }
        this._mouseDown = false;
    }

    public getSpectrumWave(): SpectrumWave {
        const instrument: Instrument = this._doc.song.channels[this._doc.channel].instruments[this._doc.getCurrentInstrument()];
        if (this._spectrumIndex == null) {
            return instrument.spectrumWave;
        } else {
            return instrument.drumsetSpectrumWaves[this._spectrumIndex];
        }
    }

    public setSpectrumWave(spectrum: number[], saveHistory: boolean = false) {
        const instrument: Instrument = this._doc.song.channels[this._doc.channel].instruments[this._doc.getCurrentInstrument()];
        if (this._spectrumIndex == null) {
            for (let i = 0; i < Config.spectrumControlPoints; i++) {
                instrument.spectrumWave.spectrum[i] = spectrum[i];
            }
            const spectrumChange: ChangeSpectrum = new ChangeSpectrum(this._doc, instrument, instrument.spectrumWave);
            if (saveHistory) {
                this._doc.record(spectrumChange);
            }
        } else {
            for (let i = 0; i < Config.spectrumControlPoints; i++) {
                instrument.drumsetSpectrumWaves[this._spectrumIndex].spectrum[i] = spectrum[i];
            }
            const spectrumChange: ChangeSpectrum = new ChangeSpectrum(this._doc, instrument, instrument.drumsetSpectrumWaves[this._spectrumIndex]);
            if (saveHistory) {
                this._doc.record(spectrumChange);
            }
        }
        this.render();
    }

    public saveSettings(): ChangeSpectrum {
        const instrument: Instrument = this._doc.song.channels[this._doc.channel].instruments[this._doc.getCurrentInstrument()];
        if (this._spectrumIndex == null || this._spectrumIndex == undefined) {
            return new ChangeSpectrum(this._doc, instrument, instrument.spectrumWave);
        } else {
            return new ChangeSpectrum(this._doc, instrument, instrument.drumsetSpectrumWaves[this._spectrumIndex]);
        }
    }

    public resetToInitial() {
        this._changeQueue = [];
        this._undoHistoryState = 0;
    }

    public render(): void {
        const instrument: Instrument = this._doc.song.channels[this._doc.channel].instruments[this._doc.getCurrentInstrument()];
        const spectrumWave: SpectrumWave = (this._spectrumIndex == null) ? instrument.spectrumWave : instrument.drumsetSpectrumWaves[this._spectrumIndex];
        const controlPointToHeight = (point: number): number => {
            return (1 - (point / Config.spectrumMax)) * (this._editorHeight - 1) + 1;
        }

        let lastValue: number = 0;
        let path: string = "M 0 " + prettyNumber(this._editorHeight) + " ";
        for (let i: number = 0; i < Config.spectrumControlPoints; i++) {
            let nextValue: number = spectrumWave.spectrum[i];
            if (lastValue != 0 || nextValue != 0) {
                path += "L ";
            } else {
                path += "M ";
            }
            path += prettyNumber((i + 1) * this._editorWidth / (Config.spectrumControlPoints + 2)) + " " + prettyNumber(controlPointToHeight(nextValue)) + " ";
            lastValue = nextValue;
        }

        const lastHeight: number = controlPointToHeight(lastValue);
        if (lastValue > 0) {
            path += "L " + (this._editorWidth - 1) + " " + prettyNumber(lastHeight) + " ";
        }

        if (this._renderedPath != path) {
            this._renderedPath = path;
            this._curve.setAttribute("d", path);
            this._fill.setAttribute("d", path + "L " + this._editorWidth + " " + prettyNumber(lastHeight) + " L " + this._editorWidth + " " + prettyNumber(this._editorHeight) + " L 0 " + prettyNumber(this._editorHeight) + " z ");

            this._arrow.setAttribute("d", "M " + this._editorWidth + " " + prettyNumber(lastHeight) + " L " + (this._editorWidth - 4) + " " + prettyNumber(lastHeight - 4) + " L " + (this._editorWidth - 4) + " " + prettyNumber(lastHeight + 4) + " z");
            this._arrow.style.display = (lastValue > 0) ? "" : "none";
        }
        if (this._renderedFifths != this._doc.prefs.showFifth) {
            this._renderedFifths = this._doc.prefs.showFifth;
            this._fifths.style.display = this._doc.prefs.showFifth ? "" : "none";
        }
    }
}

export class SpectrumEditorPrompt implements Prompt {

    public spectrumEditor: SpectrumEditor = new SpectrumEditor(this._doc, null, true);

    private readonly spectrumEditors: SpectrumEditor[] = [];

    private _drumsetSpectrumIndex: number = 0;

    public readonly _playButton: HTMLButtonElement = HTML.button({ style: "width: 55%;", type: "button" });

    public readonly _drumsetButtons: HTMLButtonElement[] = [];
    public readonly _drumsetButtonContainer: HTMLDivElement = HTML.div({ class: "instrument-bar", style: "justify-content: center;" });

    private readonly _cancelButton: HTMLButtonElement = HTML.button({ class: "cancelButton" });
    private readonly _okayButton: HTMLButtonElement = HTML.button({ class: "okayButton", style: "width:45%;" }, "Okay");

    private readonly copyButton: HTMLButtonElement = HTML.button({ style: "width:86px; margin-right: 5px;", class: "copyButton" }, [
        "Copy",
        // Copy icon:
        SVG.svg({ style: "flex-shrink: 0; position: absolute; left: 0; top: 50%; margin-top: -1em; pointer-events: none;", width: "2em", height: "2em", viewBox: "-5 -21 26 26" }, [
            SVG.path({ d: "M 0 -15 L 1 -15 L 1 0 L 13 0 L 13 1 L 0 1 L 0 -15 z M 2 -1 L 2 -17 L 10 -17 L 14 -13 L 14 -1 z M 3 -2 L 13 -2 L 13 -12 L 9 -12 L 9 -16 L 3 -16 z", fill: "currentColor" }),
        ]),
    ]);
    private readonly pasteButton: HTMLButtonElement = HTML.button({ style: "width:86px;", class: "pasteButton" }, [
        "Paste",
        // Paste icon:
        SVG.svg({ style: "flex-shrink: 0; position: absolute; left: 0; top: 50%; margin-top: -1em; pointer-events: none;", width: "2em", height: "2em", viewBox: "0 0 26 26" }, [
            SVG.path({ d: "M 8 18 L 6 18 L 6 5 L 17 5 L 17 7 M 9 8 L 16 8 L 20 12 L 20 22 L 9 22 z", stroke: "currentColor", fill: "none" }),
            SVG.path({ d: "M 9 3 L 14 3 L 14 6 L 9 6 L 9 3 z M 16 8 L 20 12 L 16 12 L 16 8 z", fill: "currentColor", }),
        ]),
    ]);
    private readonly copyPasteContainer: HTMLDivElement = HTML.div({ style: "width: 185px;" }, this.copyButton, this.pasteButton);
    public readonly container: HTMLDivElement = HTML.div({ class: "prompt noSelection", style: "width: 500px;" },
        HTML.h2("Edit Spectrum Instrument"),
        HTML.div({ style: "display: flex; width: 55%; align-self: center; flex-direction: row; align-items: center; justify-content: center;" },
            this._playButton,
        ),
        this._drumsetButtonContainer,
        HTML.div({ style: "display: flex; flex-direction: row; align-items: center; justify-content: center; height: 80%" },
            this.spectrumEditor.container,
        ),
        HTML.div({ style: "display: flex; flex-direction: row-reverse; justify-content: space-between;" },
            this._okayButton,
            this.copyPasteContainer,
        ),
        this._cancelButton,
    );

    constructor(private _doc: SongDocument, private _songEditor: SongEditor, private _isDrumset: boolean) {
        this._okayButton.addEventListener("click", this._saveChanges);
        this._cancelButton.addEventListener("click", this._close);
        this.container.addEventListener("keydown", this.whenKeyPressed);
        this.copyButton.addEventListener("click", this._copySettings);
        this.pasteButton.addEventListener("click", this._pasteSettings);
        this._playButton.addEventListener("click", this._togglePlay);
<<<<<<< HEAD
        this.spectrumEditor.container.addEventListener("mousemove", () => this.spectrumEditor.render());
=======
>>>>>>> fc7fcf46
        this.container.addEventListener("mousemove", () => {
            this.spectrumEditor.render(); this.spectrumEditors[this._drumsetSpectrumIndex].setSpectrumWave(this.spectrumEditor.getSpectrumWave().spectrum);
        });
        this.container.addEventListener("mousedown", this.spectrumEditor.render);
        this.spectrumEditor.container.addEventListener("mousemove", () => {
            this.spectrumEditor.render(); this.spectrumEditors[this._drumsetSpectrumIndex].setSpectrumWave(this.spectrumEditor.getSpectrumWave().spectrum);
        });
        this.spectrumEditor.container.addEventListener("mousedown", this.spectrumEditor.render);
        this.updatePlayButton();
        if (this._isDrumset) {
            for (let i: number = Config.drumCount - 1; i >= 0; i--) {
                this.spectrumEditors[i] = new SpectrumEditor(this._doc, Config.drumCount - 1 - i, true);
                this.spectrumEditors[i].setSpectrumWave(this._songEditor._drumsetSpectrumEditors[Config.drumCount - 1 - i].getSpectrumWave().spectrum);
            }
            let colors = ColorConfig.getChannelColor(this._doc.song, this._doc.channel);
            for (let i: number = 0; i < Config.drumCount; i++) {
                let newSpectrumButton: HTMLButtonElement = HTML.button({ class: "no-underline", style: "max-width: 2em;" }, "" + (i + 1));
                this._drumsetButtons.push(newSpectrumButton);
                this._drumsetButtonContainer.appendChild(newSpectrumButton);
                newSpectrumButton.addEventListener("click", () => { this._setDrumSpectrum(i); });
            }
            this._drumsetButtons[Config.drumCount - 1].classList.add("last-button");
            this._drumsetButtons[0].classList.add("selected-instrument");

            this._drumsetButtonContainer.style.setProperty("--text-color-lit", colors.primaryNote);
            this._drumsetButtonContainer.style.setProperty("--text-color-dim", colors.secondaryNote);
            this._drumsetButtonContainer.style.setProperty("--background-color-lit", colors.primaryChannel);
            this._drumsetButtonContainer.style.setProperty("--background-color-dim", colors.secondaryChannel);
            this._drumsetButtonContainer.style.display = "";
            this.spectrumEditor.container.style.display = "";
            this.spectrumEditor.setSpectrumWave(this.spectrumEditors[this._drumsetSpectrumIndex].getSpectrumWave().spectrum);

        } else {
            this._drumsetButtonContainer.style.display = "none";
            this.spectrumEditors[0] = this.spectrumEditor;
        }

        setTimeout(() => this._playButton.focus());
        this.spectrumEditor.render();
    }

<<<<<<< HEAD
    private _setDrumSpectrum = (index: number/*, useHistory: boolean = true, doSwap: boolean = true*/): void => {
        this._drumsetButtons[this._drumsetSpectrumIndex].classList.remove("selected-instrument");
        //if (doSwap) this.swapDrumsetSpectrums(this._drumsetSpectrumIndex, index, useHistory);
=======
    private _setDrumSpectrum = (index: number): void => {
        this._drumsetButtons[this._drumsetSpectrumIndex] .classList.remove("selected-instrument");
>>>>>>> fc7fcf46
        this.spectrumEditors[this._drumsetSpectrumIndex].setSpectrumWave(this.spectrumEditor.getSpectrumWave().spectrum);

        this._drumsetSpectrumIndex = index;
        this._drumsetButtons[index].classList.add("selected-instrument");
        this.spectrumEditor.setSpectrumWave(this.spectrumEditors[this._drumsetSpectrumIndex].getSpectrumWave().spectrum);
        this.spectrumEditor.render();
    }

    private _togglePlay = (): void => {
        this._songEditor.togglePlay();
        this.updatePlayButton();
    }

    public updatePlayButton(): void {
        if (this._doc.synth.playing) {
            this._playButton.classList.remove("playButton");
            this._playButton.classList.add("pauseButton");
            this._playButton.title = "Pause (Space)";
            this._playButton.innerText = "Pause";
        } else {
            this._playButton.classList.remove("pauseButton");
            this._playButton.classList.add("playButton");
            this._playButton.title = "Play (Space)";
            this._playButton.innerText = "Play";
        }
    }

    private _close = (): void => {
        this._doc.prompt = null;
        this._doc.undo();
    }

    public cleanUp = (): void => {
        this._okayButton.removeEventListener("click", this._saveChanges);
        this._cancelButton.removeEventListener("click", this._close);
        this.container.removeEventListener("keydown", this.whenKeyPressed);
        this.spectrumEditor.container.removeEventListener("mousemove", () => this.spectrumEditor.render());
        this._playButton.removeEventListener("click", this._togglePlay);
    }

    private _copySettings = (): void => {
        const spectrumCopy: SpectrumWave = this.spectrumEditor.getSpectrumWave();
        window.localStorage.setItem("spectrumCopy", JSON.stringify(spectrumCopy.spectrum));
    }

    private _pasteSettings = (): void => {
        const storedSpectrumWave: any = JSON.parse(String(window.localStorage.getItem("spectrumCopy")));
        this.spectrumEditor.setSpectrumWave(storedSpectrumWave);
    }

    public whenKeyPressed = (event: KeyboardEvent): void => {
        if ((<Element>event.target).tagName != "BUTTON" && event.keyCode == 13) { // Enter key
            this._saveChanges();
        }
        else if (event.keyCode == 32) {
            this._togglePlay();
            event.preventDefault();
        }
        else if (event.keyCode == 90) { // z
            this.spectrumEditor.undo();
            event.stopPropagation();
        }
        else if (event.keyCode == 89) { // y
            this.spectrumEditor.redo();
            event.stopPropagation();
        }
        else if (event.keyCode == 219) { // [
            this._doc.synth.goToPrevBar();
        }
        else if (event.keyCode == 221) { // ]
            this._doc.synth.goToNextBar();
        }
        else if (event.keyCode >= 49 && event.keyCode <= 57) { // 1-9
            if (event.shiftKey && this._isDrumset) {
                this._setDrumSpectrum(event.keyCode - 49);
            }
        } else if (event.keyCode == 48) { // 0
            if (event.shiftKey && this._isDrumset) {
                this._setDrumSpectrum(9);
            }
        } else if (event.keyCode == 189 || event.keyCode == 173) { //-
            if (event.shiftKey && this._isDrumset) {
                this._setDrumSpectrum(10);
            }
        } else if (event.keyCode == 187 || event.keyCode == 61 || event.keyCode == 171) { //+
            if (event.shiftKey && this._isDrumset) {
                this._setDrumSpectrum(11);
            }
        }
    }

    private _saveChanges = (): void => {
        // Save again just in case
        const group: ChangeGroup = new ChangeGroup();
        for (let i = 0; i < this.spectrumEditors.length; i++) {
            group.append(this.spectrumEditors[i].saveSettings());
        }
        this._doc.record(group, true);
        this._doc.prompt = null;
    }
}<|MERGE_RESOLUTION|>--- conflicted
+++ resolved
@@ -352,10 +352,6 @@
         this.copyButton.addEventListener("click", this._copySettings);
         this.pasteButton.addEventListener("click", this._pasteSettings);
         this._playButton.addEventListener("click", this._togglePlay);
-<<<<<<< HEAD
-        this.spectrumEditor.container.addEventListener("mousemove", () => this.spectrumEditor.render());
-=======
->>>>>>> fc7fcf46
         this.container.addEventListener("mousemove", () => {
             this.spectrumEditor.render(); this.spectrumEditors[this._drumsetSpectrumIndex].setSpectrumWave(this.spectrumEditor.getSpectrumWave().spectrum);
         });
@@ -397,14 +393,8 @@
         this.spectrumEditor.render();
     }
 
-<<<<<<< HEAD
-    private _setDrumSpectrum = (index: number/*, useHistory: boolean = true, doSwap: boolean = true*/): void => {
-        this._drumsetButtons[this._drumsetSpectrumIndex].classList.remove("selected-instrument");
-        //if (doSwap) this.swapDrumsetSpectrums(this._drumsetSpectrumIndex, index, useHistory);
-=======
     private _setDrumSpectrum = (index: number): void => {
         this._drumsetButtons[this._drumsetSpectrumIndex] .classList.remove("selected-instrument");
->>>>>>> fc7fcf46
         this.spectrumEditors[this._drumsetSpectrumIndex].setSpectrumWave(this.spectrumEditor.getSpectrumWave().spectrum);
 
         this._drumsetSpectrumIndex = index;
