// Copyright (C) 2020 John Nesky, distributed under the MIT license.

import { HTML } from "imperative-html/dist/esm/elements-strict";
import { Prompt } from "./Prompt";
import { SongDocument } from "./SongDocument";
import { ColorConfig } from "./ColorConfig";

//namespace beepbox {
const { button, div, h2, select, option } = HTML;

export class ThemePrompt implements Prompt {
	private readonly _themeSelect: HTMLSelectElement = select({ style: "width: 100%;" },
		option({ value: "dark classic" }, "BeepBox Dark"),
		option({ value: "light classic" }, "BeepBox Light"),
		option({ value: "dark competition" }, "BeepBox Competition Dark"),
		option({ value: "jummbox classic" }, "JummBox Dark"),
		 option({ value: "jummbox light" }, "Gold Light"), // It's not ready to see the world yet...
		option({ value: "forest" }, "Forest"),
		option({ value: "canyon" }, "Canyon"),
		option({ value: "midnight" }, "Midnight"),
		option({ value: "beachcombing" }, "Beachcombing"),
		option({ value: "violet verdant" }, "Violet Verdant"),
		option({ value: "sunset" }, "Sunset"),
		option({ value: "autumn" }, "Autumn"),
		option({ value: "fruit" }, "Shadowfruit"),
		option({ value: "toxic" }, "Toxic"),
		option({ value: "roe" }, "Roe"),
		option({ value: "moonlight" }, "Moonlight"),
		option({ value: "portal" }, "Portal"),
		option({ value: "fusion" }, "Fusion"),
		option({ value: "inverse" }, "Inverse"),
		option({ value: "nebula" }, "Nebula"),
		option({ value: "roe light" }, "Roe Light"),
<<<<<<< HEAD
		option({ value: "amoled dark"}, "High Contrast Dark"),
=======
		option({ value: "energized" }, "Energized"),
		option({ value: "neapolitan" }, "Neapolitan"),
		option({ value: "mono" }, "Mono"),
>>>>>>> 8ad25639
	);
	private readonly _cancelButton: HTMLButtonElement = button({ class: "cancelButton" });
	private readonly _okayButton: HTMLButtonElement = button({ class: "okayButton", style: "width:45%;" }, "Okay");

	public readonly container: HTMLDivElement = div({ class: "prompt noSelection", style: "width: 220px;" },
		h2("Set Theme"),
		div({ style: "display: flex; flex-direction: row; align-items: center; height: 2em; justify-content: flex-end;" },
			div({ class: "selectContainer", style: "width: 100%;" }, this._themeSelect),
		),
		div({ style: "display: flex; flex-direction: row-reverse; justify-content: space-between;" },
			this._okayButton,
		),
		this._cancelButton,
	);
	private readonly lastTheme: string | null = window.localStorage.getItem("colorTheme")

	constructor(private _doc: SongDocument) {
		if (this.lastTheme != null) {
			this._themeSelect.value = this.lastTheme;
		}
		this._okayButton.addEventListener("click", this._saveChanges);
		this._cancelButton.addEventListener("click", this._close);
		this.container.addEventListener("keydown", this._whenKeyPressed);
		this._themeSelect.addEventListener("change", this._previewTheme);
	}

	private _close = (): void => {
		if (this.lastTheme != null) {
			ColorConfig.setTheme(this.lastTheme);
		} else {
			ColorConfig.setTheme("dark classic");
		}
		this._doc.undo();
	}

	public cleanUp = (): void => {
		this._okayButton.removeEventListener("click", this._saveChanges);
		this._cancelButton.removeEventListener("click", this._close);
		this.container.removeEventListener("keydown", this._whenKeyPressed);
	}

	private _whenKeyPressed = (event: KeyboardEvent): void => {
		if ((<Element>event.target).tagName != "BUTTON" && event.keyCode == 13) { // Enter key
			this._saveChanges();
		}
	}

	private _saveChanges = (): void => {
		window.localStorage.setItem("colorTheme", this._themeSelect.value);
		this._doc.prompt = null;
		this._doc.prefs.colorTheme = this._themeSelect.value;
		this._doc.undo();
	}

	private _previewTheme = (): void => {
		ColorConfig.setTheme(this._themeSelect.value);
		this._doc.notifier.changed();
	}
}
//}<|MERGE_RESOLUTION|>--- conflicted
+++ resolved
@@ -31,13 +31,10 @@
 		option({ value: "inverse" }, "Inverse"),
 		option({ value: "nebula" }, "Nebula"),
 		option({ value: "roe light" }, "Roe Light"),
-<<<<<<< HEAD
 		option({ value: "amoled dark"}, "High Contrast Dark"),
-=======
 		option({ value: "energized" }, "Energized"),
 		option({ value: "neapolitan" }, "Neapolitan"),
 		option({ value: "mono" }, "Mono"),
->>>>>>> 8ad25639
 	);
 	private readonly _cancelButton: HTMLButtonElement = button({ class: "cancelButton" });
 	private readonly _okayButton: HTMLButtonElement = button({ class: "okayButton", style: "width:45%;" }, "Okay");
