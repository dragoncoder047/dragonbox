--- conflicted
+++ resolved
@@ -52,11 +52,7 @@
 			case "instrumentIndex": {
 				message = div(
 					h2("Instrument Number"),
-<<<<<<< HEAD
-					p("In the \"Channel Settings\" option from JummBox's \"File\" menu, there are a couple ways to enable multiple instruments per channel, in which case you can click the + button to add more instruments to a channel."),
-=======
-					p("In the \"Channel Settings\" option from BeepBox's \"File\" menu, there are a few ways to enable multiple instruments per channel."),
->>>>>>> 6045fab4
+					p("In the \"Channel Settings\" option from JummBox's \"File\" menu, there are a few ways to enable multiple instruments per channel."),
 					p("First, you could enable multiple simultaneous instruments per channel. All of the channel's instruments will play all of the notes in the channel at the same time, and you can click an instrument number to view and edit its settings."),
 					p("Second, you could enable different instruments per pattern. Only one of the instruments will play at any given time, but you can click the instrument number to change which instrument is used for the currently selected pattern(s)."),
 					p("Finally, you can enable them both, in which case you can click an instrument number once to view it, and again to toggle whether the instrument is used for the currently selected pattern(s)."),
