// Copyright (C) 2021 John Nesky, distributed under the MIT license.

import { HTML } from "imperative-html/dist/esm/elements-strict";
import { Prompt } from "./Prompt";
import { SongDocument } from "./SongDocument";
import { Config } from "../synth/SynthConfig";

const { button, div, p, h2, h3 } = HTML;

export class TipPrompt implements Prompt {
		private readonly _closeButton: HTMLButtonElement = button({class: "cancelButton"});
		
	public readonly container: HTMLDivElement;
		
	constructor(private _doc: SongDocument, type: string) {
		let message: HTMLDivElement;
			
		switch (type) {
			case "scale": {
				message = div(
					h2("Scale"),
					p("This setting limits the available pitches for adding notes. You may think that there's no point in limiting your choices, but the set of pitches you use has a strong influence on the mood and feel of your song, and these scales serve as guides to help you choose appropriate pitches. Don't worry, you can change the scale at any time, so you're not locked into it. Try making little melodies using all the available pitches of a scale to get a sense for how it sounds."),
					p("The most common scales are major and minor. Assuming your song uses all pitches in the scale and especially \"tonic\" pitches (the purple rows in the pattern editor) then major scales tend to sound more playful or optimistic, whereas minor scales sound more serious or sad."),
				);
			} break;
			case "key": {
				message = div(
					h2("Song Key"),
					p("This setting can shift the frequency of every note in your entire song up or down, aligning the \"tonic\" pitches (the brown rows in the pattern editor) with the selected \"key\" pitch."),
					p("If you've already composed a song but it doesn't emphasize \"tonic\" pitches then the selected key isn't very meaningful. You can select the \"Detect Key\" option in the key menu to automatically align the most emphasized notes with \"tonic\" pitches."),
				);
			} break;
			case "tempo": {
				message = div(
					h2("Song Tempo"),
					p("This setting controls the speed of your song, measured in beats-per-minute. A \"beat\" is the length of the little gray rectangles in the pattern editor. (In conventional music notation, a \"quarter note\" is usually equivalent to \"beat\".)"),
				);
			} break;
			case "reverb": {
				message = div(
					h2("Reverb"),
					p("Reverb is like a continuous echo effect. A little bit helps instruments sound more natural. Adding a lot of reverb can add sense of depth or mystery, but too much reverb can kinda \"smear\" sounds so that it's harder to distinguish notes or instruments."),
				);
			} break;
			case "rhythm": {
				message = div(
					h2("Rhythm"),
					p("This setting determines how beats are divided. The pattern editor helps you align notes to fractions of a beat based on this setting."),
					p("If you've already composed a song but the notes don't align with the selected rhythm, you can select the \"Snap Notes To Rhythm\" option in the rhythm menu to force the notes in the currently selected pattern(s) to align with the selected rhythm."),
				);
			} break;
			case "instrumentIndex": {
				message = div(
					h2("Instrument Number"),
					p("In the \"Channel Settings\" option from JummBox's \"File\" menu, there are a couple ways to enable multiple instruments per channel, in which case you can click the + button to add more instruments to a channel."),
					p("First, you could enable multiple simultaneous instruments per channel. All of the channel's instruments will play all of the notes in the channel at the same time, and you can click an instrument number to view and edit its settings."),
					p("Second, you could enable different instruments per pattern. Only one of the instruments will play at any given time, but you can click the instrument number to change which instrument is used for the currently selected pattern(s)."),
					p("Finally, you can enable them both, in which case you can click an instrument number once to view it, and again to toggle whether the instrument is used for the currently selected pattern(s)."),
					p("Either way, you can also press shift and a number key to select an instrument."),
				);
			} break;
			case "instrumentVolume": {
				message = div(
					h2("Instrument Volume"),
					p("This setting controls the volume of the selected instrument without affecting the volume of the other instruments. This allows you to balance the loudness of each instrument relative to each other."),
					p("Please be careful when using volume settings above 0. This indicates amplification and too much of that can trip the audio limiter built into this tool. This can lead to your song sounding muffled if overused. But when used carefully, amplification can be a powerful tool!"),
				);
			} break;
			case "pan": {
				message = div(
					h2("Instrument Panning"),
					p("If you're listening through headphones or some other stereo sound system, this controls the position of the instrument and where the sound is coming from, ranging from left to right."),
					p("As a suggestion, composers often put lead melodies, drums, and basses in the center, and spread other instruments toward either side. If too many instruments seem like they're coming from the same place, it can feel crowded and harder to distinguish individual sounds, especially if they cover a similar pitch range."),
				);
			} break;
			case "panDelay":
				{
					message = div(
						h2("Stereo Delay"),
						p("When panning, a slight delay is often added between the left and right ear to help make a sound feel more 'directional'. For example, in the real world your left ear will hear a sound coming from the left just slightly before the right ear."),
						p("This setting controls how much delay is added. When this is set to minimum, panning only affects the volume of the left/right ear without changing the delay. This can help to get a more 'uniform' feeling sound, which can be desirable for making 8-bit music.")
					);
				}
				break;
			case "arpeggioSpeed":
				{
					message = div(
						h2("Arpeggio Speed"),
						p("This setting affects how fast your chord will 'arpeggiate', or cycle between notes. With a fast arpeggio speed it will sound rapid-fire, with a slow speed you can hear each note one after another.")
					);
				}
				break;
			case "twoNoteArpeggio":
				{
					message = div(
						h2("Faster Two-Note Arpeggio"),
						p("This setting makes arpeggios with only two notes in them happen twice as fast. Arpeggios with more notes in them are unaffected.")
					);
				}
				break;
			case "detune": {
				message = div(
					h2("Detune"),
					p("This setting can be used to finely control the pitch of your instrument. It is in units of 'cents', 100 of which equal a pitch shift of one semitone."),
					p("Careful - you can quickly get very dissonant sounding songs by using this setting."),
				);
			} break;
			case "instrumentType": {
				message = div(
					h2("Instrument Type"),
					p("JummBox comes with many instrument presets, try them out! You can also create your own custom instruments!"),
					p("There are also options for copying and pasting instrument settings and for generating random instruments at the top of the instrument type menu."),
				);
			} break;
			case "eqFilter": {
				message = div(
					h2("EQ Filter"),
					p("Filters are a way of emphasizing or diminishing different parts of a sound. Musical notes have a fundamental (base) frequency, but the sound of a musical note also has parts at higher frequencies and filters can adjust the volume of each of these parts based on their frequency."),
					p("Click in the filter editor to insert, delete, or drag a filter control point. The horizontal position of the point determines which frequencies it affects, and the vertical position determines how the volume is affected at that frequency."),
					p("Insert a new point on the left side of the filter editor to add a \"high-pass\" filter point, which additionally reduces the volume of lower frequencies, or insert a new point on the right side to add a \"low-pass\" filter point which reduces the volume of higher frequencies."),
					p("You can also enable a \"Note Filter\" as an effect. EQ and note filters are mostly the same, but have different purposes. EQ filters are for basic adjustments, whereas note filters can be moved dynamically with envelopes. Note filters also change how the distortion effect sounds."),
				);
			} break;
			case "noteFilter": {
				message = div(
					h2("Note Filter"),
					p("Note filters are mostly the same as EQ filters, but have a different purpose. EQ filters are for basic adjustments, whereas note filters can be moved dynamically with envelopes. Note filters also change how the distortion effect sounds."),
					p("Filters are a way of emphasizing or diminishing different parts of a sound. Musical notes have a fundamental (base) frequency, but the sound of a musical note also has parts at higher frequencies and filters can adjust the volume of each of these parts based on their frequency."),
					p("Click in the filter editor to insert, delete, or drag a filter control point. The horizontal position of the point determines which frequencies it affects, and the vertical position determines how the volume is affected at that frequency."),
					p("Insert a new point on the left side of the filter editor to add a \"high-pass\" filter point, which additionally reduces the volume of lower frequencies, or insert a new point on the right side to add a \"low-pass\" filter point which reduces the volume of higher frequencies."),
				);
			} break;
			case "fadeInOut": {
				message = div(
					h2("Fade In/Out"),
					p("This setting controls how long it takes for notes to reach full volume at the beginning or decay to silence at the end."),
					p("An instant fade-in sounds like instruments that are played by hitting or plucking, whereas slower fade-ins sound like instruments that are played by blowing air."),
					p("You can also make the fade-out start before the note ends to leave a gap before the next note starts, or after the note ends to allow the sound of the end of the note to overlap with the start of the next note."),
				);
			} break;
			case "transition": {
				message = div(
					h2("Transition"),
					p("Usually, when one note ends at the same time another begins, the old note will fade out and the new note will fade in based on the fade in/out settings, but this setting can override that, connecting the end of one note to the beginning of the next."),
					p("The \"interrupt\" transition makes the wave suddenly change from the old note's frequency to the new note's frequency without any fading, and restarts any envelopes. The \"continue\" transition is similar but it doesn't restart envelopes."),
					p("The \"slide\" transition makes the pitch shift quickly but not instantaneously from the old note's frequency to the new note's frequency, and softly restarts envelopes. The \"slide in pattern\" transition is the same except it doesn't connect the last note in a pattern to the first note in the next pattern."),
				);
			} break;
			case "chipWave": {
				message = div(
					h2("Chip Wave"),
					p("JummBox comes with some sound waves based on classic electronic sound chips, as well as several unique waves. This is the basic source of the sound of the instrument, which is modified by the other instrument settings."),
				);
			} break;
			case "chipNoise": {
				message = div(
					h2("Noise"),
					p("JummBox comes with several basic noise sounds. These do not have any distinct musical pitch, and can be used like drums to create beats and emphasize your song's rhythm."),
				);
			} break;
			case "pulseWidth": {
				message = div(
					h2("Pulse Wave Width"),
					p("This setting controls the shape and sound of a pulse wave. At the minimum width, it sounds light and buzzy. At the maximum width, it is shaped like a classic square wave."),
				);
			} break;
			case "unison": {
				message = div(
					h2("Unison"),
					p("This instrument can play two identical waves at slightly different frequencies. When two waves play at slightly different frequencies, they move in and out of phase with each other over time as different parts of the waves line up. This creates a dynamic, shifting sound. Pianos are a common example of this kind of sound, because each piano key strikes multiple strings that are tuned to slightly different frequencies."),
					p("The distance between two frequencies is called an \"interval\", and this setting controls how large it is. If the interval is too wide, then the waves may sound out-of-tune and \"dissonant\". However, if the interval is even larger, then the two frequencies can even be distinct pitches."),
				);
			} break;
			case "chords": {
				message = div(
					h2("Chords"),
					p("When multiple different notes occur at the same time, this is called a chord. Chords can be created in JummBox's pattern editor by adding notes above or below another note."),
					p("This setting determines how chords are played. The standard option is \"simultaneous\" which starts playing all of the pitches in a chord at the same instant. The \"strum\" option is similar, but plays the notes starting at slightly different times. The \"arpeggio\" option is used in \"chiptune\" style music and plays a single tone that rapidly alternates between all of the pitches in the chord."),
					p("Some JummBox instruments have an option called \"custom interval\" which uses the chord notes to control the interval between the waves of a single tone. This can create strange sound effects when combined with FM modulators."),
				);
			} break;
			case "vibrato": {
				message = div(
					h2("Vibrato"),
					p("This setting causes the frequency of a note to wobble slightly. Singers and violinists often use vibrato."),
				);
			} break;
			case "vibratoDepth":
				{
					message = div(
						h2("Vibrato Depth"),
						p("This setting affects the depth of your instrument's vibrato, making the wobbling effect sound stronger or weaker.")
					);
				} break;
			case "vibratoDelay":
				{
					message = div(
						h2("Vibrato Delay"),
						p("This setting changes when vibrato starts to kick in after a note is played. Vibrato is most common for long held notes and less common in short notes, so this can help you achieve that effect.")
					);
				} break;
			case "vibratoSpeed":
				{
					message = div(
						h2("Vibrato Speed"),
						p("This setting determines how fast the vibrato's up-and-down wobble effect will happen for your instrument.")
					);
				}
				break;
			case "vibratoType":
				{
					message = div(
						h2("Vibrato Type"),
						p("This determines the way vibrato causes your instrument's pitch to wobble. The normal type is smooth up and down, the shaky type is chaotic.")
					);
				}
				break;
			case "algorithm": {
				message = div(
					h2("FM Algorithm"),
					p('FM Synthesis is a mysterious but powerful technique for crafting sounds, popularized by Yamaha keyboards and the Sega Genesis/Mega Drive. It may seem confusing, but try playing around with the options until you get a feel for it, or check out some of the preset examples!'),
					p('This FM synthesizer uses up to four waves, numbered 1, 2, 3, and 4. Each wave may have its own frequency and volume.'),
					p('There are two kinds of waves: "carrier" waves play a tone out loud, but "modulator" waves distort other waves instead. Wave 1 is always a carrier and plays a tone, but other waves may distort it. The "Algorithm" setting determines which waves are modulators, and which other waves those modulators distort. For example, "1←2" means that wave 2 modulates wave 1, and wave 1 plays out loud.'),
				);
			} break;
			case "feedbackType": {
				message = div(
					h2("Feedback Type"),
					p('Modulators distort in one direction (like 1←2), but you can also use the feedback setting to make any wave distort in the opposite direction (1→2), or even itself (1⟲).'),
				);
			} break;
			case "feedbackVolume": {
				message = div(
					h2("Feedback Distortion"),
					p("This setting controls the amount of feedback distortion based on the feedback type setting."),
				);
			} break;
			case "operatorFrequency": {
				message = div(
					h2("Operator Frequency"),
					p('This setting controls the frequency of an individual FM wave, relative to the fundamental frequency of the note. The multiplier 1× is the same as the fundamental frequency, whereas 2x would be an octave (12 semitones) above it. The frequencies with a "~" are slightly detuned and shift in and out of phase over time compared to the other frequencies.'),
					p('Try different combinations of a "carrier" wave and a "modulator" wave with different frequencies to get a feel for how they sound together.'),
				);
			} break;
			case "operatorVolume": {
				message = div(
					h2("Operator Volume"),
					p("This setting controls the volume of \"carrier\" waves, or the amount of distortion that \"modulator\" waves apply to other waves."),
				);
			} break;
			case "spectrum": {
				message = div(
					h2("Spectrum"),
					p("This setting allows you to draw your own noise spectrum! This is good for making drum sounds."),
					p("If you only use certain frequencies and a soft fade in/out, it's also possible to make howling wind sounds or even musical wind instruments."),
					p("The left side of the spectrum editor controls the noise energy at lower frequencies, and the right side controls higher frequencies."),
				);
			} break;
			case "harmonics": {
				message = div(
					h2("Harmonics"),
					p("This setting allows you to design your own sound wave! Most musical waves are actually a combination of sine waves at certain frequencies, and this lets you control the volume of each sine wave individually."),
					p("The left side of the harmonics editor controls the sine wave volumes at lower frequencies, and the right side controls higher frequencies."),
				);
			} break;
			case "effects": {
				message = div(
					h2("Effects"),
					p("JummBox has many different kinds of special effects you can add to instruments. You can turn on multiple effects at once, and they can be configured individually. Try them all out!"),
				);
			} break;
			case "drumsetEnvelope": {
				message = div(
					h2("Drumset Envelope"),
					p("This drumset comes with a low-pass filter, and this setting can dynamically change the low-pass filter frequency over time. Each row in the pattern editor can have a different envelope shape."),
				);
			} break;
			case "drumsetSpectrum": {
				message = div(
					h2("Drumset Spectrum"),
					p("This setting allows you to draw your own noise spectrum! This is good for making drumsets. Each row in the pattern editor gets its own spectrum."),
					p("The left side of the spectrum editor controls the noise energy at lower frequencies, and the right side controls higher frequencies."),
				);
			} break;
			case "chorus": {
				message = div(
					h2("Chorus"),
					p("The chorus effect combines multiple copies of the instrument's sound and adds a bit of vibrato to simulate an ensemble of instruments or voices. Drag the slider to control how much chorus is added."),
				);
			} break;
			case "echoSustain": {
				message = div(
					h2("Echo Volume"),
					p("The echo effect repeats the instrument's sound after a delay. Each echo is a little bit quieter than the last, and this setting controls how much quieter."),
				);
			} break;
			case "echoDelay": {
				message = div(
					h2("Echo Delay"),
					p("The echo effect repeats the instrument's sound after a delay, and this setting controls how long the delay is."),
				);
			} break;
			case "pitchShift": {
				message = div(
					h2("Pitch Shift"),
					p("This setting makes instruments play higher or lower pitches than the ones displayed in the pattern editor. Be careful that you don't confuse yourself!"),
					p("You can combine this with envelopes to bend pitch over time, or play multiple simultaneous instruments with different pitch shifts for interesting layered sounds."),
					p("The intervals created by this setting are in \"just intonation\" which means they stay in phase with the original pitch instead of shifting in and out of phase over time. If you want the shifting, add the detune effect!"),
				);
			} break;
			case "detune": {
				message = div(
					h2("Detune"),
					p("This setting slightly adjusts the frequency of notes played by the instrument. You can use a little bit to add a pleasing shifting sound similar to the \"unison\" feature when combined with other instruments. If you use too much, then the instrument may sound unpleasantly out-of-tune."),
				);
			} break;
			case "distortion": {
				message = div(
					h2("Distortion"),
					p("This is the famous electric guitar effect! However, there are some things to be aware of."),
					p("First, most chords don't sound right when combined with heavy distortion. The only chords commonly used with distorted electric guitars are \"power chords\" which consist of a root note, a \"fifth\" note above that, and/or any octaves of those two notes."),
					p("Second, the distortion sound depends a lot on filtering. In particular, I recommend enabling the note filter effect, and adding both high-pass and low-pass points to the note filter. (Note filters are applied first, then distortion which transforms the sound based on that filtering, then the EQ filter is applied last.)"),
					p("Finally, I recommend adjusting the fade-out setting to allow the end of each note to overlap a little bit with the beginning of the next, but not too much!"),
				);
			} break;
			case "bitcrusherQuantization": {
				message = div(
					h2("Bitcrusher Quantization"),
					p("This effect makes stuff sounds harsher, artificial, and \"low quality\", which is great if that's what you're going for!"),
				);
			} break;
			case "bitcrusherFreq": {
				message = div(
					h2("Frequency Quantization"),
					p("The bitcrusher effect comes with an additional frequency quantization effect! This is a fun one to play with, especially when combined with the note filter effect."),
					p("Every other notch on this slider is aligned with the currently selected key of the song, and the in-between notches are aligned with the tritones of the key."),
				);
			} break;
			case "stringSustain": {
				message = div(
					h2("String sustain"),
					p("This setting controls how quickly the picked string vibration decays."),
					p("Unlike most of BeepBox's instrument synthesizer features, a picked string cannot change frequency suddenly while maintaining its decay. If a tone's pitch changes suddenly (e.g. if the chord type is set to \"arpeggio\" or the transition type is set to \"continues\") then the string will be re-picked and start decaying from the beginning again, even if the envelopes don't otherwise restart."),
				);
			} break;
			case "envelopes": {
				message = div(
					h2("Envelopes"),
					p("Envelopes are a way to dynamically adjust various other settings over time, usually based on how long the note lasts. Press the + button to add an envelope, then use the menus below to select which setting to control and the curve of the envelope. Try different combinations to see how they sound!"),
					p("Most envelope curves restart from the beginning every time a new note plays. The \"note size\" option is based on the note width as drawn in the pattern editor."),
					p("Envelope curves move in the range from 0 to 1 (or vice versa), where 0 means as quiet as possible and 1 is the same as the corresponding position selected in the instrument settings above. If multiple envelopes are targetting the same setting, they are multiplied before applying to the setting."),
				);
			} break;
			case "usedInstrument": {
				message = div(
					h3("'Is this instrument used somewhere else?'"),
					p("This indicator will light up when the instrument you're currently looking at is used in another place in your song (outside the selection)."),
					p("This can be useful when you're not sure if you've used the instrument before and making edits carelessly could change other parts of the song."),
				);
			} break;
			case "usedPattern": {
				message = div(
					h3("'Is this pattern used somewhere else?'"),
					p("This indicator will light up when the pattern you're currently looking at is used in another place in your song (outside the selection)."),
					p("This can be useful when you're not sure if you've used the pattern before and making edits carelessly could change other parts of the song."),
				);
			} break;
			case "modChannel": {
				message = div(
					h2("Modulator Channel"),
					p("Modulators can be used to change settings in your song automatically over time. This technique is also known as automation."),
					p("This setting controls which channel the modulators will take effect for. If you choose 'Song', you can change song-wide settings too!"),
				);
			} break;
			case "modInstrument": {
				message = div(
					h2("Modulator Instrument"),
					p("Modulators can be used to change settings in your song automatically over time. This technique is also known as automation."),
					p("This setting controls which instrument your modulator will apply to within the given channel you've chosen."),
					p("If you choose 'all', every instrument in the channel will be affected. If you choose 'active', just the current ones used in this pattern will be instead."),
					p("Note that with 'all' or 'active', effects will only be applied to instruments that the effect is applicable on. For example if an instrument does not have panning effects, modulating panning will not affect it.")
				);
			} break;
			case "modSet": {
				message = div(
					h2("Modulator Setting"),
					p("This is the parameter that you want to change with this modulator. For example, if you set this to 'Tempo', you can speed up or slow down your song by laying notes in the pattern editor."),
					p("Note that you'll see different options if your channel is set to 'Song' versus a channel number. With 'Song', you'll see song-wide settings such as tempo. With a channel, you'll see specific instrument settings. Adding more effects to the instrument causes modulators for them to be available, so be sure to experiment!"),
					p("Most modulators behave as you'd expect and work just as if you were moving their associated slider. Click the '?' when you have a setting selected to get more info about it!"),
				);
			} break;
			case "modFilter": {
				message = div(
					h2("Filter Target"),
					p("This setting specifies which parameter of your targeted filter you would like to change."),
					p("With the 'morph' setting, the note value for your modulator represents the number of a subfilter to 'morph' into over time. For example, dragging a note from 0 to 7 will morph from your main filter to the 7th subfilter. To change how your subfilters are set up, click the '+' button on the target filter."),
					p("With a Dot setting, you can fine-tune the exact location of every dot on your filter graph. Note that this is extremely intensive if you want to modulate all dots - a morph is better in that case - but this can come in handy for small adjustments."),
				);
			} break;
			case "transitionBar": {
				message = div(
					h2("Tie Notes Over Bars"),
					p("With this option ticked, notes won't transition across bars if you put notes with the same pitches at the start of the next bar. Instead they will 'tie over' and sound like one long note."),
				);
			} break;
			case "clicklessTransition": {
				message = div(
					h2("Clickless Transition"),
					p("Sometimes, seamless and other transition types can make audible 'clicks' when changing between notes. Ticking this option will cause those clicks to be silenced as much as possible."),
				);
            } break;
            case "operatorWaveform": {
                message = div(
                    h2("Operator Waveform"),
                    p('This setting controls the what kind of sound wave an individual FM wave uses.'),
                    p('By defualt the FM synth only uses sinewaves, but you can change that now.'),
                );
            } break;
			case "aliases": {
				message = div(
					h2("Aliasing"),
					p("JummBox applies a technique called 'anti-aliasing' to instruments normally to help them sound cleaner even at high frequencies and low sample rates."),
					p("When this setting is ticked that technique is disabled, so you may hear strange audio artifacts especially at high pitches and when bending notes. However, this can lend a grungy sound to an instrument that could be desirable."),
				);
			} break;
<<<<<<< HEAD
=======
			case "operatorWaveform": {
				message = div(
					h2("Operator Waveform"),
					p('This setting controls the what kind of sound wave an individual FM wave uses. By defualt the FM synth only uses sinewaves.'),
					p('This feature was ported from Aury system`s GoldBox!'),
				);
			} break;
			case "filterType": {
				message = div(
					h2("Filter Type"),
					p('Toggling these buttons lets you choose between a simple filter interface with two sliders, or the more advanced filter graph.'),
					p('The two-slider version controls a single low-pass filter and was used in legacy versions. It is not as powerful, but if you feel overwhelmed you can start with this.'),
					p('Note that switching from the simple interface to the advanced interface will convert your current settings, so you can also use it as a basis for later tweaking.'),
				);
			} break;
			case "filterCutoff": {
				message = div(
					h2("Low-Pass Filter Cutoff Frequency"),
					p("The lowest setting feels \"muffled\" or \"dark\", and the highest setting feels \"harsh\" or \"bright\"."),
					p("Most sounds include a range of frequencies from low to high. JummBox instruments have a filter that allows the lowest frequencies to pass through at full volume, but can reduce the volume of the higher frequencies that are above a cutoff frequency. This setting controls the cutoff frequency and thus the range of higher frequencies that are reduced."),
					p("This cutoff setting also determines which frequency resonates when the resonance peak setting is used."),
				);
			} break;
			case "filterResonance": {
				message = div(
					h2("Low-Pass Filter Resonance Peak"),
					p("Increasing this setting emphasizes a narrow range of frequencies, based on the position of the filter cutoff setting. This can be used to imitate the resonant bodies of acoustic instruments and other interesting effects."),
					p("The filter preserves the volume of frequencies that are below the cutoff frequency, and reduces the volume of frequencies that are above the cutoff. If this setting is used, the filter also increases the volume of frequencies that are near the cutoff."),
				);
			} break;
>>>>>>> e3dad13b

			default:
				// Check for modSetinfo#
				if (type.indexOf("modSetInfo") >= 0) {
					let modNum: number = +type[type.length - 1];
					let modulator: number = _doc.song.channels[_doc.channel].instruments[_doc.getCurrentInstrument()].modulators[modNum];
					let pList: HTMLParagraphElement[] = [];
					for (let s: number = 0; s < Config.modulators[modulator].promptDesc.length; s++) {
						pList.push(p(
							Config.modulators[modulator].promptDesc[s]
								.replace("$LO", "" + Config.modulators[modulator].convertRealFactor)
								.replace("$MID", "" + (Config.modulators[modulator].convertRealFactor + Config.modulators[modulator].maxRawVol / 2))
								.replace("$HI", "" + (Config.modulators[modulator].convertRealFactor + Config.modulators[modulator].maxRawVol))

						));
					}
					// Last element for mod settings is just some miscellaneous data for nerds like me.
					pList[pList.length-1].style.setProperty("color", "var(--secondary-text)");
					message = div(
						h2(Config.modulators[modulator].promptName),
						pList,
					);
					break;
				}
				else {
					throw new Error("Unhandled TipPrompt type: " + type);
				}
		}
		
		this.container = div({class: "prompt", style: "width: 300px;"},
			message,
			this._closeButton,
		);
			
			setTimeout(()=>this._closeButton.focus());
			
		this._closeButton.addEventListener("click", this._close);
	}
		
		private _close = (): void => { 
		this._doc.undo();
	}
		
		public cleanUp = (): void => { 
		this._closeButton.removeEventListener("click", this._close);
	}
}<|MERGE_RESOLUTION|>--- conflicted
+++ resolved
@@ -409,29 +409,20 @@
 					p("Sometimes, seamless and other transition types can make audible 'clicks' when changing between notes. Ticking this option will cause those clicks to be silenced as much as possible."),
 				);
             } break;
+			case "aliases": {
+				message = div(
+					h2("Aliasing"),
+					p("JummBox applies a technique called 'anti-aliasing' to instruments normally to help them sound cleaner even at high frequencies and low sample rates."),
+					p("When this setting is ticked that technique is disabled, so you may hear strange audio artifacts especially at high pitches and when bending notes. However, this can lend a grungy sound to an instrument that could be desirable."),
+				);
+			} break;
             case "operatorWaveform": {
                 message = div(
                     h2("Operator Waveform"),
                     p('This setting controls the what kind of sound wave an individual FM wave uses.'),
-                    p('By defualt the FM synth only uses sinewaves, but you can change that now.'),
+                    p('By defualt the FM synth uses sinewaves.'),
                 );
             } break;
-			case "aliases": {
-				message = div(
-					h2("Aliasing"),
-					p("JummBox applies a technique called 'anti-aliasing' to instruments normally to help them sound cleaner even at high frequencies and low sample rates."),
-					p("When this setting is ticked that technique is disabled, so you may hear strange audio artifacts especially at high pitches and when bending notes. However, this can lend a grungy sound to an instrument that could be desirable."),
-				);
-			} break;
-<<<<<<< HEAD
-=======
-			case "operatorWaveform": {
-				message = div(
-					h2("Operator Waveform"),
-					p('This setting controls the what kind of sound wave an individual FM wave uses. By defualt the FM synth only uses sinewaves.'),
-					p('This feature was ported from Aury system`s GoldBox!'),
-				);
-			} break;
 			case "filterType": {
 				message = div(
 					h2("Filter Type"),
@@ -455,7 +446,6 @@
 					p("The filter preserves the volume of frequencies that are below the cutoff frequency, and reduces the volume of frequencies that are above the cutoff. If this setting is used, the filter also increases the volume of frequencies that are near the cutoff."),
 				);
 			} break;
->>>>>>> e3dad13b
 
 			default:
 				// Check for modSetinfo#
