// Copyright (c) 2012-2022 John Nesky and contributing authors, distributed under the MIT license, see accompanying the LICENSE.md file.

import { HTML } from "imperative-html/dist/esm/elements-strict";
import { Prompt } from "./Prompt";
import { SongDocument } from "./SongDocument";
import { Config } from "../synth/SynthConfig";

const { button, div, p, h2, h3 } = HTML;

export class TipPrompt implements Prompt {
	private readonly _closeButton: HTMLButtonElement = button({ class: "cancelButton" });

	public readonly container: HTMLDivElement;

	constructor(private _doc: SongDocument, type: string) {
		let message: HTMLDivElement;

		switch (type) {
			case "scale": {
				message = div(
					h2("Scale"),
					p("This setting limits the available pitches for adding notes. You may think that there's no point in limiting your choices, but the set of pitches you use has a strong influence on the mood and feel of your song, and these scales serve as guides to help you choose appropriate pitches. Don't worry, you can change the scale at any time, so you're not locked into it. Try making little melodies using all the available pitches of a scale to get a sense for how it sounds."),
					p("The most common scales are major and minor. Assuming your song uses all pitches in the scale and especially \"tonic\" pitches (the purple rows in the pattern editor) then major scales tend to sound more playful or optimistic, whereas minor scales sound more serious or sad."),
				);
			} break;
			case "key": {
				message = div(
					h2("Song Key"),
					p("This setting can shift the frequency of every note in your entire song up or down, keeping the \"tonic\" pitches (the brown rows in the pattern editor) aligned with the selected \"key\" pitch."),
					p("If you've already placed some notes but they don't emphasize \"tonic\" pitches then the selected key isn't very meaningful. You can select the \"Detect Key\" option in the key menu to automatically align the most emphasized notes with \"tonic\" pitches."),
				);
			} break;
			case "key_octave": {
				message = div(
					h2("Octave"),
					p("This setting can shift the \"key\" by an octave, allowing you to use a B- or C+ key."),
					p(`This goes from ${Config.octaveMin} to ${Config.octaveMax}.`),
				);
			} break;
			case "tempo": {
				message = div(
					h2("Song Tempo"),
					p("This setting controls the speed of your song, measured in beats-per-minute. A \"beat\" is the duration of the little gray rectangles in the pattern editor. (In conventional music notation, a \"quarter note\" is usually equivalent to \"beat\".)"),
				);
			} break;
			case "reverb": {
				message = div(
					h2("Reverb"),
					p("Reverb is like a continuous echo effect. A little bit helps instruments sound more natural. Adding a lot of reverb can add sense of depth or mystery, but too much reverb can kinda \"smear\" sounds so that it's harder to distinguish notes or instruments, especially for lower \"bass\" notes."),
				);
			} break;
			case "rhythm": {
				message = div(
					h2("Rhythm"),
					p("This setting determines how beats are divided. The pattern editor helps you align notes to fractions of a beat based on this setting."),
					p("If you've already placed some notes but they don't align with the selected rhythm, you can select the \"Snap Notes To Rhythm\" option in the rhythm menu to force the notes in the currently selected pattern(s) to align with the selected rhythm."),
				);
			} break;
			case "instrumentIndex": {
				message = div(
					h2("Instrument Number"),
					p("In the \"Channel Settings\" option from theepbox's \"Edit\" menu, there are a few ways to enable multiple instruments per channel."),
					p("First, you could enable multiple simultaneous instruments per channel. All of the channel's instruments will play all of the notes in the channel at the same time, and you can click an instrument number to view and edit its settings."),
					p("Second, you could enable different instruments per pattern. Only one of the instruments will play at any given time, but you can click the instrument number to change which instrument is used for the currently selected pattern(s)."),
					p("Finally, you can enable them both, in which case you can click an instrument number once to view it, and again to toggle whether the instrument is used for the currently selected pattern(s)."),
					p("Either way, you can click the + button to add more instruments to a channel, and you can press shift and a number key on your keyboard to select an instrument as if you had clicked the corresponding button here."),
				);
			} break;
			case "instrumentVolume": {
				message = div(
					h2("Instrument Volume"),
					p("This setting controls the volume of the selected instrument without affecting the volume of the other instruments. This allows you to balance the loudness of each instrument relative to each other."),
					p("Please be careful when using volume settings above 0. This indicates amplification and too much of that can trip the audio limiter built into this tool. This can lead to your song sounding muffled if overused. But when used carefully, amplification can be a powerful tool!"),
				);
			} break;
			case "pan": {
				message = div(
					h2("Instrument Panning"),
					p("If you're listening through headphones or some other stereo sound system, this controls the position of the instrument and where the sound is coming from, ranging from left to right."),
					p("As a suggestion, composers often put lead melodies, drums, and basses in the center, and spread other instruments toward either side. If too many instruments seem like they're coming from the same place, it can feel crowded and harder to distinguish individual sounds, especially if they cover a similar pitch range."),
				);
			} break;
			case "panDelay":
				{
					message = div(
						h2("Stereo Delay"),
						p("When panning, a slight delay is often added between the left and right ear to help make a sound feel more 'directional'. For example, in the real world your left ear will hear a sound coming from the left just slightly before the right ear."),
						p("This setting controls how much delay is added. When this is set to minimum, panning only affects the volume of the left/right ear without changing the delay. This can help to get a more 'uniform' feeling sound, which can be desirable for making 8-bit music.")
					);
				}
				break;
			case "arpeggioSpeed":
				{
					message = div(
						h2("Arpeggio Speed"),
						p("This setting affects how fast your chord will 'arpeggiate', or cycle between notes. With a fast arpeggio speed it will sound rapid-fire, with a slow speed you can hear each note one after another.")
					);
				}
				break;
			case "twoNoteArpeggio":
				{
					message = div(
						h2("Faster Two-Note Arpeggio"),
						p("This setting makes arpeggios with only two notes in them happen twice as fast. Arpeggios with more notes in them are unaffected.")
					);
				}
				break;
			case "monophonic": {
				message = div(
					h2("Monophonic Note"),
					p(`This setting controls which note of the chord your instrument will play. `),
				);
			} break;
			case "detune": {
				message = div(
					h2("Detune"),
					p("This setting can be used to finely control the pitch of your instrument. It is in units of 'cents', 100 of which equal a pitch shift of one semitone."),
					p("Careful - you can quickly get very dissonant sounding songs by using this setting."),
				);
			} break;
			case "instrumentType": {
				message = div(
					h2("Instrument Type"),
					p("theepbox comes with many instrument presets, try them out! You can also create your own custom instruments!"),
					p("There are also options for generating random instruments towards the top of the instrument type menu and for copying and pasting instrument settings in preferences."),
				);
			} break;
			case "eqFilter": {
				message = div(
					h2("EQ Filter"),
					p("Filters are a way of emphasizing or diminishing different parts of a sound. Musical notes have a fundamental (base) frequency, but the sound of a musical note also has parts at higher frequencies and filters can adjust the volume of each of these parts based on their frequency."),
					p("Click in the filter editor to insert, delete, or drag a filter control point. The horizontal position of the point determines which frequencies it affects, and the vertical position determines how the volume is affected at that frequency."),
					p("Insert a new point on the left side of the filter editor to add a \"high-pass\" filter point, which additionally reduces the volume of lower frequencies, or insert a new point on the right side to add a \"low-pass\" filter point which reduces the volume of higher frequencies."),
					p("Post-EQ means that the filter is applied after all other effects, whereas Pre-EQ means that it is applied before effects."),
				);
			} break;
			case "noteFilter": {
				message = div(
					h2("EQ Filter"),
					p("Filters are a way of emphasizing or diminishing different parts of a sound. Musical notes have a fundamental (base) frequency, but the sound of a musical note also has parts at higher frequencies and filters can adjust the volume of each of these parts based on their frequency."),
					p("Click in the filter editor to insert, delete, or drag a filter control point. The horizontal position of the point determines which frequencies it affects, and the vertical position determines how the volume is affected at that frequency."),
					p("Insert a new point on the left side of the filter editor to add a \"high-pass\" filter point, which additionally reduces the volume of lower frequencies, or insert a new point on the right side to add a \"low-pass\" filter point which reduces the volume of higher frequencies."),
					p("Post-EQ means that the filter is applied after all other effects, whereas Pre-EQ means that it is applied before effects."),
				);
			} break;
			case "fadeInOut": {
				message = div(
					h2("Fade In/Out"),
					p("This setting controls how long it takes for notes to reach full volume at the beginning or decay to silence at the end."),
					p("An instant fade-in sounds like instruments that are played by hitting or plucking, whereas slower fade-ins sound like instruments that are played by blowing air."),
					p("You can also make the fade-out start before the note ends to leave a gap before the next note starts, or after the note ends to allow the sound of the end of the note to overlap with the start of the next note."),
				);
			} break;
			case "transition": {
				message = div(
					h2("Transition"),
					p("Usually, when one note ends at the same time another begins, the old note will fade out and the new note will fade in based on the fade in/out settings, but this setting can override that, connecting the end of one note to the beginning of the next."),
					p("The \"interrupt\" transition makes the wave suddenly change from the old note's frequency to the new note's frequency without any fading, but still restarts envelopes at the beginning of the new note. The \"continue\" transition is similar but it doesn't even restart envelopes, and can be used to make each of the notes in a chord start or stop at different times!"),
					p("The \"slide\" transition makes the pitch shift quickly but not instantaneously from the old note's frequency to the new note's frequency, and softly restarts envelopes. The \"slide in pattern\" transition is the same except it doesn't connect the last note in a pattern to the first note in the next pattern."),
				);
			} break;
			case "chipWave": {
				message = div(
					h2("Chip Wave"),
					p("theepbox comes with some sound waves based on classic electronic sound chips, as well as several unique waves. This is the basic source of the sound of the instrument, which is modified by the other instrument settings."),
				);
			} break;
			case "chipNoise": {
				message = div(
					h2("Noise"),
					p("theepbox comes with several basic noise sounds. These do not have any distinct musical pitch, and can be used like drums to create beats and emphasize your song's rhythm."),
				);
			} break;
			case "supersawDynamism": {
				message = div(
					h2("Supersaw Dynamism"),
					p("A supersaw is a combination of many sawtooth waves, and this setting controls the contribution of extra sawtooth waves."),
					p("At the low end of the slider, only the first wave is contributing to the sound, which sounds like an ordinary static sawtooth wave. At the maximum setting, all of the waves are contributing equally and the resulting tone can randomly shift depending on how the waves line up with each other, similar to the \"unison\" and \"chorus\" settings."),
				);
			} break;
			case "supersawSpread": {
				message = div(
					h2("Supersaw Spread"),
					p("A supersaw is a combination of many sawtooth waves, and this setting controls the distance between their frequencies. The dynamism setting must be used for the extra waves to have any effect."),
					p("At the low end of the spread slider, all of the voices have the same frequency but random phase, resulting in a different sound every time a note starts. In the middle, the waves all have slightly different frequencies that shift in and out of phase over time similar to the \"unison\" and \"chorus\" settings, creating a classic supersaw sound. At the extreme end, the frequencies are so far apart they sound dissonant."),
				);
			} break;
			case "supersawShape": {
				message = div(
					h2("Supersaw Shape"),
					p("This supersaw instrument includes an option to change the shape of the waves from sawtooth waves to pulse waves. Use this setting to morph between the two shapes."),
					p("When a pulse wave shape is used, you can also control the pulse width with a separate setting."),
				);
			} break;
			case "pulseWidth": {
				message = div(
					h2("Pulse Wave Width"),
					p("This setting controls the shape and sound of a pulse wave. At the minimum width, it sounds light and buzzy. At the maximum width, it is shaped like a classic square wave."),
				);
			} break;
			case "unison": {
				message = div(
					h2("Unison"),
					p("This instrument can play multiple identical waves at different frequencies. When two waves play at slightly different frequencies, they move in and out of phase with each other over time as different parts of the waves line up. This creates a dynamic, shifting sound. Pianos are a common example of this kind of sound, because each piano key strikes multiple strings that are tuned to slightly different frequencies."),
					p("The distance between two frequencies is called an \"interval\", and this setting controls how large it is. If the interval is too wide, then the waves may sound out-of-tune and \"dissonant\". However, if the interval is even larger, then the two frequencies can even be distinct pitches."),
					p("Adding more than two waves amplifies these effects. "),
				);
			} break;
			case "chords": {
				message = div(
					h2("Chords"),
<<<<<<< HEAD
					p("When multiple different notes occur at the same time, this is called a chord. Chords can be created in theepbox's pattern editor by adding notes above or below another note."),
					p("This setting determines how chords are played. The standard option is \"simultaneous\" which starts playing all of the pitches in a chord at the same instant. The \"strum\" option is similar, but plays the notes starting at slightly different times. The \"arpeggio\" option is used in \"chiptune\" style music and plays a single tone that rapidly alternates between all of the pitches in the chord."),
					p("Some theepbox instruments have an option called \"custom interval\" which uses the chord notes to control the interval between the waves of a single tone. This can create strange sound effects when combined with FM modulators."),
=======
					p("When multiple different notes occur at the same time, this is called a chord. Chords can be created in Slarmoo's Box's pattern editor by adding notes above or below another note."),
					p("This setting determines how chords are played. The standard option is \"simultaneous\" which starts playing all of the pitches in a chord at the same instant. The \"strum\" option is similar, but plays the notes starting at slightly different times. The \"arpeggio\" option is used in \"chiptune\" style music and plays a single tone that rapidly alternates between all of the pitches in the chord. The \"monophonic\" option allows you to have only one tone in a chord play at a time. "),
					p("Some Slarmoo's Box instruments have an option called \"custom interval\" which uses the chord notes to control the interval between the waves of a single tone. This can create strange sound effects when combined with FM modulators."),
>>>>>>> 1dfec407
				);
			} break;
			case "vibrato": {
				message = div(
					h2("Vibrato"),
					p("This setting causes the frequency of a note to wobble slightly. Singers and violinists often use vibrato."),
				);
			} break;
			case "vibratoDepth":
				{
					message = div(
						h2("Vibrato Depth"),
						p("This setting affects the depth of your instrument's vibrato, making the wobbling effect sound stronger or weaker.")
					);
				} break;
			case "vibratoDelay":
				{
					message = div(
						h2("Vibrato Delay"),
						p("This setting changes when vibrato starts to kick in after a note is played. Vibrato is most common for long held notes and less common in short notes, so this can help you achieve that effect.")
					);
				} break;
			case "vibratoSpeed":
				{
					message = div(
						h2("Vibrato Speed"),
						p("This setting determines how fast the vibrato's up-and-down wobble effect will happen for your instrument.")
					);
				}
				break;
			case "vibratoType":
				{
					message = div(
						h2("Vibrato Type"),
						p("This determines the way vibrato causes your instrument's pitch to wobble. The normal type is smooth up and down, the shaky type is chaotic.")
					);
				}
				break;
			case "algorithm": {
				message = div(
					h2("FM Algorithm"),
					p('FM Synthesis is a mysterious but powerful technique for crafting sounds, popularized by Yamaha keyboards and the Sega Genesis/Mega Drive. It may seem confusing, but try playing around with the options until you get a feel for it, or check out some of the preset examples!'),
					p('This FM synthesizer uses up to four waves, numbered 1, 2, 3, and 4. Each wave may have its own frequency and volume.'),
					p('There are two kinds of waves: "carrier" waves play a tone out loud, but "modulator" waves distort other waves instead. Wave 1 is always a carrier and plays a tone, but other waves may distort it. The "Algorithm" setting determines which waves are modulators, and which other waves those modulators distort. For example, "1←2" means that wave 2 modulates wave 1, and wave 1 plays out loud.'),
				);
			} break;
			case "feedbackType": {
				message = div(
					h2("Feedback Type"),
					p('Modulators distort in one direction (like 1←2), but you can also use the feedback setting to make any wave distort in the opposite direction (1→2), or even itself (1⟲).'),
				);
			} break;
			case "feedbackVolume": {
				message = div(
					h2("Feedback Distortion"),
					p("This setting controls the amount of feedback distortion based on the feedback type setting."),
				);
			} break;
			case "operatorFrequency": {
				message = div(
					h2("Operator Frequency"),
					p('This setting controls the frequency of an individual FM wave, relative to the fundamental frequency of the note. The multiplier 1× is the same as the fundamental frequency, whereas 2x would be an octave (12 semitones) above it. The frequencies with a "~" are slightly detuned and shift in and out of phase over time compared to the other frequencies.'),
					p('Try different combinations of a "carrier" wave and a "modulator" wave with different frequencies to get a feel for how they sound together.'),
				);
			} break;
			case "operatorVolume": {
				message = div(
					h2("Operator Volume"),
					p("This setting controls the volume of \"carrier\" waves, or the amount of distortion that \"modulator\" waves apply to other waves."),
				);
			} break;
			case "spectrum": {
				message = div(
					h2("Spectrum"),
					p("This setting allows you to draw your own noise spectrum! This is good for making drum sounds."),
					p("If you only use certain frequencies and a soft fade in/out, it's also possible to make howling wind sounds or even musical wind instruments."),
					p("The left side of the spectrum editor controls the noise energy at lower frequencies, and the right side controls higher frequencies."),
				);
			} break;
			case "harmonics": {
				message = div(
					h2("Harmonics"),
					p("This setting allows you to design your own sound wave! Most musical waves are actually a combination of sine waves at certain frequencies, and this lets you control the volume of each sine wave individually."),
					p("The left side of the harmonics editor controls the sine wave volumes at lower frequencies, and the right side controls higher frequencies."),
				);
			} break;
			case "effects": {
				message = div(
					h2("Effects"),
					p("theepbox has many different kinds of special effects you can add to instruments. You can turn on multiple effects at once, and they can be configured individually. Try them all out!"),
				);
			} break;
			case "drumsetEnvelope": {
				message = div(
					h2("Drumset Envelope"),
					p("This drumset comes with a low-pass filter, and this setting can dynamically change the low-pass filter frequency over time. Each row in the pattern editor can have a different envelope shape."),
				);
			} break;
			case "drumsetSpectrum": {
				message = div(
					h2("Drumset Spectrum"),
					p("This setting allows you to draw your own noise spectrum! This is good for making drumsets. Each row in the pattern editor gets its own spectrum."),
					p("The left side of the spectrum editor controls the noise energy at lower frequencies, and the right side controls higher frequencies."),
				);
			} break;
			case "chorus": {
				message = div(
					h2("Chorus"),
					p("The chorus effect combines multiple copies of the instrument's sound and adds a bit of vibrato to simulate an ensemble of instruments or voices. Drag the slider to control how much chorus is added."),
				);
			} break;
			case "echoSustain": {
				message = div(
					h2("Echo Volume"),
					p("The echo effect repeats the instrument's sound after a delay. Each echo is a little bit quieter than the last, and this setting controls how much quieter."),
				);
			} break;
			case "echoDelay": {
				message = div(
					h2("Echo Delay"),
					p("The echo effect repeats the instrument's sound after a delay, and this setting controls how long the delay is."),
				);
			} break;
			case "pitchShift": {
				message = div(
					h2("Pitch Shift"),
					p("This setting makes instruments play higher or lower pitches than the ones displayed in the pattern editor. Be careful that you don't confuse yourself!"),
					p("You can combine this with envelopes to bend pitch over time, or play multiple simultaneous instruments with different pitch shifts for interesting layered sounds."),
					p("The intervals created by this setting are in \"just intonation\" which means they stay in phase with the original pitch instead of shifting in and out of phase over time. If you want the shifting, add the detune effect!"),
				);
			} break;
			case "distortion": {
				message = div(
					h2("Distortion"),
					p("This is the famous electric guitar effect! However, there are some things to be aware of."),
					p("First, most chords don't sound right when combined with heavy distortion. The only chords commonly used with distorted electric guitars are \"power chords\" which consist of a root note, a \"fifth\" note above that, and/or any octaves of those two notes."),
					p("Second, the distortion sound depends a lot on filtering. In particular, I recommend enabling the note filter effect, and adding both high-pass and low-pass points to the note filter. (Note filters are applied first, then distortion which transforms the sound based on that filtering, then the EQ filter is applied last.)"),
					p("Finally, I recommend adjusting the fade-out setting to allow the end of each note to overlap a little bit with the beginning of the next, but not too much!"),
				);
			} break;
			case "bitcrusherQuantization": {
				message = div(
					h2("Bitcrusher Quantization"),
					p("This effect makes stuff sounds harsher, artificial, and \"low quality\", which is great if that's what you're going for!"),
				);
			} break;
			case "bitcrusherFreq": {
				message = div(
					h2("Frequency Quantization"),
					p("The bitcrusher effect comes with an additional frequency quantization effect! This is a fun one to play with, especially when combined with the note filter effect."),
					p("Every other notch on this slider is aligned with the currently selected key of the song, and the in-between notches are aligned with the tritones of the key."),
				);
			} break;
			case "envelopes": {
				message = div(
					h2("Envelopes"),
					p("Envelopes are a way to dynamically adjust various other settings over time, usually based on how long the note lasts. Press the + button to add an envelope, then use the menus below to select which setting to control and the curve of the envelope. Try different combinations to see how they sound!"),
					p("Most envelope curves restart from the beginning every time a new note plays. The \"note size\" option is based on the note width as drawn in the pattern editor while the \"pitch\" option is based on the pitch of the note played. The \"random\" envelope type deterministally produces a random result based on either the time or pitch of a note."),
					p("Envelope curves move in the range from 0 to 1 (or vice versa), where 0 means as quiet as possible and 1 is the same as the corresponding position selected in the instrument settings above. If multiple envelopes are targetting the same setting, they are multiplied before applying to the setting."),
				);
			} break;
			case "discreteEnvelope": {
				message = div(
					h2("Use Discrete Envelopes?"),
					p("Envelopes are usually interpolated, meaning they change continuously and smoothly. This setting, when ticked, makes envelopes not interpolate. It's a small difference, but can be helpful for some chip noises, and it's most noticeable with the 'blip' transitions."),
				);
			} break;
			case "envelopeSpeed": {
				message = div(
					h2("Envelope Speed"),
					p("This setting controls the speed of ALL envelopes for the instrument. Each envelope 'plays' at a certain speed, and this slider can scale it to play faster or slower. You can use this to fine-tune your tremolo or how fast something decays to get just the right effect."),
					p("Note that, while this setting is limited in the sense that it controls all envelopes at once, you can still achieve a variety of outcomes by trying combinations of modes of each envelope type, which typically differ only in speed."),
				);
			} break;
			case "perEnvelopeSpeed": {
				message = div(
					h2("Individual Envelope Speed"),
					p("This setting is applied per envelope rather than all of them simultaneously, unlike the envelope speed in the top dropdown."),
					p("This controls the speed of this envelope as a multiplier of the global envelope speed and the envelope curve"),
					p("The speed of an envelope changes how fast its runs. In BeepBox, this is equivalent to the numbers beside each envelope type's name."),
					p("You can see an equivalence chart on the ", HTML.a({ href: "./faq.html", target: "_blank" }, "FAQ"), " page"),
					p("This setting will not appear for note size, pitch, punch, or none envelopes"),
				);
			} break;
			case "usedInstrument": {
				message = div(
					h3("'Is this instrument used somewhere else?'"),
					p("This indicator will light up when the instrument you're currently looking at is used in another place in your song (outside the selection)."),
					p("This can be useful when you're not sure if you've used the instrument before and making edits carelessly could change other parts of the song."),
				);
			} break;
			case "usedPattern": {
				message = div(
					h3("'Is this pattern used somewhere else?'"),
					p("This indicator will light up when the pattern you're currently looking at is used in another place in your song (outside the selection)."),
					p("This can be useful when you're not sure if you've used the pattern before and making edits carelessly could change other parts of the song."),
				);
			} break;
			case "modChannel": {
				message = div(
					h2("Modulator Channel"),
					p("Modulators can be used to change settings in your song automatically over time. This technique is also known as automation."),
					p("This setting controls which channel the modulators will take effect for. If you choose 'Song', you can change song-wide settings too!"),
				);
			} break;
			case "modInstrument": {
				message = div(
					h2("Modulator Instrument"),
					p("Modulators can be used to change settings in your song automatically over time. This technique is also known as automation."),
					p("This setting controls which instrument your modulator will apply to within the given channel you've chosen."),
					p("If you choose 'all', every instrument in the channel will be affected. If you choose 'active', just the current ones used in this pattern will be instead."),
					p("Note that with 'all' or 'active', effects will only be applied to instruments that the effect is applicable on. For example if an instrument does not have panning effects, modulating panning will not affect it.")
				);
			} break;
			case "modSet": {
				message = div(
					h2("Modulator Setting"),
					p("This is the parameter that you want to change with this modulator. For example, if you set this to 'Tempo', you can speed up or slow down your song by laying notes in the pattern editor."),
					p("Note that you'll see different options if your channel is set to 'Song' versus a channel number. With 'Song', you'll see song-wide settings such as tempo. With a channel, you'll see specific instrument settings. Adding more effects to the instrument causes modulators for them to be available, so be sure to experiment!"),
					p("Most modulators behave as you'd expect and work just as if you were moving their associated slider. Click the '?' when you have a setting selected to get more info about it!"),
				);
			} break;
			case "modFilter": {
				message = div(
					h2("Filter Target"),
					p("This setting specifies which parameter of your targeted filter you would like to change."),
					p("With the 'morph' setting, the note value for your modulator represents the number of a subfilter to 'morph' into over time. For example, dragging a note from 0 to 7 will morph from your main filter to the 7th subfilter. To change how your subfilters are set up, click the '+' button on the target filter."),
					p("With a Dot setting, you can fine-tune the exact location of every dot on your filter graph. Note that this is extremely intensive if you want to modulate all dots - a morph is better in that case - but this can come in handy for small adjustments."),
				);
			} break;
			case "transitionBar": {
				message = div(
					h2("Tie Notes Over Bars"),
					p("With this option ticked, notes won't transition across bars if you put notes with the same pitches at the start of the next bar. Instead they will 'tie over' and sound like one long note."),
				);
			} break;
			case "clicklessTransition": {
				message = div(
					h2("Clickless Transition"),
					p("Sometimes, seamless and other transition types can make audible 'clicks' when changing between notes. Ticking this option will cause those clicks to be silenced as much as possible."),
				);
			} break;
			case "aliases": {
				message = div(
					h2("Aliasing"),
					p("theepbox applies a technique called 'anti-aliasing' to instruments normally to help them sound cleaner even at high frequencies and low sample rates."),
					p("When this setting is ticked that technique is disabled, so you may hear strange audio artifacts especially at high pitches and when bending notes. However, this can lend a grungy sound to an instrument that could be desirable."),
				);
			} break;
			case "operatorWaveform": {
				message = div(
					h2("Operator Waveform"),
					p('This setting controls the what kind of sound wave an individual FM wave uses.'),
					p('By defualt the FM synth uses sinewaves.'),
				);
			} break;
			case "filterType": {
				message = div(
					h2("EQ Filter Type"),
					p('Toggling these buttons lets you choose between a simple filter interface with two sliders, or the more advanced filter graph.'),
					p('The two-slider version controls a single low-pass filter and was used in legacy versions. It is not as powerful, but if you feel overwhelmed you can start with this.'),
					p('Note that switching from the simple interface to the advanced interface will convert your current settings, so you can also use it as a basis for later tweaking.'),
				);
			} break;
			case "filterCutoff": {
				message = div(
					h2("Low-Pass Filter Cutoff Frequency"),
					p("The lowest setting feels \"muffled\" or \"dark\", and the highest setting feels \"harsh\" or \"bright\"."),
					p("Most sounds include a range of frequencies from low to high. theepbox instruments have a filter that allows the lowest frequencies to pass through at full volume, but can reduce the volume of the higher frequencies that are above a cutoff frequency. This setting controls the cutoff frequency and thus the range of higher frequencies that are reduced."),
					p("This cutoff setting also determines which frequency resonates when the resonance peak setting is used."),
				);
			} break;
			case "filterResonance": {
				message = div(
					h2("Low-Pass Filter Resonance Peak"),
					p("Increasing this setting emphasizes a narrow range of frequencies, based on the position of the filter cutoff setting. This can be used to imitate the resonant bodies of acoustic instruments and other interesting effects."),
					p("The filter preserves the volume of frequencies that are below the cutoff frequency, and reduces the volume of frequencies that are above the cutoff. If this setting is used, the filter also increases the volume of frequencies that are near the cutoff."),
				);
			} break;
			case "loopControls":
				{
					message = div(h2("Loop Controls"), p("This enables the use of parameters that control how a chip wave should repeat."));
				}
				break;
			case "loopMode":
				{
					message = div(h2("Loop Mode"), p("This sets the way the chip wave loops when its ends are reached."), p("The \"Loop\" mode is the default: when the end of the loop is reached, it will jump back to the starting point of the loop."), p("The \"Ping-Pong\" mode starts playing the chip wave backwards when the end of the loop is reached. Once it reaches the start of the loop, it will start playing forwards again, endlessly going back and forth."), p("The \"Play Once\" mode stops the chip wave once the end is reached (or the start of the loop, if it's playing backwards)."), p("The \"Play Loop Once\" mode stops the chip wave once the end of the loop is reached (or the start of the loop, if it's playing backwards)."));
				}
				break;
			case "loopStart":
				{
					message = div(h2("Loop Start Point"), p("This specifies where the loop region of the chip wave starts. It's measured in \"samples\", or rather, it refers to a point on a waveform."), p("Be careful with tiny loop sizes (especially combined with high pitches), they may re-introduce aliasing even if the \"Aliasing\" checkbox is unchecked."));
				}
				break;
			case "loopEnd":
				{
					message = div(h2("Loop End Point"), p("This specifies where the loop region of the chip wave ends. It's measured in \"samples\", or rather, it refers to a point on a waveform."), p("The button next to the input box sets this to end of the chip wave."), p("Be careful with tiny loop sizes (especially combined with high pitches), they may re-introduce aliasing even if the \"Aliasing\" checkbox is unchecked."));
				}
				break;
			case "inStereo":
			{
				message = div(h2("Stereo"), p("If a chip wave is in stereo, this will enable both channels to be used, rather than only the left channel."));
			}
			break;
			case "offset":
				{
					message = div(h2("Offset"), p("This specifies where the chip wave should start playing from. You can use this to chop up a large sample, to say, turn a drum loop into a drum kit! It's measured in \"samples\", or rather, it refers to a point on a waveform."));
				}
				break;
			case "backwards":
				{
					message = div(h2("Backwards"), p("When set, the chip wave will start playing backwards. After checking this, you may want to adjust the offset to start from a different point that makes sense for this mode."));
				}
				break;
			case "decimalOffset": {
				message = div(
					h2("Decimal Offset"),
					p("The decimal offset is subtracted from the pulse width value, enabling the use of numbers such as 12.5 or 6.25. This could be useful if you're trying to recreate the sound of old soundchips."),
				);
			} break;
			case "unisonVoices": {
				message = div(
					h2("Unison Voices"),
					p("This setting controls how many voices there are in a unison. Unisons such as \"none\" or \"detune\" use 1 voice, many other unisons use 2 voices, and some use up to " + Config.unisonVoicesMax + " voices"),
				);
			} break;
			case "unisonSpread": {
				message = div(
					h2("Unison Spread"),
					p("This setting controls the distance between the voices, in semitones. A small amount of spread causes the voice's waves to shift in and out from each other, causing a shimmering effect. Larger spread will cause the voices to act like separate notes."),
				);
			} break;
			case "unisonOffset": {
				message = div(
					h2("Unison Offset"),
					p("This setting controls the detune applied to ALL voices, in semitones."),
				);
			} break;
			case "unisonExpression": {
				message = div(
					h2("Unison Volume"),
					p("This setting controls the unison volume. Use this if the unison makes your instrument too loud in comparison to other instruments."),
					p("If this is set to a negative value, it will invert the wave!"),
				);
			} break;
			case "unisonSign": {
				message = div(
					h2("Unison Sign"),
					p("This setting is a volume multiplier applied to every voice EXCEPT the first. This setting will only work correctly with more than one voices."),
				);
			} break;
			case "pitchRange": {
				message = div(
					h2("Pitch Envelope Start and End"),
					p("These two settings will adjust where the start and end of the pitch envelope affects. Everything below start envelope will be the value of the lower bound, everything above end envelope will be upper bound, and everything inbetween will scale linearly based on pitch (the opposite is true if inverted)."),
					p("This will NOT work properly if pitch start is greater than pitch end."),
					p("These values are different than the MIDI numbers. These correspond to how many paino keys from the bottom of the song player a specific pitch is"),
				);
			} break;
			case "noteSizeRange": {
				message = div(
					h2("Note Size Envelope Start and End"),
					p("These two settings work vert similarly to the pitch range bounds, except for note size envelopes instead. Everything below start envelope will be the value of the lower bound, everything above end envelope will be upper bound, and everything inbetween will scale linearly based on note size (the opposite is true if inverted)."),
					p("This will NOT work properly if note size start is greater than note size end."),
				);
			} break;
			case "envelopeInvert": {
				message = div(
					h2("Envelope Inversion"),
					p("This setting will invert the envelope curve. So instead of, for example, lower pitches leading to a smaller output, lower pitches can lead to a greater output."),
				);
			} break;
			case "envelopeRange": {
				message = div(
					h2("Envelope Bounds"),
					p("These two settings stretch or shrink the envelope vertically, allowing for different ranges of affect."),
					p("This will NOT work properly if lower bound is greater than upper bound."),
				)
			} break;
			case "modEnvelope": {
				message = div(
					h2("Envelope Target"),
					p("This setting specifies which envelope of the specified instrument you would like to change."),
				);
			} break;
			case "randomSteps": {
				message = div(
					h2("Random Envelope Steps"),
					p("This setting changes how many \"steps\", or different possible values can be outputted. For example, a step size of 2 will output either 0 or 1, and a step size of 3 either 0, 0.5, or 1. Every step is equidistant from each other"),
				);
			} break;
			case "randomSeed": {
				message = div(
					h2("Random Envelope Seed"),
					p("There are 64 seeds, or pseudorandom patterns that you can choose from when enveloping a setting."),
					p("The same seed will output the same value per tick or pitch if the other envelope settings are also the same, meaning that if two different songs use the same seed for their envelope they will have the same \"randomization\"."),
				);
			} break;
			case "songeq": {
				message = div(
					h2("Song Eq Filter"),
					p("Filters are a way of emphasizing or diminishing different parts of a sound. Musical notes have a fundamental (base) frequency, but the sound of a musical note also has parts at higher frequencies and filters can adjust the volume of each of these parts based on their frequency."),
					p("Click in the filter editor to insert, delete, or drag a filter control point. The horizontal position of the point determines which frequencies it affects, and the vertical position determines how the volume is affected at that frequency."),
					p("Insert a new point on the left side of the filter editor to add a \"high-pass\" filter point, which additionally reduces the volume of lower frequencies, or insert a new point on the right side to add a \"low-pass\" filter point which reduces the volume of higher frequencies."),
					p("The Song Eq Filter applies to all instruments. This can be handy for getting the sound of a certain genre or fading in and out in combination with modulation"),				);
			} break;
			case "lfoEnvelopeWaveform": {
				message = div(
					h2("LFO Envelope Waveform"),
					p("LFO envelopes can output a variety of different waveforms, from old tremolo's sine to more complex ones."),
					p("These waves are: sines, squares, triangles, sawtooths, trapezoids, and stepped variants of triangles and sawtooths."),
				);
			} break;
			case "randomEnvelopeType": {
				message = div(
					h2("Random Envelope Type"),
					p("Random Envelopes can switch between being determined by the time in the song, the pitch of the note, or per note trigger."),
				);
			} break;
<<<<<<< HEAD
			case "panMode": {
				message = div(
					h2("Pan Mode"),
					p("The panning mode changes the way panning works with regards to stereo inputs. The default mode, \"stereo,\" will pan the sound by lowering the volume of one stereo channel and raising the volume of the other. The \"split stereo\" mode will pan the sound in a more realistic way, by blending the two channels together. The \"mono\" mode will mix down both channels into a single mono channel before panning."),
					p("A good way to hear the difference between the panning modes is to use a stereo sample that has one of the stereo channels empty. Try it out!"),
				);
			} break;
=======
			case "ringMod": {
				message = div(
					h2("Ring Modulation"),
					p(`This setting multiplies a selected wave's frequency with an instrument frequency, this is useful for "bell-like" instruments.`),
				);
			} break;
			case "RingModHz": {
				message = div(
					h2("Ring Modulation (Hertz)"),
					p(`This setting changes the Hertz of the multiplied frequency.`),
					// p(`The offset allows you to increment the Hertz by 1.`),
				);
			} break;
			case "granular": {
				message = div(
					h2("Granular Synthesis"),
					p(`This effect is based on granular synthsis! It takes random points from a wave and rearranges them to form "sonic clouds".`),
					p(`This particular slider controls the wet/dry mix of the granulation.`)
				);
			} break;
			case "grainSize": {
				message = div(
					h2("Grain Size"),
					p(`This setting controls the size of the grain.`),
				);
			} break;
			case "grainAmount": {
				message = div(
					h2("Grain Freq"),
					p(`This setting controls about how often a grain (a group of audio samples) is added to the output, from rarely to multiple at once.`),
				);
			} break;
			case "grainRange": {
				message = div(
					h2("Grain Range"),
					p(`This setting controls the range of randomization for grain sizes. `),
				);
			} break;
			
>>>>>>> 1dfec407

			default:
				// Check for modSetinfo#
				if (type.indexOf("modSetInfo") >= 0) {
					let modNum: number = +type[type.length - 1];
					let modulator: number = _doc.song.channels[_doc.channel].instruments[_doc.getCurrentInstrument()].modulators[modNum];
					let pList: HTMLParagraphElement[] = [];
					for (let s: number = 0; s < Config.modulators[modulator].promptDesc.length; s++) {
						pList.push(p(
							Config.modulators[modulator].promptDesc[s]
								.replace("$LO", "" + Config.modulators[modulator].convertRealFactor)
								.replace("$MID", "" + (Config.modulators[modulator].convertRealFactor + Config.modulators[modulator].maxRawVol / 2))
								.replace("$HI", "" + (Config.modulators[modulator].convertRealFactor + Config.modulators[modulator].maxRawVol))

						));
					}
					// Last element for mod settings is just some miscellaneous data for nerds like me.
					pList[pList.length - 1].style.setProperty("color", "var(--secondary-text)");
					message = div(
						h2(Config.modulators[modulator].promptName),
						pList,
					);
					break;
				}
				else {
					throw new Error("Unhandled TipPrompt type: " + type);
				}
		}

		this.container = div({ class: "prompt", style: "width: 300px;" },
			message,
			this._closeButton,
		);

		setTimeout(() => this._closeButton.focus());

		this._closeButton.addEventListener("click", this._close);
	}

	private _close = (): void => {
		this._doc.undo();
	}

	public cleanUp = (): void => {
		this._closeButton.removeEventListener("click", this._close);
	}
}<|MERGE_RESOLUTION|>--- conflicted
+++ resolved
@@ -209,15 +209,9 @@
 			case "chords": {
 				message = div(
 					h2("Chords"),
-<<<<<<< HEAD
-					p("When multiple different notes occur at the same time, this is called a chord. Chords can be created in theepbox's pattern editor by adding notes above or below another note."),
-					p("This setting determines how chords are played. The standard option is \"simultaneous\" which starts playing all of the pitches in a chord at the same instant. The \"strum\" option is similar, but plays the notes starting at slightly different times. The \"arpeggio\" option is used in \"chiptune\" style music and plays a single tone that rapidly alternates between all of the pitches in the chord."),
-					p("Some theepbox instruments have an option called \"custom interval\" which uses the chord notes to control the interval between the waves of a single tone. This can create strange sound effects when combined with FM modulators."),
-=======
-					p("When multiple different notes occur at the same time, this is called a chord. Chords can be created in Slarmoo's Box's pattern editor by adding notes above or below another note."),
-					p("This setting determines how chords are played. The standard option is \"simultaneous\" which starts playing all of the pitches in a chord at the same instant. The \"strum\" option is similar, but plays the notes starting at slightly different times. The \"arpeggio\" option is used in \"chiptune\" style music and plays a single tone that rapidly alternates between all of the pitches in the chord. The \"monophonic\" option allows you to have only one tone in a chord play at a time. "),
-					p("Some Slarmoo's Box instruments have an option called \"custom interval\" which uses the chord notes to control the interval between the waves of a single tone. This can create strange sound effects when combined with FM modulators."),
->>>>>>> 1dfec407
+					p("When multiple different notes occur at the same time, this is called a chord. Chords can be created in the pattern editor by adding notes above or below another note."),
+					p("This setting determines how chords are played. The standard option is \"simultaneous\" which starts playing all of the pitches in a chord at the same instant. The \"strum\" option is similar, but plays the notes starting at slightly different times. The \"arpeggio\" option is used in \"chiptune\" style music and plays a single tone that rapidly alternates between all of the pitches in the chord. The \"monophonic\" option allows you to have only one tone in a chord play at a time."),
+					p("Some instruments have an option called \"custom interval\" which uses the chord notes to control the interval between the waves of a single tone. This can create strange sound effects when combined with FM modulators."),
 				);
 			} break;
 			case "vibrato": {
@@ -637,7 +631,6 @@
 					p("Random Envelopes can switch between being determined by the time in the song, the pitch of the note, or per note trigger."),
 				);
 			} break;
-<<<<<<< HEAD
 			case "panMode": {
 				message = div(
 					h2("Pan Mode"),
@@ -645,7 +638,6 @@
 					p("A good way to hear the difference between the panning modes is to use a stereo sample that has one of the stereo channels empty. Try it out!"),
 				);
 			} break;
-=======
 			case "ringMod": {
 				message = div(
 					h2("Ring Modulation"),
@@ -662,7 +654,7 @@
 			case "granular": {
 				message = div(
 					h2("Granular Synthesis"),
-					p(`This effect is based on granular synthsis! It takes random points from a wave and rearranges them to form "sonic clouds".`),
+					p(`This effect is based on granular synthesis! It takes random points from a wave and rearranges them to form "sonic clouds".`),
 					p(`This particular slider controls the wet/dry mix of the granulation.`)
 				);
 			} break;
@@ -684,8 +676,6 @@
 					p(`This setting controls the range of randomization for grain sizes. `),
 				);
 			} break;
-			
->>>>>>> 1dfec407
 
 			default:
 				// Check for modSetinfo#
