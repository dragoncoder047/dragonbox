--- conflicted
+++ resolved
@@ -575,21 +575,12 @@
 					p("These waves are: sines, squares, triangles, sawtooths, and ramps (a sawtooth wave flipped over the y-axis). All of these are technically sine approximations of each waveform, but they function effectively the same."),
 				);
 			} break;
-<<<<<<< HEAD
-			case "additive": {
-				message = div(
-					h2("Additive Instrument"),
-					p("The \"Additive\" instrument type works very similar to harmonics, but instead of working with just sine waves, you can combine many different types of waves"),
-					p("These waves are: sines, squares, triangles, sawtooths, and ramps (a sawtooth wave flipped over the y-axis). All of these are technically sine approximations of each waveform, but they function effectively the same"),
-				);
-=======
 			case "envelopeRange": {
 				message = div(
 					h2("Envelope Bounds"),
 					p("These two settings stretch or shrink the envelope vertically, allowing for different ranges of affect."),
 					p("This will NOT work properly if lower bound is greater than upper bound."),
 				)
->>>>>>> 39d6a279
 			} break;
 
 			default:
