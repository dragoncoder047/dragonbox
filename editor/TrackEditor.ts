--- conflicted
+++ resolved
@@ -603,13 +603,8 @@
 		}
 			
 		this._select.style.display = this._touchMode ? "" : "none";
-<<<<<<< HEAD
-			
-		if (this._doc.selection.boxSelectionWidth > 1 || this._doc.selection.boxSelectionHeight > 1) {
-=======
 		
 		if (this._doc.selection.boxSelectionActive) {
->>>>>>> 6045fab4
 			// TODO: This causes the selection rectangle to repaint every time the
 			// editor renders and the selection is visible. Check if anything changed
 			// before overwriting the attributes?
