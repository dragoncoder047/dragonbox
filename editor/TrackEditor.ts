--- conflicted
+++ resolved
@@ -9,7 +9,6 @@
 import { HTML, SVG } from "imperative-html/dist/esm/elements-strict";
 
 export class TrackEditor {
-<<<<<<< HEAD
     public readonly _barDropDown: HTMLSelectElement = HTML.select({ style: "width: 32px; height: " + Config.barEditorHeight + "px; top: 0px; position: absolute; opacity: 0" },
 
         HTML.option({ value: "barBefore" }, "Insert Bar Before"),
@@ -458,8 +457,8 @@
         const editorHeight: number = this._doc.song.getChannelCount() * ChannelRow.patternHeight;
         if (this._renderedEditorHeight != editorHeight) {
             this._renderedEditorHeight = editorHeight;
-            this._svg.setAttribute("height", "" + editorHeight + Config.barEditorHeight);
-            this._playhead.setAttribute("height", "" + editorHeight + Config.barEditorHeight);
+            this._svg.setAttribute("height", "" + (editorHeight + Config.barEditorHeight));
+            this._playhead.setAttribute("height", "" + (editorHeight + Config.barEditorHeight));
             this.container.style.height = (editorHeight + Config.barEditorHeight) + "px";
         }
 
@@ -480,476 +479,4 @@
 
         this._updatePreview();
     }
-=======
-	public readonly _barDropDown: HTMLSelectElement = HTML.select({ style: "width: 32px; height: " + Config.barEditorHeight + "px; top: 0px; position: absolute; opacity: 0" },
-
-		HTML.option({ value: "barBefore" }, "Insert Bar Before"),
-		HTML.option({ value: "barAfter" }, "Insert Bar After"),
-		HTML.option({ value: "deleteBar" }, "Delete This Bar"),
-	);
-	private readonly _channelRowContainer: HTMLElement = HTML.div({style: `display: flex; flex-direction: column; padding-top: ${Config.barEditorHeight}px`});
-	private readonly _barNumberContainer: SVGGElement = SVG.g();
-	private readonly _playhead: SVGRectElement = SVG.rect({fill: ColorConfig.playhead, x: 0, y: 0, width: 4, height: 128});
-	private readonly _boxHighlight: SVGRectElement = SVG.rect({fill: "none", stroke: ColorConfig.hoverPreview, "stroke-width": 2, "pointer-events": "none", x: 1, y: 1, width: 30, height: 30});
-	private readonly _upHighlight: SVGPathElement = SVG.path({fill: ColorConfig.invertedText, stroke: ColorConfig.invertedText, "stroke-width": 1, "pointer-events": "none"});
-	private readonly _downHighlight: SVGPathElement = SVG.path({fill: ColorConfig.invertedText, stroke: ColorConfig.invertedText, "stroke-width": 1, "pointer-events": "none"});
-	private readonly _barEditorPath: SVGPathElement = SVG.path({ fill: ColorConfig.uiWidgetBackground, stroke: ColorConfig.uiWidgetBackground, "stroke-width": 1, "pointer-events": "none" });
-	private readonly _selectionRect: SVGRectElement = SVG.rect({ class: "dashed-line dash-move", fill: ColorConfig.boxSelectionFill, stroke: ColorConfig.hoverPreview, "stroke-width": 2, "stroke-dasharray": "5, 3", "fill-opacity": "0.4", "pointer-events": "none", visibility: "hidden", x: 1, y: 1, width: 62, height: 62 });
-	private readonly _svg: SVGSVGElement = SVG.svg({style: `position: absolute; top: 0;`},
-		this._barEditorPath,
-		this._selectionRect,
-		this._barNumberContainer,
-		this._boxHighlight,
-		this._upHighlight,
-		this._downHighlight,
-		this._playhead,
-	);
-	private readonly _select: HTMLSelectElement = HTML.select({class: "trackSelectBox", style: "background: none; border: none; appearance: none; border-radius: initial; box-shadow: none; color: transparent; position: absolute; touch-action: none;"});
-	public readonly container: HTMLElement = HTML.div({class: "noSelection", style: `background-color: ${ColorConfig.editorBackground}; position: relative; overflow: hidden;`},
-		this._channelRowContainer,
-		this._svg,
-		this._select,
-		this._barDropDown
-	);
-	private readonly _channels: ChannelRow[] = [];
-	private readonly _barNumbers: SVGTextElement[] = [];
-	private _mouseX: number = 0;
-	private _mouseY: number = 0;
-	//private _lastScrollTime: number = 0;
-	//private _selecting: boolean = false;
-	//private _selectionStartBar: number = 0;
-	//private _selectionStartChannel: number = 0;
-	//private _pattern: Pattern | null = null;
-	private _mouseStartBar: number = 0;
-	private _mouseStartChannel: number = 0;
-	private _mouseBar: number = 0;
-	private _mouseChannel: number = 0;
-	private _mouseOver: boolean = false;
-	private _mousePressed: boolean = false;
-	private _mouseDragging = false;
-	private _barWidth: number = 32;
-	private _renderedBarCount: number = -1;
-	private _renderedEditorWidth: number = -1;
-	private _renderedEditorHeight: number = -1;
-	private _renderedPatternCount: number = 0;
-	private _renderedPlayhead: number = -1;
-	private _touchMode: boolean = isMobile;
-	private _barDropDownBar: number = 0;
-	private _lastScrollTime: number = 0;
-		
-	constructor(private _doc: SongDocument, private _songEditor: SongEditor) {
-		window.requestAnimationFrame(this._animatePlayhead);
-		this._svg.addEventListener("mousedown", this._whenMousePressed);
-		document.addEventListener("mousemove", this._whenMouseMoved);
-		document.addEventListener("mouseup", this._whenMouseReleased);
-		this._svg.addEventListener("mouseover", this._whenMouseOver);
-		this._svg.addEventListener("mouseout", this._whenMouseOut);
-			
-		this._select.addEventListener("change", this._whenSelectChanged);
-		this._select.addEventListener("touchstart", this._whenSelectPressed);
-		this._select.addEventListener("touchmove", this._whenSelectMoved);
-		this._select.addEventListener("touchend", this._whenSelectReleased);
-		this._select.addEventListener("touchcancel", this._whenSelectReleased);
-			
-		let determinedCursorType: boolean = false;
-		document.addEventListener("mousedown", () => {
-			if (!determinedCursorType) {
-				this._touchMode = false;
-				this._updatePreview();
-			}
-			determinedCursorType = true;
-		}, true);
-		document.addEventListener("touchstart", () => {
-			if (!determinedCursorType) {
-				this._touchMode = true;
-				this._updatePreview();
-			}
-			determinedCursorType = true;
-		}, true);
-
-		this._barDropDown.selectedIndex = -1;
-		this._barDropDown.addEventListener("change", this._barDropDownHandler);
-		this._barDropDown.addEventListener("mousedown", this._barDropDownGetOpenedPosition);
-
-	}
-
-	private _barDropDownGetOpenedPosition = (event: MouseEvent): void => {
-		this._barDropDownBar = Math.floor(Math.min(this._doc.song.barCount - 1, Math.max(0, this._mouseX / this._barWidth)));
-	}
-
-	private _barDropDownHandler = (event: Event): void => {
-
-		var moveBarOffset = (this._barDropDown.value == "barBefore") ? 0 : 1;
-
-		if (this._barDropDown.value == "barBefore" || this._barDropDown.value == "barAfter") {
-
-			//var prevBar = this._doc.bar;
-
-			this._doc.bar = this._barDropDownBar - 1 + moveBarOffset;
-
-			this._doc.selection.resetBoxSelection();
-			this._doc.selection.insertBars();
-
-			// This moves doc.bar back. I kind of like moving it to the inserted zone, though.
-			// this._doc.bar = prevBar + ((prevBar < this._barDropDownBar + moveBarOffset) ? 0 : 1);
-
-			// Adjust song playhead
-			if (this._doc.synth.playhead >= this._barDropDownBar + moveBarOffset) {
-				this._doc.synth.playhead++;
-				this._songEditor._barScrollBar.animatePlayhead();
-			}
-
-	}
-		else if (this._barDropDown.value == "deleteBar") {
-		
-			//var prevBar = this._doc.bar;
-
-			this._doc.bar = this._barDropDownBar;
-
-			this._doc.selection.resetBoxSelection();
-			this._doc.selection.deleteBars();
-
-			// This moves doc.bar back. I kind of like moving it to the deleted zone, though.
-			// this._doc.bar = prevBar - ((prevBar <= this._barDropDownBar) ? 0 : 1);
-
-			// Adjust song playhead
-			if (this._doc.synth.playhead > this._barDropDownBar) {
-				this._doc.synth.playhead--;
-				this._songEditor._barScrollBar.animatePlayhead();
-			}
-
-		}
-
-		this._barDropDown.selectedIndex = -1;
-	}
-
-	private _whenSelectChanged = (): void => {
-		this._doc.selection.setPattern(this._select.selectedIndex);
-	}
-		
-	private _animatePlayhead = (timestamp: number): void => {
-		const playhead = (this._barWidth * this._doc.synth.playhead - 2);
-		if (this._renderedPlayhead != playhead) {
-			this._renderedPlayhead = playhead;
-			this._playhead.setAttribute("x", "" + playhead);
-		}
-		window.requestAnimationFrame(this._animatePlayhead);
-	}
-	
-	public movePlayheadToMouse(): boolean {
-		if (this._mouseOver) {
-			this._doc.synth.playhead = this._mouseBar + (this._mouseX % this._barWidth) / this._barWidth;
-			return true;
-		}
-		return false;
-	}
-	
-	private _dragBoxSelection(): void {
-		this._doc.selection.setTrackSelection(this._doc.selection.boxSelectionX0, this._mouseBar, this._doc.selection.boxSelectionY0, this._mouseChannel);
-		this._doc.selection.selectionUpdated();
-	}
-		
-	private _updateSelectPos(event: TouchEvent): void {
-		const boundingRect: ClientRect = this._svg.getBoundingClientRect();
-		this._mouseX = event.touches[0].clientX - boundingRect.left;
-		this._mouseY = event.touches[0].clientY - boundingRect.top;
-		if (isNaN(this._mouseX)) this._mouseX = 0;
-		if (isNaN(this._mouseY)) this._mouseY = 0;
-		this._mouseBar = Math.floor(Math.min(this._doc.song.barCount - 1, Math.max(0, this._mouseX / this._barWidth)));
-		this._mouseChannel = Math.floor(Math.min(this._doc.song.getChannelCount() - 1, Math.max(0, (this._mouseY - Config.barEditorHeight) / ChannelRow.patternHeight)));
-	}
-		
-	private _whenSelectPressed = (event: TouchEvent): void => {
-		this._mousePressed = true;
-		this._mouseDragging = true;
-		this._updateSelectPos(event);
-		this._mouseStartBar = this._mouseBar;
-		this._mouseStartChannel = this._mouseChannel;
-	}
-		
-	private _whenSelectMoved = (event: TouchEvent): void => {
-		this._updateSelectPos(event);
-		if (this._mouseStartBar != this._mouseBar || this._mouseStartChannel != this._mouseChannel) {
-			// if the touch has started dragging, cancel opening the select menu.
-			event.preventDefault();
-		}
-		if (this._mousePressed) this._dragBoxSelection();
-		this._updatePreview();
-	}
-		
-	private _whenSelectReleased = (event: TouchEvent): void => {
-		this._mousePressed = false;
-		this._mouseDragging = false;
-		this._updatePreview();
-	}
-		
-	private _whenMouseOver = (event: MouseEvent): void => {
-		if (this._mouseOver) return;
-		this._mouseOver = true;
-	}
-		
-	private _whenMouseOut = (event: MouseEvent): void => {
-		if (!this._mouseOver) return;
-		this._mouseOver = false;
-	}
-		
-	private _updateMousePos(event: MouseEvent): void {
-		const boundingRect: ClientRect = this._svg.getBoundingClientRect();
-		this._mouseX = (event.clientX || event.pageX) - boundingRect.left;
-		this._mouseY = (event.clientY || event.pageY) - boundingRect.top;
-		this._mouseBar = Math.floor(Math.min(this._doc.song.barCount - 1, Math.max(0, this._mouseX / this._barWidth)));
-		this._mouseChannel = Math.floor(Math.min(this._doc.song.getChannelCount() - 1, Math.max(0, (this._mouseY - Config.barEditorHeight) / ChannelRow.patternHeight)));
-	}
-		
-	private _whenMousePressed = (event: MouseEvent): void => {
-		event.preventDefault();
-		this._mousePressed = true;
-		this._updateMousePos(event);
-		this._mouseStartBar = this._mouseBar;
-		this._mouseStartChannel = this._mouseChannel;
-
-		// Act on track portion
-		if (this._mouseY >= Config.barEditorHeight) {
-
-		if (event.shiftKey) {
-			this._mouseDragging = true;
-			this._doc.selection.setTrackSelection(this._doc.selection.boxSelectionX0, this._mouseBar, this._doc.selection.boxSelectionY0, this._mouseChannel);
-			this._doc.selection.selectionUpdated();
-		} else {
-			this._mouseDragging = false;
-			if (this._doc.channel != this._mouseChannel || this._doc.bar != this._mouseBar) {
-				this._doc.selection.setChannelBar(this._mouseChannel, this._mouseBar);
-				this._mouseDragging = true;
-			}
-			this._doc.selection.resetBoxSelection();
-		}
-	}
-	}
-		
-	private _whenMouseMoved = (event: MouseEvent): void => {
-		this._updateMousePos(event);
-		if (this._mousePressed) {
-			if (this._mouseStartBar != this._mouseBar || this._mouseStartChannel != this._mouseChannel) {
-				this._mouseDragging = true;
-			}
-			this._dragBoxSelection();
-		}
-		this._updatePreview();
-	}
-		
-	private _whenMouseReleased = (event: MouseEvent): void => {
-		if (this._mousePressed && !this._mouseDragging) {
-			if (this._doc.channel == this._mouseChannel && this._doc.bar == this._mouseBar) {
-				const up: boolean = ((this._mouseY - Config.barEditorHeight) % ChannelRow.patternHeight) < ChannelRow.patternHeight / 2;
-				const patternCount: number = this._doc.song.patternsPerChannel;
-				this._doc.selection.setPattern((this._doc.song.channels[this._mouseChannel].bars[this._mouseBar] + (up ? 1 : patternCount)) % (patternCount + 1));
-			}
-		}
-		this._mousePressed = false;
-		this._mouseDragging = false;
-		this._updatePreview();
-	}
-		
-	private _updatePreview(): void {
-		let channel: number = this._mouseChannel;
-		let bar: number = this._mouseBar;
-			
-		if (this._touchMode) {
-			bar = this._doc.bar;
-			channel = this._doc.channel;
-		}
-			
-		const selected: boolean = (bar == this._doc.bar && channel == this._doc.channel);
-		const overTrackEditor: boolean = (this._mouseY >= Config.barEditorHeight);
-			
-		if (this._mouseDragging && this._mouseStartBar != this._mouseBar) {
-
-			// Handle auto-scroll in selection. Only @50ms or slower.
-			var timestamp: number = Date.now();
-
-			if (timestamp - this._lastScrollTime >= 50) {
-
-				if (bar > this._doc.barScrollPos + this._doc.trackVisibleBars - 1 && this._doc.barScrollPos < this._doc.song.barCount - this._doc.trackVisibleBars) {
-
-					this._songEditor.changeBarScrollPos(1);
-				}
-				if (bar < this._doc.barScrollPos && this._doc.barScrollPos > 0) {
-
-					this._songEditor.changeBarScrollPos(-1);
-				}
-
-				this._lastScrollTime = timestamp;
-
-			}
-
-		}
-
-		if (this._mouseOver && !this._mousePressed && !selected && overTrackEditor) {
-			this._boxHighlight.setAttribute("x", "" + (1 + this._barWidth * bar));
-			this._boxHighlight.setAttribute("y", "" + (1 + Config.barEditorHeight + ChannelRow.patternHeight * channel));
-			this._boxHighlight.setAttribute("height", "" + (ChannelRow.patternHeight - 2));
-			this._boxHighlight.setAttribute("width", "" + (this._barWidth - 2));
-			this._boxHighlight.style.visibility = "visible";
-		} else if ((this._mouseOver || ((this._mouseX >= bar * this._barWidth) && (this._mouseX < bar * this._barWidth + this._barWidth) && (this._mouseY > 0))) && (!overTrackEditor)) {
-			this._boxHighlight.setAttribute("x", "" + (1 + this._barWidth * bar));
-			this._boxHighlight.setAttribute("y", "1"); // The y is set to 1 instead of 0 due to the thickness of the box causing it to go slightly outside the frame at y=0.
-			this._boxHighlight.setAttribute("height", "" + (Config.barEditorHeight - 3));
-			this._boxHighlight.style.visibility = "visible";
-		} else {
-			this._boxHighlight.style.visibility = "hidden";
-		}
-			
-		if ((this._mouseOver || this._touchMode) && selected && overTrackEditor) {
-			const up: boolean = ((this._mouseY - Config.barEditorHeight) % ChannelRow.patternHeight) < ChannelRow.patternHeight / 2;
-			const center: number = this._barWidth * (bar + 0.8);
-			const middle: number = Config.barEditorHeight + ChannelRow.patternHeight * (channel + 0.5);
-			const base: number = ChannelRow.patternHeight * 0.1;
-			const tip: number = ChannelRow.patternHeight * 0.4;
-			const width: number = ChannelRow.patternHeight * 0.175;
-				
-			this._upHighlight.setAttribute("fill", up && !this._touchMode ? ColorConfig.hoverPreview : ColorConfig.invertedText);
-			this._downHighlight.setAttribute("fill", !up && !this._touchMode ? ColorConfig.hoverPreview : ColorConfig.invertedText);
-				
-			this._upHighlight.setAttribute("d", `M ${center} ${middle - tip} L ${center + width} ${middle - base} L ${center - width} ${middle - base} z`);
-			this._downHighlight.setAttribute("d", `M ${center} ${middle + tip} L ${center + width} ${middle + base} L ${center - width} ${middle + base} z`);
-				
-			this._upHighlight.style.visibility = "visible";
-			this._downHighlight.style.visibility = "visible";
-		} else {
-			this._upHighlight.style.visibility = "hidden";
-			this._downHighlight.style.visibility = "hidden";
-		}
-			
-		this._selectionRect.style.left = (this._barWidth * this._doc.bar) + "px";
-		this._selectionRect.style.top = (Config.barEditorHeight + (ChannelRow.patternHeight * this._doc.channel)) + "px";
-
-		this._select.style.left = (this._barWidth * this._doc.bar) + "px";
-
-		this._select.style.width = this._barWidth + "px";
-		this._select.style.top = (Config.barEditorHeight + ChannelRow.patternHeight * this._doc.channel) + "px";
-		this._select.style.height = ChannelRow.patternHeight + "px";
-			
-		this._barDropDown.style.left = (this._barWidth * bar) + "px";
-
-		const patternCount: number = this._doc.song.patternsPerChannel + 1;
-		for (let i: number = this._renderedPatternCount; i < patternCount; i++) {
-				this._select.appendChild(HTML.option({value: i}, i));
-		}
-		for (let i: number = patternCount; i < this._renderedPatternCount; i++) {
-				this._select.removeChild(<Node> this._select.lastChild);
-		}
-		this._renderedPatternCount = patternCount;
-		const selectedPattern: number = this._doc.song.channels[this._doc.channel].bars[this._doc.bar];
-		if (this._select.selectedIndex != selectedPattern) this._select.selectedIndex = selectedPattern;
-	}
-		
-	public render(): void {
-
-		this._barWidth = this._doc.getBarWidth();
-			
-		if (this._channels.length != this._doc.song.getChannelCount()) {
-
-			// Add new channel boxes if needed
-			for (let y: number = this._channels.length; y < this._doc.song.getChannelCount(); y++) {
-				const channelRow: ChannelRow = new ChannelRow(this._doc, y);
-				this._channels[y] = channelRow;
-				this._channelRowContainer.appendChild(channelRow.container);
-			}
-				
-			// Remove old channel boxes
-			for (let y: number = this._doc.song.getChannelCount(); y < this._channels.length; y++) {
-				this._channelRowContainer.removeChild(this._channels[y].container);
-			}
-			
-			this._channels.length = this._doc.song.getChannelCount();
-			this._mousePressed = false;
-		}
-
-		for (let j: number = 0; j < this._doc.song.getChannelCount(); j++) {
-			this._channels[j].render();
-		}
-			
-		const editorWidth: number = this._barWidth * this._doc.song.barCount;
-		if (this._renderedEditorWidth != editorWidth) {
-			this._renderedEditorWidth = editorWidth;
-			this._channelRowContainer.style.width = editorWidth + "px";
-			this.container.style.width = editorWidth + "px";
-			this._svg.setAttribute("width", editorWidth + "");
-			this._mousePressed = false;
-
-			// Update bar editor's SVG
-			// this._upHighlight.setAttribute("d", `M ${center} ${middle - tip} L ${center + width} ${middle - base} L ${center - width} ${middle - base} z`);
-			//this._downHighlight.setAttribute("d", `M ${center} ${middle + tip} L ${center + width} ${middle + base} L ${center - width} ${middle + base} z`);
-
-			var pathString = "";
-
-			for (let x: number = 0; x < this._doc.song.barCount; x++) {
-				var pathLeft = x * this._barWidth + 2;
-				var pathTop = 1;
-				var pathRight = x * this._barWidth + this._barWidth - 2;
-				var pathBottom = Config.barEditorHeight - 3;
-
-				pathString += `M ${pathLeft} ${pathTop} H ${pathRight} V ${pathBottom} H ${pathLeft} V ${pathTop} Z `;
-		}
-			
-			this._barEditorPath.setAttribute("d", pathString);
-
-			if (this._renderedBarCount < this._doc.song.barCount) {
-				this._barNumbers.length = this._doc.song.barCount;
-				for (var pos = this._renderedBarCount; pos < this._barNumbers.length; pos++) {
-					this._barNumbers[pos] = SVG.text({ "font-family": "sans-serif", "font-size": "8px", "text-anchor": "middle", "font-weight": "bold", "x": (pos * this._barWidth + this._barWidth / 2) + "px", "y": "7px", fill: ColorConfig.secondaryText }, "" + (pos + 1));
-					if (pos % 4 == 0) {
-						// Highlighting every 4 bars
-						this._barNumbers[pos].setAttribute("fill", ColorConfig.primaryText);
-					}
-					this._barNumberContainer.appendChild(this._barNumbers[pos]);
-				}
-				this._renderedBarCount = this._doc.song.barCount;
-			}
-			else if (this._renderedBarCount > this._doc.song.barCount) {
-				for (var pos = this._renderedBarCount - 1; pos >= this._doc.song.barCount; pos--) {
-					this._barNumberContainer.removeChild(this._barNumbers[pos]);
-				}
-				this._barNumbers.length = this._doc.song.barCount;
-				this._renderedBarCount = this._doc.song.barCount;
-			}
-
-			// Update x of bar editor numbers
-			for (var pos = 0; pos < this._barNumbers.length; pos++) {
-				this._barNumbers[pos].setAttribute("x", (pos * this._barWidth + this._barWidth / 2) + "px");
-			}
-		
-			this._renderedEditorWidth = editorWidth;
-			this._channelRowContainer.style.width = editorWidth + "px";
-			this.container.style.width = editorWidth + "px";
-			this._svg.setAttribute("width", editorWidth + "");
-			this._mousePressed = false;
-		}
-		
-		const editorHeight: number = this._doc.song.getChannelCount() * ChannelRow.patternHeight;
-		if (this._renderedEditorHeight != editorHeight) {
-			this._renderedEditorHeight = editorHeight;
-			this._svg.setAttribute("height", "" + (editorHeight + Config.barEditorHeight));
-			this._playhead.setAttribute("height", "" + (editorHeight + Config.barEditorHeight));
-			this.container.style.height = (editorHeight + Config.barEditorHeight) + "px";
-		}
-			
-		this._select.style.display = this._touchMode ? "" : "none";
-		
-		if (this._doc.selection.boxSelectionActive) {
-			// TODO: This causes the selection rectangle to repaint every time the
-			// editor renders and the selection is visible. Check if anything changed
-			// before overwriting the attributes?
-			this._selectionRect.setAttribute("x", String(this._barWidth * this._doc.selection.boxSelectionBar + 1));
-			this._selectionRect.setAttribute("y", String(Config.barEditorHeight + ChannelRow.patternHeight * this._doc.selection.boxSelectionChannel + 1));
-			this._selectionRect.setAttribute("width", String(this._barWidth * this._doc.selection.boxSelectionWidth - 2));
-			this._selectionRect.setAttribute("height", String(ChannelRow.patternHeight * this._doc.selection.boxSelectionHeight - 2));
-			this._selectionRect.setAttribute("visibility", "visible");
-		} else {
-			this._selectionRect.setAttribute("visibility", "hidden");
-		}
-			
-		this._updatePreview();
-	}
->>>>>>> aafe1399
 }