--- conflicted
+++ resolved
@@ -861,13 +861,8 @@
 				}
 			}
 			doc.song.barCount = newLength;
-<<<<<<< HEAD
-
-			doc.bar = start;
-=======
-			
+
 			doc.bar += count;
->>>>>>> 51ae8708
 			doc.barScrollPos = Math.min(newLength - doc.trackVisibleBars, doc.barScrollPos + count);
 			if (doc.song.loopStart >= start) {
 				doc.song.loopStart += count;
@@ -889,13 +884,9 @@
 				if (channel.bars.length == 0) channel.bars.push(0);
 			}
 			doc.song.barCount = Math.max(1, doc.song.barCount - count);
-<<<<<<< HEAD
-
-			doc.bar = Math.max(0, start - count);
-=======
+
+			doc.bar = Math.max(0, doc.bar - count);
 			
-			doc.bar = Math.max(0, doc.bar - count);
->>>>>>> 51ae8708
 			doc.barScrollPos = Math.max(0, doc.barScrollPos - count);
 			if (doc.song.loopStart >= start) {
 				doc.song.loopStart = Math.max(0, doc.song.loopStart - count);
