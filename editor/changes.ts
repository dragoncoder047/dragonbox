--- conflicted
+++ resolved
@@ -44,7 +44,6 @@
     }
 }
 
-<<<<<<< HEAD
 export function generateScaleMap(oldScaleFlags: ReadonlyArray<boolean>, newScaleValue: number, customScaleFlags: ReadonlyArray<boolean>): number[] {
     const newScaleFlags: ReadonlyArray<boolean> = newScaleValue == Config.scales["dictionary"]["Custom"].index ? customScaleFlags : Config.scales[newScaleValue].flags;
 	const oldScale: number[] = [];
@@ -57,93 +56,6 @@
 	const smallerScale: number[] = largerToSmaller ? newScale : oldScale;
 	const largerScale: number[] = largerToSmaller ? oldScale : newScale;
 
-	const roles: string[] = ["root", "second", "second", "third", "third", "fourth", "tritone", "fifth", "sixth", "sixth", "seventh", "seventh", "root"];
-	let bestScore: number = Number.MAX_SAFE_INTEGER;
-	let bestIndexMap: number[] = [];
-	const stack: number[][] = [[0]]; // Root always maps to root.
-
-	while (stack.length > 0) {
-		const indexMap: number[] = stack.pop()!;
-
-		if (indexMap.length == smallerScale.length) {
-			// Score this mapping.
-			let score: number = 0;
-			for (let i: number = 0; i < indexMap.length; i++) {
-				score += Math.abs(smallerScale[i] - largerScale[indexMap[i]]);
-				if (roles[smallerScale[i]] != roles[largerScale[indexMap[i]]]) {
-					// Penalize changing roles.
-					score += 0.75;
-				}
-			}
-			if (bestScore > score) {
-				bestScore = score;
-				bestIndexMap = indexMap;
-			}
-		} else {
-			// Recursively choose next indices for mapping.
-			const lowIndex: number = indexMap[indexMap.length - 1] + 1;
-			const highIndex: number = largerScale.length - smallerScale.length + indexMap.length;
-			for (let i: number = lowIndex; i <= highIndex; i++) {
-				stack.push(indexMap.concat(i));
-			}
-		}
-	}
-
-	const sparsePitchMap: number[][] = [];
-	for (let i: number = 0; i < bestIndexMap.length; i++) {
-		const smallerScalePitch = smallerScale[i];
-		const largerScalePitch = largerScale[bestIndexMap[i]];
-		sparsePitchMap[i] = largerToSmaller
-			? [largerScalePitch, smallerScalePitch]
-			: [smallerScalePitch, largerScalePitch];
-	}
-
-	// To make it easier to wrap around.
-	sparsePitchMap.push([12, 12]);
-	newScale.push(12);
-
-	let sparseIndex: number = 0;
-	const fullPitchMap: number[] = [];
-	for (let i: number = 0; i < 12; i++) {
-		const oldLow: number = sparsePitchMap[sparseIndex][0];
-		const newLow: number = sparsePitchMap[sparseIndex][1];
-		const oldHigh: number = sparsePitchMap[sparseIndex + 1][0];
-		const newHigh: number = sparsePitchMap[sparseIndex + 1][1];
-		if (i == oldHigh - 1) sparseIndex++;
-
-		const transformedPitch: number = (i - oldLow) * (newHigh - newLow) / (oldHigh - oldLow) + newLow;
-
-		let nearestPitch: number = 0;
-		let nearestPitchDistance: number = Number.MAX_SAFE_INTEGER;
-		for (const newPitch of newScale) {
-			let distance: number = Math.abs(newPitch - transformedPitch);
-			if (roles[newPitch] != roles[i]) {
-				// Again, penalize changing roles.
-				distance += 0.1;
-			}
-			if (nearestPitchDistance > distance) {
-				nearestPitchDistance = distance;
-				nearestPitch = newPitch;
-			}
-		}
-
-		fullPitchMap[i] = nearestPitch;
-	}
-
-	return fullPitchMap;
-=======
-export function generateScaleMap(oldScaleFlags: ReadonlyArray<boolean>, newScaleValue: number): number[] {
-    const newScaleFlags: ReadonlyArray<boolean> = Config.scales[newScaleValue].flags;
-    const oldScale: number[] = [];
-    const newScale: number[] = [];
-    for (let i: number = 0; i < 12; i++) {
-        if (oldScaleFlags[i]) oldScale.push(i);
-        if (newScaleFlags[i]) newScale.push(i);
-    }
-    const largerToSmaller: boolean = oldScale.length > newScale.length;
-    const smallerScale: number[] = largerToSmaller ? newScale : oldScale;
-    const largerScale: number[] = largerToSmaller ? oldScale : newScale;
-
     const roles: string[] = ["root", "second", "second", "third", "third", "fourth", "tritone", "fifth", "sixth", "sixth", "seventh", "seventh", "root"];
     let bestScore: number = Number.MAX_SAFE_INTEGER;
     let bestIndexMap: number[] = [];
@@ -231,7 +143,6 @@
             i++;
         }
     }
->>>>>>> e3dad13b
 }
 
 function projectNoteIntoBar(oldNote: Note, timeOffset: number, noteStartPart: number, noteEndPart: number, newNotes: Note[]): void {
@@ -586,66 +497,111 @@
 }
 
 export class ChangePreset extends Change {
-<<<<<<< HEAD
-	constructor(doc: SongDocument, newValue: number) {
-		super();
-		const instrument: Instrument = doc.song.channels[doc.channel].instruments[doc.getCurrentInstrument()];
-		const oldValue: number = instrument.preset;
-		if (oldValue != newValue) {
+    constructor(doc: SongDocument, newValue: number) {
+        super();
+        const instrument: Instrument = doc.song.channels[doc.channel].instruments[doc.getCurrentInstrument()];
+        const oldValue: number = instrument.preset;
+        if (oldValue != newValue) {
             const preset: Preset | null = EditorConfig.valueToPreset(newValue);
-			if (preset != null) {
+            if (preset != null) {
                 if (preset.customType != undefined) {
-					instrument.type = preset.customType;
-					if (!Config.instrumentTypeHasSpecialInterval[instrument.type] && Config.chords[instrument.chord].isCustomInterval) {
-						instrument.chord = 0;
-					}
-				} else if (preset.settings != undefined) {
-					const tempVolume: number = instrument.volume;
-					const tempPan: number = instrument.pan;
-					const tempPanDelay: number = instrument.panDelay;
-					instrument.fromJsonObject(preset.settings, doc.song.getChannelIsNoise(doc.channel), doc.song.getChannelIsMod(doc.channel), doc.song.rhythm == 0 || doc.song.rhythm == 2, doc.song.rhythm >= 2);
-					instrument.volume = tempVolume;
-					instrument.pan = tempPan;
-					instrument.panDelay = tempPanDelay;
-				}
-			}
-			instrument.preset = newValue;
-			doc.notifier.changed();
-			this._didSomething();
-		}
-	}
+                    instrument.type = preset.customType;
+                    if (!Config.instrumentTypeHasSpecialInterval[instrument.type] && Config.chords[instrument.chord].customInterval) {
+                        instrument.chord = 0;
+                    }
+                    instrument.clearInvalidEnvelopeTargets();
+                } else if (preset.settings != undefined) {
+                    const tempVolume: number = instrument.volume;
+                    const tempPan: number = instrument.pan;
+                    const tempPanDelay = instrument.panDelay;
+                    //const usesPanning: boolean = effectsIncludePanning(instrument.effects);
+                    instrument.fromJsonObject(preset.settings, doc.song.getChannelIsNoise(doc.channel), doc.song.getChannelIsMod(doc.channel), doc.song.rhythm == 0 || doc.song.rhythm == 2, doc.song.rhythm >= 2);
+                    instrument.volume = tempVolume;
+                    instrument.pan = tempPan;
+                    instrument.panDelay = tempPanDelay;
+                    //@jummbus - Disable this check, pan will be on by default.
+                    //if (usesPanning && instrument.pan != Config.panCenter) {
+                        instrument.effects = (instrument.effects | (1 << EffectType.panning));
+                    //}
+                }
+            }
+            instrument.preset = newValue;
+            doc.notifier.changed();
+            this._didSomething();
+        }
+    }
 }
 
 export class ChangeRandomGeneratedInstrument extends Change {
-	constructor(doc: SongDocument) {
-		super();
-
-		interface ItemWeight<T> {
-			readonly item: T;
-			readonly weight: number;
-		}
-		function selectWeightedRandom<T>(entries: ReadonlyArray<ItemWeight<T>>): T {
-			let total: number = 0;
-			for (const entry of entries) {
-				total += entry.weight;
-			}
-			let random: number = Math.random() * total;
-			for (const entry of entries) {
-				random -= entry.weight;
-				if (random <= 0.0) return entry.item;
-			}
-			return entries[(Math.random() * entries.length) | 0].item;
-		}
-		function selectCurvedDistribution(min: number, max: number, peak: number, width: number): number {
-			const entries: Array<ItemWeight<number>> = [];
-			for (let i: number = min; i <= max; i++) {
-				entries.push({ item: i, weight: 1.0 / (Math.pow((i - peak) / width, 2.0) + 1.0) });
-			}
-			return selectWeightedRandom(entries);
-		}
-
-		const isNoise: boolean = doc.song.getChannelIsNoise(doc.channel);
-		const instrument: Instrument = doc.song.channels[doc.channel].instruments[doc.getCurrentInstrument()];
+    constructor(doc: SongDocument) {
+        super();
+
+        interface ItemWeight<T> {
+            readonly item: T;
+            readonly weight: number;
+        }
+        function selectWeightedRandom<T>(entries: ReadonlyArray<ItemWeight<T>>): T {
+            let total: number = 0;
+            for (const entry of entries) {
+                total += entry.weight;
+            }
+            let random: number = Math.random() * total;
+            for (const entry of entries) {
+                random -= entry.weight;
+                if (random <= 0.0) return entry.item;
+            }
+            return entries[(Math.random() * entries.length) | 0].item;
+        }
+        function selectCurvedDistribution(min: number, max: number, peak: number, width: number): number {
+            const entries: Array<ItemWeight<number>> = [];
+            for (let i: number = min; i <= max; i++) {
+                entries.push({ item: i, weight: 1.0 / (Math.pow((i - peak) / width, 2.0) + 1.0) });
+            }
+            return selectWeightedRandom(entries);
+        }
+
+        class PotentialFilterPoint {
+            constructor(
+                public readonly chance: number,
+                public readonly type: FilterType,
+                public readonly minFreq: number,
+                public readonly maxFreq: number,
+                public readonly centerHz: number,
+                public readonly centerGain: number,
+            ) { };
+        }
+        function applyFilterPoints(filter: FilterSettings, potentialPoints: ReadonlyArray<PotentialFilterPoint>): void {
+            filter.reset();
+            const usedFreqs: number[] = [];
+            for (const potentialPoint of potentialPoints) {
+                if (Math.random() > potentialPoint.chance) continue;
+                const point: FilterControlPoint = new FilterControlPoint();
+                point.type = potentialPoint.type;
+                point.freq = selectCurvedDistribution(potentialPoint.minFreq, potentialPoint.maxFreq, FilterControlPoint.getRoundedSettingValueFromHz(potentialPoint.centerHz), 1.0 / Config.filterFreqStep);
+                point.gain = selectCurvedDistribution(0, Config.filterGainRange - 1, Config.filterGainCenter + potentialPoint.centerGain, 2.0 / Config.filterGainStep);
+                if (point.type == FilterType.peak && point.gain == Config.filterGainCenter) continue; // skip pointless points. :P
+                if (usedFreqs.includes(point.freq)) continue;
+                usedFreqs.push(point.freq);
+                filter.controlPoints[filter.controlPointCount] = point;
+                filter.controlPointCount++;
+            }
+        }
+
+        const isNoise: boolean = doc.song.getChannelIsNoise(doc.channel);
+        const instrument: Instrument = doc.song.channels[doc.channel].instruments[doc.getCurrentInstrument()];
+        instrument.effects &= 1 << EffectType.panning; // disable all existing effects except panning.
+        instrument.envelopeCount = 0;
+
+        const midFreq: number = FilterControlPoint.getRoundedSettingValueFromHz(700.0);
+        const maxFreq: number = Config.filterFreqRange - 1;
+        applyFilterPoints(instrument.eqFilter, [
+            new PotentialFilterPoint(0.8, FilterType.lowPass, midFreq, maxFreq, 4000.0, -1),
+            new PotentialFilterPoint(0.4, FilterType.highPass, 0, midFreq - 1, 250.0, -1),
+            new PotentialFilterPoint(0.5, FilterType.peak, 0, maxFreq, 2000.0, 0),
+            new PotentialFilterPoint(0.4, FilterType.peak, 0, maxFreq, 1400.0, 0),
+            new PotentialFilterPoint(0.3, FilterType.peak, 0, maxFreq, 1000.0, 0),
+            new PotentialFilterPoint(0.2, FilterType.peak, 0, maxFreq, 500.0, 0),
+        ]);
 
 		if (isNoise) {
 			const type: InstrumentType = selectWeightedRandom([
@@ -653,10 +609,61 @@
 				{ item: InstrumentType.spectrum, weight: 3 },
 			]);
 			instrument.preset = instrument.type = type;
-			instrument.filterCutoff = selectCurvedDistribution(4, Config.filterCutoffRange - 1, Config.filterCutoffRange - 2, 2);
-			instrument.filterResonance = selectCurvedDistribution(0, Config.filterResonanceRange - 1, 1, 2);
-			instrument.filterEnvelope = Config.envelopes.dictionary[selectWeightedRandom([
-				{ item: "steady", weight: 2 },
+
+            instrument.fadeIn = (Math.random() < 0.8) ? 0 : selectCurvedDistribution(0, Config.fadeInRange - 1, 0, 2);
+            instrument.fadeOut = selectCurvedDistribution(0, Config.fadeOutTicks.length - 1, Config.fadeOutNeutral, 2);
+
+            if (Math.random() < 0.1) {
+                instrument.effects |= 1 << EffectType.transition;
+                instrument.transition = Config.transitions.dictionary[selectWeightedRandom([
+                    { item: "normal", weight: 30 },
+                    { item: "interrupt", weight: 1 },
+                    { item: "slide", weight: 2 },
+                ])].index;
+            }
+            if (Math.random() < 0.2) {
+                instrument.effects |= 1 << EffectType.chord;
+                instrument.chord = Config.chords.dictionary[selectWeightedRandom([
+                    { item: "strum", weight: 2 },
+                    { item: "arpeggio", weight: 1 },
+                ])].index;
+            }
+            if (Math.random() < 0.1) {
+                instrument.pitchShift = selectCurvedDistribution(0, Config.pitchShiftRange - 1, Config.pitchShiftCenter, 2);
+                if (instrument.pitchShift != Config.pitchShiftCenter) {
+                    instrument.effects |= 1 << EffectType.pitchShift;
+                    instrument.addEnvelope(Config.instrumentAutomationTargets.dictionary["pitchShift"].index, 0, Config.envelopes.dictionary[selectWeightedRandom([
+                        { item: "flare 1", weight: 2 },
+                        { item: "flare 2", weight: 1 },
+                        { item: "flare 3", weight: 1 },
+                        { item: "twang 1", weight: 16 },
+                        { item: "twang 2", weight: 8 },
+                        { item: "twang 3", weight: 4 },
+                        { item: "tremolo1", weight: 1 },
+                        { item: "tremolo2", weight: 1 },
+                        { item: "tremolo3", weight: 1 },
+                        { item: "decay 1", weight: 4 },
+                        { item: "decay 2", weight: 2 },
+                        { item: "decay 3", weight: 1 },
+                    ])].index);
+                }
+            }
+            if (Math.random() < 0.1) {
+                instrument.effects |= 1 << EffectType.vibrato;
+                instrument.vibrato = selectCurvedDistribution(0, Config.echoSustainRange - 1, Config.echoSustainRange >> 1, 2);
+                instrument.vibrato = Config.vibratos.dictionary[selectWeightedRandom([
+                    { item: "light", weight: 2 },
+                    { item: "delayed", weight: 2 },
+                    { item: "heavy", weight: 1 },
+                    { item: "shaky", weight: 2 },
+                ])].index;
+            }
+            if (Math.random() < 0.8) {
+                instrument.effects |= 1 << EffectType.noteFilter;
+                applyFilterPoints(instrument.noteFilter, [
+                    new PotentialFilterPoint(1.0, FilterType.lowPass, midFreq, maxFreq, 8000.0, -1),
+                ]);
+                instrument.addEnvelope(Config.instrumentAutomationTargets.dictionary["noteFilterAllFreqs"].index, 0, Config.envelopes.dictionary[selectWeightedRandom([
 				{ item: "punch", weight: 4 },
 				{ item: "flare 1", weight: 2 },
 				{ item: "flare 2", weight: 2 },
@@ -683,27 +690,33 @@
                 { item: "linear 2", weight: 2 },
                 { item: "linear 3", weight: 2 },
                 { item: "linear-1", weight: 1 },
-			])].index;
-			instrument.transition = Config.transitions.dictionary[selectWeightedRandom([
-				{ item: "seamless", weight: 1 },
-				{ item: "hard", weight: 4 },
-				{ item: "soft", weight: 2 },
-				{ item: "slide", weight: 1 },
-				{ item: "cross fade", weight: 2 },
-				{ item: "hard fade", weight: 8 },
-				{ item: "medium fade", weight: 2 },
-                { item: "soft fade", weight: 1 },
-                { item: "sliding fade", weight: 1 },
-			])].index;
-			instrument.effects = Config.effectsNames.indexOf(selectWeightedRandom([
-				{ item: "none", weight: 1 },
-				{ item: "reverb", weight: 3 },
-			]));
-			instrument.chord = Config.chords.dictionary[selectWeightedRandom([
-				{ item: "harmony", weight: 4 },
-				{ item: "strum", weight: 2 },
-				{ item: "arpeggio", weight: 1 },
-			])].index;
+			])].index);
+            }
+            if (Math.random() < 0.1) {
+                instrument.effects |= 1 << EffectType.distortion;
+                instrument.distortion = selectCurvedDistribution(1, Config.distortionRange - 1, Config.distortionRange - 1, 2);
+            }
+            if (Math.random() < 0.1) {
+                instrument.effects |= 1 << EffectType.bitcrusher;
+                instrument.bitcrusherFreq = selectCurvedDistribution(0, Config.bitcrusherFreqRange - 1, Config.bitcrusherFreqRange >> 1, 2);
+                instrument.bitcrusherQuantization = selectCurvedDistribution(0, Config.bitcrusherQuantizationRange - 1, Config.bitcrusherQuantizationRange >> 1, 2);
+            }
+            if (Math.random() < 0.1) {
+                instrument.effects |= 1 << EffectType.chorus;
+                instrument.chorus = selectCurvedDistribution(1, Config.chorusRange - 1, Config.chorusRange - 1, 1);
+            }
+            if (Math.random() < 0.1) {
+                instrument.echoSustain = selectCurvedDistribution(0, Config.echoSustainRange - 1, Config.echoSustainRange >> 1, 2);
+                instrument.echoDelay = selectCurvedDistribution(0, Config.echoDelayRange - 1, Config.echoDelayRange >> 1, 2);
+                if (instrument.echoSustain != 0 || instrument.echoDelay != 0) {
+                    instrument.effects |= 1 << EffectType.echo;
+                }
+            }
+            if (Math.random() < 0.5) {
+                instrument.effects |= 1 << EffectType.reverb;
+                instrument.reverb = selectCurvedDistribution(1, Config.reverbRange - 1, 1, 1);
+            }
+
 			function normalize(harmonics: number[]): void {
 				let max: number = 0;
 				for (const value of harmonics) {
@@ -757,18 +770,94 @@
 			}
 		} else {
 			const type: InstrumentType = selectWeightedRandom([
-				{ item: InstrumentType.chip, weight: 4 },
-				{ item: InstrumentType.pwm, weight: 4 },
-				{ item: InstrumentType.harmonics, weight: 6 },
-				{ item: InstrumentType.spectrum, weight: 1 },
-				{ item: InstrumentType.fm, weight: 4 },
-				{ item: InstrumentType.fm6op, weight: 2 },
+                { item: InstrumentType.chip, weight: 4 },
+                { item: InstrumentType.pwm, weight: 4 },
+                { item: InstrumentType.harmonics, weight: 5 },
+                { item: InstrumentType.pickedString, weight: 5 },
+                { item: InstrumentType.spectrum, weight: 1 },
+                { item: InstrumentType.fm, weight: 5 },
+				{ item: InstrumentType.fm6op, weight: 3 },
 			]);
 			instrument.preset = instrument.type = type;
-			instrument.filterCutoff = selectCurvedDistribution(2, Config.filterCutoffRange - 1, 7, 1.5);
-			instrument.filterResonance = selectCurvedDistribution(0, Config.filterResonanceRange - 1, 1, 2);
-			instrument.filterEnvelope = Config.envelopes.dictionary[selectWeightedRandom([
-				{ item: "steady", weight: 10 },
+			
+            instrument.fadeIn = (Math.random() < 0.5) ? 0 : selectCurvedDistribution(0, Config.fadeInRange - 1, 0, 2);
+            instrument.fadeOut = selectCurvedDistribution(0, Config.fadeOutTicks.length - 1, Config.fadeOutNeutral, 2);
+            if (type == InstrumentType.chip || type == InstrumentType.harmonics || type == InstrumentType.pickedString) {
+                instrument.unison = Config.unisons.dictionary[selectWeightedRandom([
+                    { item: "none", weight: 10 },
+                    { item: "shimmer", weight: 5 },
+                    { item: "hum", weight: 4 },
+                    { item: "honky tonk", weight: 3 },
+                    { item: "dissonant", weight: 1 },
+                    { item: "fifth", weight: 1 },
+                    { item: "octave", weight: 2 },
+                    { item: "bowed", weight: 2 },
+                    { item: "piano", weight: 5 },
+                    { item: "warbled", weight: 3 },
+                    { item: "hecking gosh", weight: 2 },
+                ])].index;
+            }
+
+            if (Math.random() < 0.1) {
+                instrument.effects |= 1 << EffectType.transition;
+                instrument.transition = Config.transitions.dictionary[selectWeightedRandom([
+                    { item: "interrupt", weight: 1 },
+                    { item: "slide", weight: 2 },
+                ])].index;
+            }
+            if (Math.random() < 0.2) {
+                instrument.effects |= 1 << EffectType.chord;
+                instrument.chord = Config.chords.dictionary[selectWeightedRandom([
+                    { item: "strum", weight: 2 },
+                    { item: "arpeggio", weight: 1 },
+                ])].index;
+            }
+            if (Math.random() < 0.05) {
+                instrument.pitchShift = selectCurvedDistribution(0, Config.pitchShiftRange - 1, Config.pitchShiftCenter, 1);
+                if (instrument.pitchShift != Config.pitchShiftCenter) {
+                    instrument.effects |= 1 << EffectType.pitchShift;
+                    instrument.addEnvelope(Config.instrumentAutomationTargets.dictionary["pitchShift"].index, 0, Config.envelopes.dictionary[selectWeightedRandom([
+                        { item: "flare 1", weight: 2 },
+                        { item: "flare 2", weight: 1 },
+                        { item: "flare 3", weight: 1 },
+                        { item: "twang 1", weight: 16 },
+                        { item: "twang 2", weight: 8 },
+                        { item: "twang 3", weight: 4 },
+                        { item: "decay 1", weight: 4 },
+                        { item: "decay 2", weight: 2 },
+                        { item: "decay 3", weight: 1 },
+                        { item: "linear 1", weight: 1 },
+                        { item: "linear 2", weight: 1 },
+                    ])].index);
+                }
+            }
+            if (Math.random() < 0.25) {
+                instrument.effects |= 1 << EffectType.vibrato;
+                instrument.vibrato = selectCurvedDistribution(0, Config.echoSustainRange - 1, Config.echoSustainRange >> 1, 2);
+                instrument.vibrato = Config.vibratos.dictionary[selectWeightedRandom([
+                    { item: "light", weight: 2 },
+                    { item: "delayed", weight: 2 },
+                    { item: "heavy", weight: 1 },
+                    { item: "shaky", weight: 2 },
+                ])].index;
+            }
+            if (Math.random() < 0.1) {
+                instrument.effects |= 1 << EffectType.distortion;
+                instrument.distortion = selectCurvedDistribution(1, Config.distortionRange - 1, Config.distortionRange - 1, 2);
+            }
+            if (effectsIncludeDistortion(instrument.effects) && Math.random() < 0.8) {
+                instrument.effects |= 1 << EffectType.noteFilter;
+                applyFilterPoints(instrument.noteFilter, [
+                    new PotentialFilterPoint(1.0, FilterType.lowPass, midFreq, maxFreq, 2000.0, -1),
+                    new PotentialFilterPoint(0.9, FilterType.highPass, 0, midFreq - 1, 500.0, -1),
+                    new PotentialFilterPoint(0.4, FilterType.peak, 0, maxFreq, 1400.0, 0),
+                ]);
+            } else if (Math.random() < 0.5) {
+                instrument.effects |= 1 << EffectType.noteFilter;
+                applyFilterPoints(instrument.noteFilter, [
+                    new PotentialFilterPoint(1.0, FilterType.lowPass, midFreq, maxFreq, 8000.0, -1),
+                ]);
+                instrument.addEnvelope(Config.instrumentAutomationTargets.dictionary["noteFilterAllFreqs"].index, 0, Config.envelopes.dictionary[selectWeightedRandom([
                 { item: "punch", weight: 6 },
                 { item: "flare -1", weight: 1 },
 				{ item: "flare 1", weight: 2 },
@@ -807,52 +896,28 @@
                 { item: "rise 1", weight: 3 },
                 { item: "rise 2", weight: 2 },
                 { item: "rise 3", weight: 1 },
-			])].index;
-			instrument.transition = Config.transitions.dictionary[selectWeightedRandom([
-				{ item: "seamless", weight: 1 },
-				{ item: "hard", weight: 4 },
-				{ item: "soft", weight: 4 },
-				{ item: "slide", weight: 2 },
-				{ item: "cross fade", weight: 4 },
-				{ item: "hard fade", weight: 4 },
-				{ item: "medium fade", weight: 2 },
-                { item: "soft fade", weight: 2 },
-                { item: "sliding fade", weight: 2 },
-			])].index;
-			instrument.effects = Config.effectsNames.indexOf(selectWeightedRandom([
-				{ item: "none", weight: 1 },
-				{ item: "reverb", weight: 10 },
-				{ item: "chorus", weight: 2 },
-				{ item: "chorus & reverb", weight: 2 },
-			]));
-			instrument.chord = Config.chords.dictionary[selectWeightedRandom([
-				{ item: "harmony", weight: 7 },
-				{ item: "strum", weight: 2 },
-				{ item: "arpeggio", weight: 1 },
-			])].index;
-			if (type != InstrumentType.spectrum) {
-				instrument.vibrato = Config.vibratos.dictionary[selectWeightedRandom([
-					{ item: "none", weight: 6 },
-					{ item: "light", weight: 2 },
-					{ item: "delayed", weight: 2 },
-					{ item: "heavy", weight: 1 },
-					{ item: "shaky", weight: 2 },
-				])].index;
+			])].index);
 			}
-			if (type == InstrumentType.chip || type == InstrumentType.harmonics) {
-				instrument.interval = Config.intervals.dictionary[selectWeightedRandom([
-					{ item: "union", weight: 10 },
-					{ item: "shimmer", weight: 5 },
-					{ item: "hum", weight: 4 },
-					{ item: "honky tonk", weight: 3 },
-					{ item: "dissonant", weight: 1 },
-					{ item: "fifth", weight: 1 },
-					{ item: "octave", weight: 2 },
-					{ item: "bowed", weight: 2 },
-					{ item: "piano", weight: 5 },
-					{ item: "warbled", weight: 3 },
-				])].index;
-			}
+            if (Math.random() < 0.1) {
+                instrument.effects |= 1 << EffectType.bitcrusher;
+                instrument.bitcrusherFreq = selectCurvedDistribution(0, Config.bitcrusherFreqRange - 1, 0, 2);
+                instrument.bitcrusherQuantization = selectCurvedDistribution(0, Config.bitcrusherQuantizationRange - 1, Config.bitcrusherQuantizationRange >> 1, 2);
+            }
+            if (Math.random() < 0.1) {
+                instrument.effects |= 1 << EffectType.chorus;
+                instrument.chorus = selectCurvedDistribution(1, Config.chorusRange - 1, Config.chorusRange - 1, 1);
+            }
+            if (Math.random() < 0.1) {
+                instrument.echoSustain = selectCurvedDistribution(0, Config.echoSustainRange - 1, Config.echoSustainRange >> 1, 2);
+                instrument.echoDelay = selectCurvedDistribution(0, Config.echoDelayRange - 1, Config.echoDelayRange >> 1, 2);
+                if (instrument.echoSustain != 0 || instrument.echoDelay != 0) {
+                    instrument.effects |= 1 << EffectType.echo;
+                }
+            }
+            if (Math.random() < 0.5) {
+                instrument.effects |= 1 << EffectType.reverb;
+                instrument.reverb = selectCurvedDistribution(1, Config.reverbRange - 1, 1, 1);
+            }
 			function normalize(harmonics: number[]): void {
 				let max: number = 0;
 				for (const value of harmonics) {
@@ -867,8 +932,10 @@
 					instrument.chipWave = (Math.random() * Config.chipWaves.length) | 0;
 				} break;
 				case InstrumentType.pwm: {
-                    instrument.pulseEnvelope = Config.envelopes.dictionary[selectWeightedRandom([
-                        { item: "steady", weight: 10 },
+                    instrument.pulseWidth = selectCurvedDistribution(0, Config.pulseWidthRange - 1, Config.pulseWidthRange - 1, 2);
+
+                    if (Math.random() < 0.6) {
+                        instrument.addEnvelope(Config.instrumentAutomationTargets.dictionary["pulseWidth"].index, 0, Config.envelopes.dictionary[selectWeightedRandom([
                         { item: "punch", weight: 6 },
                         { item: "flare -1", weight: 1 },
                         { item: "flare 1", weight: 2 },
@@ -907,10 +974,15 @@
                         { item: "rise 1", weight: 3 },
                         { item: "rise 2", weight: 2 },
                         { item: "rise 3", weight: 1 },
-					])].index;
-					instrument.pulseWidth = selectCurvedDistribution(0, Config.pulseWidthRange - 1, Config.pulseWidthRange - 1, 2);
+					])].index);
+				}
 				} break;
-				case InstrumentType.harmonics: {
+				case InstrumentType.pickedString:
+                case InstrumentType.harmonics: {
+                    if (type == InstrumentType.pickedString) {
+                        instrument.stringSustain = (Math.random() * Config.stringSustainRange) | 0;
+                    }
+
 					const harmonicGenerators: Function[] = [
 						(): number[] => {
 							const harmonics: number[] = [];
@@ -963,14 +1035,21 @@
 					}
 					instrument.spectrumWave.markCustomWaveDirty();
 				} break;
+				case InstrumentType.fm6op: 
 				case InstrumentType.fm: {
-					instrument.algorithm = (Math.random() * Config.algorithms.length) | 0;
-					instrument.feedbackType = (Math.random() * Config.feedbacks.length) | 0;
-					const algorithm: Algorithm = Config.algorithms[instrument.algorithm];
+					if(type == InstrumentType.fm){
+						instrument.algorithm = (Math.random() * Config.algorithms.length) | 0;
+						instrument.feedbackType = (Math.random() * Config.feedbacks.length) | 0;
+					}else{
+						instrument.algorithm6Op = (Math.random() * (Config.algorithms6Op.length-1)+1) | 0;
+						instrument.customAlgorithm.fromPreset(instrument.algorithm6Op);
+						instrument.feedbackType6Op = (Math.random() * (Config.feedbacks6Op.length-1)+1) | 0;
+						instrument.customFeedbackType.fromPreset(instrument.feedbackType6Op);
+					}
+					const algorithm: Algorithm = type == InstrumentType.fm? Config.algorithms[instrument.algorithm] : Config.algorithms6Op[instrument.algorithm6Op];
 					for (let i: number = 0; i < algorithm.carrierCount; i++) {
 						instrument.operators[i].frequency = selectCurvedDistribution(0, Config.operatorFrequencies.length - 1, 0, 3);
 						instrument.operators[i].amplitude = selectCurvedDistribution(0, Config.operatorAmplitudeMax, Config.operatorAmplitudeMax - 1, 2);
-                        instrument.operators[i].envelope = Config.envelopes.dictionary["custom"].index;
                         instrument.operators[i].waveform = Config.operatorWaves.dictionary[selectWeightedRandom([
                             { item: "sine", weight: 10 },
                             { item: "triangle", weight: 6 },
@@ -995,11 +1074,11 @@
 							]);
                         }
 					}
-					for (let i: number = algorithm.carrierCount; i < Config.operatorCount; i++) {
+					for (let i: number = algorithm.carrierCount; i < Config.operatorCount + (type == InstrumentType.fm6op? 2 : 0); i++) {
 						instrument.operators[i].frequency = selectCurvedDistribution(3, Config.operatorFrequencies.length - 1, 0, 3);
 						instrument.operators[i].amplitude = (Math.pow(Math.random(), 2) * Config.operatorAmplitudeMax) | 0;
-                        instrument.operators[i].envelope = Config.envelopes.dictionary[selectWeightedRandom([
-                            { item: "steady", weight: 6 },
+                        if (instrument.envelopeCount < Config.maxEnvelopeCount && Math.random() < 0.4) {
+                            instrument.addEnvelope(Config.instrumentAutomationTargets.dictionary["operatorAmplitude"].index, i, Config.envelopes.dictionary[selectWeightedRandom([
                             { item: "punch", weight: 2 },
                             { item: "flare -1", weight: 1 },
                             { item: "flare 1", weight: 2 },
@@ -1038,7 +1117,8 @@
                             { item: "rise 1", weight: 2 },
                             { item: "rise 2", weight: 2 },
                             { item: "rise 3", weight: 1 },
-                        ])].index;
+						])].index);
+						}
                         instrument.operators[i].waveform = Config.operatorWaves.dictionary[selectWeightedRandom([
                             { item: "sine", weight: 10 },
                             { item: "triangle", weight: 6 },
@@ -1064,7 +1144,8 @@
 						}
 					}
 					instrument.feedbackAmplitude = (Math.pow(Math.random(), 3) * Config.operatorAmplitudeMax) | 0;
-                    instrument.feedbackEnvelope = Config.envelopes.dictionary[selectWeightedRandom([
+                    if (instrument.envelopeCount < Config.maxEnvelopeCount && Math.random() < 0.4) {
+                        instrument.addEnvelope(Config.instrumentAutomationTargets.dictionary["feedbackAmplitude"].index, 0, Config.envelopes.dictionary[selectWeightedRandom([
                         { item: "steady", weight: 4 },
                         { item: "punch", weight: 2 },
                         { item: "flare -1", weight: 1 },
@@ -1104,771 +1185,9 @@
                         { item: "rise 1", weight: 2 },
                         { item: "rise 2", weight: 2 },
                         { item: "rise 3", weight: 1 },
-					])].index;
+					])].index);
+					}
 				} break;
-				case InstrumentType.fm6op: {
-					instrument.algorithm6Op = (Math.random() * (Config.algorithms6Op.length-1)+1) | 0;
-					instrument.customAlgorithm.fromPreset(instrument.algorithm6Op);
-					instrument.feedbackType6Op = (Math.random() * (Config.feedbacks6Op.length-1)+1) | 0;
-					instrument.customFeedbackType.fromPreset(instrument.feedbackType6Op);
-					const algorithm: Algorithm = Config.algorithms6Op[instrument.algorithm6Op];
-					for (let i: number = 0; i < algorithm.carrierCount; i++) {
-						instrument.operators[i].frequency = selectCurvedDistribution(0, Config.operatorFrequencies.length - 1, 0, 3);
-						instrument.operators[i].amplitude = selectCurvedDistribution(0, Config.operatorAmplitudeMax, Config.operatorAmplitudeMax - 1, 2);
-                        instrument.operators[i].envelope = Config.envelopes.dictionary["custom"].index;
-                        instrument.operators[i].waveform = Config.operatorWaves.dictionary[selectWeightedRandom([
-                            { item: "sine", weight: 10 },
-                            { item: "triangle", weight: 6 },
-                            { item: "pulse width", weight: 6 },
-                            { item: "sawtooth", weight: 3 },
-                            { item: "ramp", weight: 3 },
-                            { item: "trapezoid", weight: 4 },
-                        ])].index;
-						if (instrument.operators[i].waveform == 2/*"pulse width"*/) {
-							instrument.operators[i].pulseWidth = selectWeightedRandom([
-								{ item: 0, weight: 3 },
-								{ item: 1, weight: 5 },
-								{ item: 2, weight: 7 },
-								{ item: 3, weight: 10 },
-								{ item: 4, weight: 15 },
-								{ item: 5, weight: 25 }, // 50%
-								{ item: 6, weight: 15 },
-								{ item: 7, weight: 10 },
-								{ item: 8, weight: 7 },
-								{ item: 9, weight: 5 },
-								{ item: 9, weight: 3 },
-							]);
-                        }
-					}
-					for (let i: number = algorithm.carrierCount; i < Config.operatorCount+2; i++) {
-						instrument.operators[i].frequency = selectCurvedDistribution(3, Config.operatorFrequencies.length - 1, 0, 3);
-						instrument.operators[i].amplitude = (Math.pow(Math.random(), 2) * Config.operatorAmplitudeMax) | 0;
-                        instrument.operators[i].envelope = Config.envelopes.dictionary[selectWeightedRandom([
-                            { item: "steady", weight: 6 },
-                            { item: "punch", weight: 2 },
-                            { item: "flare -1", weight: 1 },
-                            { item: "flare 1", weight: 2 },
-                            { item: "flare 2", weight: 2 },
-                            { item: "flare 3", weight: 2 },
-                            { item: "twang -1", weight: 1 },
-                            { item: "twang 1", weight: 2 },
-                            { item: "twang 2", weight: 2 },
-                            { item: "twang 3", weight: 2 },
-                            { item: "swell -1", weight: 2 },
-                            { item: "swell 1", weight: 2 },
-                            { item: "swell 2", weight: 2 },
-                            { item: "swell 3", weight: 1 },
-                            { item: "tremolo0", weight: 1 },
-=======
-    constructor(doc: SongDocument, newValue: number) {
-        super();
-        const instrument: Instrument = doc.song.channels[doc.channel].instruments[doc.getCurrentInstrument()];
-        const oldValue: number = instrument.preset;
-        if (oldValue != newValue) {
-            const preset: Preset | null = EditorConfig.valueToPreset(newValue);
-            if (preset != null) {
-                if (preset.customType != undefined) {
-                    instrument.type = preset.customType;
-                    if (!Config.instrumentTypeHasSpecialInterval[instrument.type] && Config.chords[instrument.chord].customInterval) {
-                        instrument.chord = 0;
-                    }
-                    instrument.clearInvalidEnvelopeTargets();
-                } else if (preset.settings != undefined) {
-                    const tempVolume: number = instrument.volume;
-                    const tempPan: number = instrument.pan;
-                    const tempPanDelay = instrument.panDelay;
-                    //const usesPanning: boolean = effectsIncludePanning(instrument.effects);
-                    instrument.fromJsonObject(preset.settings, doc.song.getChannelIsNoise(doc.channel), doc.song.getChannelIsMod(doc.channel), doc.song.rhythm == 0 || doc.song.rhythm == 2, doc.song.rhythm >= 2);
-                    instrument.volume = tempVolume;
-                    instrument.pan = tempPan;
-                    instrument.panDelay = tempPanDelay;
-                    //@jummbus - Disable this check, pan will be on by default.
-                    //if (usesPanning && instrument.pan != Config.panCenter) {
-                        instrument.effects = (instrument.effects | (1 << EffectType.panning));
-                    //}
-                }
-            }
-            instrument.preset = newValue;
-            doc.notifier.changed();
-            this._didSomething();
-        }
-    }
-}
-
-export class ChangeRandomGeneratedInstrument extends Change {
-    constructor(doc: SongDocument) {
-        super();
-
-        interface ItemWeight<T> {
-            readonly item: T;
-            readonly weight: number;
-        }
-        function selectWeightedRandom<T>(entries: ReadonlyArray<ItemWeight<T>>): T {
-            let total: number = 0;
-            for (const entry of entries) {
-                total += entry.weight;
-            }
-            let random: number = Math.random() * total;
-            for (const entry of entries) {
-                random -= entry.weight;
-                if (random <= 0.0) return entry.item;
-            }
-            return entries[(Math.random() * entries.length) | 0].item;
-        }
-        function selectCurvedDistribution(min: number, max: number, peak: number, width: number): number {
-            const entries: Array<ItemWeight<number>> = [];
-            for (let i: number = min; i <= max; i++) {
-                entries.push({ item: i, weight: 1.0 / (Math.pow((i - peak) / width, 2.0) + 1.0) });
-            }
-            return selectWeightedRandom(entries);
-        }
-
-        class PotentialFilterPoint {
-            constructor(
-                public readonly chance: number,
-                public readonly type: FilterType,
-                public readonly minFreq: number,
-                public readonly maxFreq: number,
-                public readonly centerHz: number,
-                public readonly centerGain: number,
-            ) { };
-        }
-        function applyFilterPoints(filter: FilterSettings, potentialPoints: ReadonlyArray<PotentialFilterPoint>): void {
-            filter.reset();
-            const usedFreqs: number[] = [];
-            for (const potentialPoint of potentialPoints) {
-                if (Math.random() > potentialPoint.chance) continue;
-                const point: FilterControlPoint = new FilterControlPoint();
-                point.type = potentialPoint.type;
-                point.freq = selectCurvedDistribution(potentialPoint.minFreq, potentialPoint.maxFreq, FilterControlPoint.getRoundedSettingValueFromHz(potentialPoint.centerHz), 1.0 / Config.filterFreqStep);
-                point.gain = selectCurvedDistribution(0, Config.filterGainRange - 1, Config.filterGainCenter + potentialPoint.centerGain, 2.0 / Config.filterGainStep);
-                if (point.type == FilterType.peak && point.gain == Config.filterGainCenter) continue; // skip pointless points. :P
-                if (usedFreqs.includes(point.freq)) continue;
-                usedFreqs.push(point.freq);
-                filter.controlPoints[filter.controlPointCount] = point;
-                filter.controlPointCount++;
-            }
-        }
-
-        const isNoise: boolean = doc.song.getChannelIsNoise(doc.channel);
-        const instrument: Instrument = doc.song.channels[doc.channel].instruments[doc.getCurrentInstrument()];
-        instrument.effects &= 1 << EffectType.panning; // disable all existing effects except panning.
-        instrument.envelopeCount = 0;
-
-        const midFreq: number = FilterControlPoint.getRoundedSettingValueFromHz(700.0);
-        const maxFreq: number = Config.filterFreqRange - 1;
-        applyFilterPoints(instrument.eqFilter, [
-            new PotentialFilterPoint(0.8, FilterType.lowPass, midFreq, maxFreq, 4000.0, -1),
-            new PotentialFilterPoint(0.4, FilterType.highPass, 0, midFreq - 1, 250.0, -1),
-            new PotentialFilterPoint(0.5, FilterType.peak, 0, maxFreq, 2000.0, 0),
-            new PotentialFilterPoint(0.4, FilterType.peak, 0, maxFreq, 1400.0, 0),
-            new PotentialFilterPoint(0.3, FilterType.peak, 0, maxFreq, 1000.0, 0),
-            new PotentialFilterPoint(0.2, FilterType.peak, 0, maxFreq, 500.0, 0),
-        ]);
-
-        if (isNoise) {
-            const type: InstrumentType = selectWeightedRandom([
-                { item: InstrumentType.noise, weight: 1 },
-                { item: InstrumentType.spectrum, weight: 3 },
-            ]);
-            instrument.preset = instrument.type = type;
-
-            instrument.fadeIn = (Math.random() < 0.8) ? 0 : selectCurvedDistribution(0, Config.fadeInRange - 1, 0, 2);
-            instrument.fadeOut = selectCurvedDistribution(0, Config.fadeOutTicks.length - 1, Config.fadeOutNeutral, 2);
-
-            if (Math.random() < 0.1) {
-                instrument.effects |= 1 << EffectType.transition;
-                instrument.transition = Config.transitions.dictionary[selectWeightedRandom([
-                    { item: "normal", weight: 30 },
-                    { item: "interrupt", weight: 1 },
-                    { item: "slide", weight: 2 },
-                ])].index;
-            }
-            if (Math.random() < 0.2) {
-                instrument.effects |= 1 << EffectType.chord;
-                instrument.chord = Config.chords.dictionary[selectWeightedRandom([
-                    { item: "strum", weight: 2 },
-                    { item: "arpeggio", weight: 1 },
-                ])].index;
-            }
-            if (Math.random() < 0.1) {
-                instrument.pitchShift = selectCurvedDistribution(0, Config.pitchShiftRange - 1, Config.pitchShiftCenter, 2);
-                if (instrument.pitchShift != Config.pitchShiftCenter) {
-                    instrument.effects |= 1 << EffectType.pitchShift;
-                    instrument.addEnvelope(Config.instrumentAutomationTargets.dictionary["pitchShift"].index, 0, Config.envelopes.dictionary[selectWeightedRandom([
-                        { item: "flare 1", weight: 2 },
-                        { item: "flare 2", weight: 1 },
-                        { item: "flare 3", weight: 1 },
-                        { item: "twang 1", weight: 16 },
-                        { item: "twang 2", weight: 8 },
-                        { item: "twang 3", weight: 4 },
-                        { item: "tremolo1", weight: 1 },
-                        { item: "tremolo2", weight: 1 },
-                        { item: "tremolo3", weight: 1 },
-                        { item: "decay 1", weight: 4 },
-                        { item: "decay 2", weight: 2 },
-                        { item: "decay 3", weight: 1 },
-                    ])].index);
-                }
-            }
-            if (Math.random() < 0.1) {
-                instrument.effects |= 1 << EffectType.vibrato;
-                instrument.vibrato = selectCurvedDistribution(0, Config.echoSustainRange - 1, Config.echoSustainRange >> 1, 2);
-                instrument.vibrato = Config.vibratos.dictionary[selectWeightedRandom([
-                    { item: "light", weight: 2 },
-                    { item: "delayed", weight: 2 },
-                    { item: "heavy", weight: 1 },
-                    { item: "shaky", weight: 2 },
-                ])].index;
-            }
-            if (Math.random() < 0.8) {
-                instrument.effects |= 1 << EffectType.noteFilter;
-                applyFilterPoints(instrument.noteFilter, [
-                    new PotentialFilterPoint(1.0, FilterType.lowPass, midFreq, maxFreq, 8000.0, -1),
-                ]);
-                instrument.addEnvelope(Config.instrumentAutomationTargets.dictionary["noteFilterAllFreqs"].index, 0, Config.envelopes.dictionary[selectWeightedRandom([
-                    { item: "punch", weight: 4 },
-                    { item: "flare 1", weight: 2 },
-                    { item: "flare 2", weight: 2 },
-                    { item: "flare 3", weight: 2 },
-                    { item: "twang 1", weight: 8 },
-                    { item: "twang 2", weight: 8 },
-                    { item: "twang 3", weight: 8 },
-                    { item: "swell 1", weight: 2 },
-                    { item: "swell 2", weight: 2 },
-                    { item: "swell 3", weight: 1 },
-                    { item: "tremolo1", weight: 1 },
-                    { item: "tremolo2", weight: 1 },
-                    { item: "tremolo3", weight: 1 },
-                    { item: "tremolo4", weight: 1 },
-                    { item: "tremolo5", weight: 1 },
-                    { item: "tremolo6", weight: 1 },
-                    { item: "decay 1", weight: 4 },
-                    { item: "decay 2", weight: 4 },
-                    { item: "decay 3", weight: 4 },
-                ])].index);
-            }
-            if (Math.random() < 0.1) {
-                instrument.effects |= 1 << EffectType.distortion;
-                instrument.distortion = selectCurvedDistribution(1, Config.distortionRange - 1, Config.distortionRange - 1, 2);
-            }
-            if (Math.random() < 0.1) {
-                instrument.effects |= 1 << EffectType.bitcrusher;
-                instrument.bitcrusherFreq = selectCurvedDistribution(0, Config.bitcrusherFreqRange - 1, Config.bitcrusherFreqRange >> 1, 2);
-                instrument.bitcrusherQuantization = selectCurvedDistribution(0, Config.bitcrusherQuantizationRange - 1, Config.bitcrusherQuantizationRange >> 1, 2);
-            }
-            if (Math.random() < 0.1) {
-                instrument.effects |= 1 << EffectType.chorus;
-                instrument.chorus = selectCurvedDistribution(1, Config.chorusRange - 1, Config.chorusRange - 1, 1);
-            }
-            if (Math.random() < 0.1) {
-                instrument.echoSustain = selectCurvedDistribution(0, Config.echoSustainRange - 1, Config.echoSustainRange >> 1, 2);
-                instrument.echoDelay = selectCurvedDistribution(0, Config.echoDelayRange - 1, Config.echoDelayRange >> 1, 2);
-                if (instrument.echoSustain != 0 || instrument.echoDelay != 0) {
-                    instrument.effects |= 1 << EffectType.echo;
-                }
-            }
-            if (Math.random() < 0.5) {
-                instrument.effects |= 1 << EffectType.reverb;
-                instrument.reverb = selectCurvedDistribution(1, Config.reverbRange - 1, 1, 1);
-            }
-
-            function normalize(harmonics: number[]): void {
-                let max: number = 0;
-                for (const value of harmonics) {
-                    if (value > max) max = value;
-                }
-                for (let i: number = 0; i < harmonics.length; i++) {
-                    harmonics[i] = Config.harmonicsMax * harmonics[i] / max;
-                }
-            }
-            switch (type) {
-                case InstrumentType.noise: {
-                    instrument.chipNoise = (Math.random() * Config.chipNoises.length) | 0;
-                } break;
-                case InstrumentType.spectrum: {
-                    const spectrumGenerators: Function[] = [
-                        (): number[] => {
-                            const spectrum: number[] = [];
-                            for (let i: number = 0; i < Config.spectrumControlPoints; i++) {
-                                spectrum[i] = (Math.random() < 0.5) ? Math.random() : 0.0;
-                            }
-                            return spectrum;
-                        },
-                        (): number[] => {
-                            let current: number = 1.0;
-                            const spectrum: number[] = [current];
-                            for (let i = 1; i < Config.spectrumControlPoints; i++) {
-                                current *= Math.pow(2, Math.random() - 0.52);
-                                spectrum[i] = current;
-                            }
-                            return spectrum;
-                        },
-                        (): number[] => {
-                            let current: number = 1.0;
-                            const spectrum: number[] = [current];
-                            for (let i = 1; i < Config.spectrumControlPoints; i++) {
-                                current *= Math.pow(2, Math.random() - 0.52);
-                                spectrum[i] = current * Math.random();
-                            }
-                            return spectrum;
-                        },
-                    ];
-                    const generator = spectrumGenerators[(Math.random() * spectrumGenerators.length) | 0];
-                    const spectrum: number[] = generator();
-                    normalize(spectrum);
-                    for (let i: number = 0; i < Config.spectrumControlPoints; i++) {
-                        instrument.spectrumWave.spectrum[i] = Math.round(spectrum[i]);
-                    }
-                    instrument.spectrumWave.markCustomWaveDirty();
-                } break;
-                default: throw new Error("Unhandled noise instrument type in random generator.");
-            }
-        } else {
-            const type: InstrumentType = selectWeightedRandom([
-                { item: InstrumentType.chip, weight: 4 },
-                { item: InstrumentType.pwm, weight: 4 },
-                { item: InstrumentType.harmonics, weight: 5 },
-                { item: InstrumentType.pickedString, weight: 5 },
-                { item: InstrumentType.spectrum, weight: 1 },
-                { item: InstrumentType.fm, weight: 5 },
-            ]);
-            instrument.preset = instrument.type = type;
-
-            instrument.fadeIn = (Math.random() < 0.5) ? 0 : selectCurvedDistribution(0, Config.fadeInRange - 1, 0, 2);
-            instrument.fadeOut = selectCurvedDistribution(0, Config.fadeOutTicks.length - 1, Config.fadeOutNeutral, 2);
-            if (type == InstrumentType.chip || type == InstrumentType.harmonics || type == InstrumentType.pickedString) {
-                instrument.unison = Config.unisons.dictionary[selectWeightedRandom([
-                    { item: "none", weight: 10 },
-                    { item: "shimmer", weight: 5 },
-                    { item: "hum", weight: 4 },
-                    { item: "honky tonk", weight: 3 },
-                    { item: "dissonant", weight: 1 },
-                    { item: "fifth", weight: 1 },
-                    { item: "octave", weight: 2 },
-                    { item: "bowed", weight: 2 },
-                    { item: "piano", weight: 5 },
-                    { item: "warbled", weight: 3 },
-                ])].index;
-            }
-
-            if (Math.random() < 0.1) {
-                instrument.effects |= 1 << EffectType.transition;
-                instrument.transition = Config.transitions.dictionary[selectWeightedRandom([
-                    { item: "interrupt", weight: 1 },
-                    { item: "slide", weight: 2 },
-                ])].index;
-            }
-            if (Math.random() < 0.2) {
-                instrument.effects |= 1 << EffectType.chord;
-                instrument.chord = Config.chords.dictionary[selectWeightedRandom([
-                    { item: "strum", weight: 2 },
-                    { item: "arpeggio", weight: 1 },
-                ])].index;
-            }
-            if (Math.random() < 0.05) {
-                instrument.pitchShift = selectCurvedDistribution(0, Config.pitchShiftRange - 1, Config.pitchShiftCenter, 1);
-                if (instrument.pitchShift != Config.pitchShiftCenter) {
-                    instrument.effects |= 1 << EffectType.pitchShift;
-                    instrument.addEnvelope(Config.instrumentAutomationTargets.dictionary["pitchShift"].index, 0, Config.envelopes.dictionary[selectWeightedRandom([
-                        { item: "flare 1", weight: 2 },
-                        { item: "flare 2", weight: 1 },
-                        { item: "flare 3", weight: 1 },
-                        { item: "twang 1", weight: 16 },
-                        { item: "twang 2", weight: 8 },
-                        { item: "twang 3", weight: 4 },
-                        { item: "decay 1", weight: 4 },
-                        { item: "decay 2", weight: 2 },
-                        { item: "decay 3", weight: 1 },
-                    ])].index);
-                }
-            }
-            if (Math.random() < 0.25) {
-                instrument.effects |= 1 << EffectType.vibrato;
-                instrument.vibrato = selectCurvedDistribution(0, Config.echoSustainRange - 1, Config.echoSustainRange >> 1, 2);
-                instrument.vibrato = Config.vibratos.dictionary[selectWeightedRandom([
-                    { item: "light", weight: 2 },
-                    { item: "delayed", weight: 2 },
-                    { item: "heavy", weight: 1 },
-                    { item: "shaky", weight: 2 },
-                ])].index;
-            }
-            if (Math.random() < 0.1) {
-                instrument.effects |= 1 << EffectType.distortion;
-                instrument.distortion = selectCurvedDistribution(1, Config.distortionRange - 1, Config.distortionRange - 1, 2);
-            }
-            if (effectsIncludeDistortion(instrument.effects) && Math.random() < 0.8) {
-                instrument.effects |= 1 << EffectType.noteFilter;
-                applyFilterPoints(instrument.noteFilter, [
-                    new PotentialFilterPoint(1.0, FilterType.lowPass, midFreq, maxFreq, 2000.0, -1),
-                    new PotentialFilterPoint(0.9, FilterType.highPass, 0, midFreq - 1, 500.0, -1),
-                    new PotentialFilterPoint(0.4, FilterType.peak, 0, maxFreq, 1400.0, 0),
-                ]);
-            } else if (Math.random() < 0.5) {
-                instrument.effects |= 1 << EffectType.noteFilter;
-                applyFilterPoints(instrument.noteFilter, [
-                    new PotentialFilterPoint(1.0, FilterType.lowPass, midFreq, maxFreq, 8000.0, -1),
-                ]);
-                instrument.addEnvelope(Config.instrumentAutomationTargets.dictionary["noteFilterAllFreqs"].index, 0, Config.envelopes.dictionary[selectWeightedRandom([
-                    { item: "punch", weight: 6 },
-                    { item: "flare 1", weight: 2 },
-                    { item: "flare 2", weight: 4 },
-                    { item: "flare 3", weight: 2 },
-                    { item: "twang 1", weight: 2 },
-                    { item: "twang 2", weight: 4 },
-                    { item: "twang 3", weight: 4 },
-                    { item: "swell 1", weight: 4 },
-                    { item: "swell 2", weight: 2 },
-                    { item: "swell 3", weight: 1 },
-                    { item: "tremolo1", weight: 1 },
-                    { item: "tremolo2", weight: 1 },
-                    { item: "tremolo3", weight: 1 },
-                    { item: "tremolo4", weight: 1 },
-                    { item: "tremolo5", weight: 1 },
-                    { item: "tremolo6", weight: 1 },
-                    { item: "decay 1", weight: 1 },
-                    { item: "decay 2", weight: 2 },
-                    { item: "decay 3", weight: 2 },
-                ])].index);
-            }
-            if (Math.random() < 0.1) {
-                instrument.effects |= 1 << EffectType.bitcrusher;
-                instrument.bitcrusherFreq = selectCurvedDistribution(0, Config.bitcrusherFreqRange - 1, 0, 2);
-                instrument.bitcrusherQuantization = selectCurvedDistribution(0, Config.bitcrusherQuantizationRange - 1, Config.bitcrusherQuantizationRange >> 1, 2);
-            }
-            if (Math.random() < 0.1) {
-                instrument.effects |= 1 << EffectType.chorus;
-                instrument.chorus = selectCurvedDistribution(1, Config.chorusRange - 1, Config.chorusRange - 1, 1);
-            }
-            if (Math.random() < 0.1) {
-                instrument.echoSustain = selectCurvedDistribution(0, Config.echoSustainRange - 1, Config.echoSustainRange >> 1, 2);
-                instrument.echoDelay = selectCurvedDistribution(0, Config.echoDelayRange - 1, Config.echoDelayRange >> 1, 2);
-                if (instrument.echoSustain != 0 || instrument.echoDelay != 0) {
-                    instrument.effects |= 1 << EffectType.echo;
-                }
-            }
-            if (Math.random() < 0.5) {
-                instrument.effects |= 1 << EffectType.reverb;
-                instrument.reverb = selectCurvedDistribution(1, Config.reverbRange - 1, 1, 1);
-            }
-
-            function normalize(harmonics: number[]): void {
-                let max: number = 0;
-                for (const value of harmonics) {
-                    if (value > max) max = value;
-                }
-                for (let i: number = 0; i < harmonics.length; i++) {
-                    harmonics[i] = Config.harmonicsMax * harmonics[i] / max;
-                }
-            }
-            switch (type) {
-                case InstrumentType.chip: {
-                    instrument.chipWave = (Math.random() * Config.chipWaves.length) | 0;
-                } break;
-                case InstrumentType.pwm: {
-                    instrument.pulseWidth = selectCurvedDistribution(0, Config.pulseWidthRange - 1, Config.pulseWidthRange - 1, 2);
-
-                    if (Math.random() < 0.6) {
-                        instrument.addEnvelope(Config.instrumentAutomationTargets.dictionary["pulseWidth"].index, 0, Config.envelopes.dictionary[selectWeightedRandom([
-                            { item: "punch", weight: 6 },
-                            { item: "flare 1", weight: 2 },
-                            { item: "flare 2", weight: 4 },
-                            { item: "flare 3", weight: 2 },
-                            { item: "twang 1", weight: 2 },
-                            { item: "twang 2", weight: 4 },
-                            { item: "twang 3", weight: 4 },
-                            { item: "swell 1", weight: 4 },
-                            { item: "swell 2", weight: 2 },
-                            { item: "swell 3", weight: 1 },
-                            { item: "tremolo1", weight: 1 },
-                            { item: "tremolo2", weight: 1 },
-                            { item: "tremolo3", weight: 1 },
-                            { item: "tremolo4", weight: 1 },
-                            { item: "tremolo5", weight: 1 },
-                            { item: "tremolo6", weight: 1 },
-                            { item: "decay 1", weight: 1 },
-                            { item: "decay 2", weight: 2 },
-                            { item: "decay 3", weight: 2 },
-                        ])].index);
-                    }
-                } break;
-                case InstrumentType.pickedString:
-                case InstrumentType.harmonics: {
-                    if (type == InstrumentType.pickedString) {
-                        instrument.stringSustain = (Math.random() * Config.stringSustainRange) | 0;
-                    }
-
-                    const harmonicGenerators: Function[] = [
-                        (): number[] => {
-                            const harmonics: number[] = [];
-                            for (let i: number = 0; i < Config.harmonicsControlPoints; i++) {
-                                harmonics[i] = (Math.random() < 0.4) ? Math.random() : 0.0;
-                            }
-                            harmonics[(Math.random() * 8) | 0] = Math.pow(Math.random(), 0.25);
-                            return harmonics;
-                        },
-                        (): number[] => {
-                            let current: number = 1.0;
-                            const harmonics: number[] = [current];
-                            for (let i = 1; i < Config.harmonicsControlPoints; i++) {
-                                current *= Math.pow(2, Math.random() - 0.55);
-                                harmonics[i] = current;
-                            }
-                            return harmonics;
-                        },
-                        (): number[] => {
-                            let current: number = 1.0;
-                            const harmonics: number[] = [current];
-                            for (let i = 1; i < Config.harmonicsControlPoints; i++) {
-                                current *= Math.pow(2, Math.random() - 0.55);
-                                harmonics[i] = current * Math.random();
-                            }
-                            return harmonics;
-                        },
-                    ];
-                    const generator = harmonicGenerators[(Math.random() * harmonicGenerators.length) | 0];
-                    const harmonics: number[] = generator();
-                    normalize(harmonics);
-                    for (let i: number = 0; i < Config.harmonicsControlPoints; i++) {
-                        instrument.harmonicsWave.harmonics[i] = Math.round(harmonics[i]);
-                    }
-                    instrument.harmonicsWave.markCustomWaveDirty();
-                } break;
-                case InstrumentType.spectrum: {
-                    const spectrum: number[] = [];
-                    for (let i: number = 0; i < Config.spectrumControlPoints; i++) {
-                        const isHarmonic: boolean = i == 0 || i == 7 || i == 11 || i == 14 || i == 16 || i == 18 || i == 21;
-                        if (isHarmonic) {
-                            spectrum[i] = Math.pow(Math.random(), 0.25);
-                        } else {
-                            spectrum[i] = Math.pow(Math.random(), 3) * 0.5;
-                        }
-                    }
-                    normalize(spectrum);
-                    for (let i: number = 0; i < Config.spectrumControlPoints; i++) {
-                        instrument.spectrumWave.spectrum[i] = Math.round(spectrum[i]);
-                    }
-                    instrument.spectrumWave.markCustomWaveDirty();
-                } break;
-                case InstrumentType.fm: {
-                    instrument.algorithm = (Math.random() * Config.algorithms.length) | 0;
-                    instrument.feedbackType = (Math.random() * Config.feedbacks.length) | 0;
-                    const algorithm: Algorithm = Config.algorithms[instrument.algorithm];
-                    for (let i: number = 0; i < algorithm.carrierCount; i++) {
-                        instrument.operators[i].frequency = selectCurvedDistribution(0, Config.operatorFrequencies.length - 1, 0, 3);
-                        instrument.operators[i].amplitude = selectCurvedDistribution(0, Config.operatorAmplitudeMax, Config.operatorAmplitudeMax - 1, 2);
-                        instrument.operators[i].waveform = Config.operatorWaves.dictionary[selectWeightedRandom([
-                            { item: "sine", weight: 10 },
-                            { item: "triangle", weight: 6 },
-                            { item: "sawtooth", weight: 3 },
-                            { item: "pulse width", weight: 6 },
-                            { item: "ramp", weight: 3 },
-                            { item: "trapezoid", weight: 4 },
-                        ])].index;
-                        if (instrument.operators[i].waveform == 3/*"pulse width"*/) {
-                            instrument.operators[i].pulseWidth = selectWeightedRandom([
-                                { item: 0, weight: 3 },
-                                { item: 1, weight: 5 },
-                                { item: 2, weight: 7 },
-                                { item: 3, weight: 10 },
-                                { item: 4, weight: 15 },
-                                { item: 5, weight: 25 }, // 50%
-                                { item: 6, weight: 15 },
-                                { item: 7, weight: 10 },
-                                { item: 8, weight: 7 },
-                                { item: 9, weight: 5 },
-                                { item: 9, weight: 3 },
-                            ]);
-                        }
-                    }
-                    for (let i: number = algorithm.carrierCount; i < Config.operatorCount; i++) {
-                        instrument.operators[i].frequency = selectCurvedDistribution(3, Config.operatorFrequencies.length - 1, 0, 3);
-                        instrument.operators[i].amplitude = (Math.pow(Math.random(), 2) * Config.operatorAmplitudeMax) | 0;
-                        if (instrument.envelopeCount < Config.maxEnvelopeCount && Math.random() < 0.4) {
-                            instrument.addEnvelope(Config.instrumentAutomationTargets.dictionary["operatorAmplitude"].index, i, Config.envelopes.dictionary[selectWeightedRandom([
-                                { item: "punch", weight: 2 },
-                                { item: "flare 1", weight: 2 },
-                                { item: "flare 2", weight: 2 },
-                                { item: "flare 3", weight: 2 },
-                                { item: "twang 1", weight: 2 },
-                                { item: "twang 2", weight: 2 },
-                                { item: "twang 3", weight: 2 },
-                                { item: "swell 1", weight: 2 },
-                                { item: "swell 2", weight: 2 },
-                                { item: "swell 3", weight: 2 },
-                                { item: "tremolo1", weight: 1 },
-                                { item: "tremolo2", weight: 1 },
-                                { item: "tremolo3", weight: 1 },
-                                { item: "tremolo4", weight: 1 },
-                                { item: "tremolo5", weight: 1 },
-                                { item: "tremolo6", weight: 1 },
-                                { item: "decay 1", weight: 1 },
-                                { item: "decay 2", weight: 1 },
-                                { item: "decay 3", weight: 1 },
-                            ])].index);
-                            instrument.operators[i].waveform = Config.operatorWaves.dictionary[selectWeightedRandom([
-                                { item: "sine", weight: 10 },
-                                { item: "triangle", weight: 6 },
-                                { item: "sawtooth", weight: 3 },
-                                { item: "pulse width", weight: 6 },
-                                { item: "ramp", weight: 3 },
-                                { item: "trapezoid", weight: 4 },
-                            ])].index;
-                            if (instrument.operators[i].waveform == 3) {
-                                instrument.operators[i].pulseWidth = selectWeightedRandom([
-                                    { item: 0, weight: 3 },
-                                    { item: 1, weight: 5 },
-                                    { item: 2, weight: 7 },
-                                    { item: 3, weight: 10 },
-                                    { item: 4, weight: 15 },
-                                    { item: 5, weight: 25 }, // 50%
-                                    { item: 6, weight: 15 },
-                                    { item: 7, weight: 10 },
-                                    { item: 8, weight: 7 },
-                                    { item: 9, weight: 5 },
-                                    { item: 9, weight: 3 },
-                                ]);
-                            }
-                        }
-                        if (instrument.envelopeCount < Config.maxEnvelopeCount && Math.random() < 0.05) {
-                            instrument.addEnvelope(Config.instrumentAutomationTargets.dictionary["operatorFrequency"].index, i, Config.envelopes.dictionary[selectWeightedRandom([
-                                { item: "punch", weight: 4 },
-                                { item: "flare 1", weight: 4 },
-                                { item: "flare 2", weight: 2 },
-                                { item: "flare 3", weight: 1 },
-                                { item: "twang 1", weight: 16 },
-                                { item: "twang 2", weight: 2 },
-                                { item: "twang 3", weight: 1 },
-                                { item: "swell 1", weight: 4 },
-                                { item: "swell 2", weight: 2 },
-                                { item: "swell 3", weight: 1 },
-                                { item: "decay 1", weight: 2 },
-                                { item: "decay 2", weight: 1 },
-                                { item: "decay 3", weight: 1 },
-                            ])].index);
-                        }
-                    }
-                    instrument.feedbackAmplitude = (Math.pow(Math.random(), 3) * Config.operatorAmplitudeMax) | 0;
-                    if (instrument.envelopeCount < Config.maxEnvelopeCount && Math.random() < 0.4) {
-                        instrument.addEnvelope(Config.instrumentAutomationTargets.dictionary["feedbackAmplitude"].index, 0, Config.envelopes.dictionary[selectWeightedRandom([
-                            { item: "punch", weight: 2 },
-                            { item: "flare 1", weight: 2 },
-                            { item: "flare 2", weight: 2 },
-                            { item: "flare 3", weight: 2 },
-                            { item: "twang 1", weight: 2 },
-                            { item: "twang 2", weight: 2 },
-                            { item: "twang 3", weight: 2 },
-                            { item: "swell 1", weight: 2 },
-                            { item: "swell 2", weight: 2 },
-                            { item: "swell 3", weight: 2 },
->>>>>>> e3dad13b
-                            { item: "tremolo1", weight: 1 },
-                            { item: "tremolo2", weight: 1 },
-                            { item: "tremolo3", weight: 1 },
-                            { item: "tremolo4", weight: 1 },
-                            { item: "tremolo5", weight: 1 },
-                            { item: "tremolo6", weight: 1 },
-<<<<<<< HEAD
-                            { item: "decay -1", weight: 1 },
-                            { item: "decay 1", weight: 1 },
-                            { item: "decay 2", weight: 2 },
-                            { item: "decay 3", weight: 2 },
-                            { item: "wibble-1", weight: 2 },
-                            { item: "wibble 1", weight: 2 },
-                            { item: "wibble 2", weight: 2 },
-                            { item: "wibble 3", weight: 2 },
-                            { item: "linear-2", weight: 1 },
-                            { item: "linear-1", weight: 1 },
-                            { item: "linear 1", weight: 2 },
-                            { item: "linear 2", weight: 2 },
-                            { item: "linear 3", weight: 1 },
-                            { item: "rise -2", weight: 2 },
-                            { item: "rise -1", weight: 2 },
-                            { item: "rise 1", weight: 2 },
-                            { item: "rise 2", weight: 2 },
-                            { item: "rise 3", weight: 1 },
-                        ])].index;
-                        instrument.operators[i].waveform = Config.operatorWaves.dictionary[selectWeightedRandom([
-                            { item: "sine", weight: 10 },
-                            { item: "triangle", weight: 6 },
-                            { item: "pulse width", weight: 6 },
-                            { item: "sawtooth", weight: 3 },
-                            { item: "ramp", weight: 3 },
-                            { item: "trapezoid", weight: 4 },
-                        ])].index;
-						if (instrument.operators[i].waveform == 2) {
-							instrument.operators[i].pulseWidth = selectWeightedRandom([
-								{ item: 0, weight: 3 },
-								{ item: 1, weight: 5 },
-								{ item: 2, weight: 7 },
-								{ item: 3, weight: 10 },
-								{ item: 4, weight: 15 },
-								{ item: 5, weight: 25 }, // 50%
-								{ item: 6, weight: 15 },
-								{ item: 7, weight: 10 },
-								{ item: 8, weight: 7 },
-								{ item: 9, weight: 5 },
-								{ item: 9, weight: 3 },
-							]);
-						}
-					}
-					instrument.feedbackAmplitude = (Math.pow(Math.random(), 3) * Config.operatorAmplitudeMax) | 0;
-                    instrument.feedbackEnvelope = Config.envelopes.dictionary[selectWeightedRandom([
-                        { item: "steady", weight: 4 },
-                        { item: "punch", weight: 2 },
-                        { item: "flare -1", weight: 1 },
-                        { item: "flare 1", weight: 2 },
-                        { item: "flare 2", weight: 2 },
-                        { item: "flare 3", weight: 2 },
-                        { item: "twang -1", weight: 1 },
-                        { item: "twang 1", weight: 2 },
-                        { item: "twang 2", weight: 2 },
-                        { item: "twang 3", weight: 2 },
-                        { item: "swell -1", weight: 2 },
-                        { item: "swell 1", weight: 2 },
-                        { item: "swell 2", weight: 2 },
-                        { item: "swell 3", weight: 1 },
-                        { item: "tremolo0", weight: 1 },
-                        { item: "tremolo1", weight: 1 },
-                        { item: "tremolo2", weight: 1 },
-                        { item: "tremolo3", weight: 1 },
-                        { item: "tremolo4", weight: 1 },
-                        { item: "tremolo5", weight: 1 },
-                        { item: "tremolo6", weight: 1 },
-                        { item: "decay -1", weight: 1 },
-                        { item: "decay 1", weight: 1 },
-                        { item: "decay 2", weight: 2 },
-                        { item: "decay 3", weight: 2 },
-                        { item: "wibble-1", weight: 2 },
-                        { item: "wibble 1", weight: 2 },
-                        { item: "wibble 2", weight: 2 },
-                        { item: "wibble 3", weight: 2 },
-                        { item: "linear-2", weight: 1 },
-                        { item: "linear-1", weight: 1 },
-                        { item: "linear 1", weight: 2 },
-                        { item: "linear 2", weight: 2 },
-                        { item: "linear 3", weight: 1 },
-                        { item: "rise -2", weight: 2 },
-                        { item: "rise -1", weight: 2 },
-                        { item: "rise 1", weight: 2 },
-                        { item: "rise 2", weight: 2 },
-                        { item: "rise 3", weight: 1 },
-					])].index;
-				} break;
-				default: throw new Error("Unhandled pitched instrument type in random generator.");
-			}
-		}
-
-		doc.notifier.changed();
-		this._didSomething();
-	}
-=======
-                            { item: "decay 1", weight: 1 },
-                            { item: "decay 2", weight: 1 },
-                            { item: "decay 3", weight: 1 },
-                        ])].index);
-                    }
-                } break;
                 default: throw new Error("Unhandled pitched instrument type in random generator.");
             }
         }
@@ -1876,7 +1195,6 @@
         doc.notifier.changed();
         this._didSomething();
     }
->>>>>>> e3dad13b
 }
 
 export class ChangeTransition extends Change {
@@ -2900,61 +2218,6 @@
     }
 }
 
-<<<<<<< HEAD
-export class ChangeFilterResonance extends ChangeInstrumentSlider {
-	constructor(doc: SongDocument, oldValue: number, newValue: number) {
-		super(doc);
-		this._instrument.filterResonance = newValue;
-		doc.synth.unsetMod(ModSetting.mstFilterPeak, doc.channel, doc.getCurrentInstrument());
-		doc.notifier.changed();
-		if (oldValue != newValue) this._didSomething();
-	}
-}
-
-export class ChangeFilterEnvelope extends Change {
-	constructor(doc: SongDocument, newValue: number) {
-		super();
-		const instrument: Instrument = doc.song.channels[doc.channel].instruments[doc.getCurrentInstrument()];
-		const oldValue: number = instrument.filterEnvelope;
-		if (oldValue != newValue) {
-			instrument.filterEnvelope = newValue;
-			instrument.preset = instrument.type;
-			doc.notifier.changed();
-			this._didSomething();
-		}
-	}
-}
-
-export class ChangeAlgorithm extends Change {
-	constructor(doc: SongDocument, newValue: number) {
-		super();
-		const instrument: Instrument = doc.song.channels[doc.channel].instruments[doc.getCurrentInstrument()];
-		const oldValue: number = instrument.algorithm;
-		if (oldValue != newValue) {
-			instrument.algorithm = newValue;
-			instrument.preset = instrument.type;
-			doc.notifier.changed();
-			this._didSomething();
-		}
-	}
-}
-
-export class ChangeFeedbackType extends Change {
-	constructor(doc: SongDocument, newValue: number) {
-		super();
-		const instrument: Instrument = doc.song.channels[doc.channel].instruments[doc.getCurrentInstrument()];
-        const oldValue: number = instrument.feedbackType;
-		if (oldValue != newValue) {
-            instrument.feedbackType = newValue;
-            if (newValue != 0) {
-                instrument.customFeedbackType.fromPreset(newValue);
-            }
-			instrument.preset = instrument.type;
-			doc.notifier.changed();
-			this._didSomething();
-		}
-	}
-}
 
 export class Change6OpAlgorithm extends Change {
     constructor(doc: SongDocument, newValue: number) {
@@ -2983,8 +2246,12 @@
             if (newValue != 0) {
                 instrument.customFeedbackType.fromPreset(newValue);
             }
-=======
-
+            instrument.preset = instrument.type;
+            doc.notifier.changed();
+            this._didSomething();
+        }
+    }
+}
 
 export class ChangeOperatorWaveform extends Change {
     constructor(doc: SongDocument, operatorIndex: number, newValue: number) {
@@ -2993,57 +2260,11 @@
         const oldValue: number = instrument.operators[operatorIndex].waveform;
         if (oldValue != newValue) {
             instrument.operators[operatorIndex].waveform = newValue;
->>>>>>> e3dad13b
             instrument.preset = instrument.type;
             doc.notifier.changed();
             this._didSomething();
         }
     }
-<<<<<<< HEAD
-}
-
-export class ChangeFeedbackEnvelope extends Change {
-	constructor(doc: SongDocument, newValue: number) {
-		super();
-		const instrument: Instrument = doc.song.channels[doc.channel].instruments[doc.getCurrentInstrument()];
-		const oldValue: number = instrument.feedbackEnvelope;
-		if (oldValue != newValue) {
-			instrument.feedbackEnvelope = newValue;
-			instrument.preset = instrument.type;
-			doc.notifier.changed();
-			this._didSomething();
-		}
-	}
-}
-
-export class ChangeOperatorEnvelope extends Change {
-	constructor(doc: SongDocument, operatorIndex: number, newValue: number) {
-		super();
-		const instrument: Instrument = doc.song.channels[doc.channel].instruments[doc.getCurrentInstrument()];
-		const oldValue: number = instrument.operators[operatorIndex].envelope;
-		if (oldValue != newValue) {
-			instrument.operators[operatorIndex].envelope = newValue;
-			instrument.preset = instrument.type;
-			doc.notifier.changed();
-			this._didSomething();
-		}
-	}
-}
-
-export class ChangeOperatorWaveform extends Change {
-	constructor(doc: SongDocument, operatorIndex: number, newValue: number) {
-		super();
-		const instrument: Instrument = doc.song.channels[doc.channel].instruments[doc.getCurrentInstrument()];
-		const oldValue: number = instrument.operators[operatorIndex].waveform;
-		if (oldValue != newValue) {
-			instrument.operators[operatorIndex].waveform = newValue;
-			instrument.preset = instrument.type;
-			doc.notifier.changed();
-			this._didSomething();
-		}
-	}
-=======
->>>>>>> e3dad13b
 }
 
 export class ChangeOperatorPulseWidth extends Change {
@@ -4380,147 +3601,6 @@
 }
 
 class ChangeTransposeNote extends UndoableChange {
-<<<<<<< HEAD
-	protected _doc: SongDocument;
-	protected _note: Note;
-	protected _oldStart: number;
-	protected _newStart: number;
-	protected _oldEnd: number;
-	protected _newEnd: number;
-	protected _oldPins: NotePin[];
-	protected _newPins: NotePin[];
-	protected _oldPitches: number[];
-	protected _newPitches: number[];
-	constructor(doc: SongDocument, channel: number, note: Note, upward: boolean, ignoreScale: boolean = false, octave: boolean = false) {
-		super(false);
-		this._doc = doc;
-		this._note = note;
-		this._oldPins = note.pins;
-		this._newPins = [];
-		this._oldPitches = note.pitches;
-		this._newPitches = [];
-
-		// I'm disabling pitch transposing for noise channels to avoid
-		// accidentally messing up noise channels when pitch shifting all
-		// channels at once.
-		const isNoise: boolean = doc.song.getChannelIsNoise(channel);
-		if (isNoise != doc.song.getChannelIsNoise(doc.channel)) return;
-
-		// Can't transpose mods
-		if (doc.song.getChannelIsMod(doc.channel)) return;
-
-		const maxPitch: number = (isNoise ? Config.drumCount - 1 : Config.maxPitch);
-
-		for (let i: number = 0; i < this._oldPitches.length; i++) {
-			let pitch: number = this._oldPitches[i];
-			if (octave && !isNoise) {
-				if (upward) {
-					pitch = Math.min(maxPitch, pitch + 12);
-				} else {
-					pitch = Math.max(0, pitch - 12);
-				}
-			} else {
-                if (upward) {
-                    let scale = doc.song.scale == Config.scales["dictionary"]["Custom"].index ? doc.song.scaleCustom : Config.scales[doc.song.scale].flags;
-                    for (let j: number = pitch + 1; j <= maxPitch; j++) {
-                        if (isNoise || ignoreScale || scale[j % 12]) {
-							pitch = j;
-							break;
-						}
-					}
-                } else {
-                    let scale = doc.song.scale == Config.scales["dictionary"]["Custom"].index ? doc.song.scaleCustom : Config.scales[doc.song.scale].flags;
-                    for (let j: number = pitch - 1; j >= 0; j--) {
-                        if (isNoise || ignoreScale || scale[j % 12]) {
-							pitch = j;
-							break;
-						}
-					}
-				}
-			}
-
-			let foundMatch: boolean = false;
-			for (let j: number = 0; j < this._newPitches.length; j++) {
-				if (this._newPitches[j] == pitch) {
-					foundMatch = true;
-					break;
-				}
-			}
-			if (!foundMatch) this._newPitches.push(pitch);
-		}
-
-		let min: number = 0;
-		let max: number = maxPitch;
-
-		for (let i: number = 1; i < this._newPitches.length; i++) {
-			const diff: number = this._newPitches[0] - this._newPitches[i];
-			if (min < diff) min = diff;
-			if (max > diff + maxPitch) max = diff + maxPitch;
-		}
-
-		for (const oldPin of this._oldPins) {
-			let interval: number = oldPin.interval + this._oldPitches[0];
-
-			if (interval < min) interval = min;
-			if (interval > max) interval = max;
-			if (octave && !isNoise) {
-				if (upward) {
-					interval = Math.min(max, interval + 12);
-				} else {
-					interval = Math.max(min, interval - 12);
-				}
-			} else {
-                if (upward) {
-                    let scale = doc.song.scale == Config.scales["dictionary"]["Custom"].index ? doc.song.scaleCustom : Config.scales[doc.song.scale].flags;
-					for (let i: number = interval + 1; i <= max; i++) {
-                        if (isNoise || ignoreScale || scale[i % 12]) {
-							interval = i;
-							break;
-						}
-					}
-                } else {
-                    let scale = doc.song.scale == Config.scales["dictionary"]["Custom"].index ? doc.song.scaleCustom : Config.scales[doc.song.scale].flags;
-					for (let i: number = interval - 1; i >= min; i--) {
-                        if (isNoise || ignoreScale || scale[i % 12]) {
-							interval = i;
-							break;
-						}
-					}
-				}
-			}
-			interval -= this._newPitches[0];
-			this._newPins.push(makeNotePin(interval, oldPin.time, oldPin.volume));
-		}
-
-		if (this._newPins[0].interval != 0) throw new Error("wrong pin start interval");
-
-		for (let i: number = 1; i < this._newPins.length - 1;) {
-			if (this._newPins[i - 1].interval == this._newPins[i].interval &&
-				this._newPins[i].interval == this._newPins[i + 1].interval &&
-				this._newPins[i - 1].volume == this._newPins[i].volume &&
-				this._newPins[i].volume == this._newPins[i + 1].volume) {
-				this._newPins.splice(i, 1);
-			} else {
-				i++;
-			}
-		}
-
-		this._doForwards();
-		this._didSomething();
-	}
-
-	protected _doForwards(): void {
-		this._note.pins = this._newPins;
-		this._note.pitches = this._newPitches;
-		this._doc.notifier.changed();
-	}
-
-	protected _doBackwards(): void {
-		this._note.pins = this._oldPins;
-		this._note.pitches = this._oldPitches;
-		this._doc.notifier.changed();
-	}
-=======
     protected _doc: SongDocument;
     protected _note: Note;
     protected _oldStart: number;
@@ -4560,16 +3640,17 @@
                     pitch = Math.max(0, pitch - 12);
                 }
             } else {
+				let scale = doc.song.scale == Config.scales.dictionary["Custom"].index ? doc.song.scaleCustom : Config.scales[doc.song.scale].flags;
                 if (upward) {
                     for (let j: number = pitch + 1; j <= maxPitch; j++) {
-                        if (isNoise || ignoreScale || Config.scales[doc.song.scale].flags[j % 12]) {
+                        if (isNoise || ignoreScale || scale[j % 12]) {
                             pitch = j;
                             break;
                         }
                     }
                 } else {
                     for (let j: number = pitch - 1; j >= 0; j--) {
-                        if (isNoise || ignoreScale || Config.scales[doc.song.scale].flags[j % 12]) {
+                        if (isNoise || ignoreScale || scale[j % 12]) {
                             pitch = j;
                             break;
                         }
@@ -4608,16 +3689,17 @@
                     interval = Math.max(min, interval - 12);
                 }
             } else {
+				let scale = doc.song.scale == Config.scales.dictionary["Custom"].index ? doc.song.scaleCustom : Config.scales[doc.song.scale].flags;
                 if (upward) {
                     for (let i: number = interval + 1; i <= max; i++) {
-                        if (isNoise || ignoreScale || Config.scales[doc.song.scale].flags[i % 12]) {
+                        if (isNoise || ignoreScale || scale[i % 12]) {
                             interval = i;
                             break;
                         }
                     }
                 } else {
                     for (let i: number = interval - 1; i >= min; i--) {
-                        if (isNoise || ignoreScale || Config.scales[doc.song.scale].flags[i % 12]) {
+                        if (isNoise || ignoreScale || scale[i % 12]) {
                             interval = i;
                             break;
                         }
@@ -4656,7 +3738,6 @@
         this._note.pitches = this._oldPitches;
         this._doc.notifier.changed();
     }
->>>>>>> e3dad13b
 }
 
 export class ChangeTranspose extends ChangeSequence {
