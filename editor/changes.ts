// Copyright (c) 2012-2022 John Nesky and contributing authors, distributed under the MIT license, see accompanying the LICENSE.md file.

<<<<<<< HEAD
import { Algorithm, Dictionary, FilterType, InstrumentType, EffectType, AutomationTarget, Config, effectsIncludeDistortion } from "../synth/SynthConfig";
import { NotePin, Note, makeNotePin, Pattern, FilterSettings, FilterControlPoint, SpectrumWave, HarmonicsWave, Instrument, Channel, Song, Synth } from "../synth/synth";
import { Preset, PresetCategory, EditorConfig } from "./EditorConfig";
import { Change, ChangeGroup, ChangeSequence, UndoableChange } from "./Change";
import { SongDocument } from "./SongDocument";
import { ColorConfig } from "./ColorConfig";
=======
import {Algorithm, Dictionary, FilterType, SustainType, InstrumentType, EffectType, AutomationTarget, Config, effectsIncludePanning, effectsIncludeDistortion} from "../synth/SynthConfig";
import {NotePin, Note, makeNotePin, Pattern, FilterSettings, FilterControlPoint, SpectrumWave, HarmonicsWave, Instrument, Channel, Song, Synth} from "../synth/synth";
import {Preset, PresetCategory, EditorConfig} from "./EditorConfig";
import {Change, ChangeGroup, ChangeSequence, UndoableChange} from "./Change";
import {SongDocument} from "./SongDocument";
>>>>>>> d355c185

export function patternsContainSameInstruments(pattern1Instruments: number[], pattern2Instruments: number[]): boolean {
    const pattern2Has1Instruments: boolean = pattern1Instruments.every(instrument => pattern2Instruments.indexOf(instrument) != -1);
    const pattern1Has2Instruments: boolean = pattern2Instruments.every(instrument => pattern1Instruments.indexOf(instrument) != -1);
    return pattern2Has1Instruments && pattern1Has2Instruments && pattern2Instruments.length == pattern1Instruments.length;
}

export function discardInvalidPatternInstruments(instruments: number[], song: Song, channelIndex: number) {
    const uniqueInstruments: Set<number> = new Set(instruments);
    instruments.length = 0;
    instruments.push(...uniqueInstruments);
    for (let i: number = 0; i < instruments.length; i++) {
        if (instruments[i] >= song.channels[channelIndex].instruments.length) {
            instruments.splice(i, 1);
            i--;
        }
    }
    if (instruments.length > song.getMaxInstrumentsPerPattern(channelIndex)) {
        instruments.length = song.getMaxInstrumentsPerPattern(channelIndex);
    }
    if (instruments.length <= 0) {
        instruments[0] = 0;
    }
}

export function unionOfUsedNotes(pattern: Pattern, flags: boolean[]): void {
    for (const note of pattern.notes) {
        for (const pitch of note.pitches) {
            for (const pin of note.pins) {
                const key: number = (pitch + pin.interval) % 12;
                if (!flags[key]) {
                    flags[key] = true;
                }
            }
        }
    }
}

export function generateScaleMap(oldScaleFlags: ReadonlyArray<boolean>, newScaleValue: number): number[] {
    const newScaleFlags: ReadonlyArray<boolean> = Config.scales[newScaleValue].flags;
    const oldScale: number[] = [];
    const newScale: number[] = [];
    for (let i: number = 0; i < 12; i++) {
        if (oldScaleFlags[i]) oldScale.push(i);
        if (newScaleFlags[i]) newScale.push(i);
    }
    const largerToSmaller: boolean = oldScale.length > newScale.length;
    const smallerScale: number[] = largerToSmaller ? newScale : oldScale;
    const largerScale: number[] = largerToSmaller ? oldScale : newScale;

    const roles: string[] = ["root", "second", "second", "third", "third", "fourth", "tritone", "fifth", "sixth", "sixth", "seventh", "seventh", "root"];
    let bestScore: number = Number.MAX_SAFE_INTEGER;
    let bestIndexMap: number[] = [];
    const stack: number[][] = [[0]]; // Root always maps to root.

    while (stack.length > 0) {
        const indexMap: number[] = stack.pop()!;

        if (indexMap.length == smallerScale.length) {
            // Score this mapping.
            let score: number = 0;
            for (let i: number = 0; i < indexMap.length; i++) {
                score += Math.abs(smallerScale[i] - largerScale[indexMap[i]]);
                if (roles[smallerScale[i]] != roles[largerScale[indexMap[i]]]) {
                    // Penalize changing roles.
                    score += 0.75;
                }
            }
            if (bestScore > score) {
                bestScore = score;
                bestIndexMap = indexMap;
            }
        } else {
            // Recursively choose next indices for mapping.
            const lowIndex: number = indexMap[indexMap.length - 1] + 1;
            const highIndex: number = largerScale.length - smallerScale.length + indexMap.length;
            for (let i: number = lowIndex; i <= highIndex; i++) {
                stack.push(indexMap.concat(i));
            }
        }
    }

    const sparsePitchMap: number[][] = [];
    for (let i: number = 0; i < bestIndexMap.length; i++) {
        const smallerScalePitch = smallerScale[i];
        const largerScalePitch = largerScale[bestIndexMap[i]];
        sparsePitchMap[i] = largerToSmaller
            ? [largerScalePitch, smallerScalePitch]
            : [smallerScalePitch, largerScalePitch];
    }

    // To make it easier to wrap around.
    sparsePitchMap.push([12, 12]);
    newScale.push(12);

    let sparseIndex: number = 0;
    const fullPitchMap: number[] = [];
    for (let i: number = 0; i < 12; i++) {
        const oldLow: number = sparsePitchMap[sparseIndex][0];
        const newLow: number = sparsePitchMap[sparseIndex][1];
        const oldHigh: number = sparsePitchMap[sparseIndex + 1][0];
        const newHigh: number = sparsePitchMap[sparseIndex + 1][1];
        if (i == oldHigh - 1) sparseIndex++;

        const transformedPitch: number = (i - oldLow) * (newHigh - newLow) / (oldHigh - oldLow) + newLow;

        let nearestPitch: number = 0;
        let nearestPitchDistance: number = Number.MAX_SAFE_INTEGER;
        for (const newPitch of newScale) {
            let distance: number = Math.abs(newPitch - transformedPitch);
            if (roles[newPitch] != roles[i]) {
                // Again, penalize changing roles.
                distance += 0.1;
            }
            if (nearestPitchDistance > distance) {
                nearestPitchDistance = distance;
                nearestPitch = newPitch;
            }
        }

        fullPitchMap[i] = nearestPitch;
    }

    return fullPitchMap;
}

function removeRedundantPins(pins: NotePin[]): void {
    for (let i: number = 1; i < pins.length - 1;) {
        if (pins[i - 1].interval == pins[i].interval &&
            pins[i].interval == pins[i + 1].interval &&
            pins[i - 1].size == pins[i].size &&
            pins[i].size == pins[i + 1].size) {
            pins.splice(i, 1);
        } else {
            i++;
        }
    }
}

function projectNoteIntoBar(oldNote: Note, timeOffset: number, noteStartPart: number, noteEndPart: number, newNotes: Note[]): void {
    // Create a new note, and interpret the pitch bend and size events
    // to determine where we need to insert pins to control interval and volume.
    const newNote: Note = new Note(-1, noteStartPart, noteEndPart, Config.noteSizeMax, false);
    newNote.pins.length = 0;
    newNote.pitches.length = 0;
    const newNoteLength: number = noteEndPart - noteStartPart;

    for (const pitch of oldNote.pitches) {
        newNote.pitches.push(pitch);
    }

    for (let pinIndex: number = 0; pinIndex < oldNote.pins.length; pinIndex++) {
        const pin: NotePin = oldNote.pins[pinIndex];
        const newPinTime: number = pin.time + timeOffset;
        if (newPinTime < 0) {
            if (pinIndex + 1 >= oldNote.pins.length) throw new Error("Error converting pins in note overflow.");
            const nextPin: NotePin = oldNote.pins[pinIndex + 1];
            const nextPinTime: number = nextPin.time + timeOffset;
            if (nextPinTime > 0) {
                // Insert an interpolated pin at the start of the new note.
                const ratio: number = (-newPinTime) / (nextPinTime - newPinTime);
                newNote.pins.push(makeNotePin(Math.round(pin.interval + ratio * (nextPin.interval - pin.interval)), 0, Math.round(pin.size + ratio * (nextPin.size - pin.size))));

            }
        } else if (newPinTime <= newNoteLength) {
            newNote.pins.push(makeNotePin(pin.interval, newPinTime, pin.size));
        } else {
            if (pinIndex < 1) throw new Error("Error converting pins in note overflow.");
            const prevPin: NotePin = oldNote.pins[pinIndex - 1];
            const prevPinTime: number = prevPin.time + timeOffset;
            if (prevPinTime < newNoteLength) {
                // Insert an interpolated pin at the end of the new note.
                const ratio: number = (newNoteLength - prevPinTime) / (newPinTime - prevPinTime);
                newNote.pins.push(makeNotePin(Math.round(prevPin.interval + ratio * (pin.interval - prevPin.interval)), newNoteLength, Math.round(prevPin.size + ratio * (pin.size - prevPin.size))));
            }
        }
    }
    
    // Fix from Jummbus: Ensure the first pin's interval is zero, adjust pitches and pins to compensate.
    const offsetInterval: number = newNote.pins[0].interval;
    for (let pitchIdx: number = 0; pitchIdx < newNote.pitches.length; pitchIdx++) {
        newNote.pitches[pitchIdx] += offsetInterval;
    }
    for (let pinIdx: number = 0; pinIdx < newNote.pins.length; pinIdx++) {
        newNote.pins[pinIdx].interval -= offsetInterval;
    }

    let joinedWithPrevNote: boolean = false;
    if (newNote.start == 0) {
        newNote.continuesLastPattern = (timeOffset < 0 || oldNote.continuesLastPattern);
    } else {
        newNote.continuesLastPattern = false;
        if (newNotes.length > 0 && oldNote.continuesLastPattern) {
            const prevNote: Note = newNotes[newNotes.length - 1];
            if (prevNote.end == newNote.start && Synth.adjacentNotesHaveMatchingPitches(prevNote, newNote)) {
                joinedWithPrevNote = true;
                const newIntervalOffset: number = prevNote.pins[prevNote.pins.length - 1].interval;
                const newTimeOffset: number = prevNote.end - prevNote.start;
                for (let pinIndex: number = 1; pinIndex < newNote.pins.length; pinIndex++) {
                    const tempPin: NotePin = newNote.pins[pinIndex];
                    const transformedPin: NotePin = makeNotePin(tempPin.interval + newIntervalOffset, tempPin.time + newTimeOffset, tempPin.size);
                    prevNote.pins.push(transformedPin);
                    prevNote.end = prevNote.start + transformedPin.time;
                }
                removeRedundantPins(prevNote.pins);
            }
        }
    }
    if (!joinedWithPrevNote) {
        newNotes.push(newNote);
    }
}

export class ChangeMoveAndOverflowNotes extends ChangeGroup {
    constructor(doc: SongDocument, newBeatsPerBar: number, partsToMove: number) {
        super();

        const pitchChannels: Channel[] = [];
        const noiseChannels: Channel[] = [];
        const modChannels: Channel[] = []

        for (let channelIndex: number = 0; channelIndex < doc.song.getChannelCount(); channelIndex++) {
            const oldChannel: Channel = doc.song.channels[channelIndex];
            const newChannel: Channel = new Channel();

            if (channelIndex < doc.song.pitchChannelCount) {
                pitchChannels.push(newChannel);
            } else if (channelIndex < doc.song.pitchChannelCount + doc.song.noiseChannelCount) {
                noiseChannels.push(newChannel);
            }
            else {
                modChannels.push(newChannel);
            }

            newChannel.muted = oldChannel.muted;
            newChannel.octave = oldChannel.octave;
            newChannel.name = oldChannel.name;

            for (const instrument of oldChannel.instruments) {
                newChannel.instruments.push(instrument);
            }

            const oldPartsPerBar: number = Config.partsPerBeat * doc.song.beatsPerBar;
            const newPartsPerBar: number = Config.partsPerBeat * newBeatsPerBar;
            let currentBar: number = -1;
            let pattern: Pattern | null = null;

            for (let oldBar: number = 0; oldBar < doc.song.barCount; oldBar++) {
                const oldPattern: Pattern | null = doc.song.getPattern(channelIndex, oldBar);
                if (oldPattern != null) {
                    const oldBarStart: number = oldBar * oldPartsPerBar;
                    for (const oldNote of oldPattern.notes) {

                        const absoluteNoteStart: number = oldNote.start + oldBarStart + partsToMove;
                        const absoluteNoteEnd: number = oldNote.end + oldBarStart + partsToMove;

                        const startBar: number = Math.floor(absoluteNoteStart / newPartsPerBar);
                        const endBar: number = Math.ceil(absoluteNoteEnd / newPartsPerBar);
                        for (let bar: number = startBar; bar < endBar; bar++) {
                            const barStartPart: number = bar * newPartsPerBar;
                            const noteStartPart: number = Math.max(0, absoluteNoteStart - barStartPart);
                            const noteEndPart: number = Math.min(newPartsPerBar, absoluteNoteEnd - barStartPart);

                            if (noteStartPart < noteEndPart) {

                                // Ensure a pattern exists for the current bar before inserting notes into it.
                                if (currentBar < bar || pattern == null) {
                                    currentBar++;
                                    while (currentBar < bar) {
                                        newChannel.bars[currentBar] = 0;
                                        currentBar++;
                                    }
                                    pattern = new Pattern();
                                    newChannel.patterns.push(pattern);
                                    newChannel.bars[currentBar] = newChannel.patterns.length;
                                    pattern.instruments.length = 0;
                                    pattern.instruments.push(...oldPattern.instruments);
                                }

                                // This is a consideration to allow arbitrary note sequencing, e.g. for mod channels (so the pattern being used can jump around)
                                pattern = newChannel.patterns[newChannel.bars[bar] - 1];

                                projectNoteIntoBar(oldNote, absoluteNoteStart - barStartPart - noteStartPart, noteStartPart, noteEndPart, pattern.notes);
                            }
                        }
                    }
                }
            }
        }

        removeDuplicatePatterns(pitchChannels);
        removeDuplicatePatterns(noiseChannels);
        removeDuplicatePatterns(modChannels);
        this.append(new ChangeReplacePatterns(doc, pitchChannels, noiseChannels, modChannels));
    }
}

class ChangePins extends UndoableChange {
    protected _oldStart: number;
    protected _newStart: number;
    protected _oldEnd: number;
    protected _newEnd: number;
    protected _oldPins: NotePin[];
    protected _newPins: NotePin[];
    protected _oldPitches: number[];
    protected _newPitches: number[];
    protected _oldContinuesLastPattern: boolean;
    protected _newContinuesLastPattern: boolean;
    constructor(protected _doc: SongDocument | null, protected _note: Note) {
        super(false);
        this._oldStart = this._note.start;
        this._oldEnd = this._note.end;
        this._newStart = this._note.start;
        this._newEnd = this._note.end;
        this._oldPins = this._note.pins;
        this._newPins = [];
        this._oldPitches = this._note.pitches;
        this._newPitches = [];
        this._oldContinuesLastPattern = this._note.continuesLastPattern;
        this._newContinuesLastPattern = this._note.continuesLastPattern;
    }

    protected _finishSetup(continuesLastPattern?: boolean): void {
        for (let i: number = 0; i < this._newPins.length - 1;) {
            if (this._newPins[i].time >= this._newPins[i + 1].time) {
                this._newPins.splice(i, 1);
            } else {
                i++;
            }
        }

        removeRedundantPins(this._newPins);

        const firstInterval: number = this._newPins[0].interval;
        const firstTime: number = this._newPins[0].time;
        for (let i: number = 0; i < this._oldPitches.length; i++) {
            this._newPitches[i] = this._oldPitches[i] + firstInterval;
        }
        for (let i: number = 0; i < this._newPins.length; i++) {
            this._newPins[i].interval -= firstInterval;
            this._newPins[i].time -= firstTime;
        }
        this._newStart = this._oldStart + firstTime;
        this._newEnd = this._newStart + this._newPins[this._newPins.length - 1].time;

        if (continuesLastPattern != undefined) {
            this._newContinuesLastPattern = continuesLastPattern;
        }
        if (this._newStart != 0) {
            this._newContinuesLastPattern = false;
        }

        this._doForwards();
        this._didSomething();
    }

    protected _doForwards(): void {
        this._note.pins = this._newPins;
        this._note.pitches = this._newPitches;
        this._note.start = this._newStart;
        this._note.end = this._newEnd;
        this._note.continuesLastPattern = this._newContinuesLastPattern;
        if (this._doc != null) this._doc.notifier.changed();
    }

    protected _doBackwards(): void {
        this._note.pins = this._oldPins;
        this._note.pitches = this._oldPitches;
        this._note.start = this._oldStart;
        this._note.end = this._oldEnd;
        this._note.continuesLastPattern = this._oldContinuesLastPattern;
        if (this._doc != null) this._doc.notifier.changed();
    }
}

export class ChangeCustomizeInstrument extends Change {
    constructor(doc: SongDocument) {
        super();
        const instrument: Instrument = doc.song.channels[doc.channel].instruments[doc.getCurrentInstrument()];
        if (instrument.preset != instrument.type) {
            instrument.preset = instrument.type;
            doc.notifier.changed();
            this._didSomething();
        }
    }
}

export class ChangeCustomWave extends Change {
    constructor(doc: SongDocument, newArray: Float32Array) {
        super();
        const oldArray: Float32Array = doc.song.channels[doc.channel].instruments[doc.getCurrentInstrument()].customChipWave;
        var comparisonResult: boolean = true;
        for (let i: number = 0; i < oldArray.length; i++) {
            if (oldArray[i] != newArray[i]) {
                comparisonResult = false;
                i = oldArray.length;
            }
        }
        if (comparisonResult == false) {
            let instrument: Instrument = doc.song.channels[doc.channel].instruments[doc.getCurrentInstrument()];
            for (let i: number = 0; i < newArray.length; i++) {
                instrument.customChipWave[i] = newArray[i];
            }

            let sum: number = 0.0;
            for (let i: number = 0; i < instrument.customChipWave.length; i++) {
                sum += instrument.customChipWave[i];
            }
            const average: number = sum / instrument.customChipWave.length;

            // Perform the integral on the wave. The chipSynth will perform the derivative to get the original wave back but with antialiasing.
            let cumulative: number = 0;
            let wavePrev: number = 0;
            for (let i: number = 0; i < instrument.customChipWave.length; i++) {
                cumulative += wavePrev;
                wavePrev = instrument.customChipWave[i] - average;
                instrument.customChipWaveIntegral[i] = cumulative;
            }

            instrument.customChipWaveIntegral[64] = 0.0;
            instrument.preset = instrument.type;
            doc.notifier.changed();
            this._didSomething();
        }
    }
}

export class ChangePreset extends Change {
    constructor(doc: SongDocument, newValue: number) {
        super();
        const instrument: Instrument = doc.song.channels[doc.channel].instruments[doc.getCurrentInstrument()];
        const oldValue: number = instrument.preset;
        if (oldValue != newValue) {
            const preset: Preset | null = EditorConfig.valueToPreset(newValue);
            if (preset != null) {
                if (preset.customType != undefined) {
                    instrument.type = preset.customType;
                    if (!Config.instrumentTypeHasSpecialInterval[instrument.type] && Config.chords[instrument.chord].customInterval) {
                        instrument.chord = 0;
                    }
                    instrument.clearInvalidEnvelopeTargets();
                } else if (preset.settings != undefined) {
                    const tempVolume: number = instrument.volume;
                    const tempPan: number = instrument.pan;
                    const tempPanDelay = instrument.panDelay;
                    //const usesPanning: boolean = effectsIncludePanning(instrument.effects);
                    instrument.fromJsonObject(preset.settings, doc.song.getChannelIsNoise(doc.channel), doc.song.getChannelIsMod(doc.channel), doc.song.rhythm == 0 || doc.song.rhythm == 2, doc.song.rhythm >= 2);
                    instrument.volume = tempVolume;
                    instrument.pan = tempPan;
                    instrument.panDelay = tempPanDelay;
                    //@jummbus - Disable this check, pan will be on by default.
                    //if (usesPanning && instrument.pan != Config.panCenter) {
                        instrument.effects = (instrument.effects | (1 << EffectType.panning));
                    //}
                }
            }
            instrument.preset = newValue;
            doc.notifier.changed();
            this._didSomething();
        }
    }
}

export class ChangeRandomGeneratedInstrument extends Change {
<<<<<<< HEAD
    constructor(doc: SongDocument) {
        super();

        interface ItemWeight<T> {
            readonly item: T;
            readonly weight: number;
        }
        function selectWeightedRandom<T>(entries: ReadonlyArray<ItemWeight<T>>): T {
            let total: number = 0;
            for (const entry of entries) {
                total += entry.weight;
            }
            let random: number = Math.random() * total;
            for (const entry of entries) {
                random -= entry.weight;
                if (random <= 0.0) return entry.item;
            }
            return entries[(Math.random() * entries.length) | 0].item;
        }
        function selectCurvedDistribution(min: number, max: number, peak: number, width: number): number {
            const entries: Array<ItemWeight<number>> = [];
            for (let i: number = min; i <= max; i++) {
                entries.push({ item: i, weight: 1.0 / (Math.pow((i - peak) / width, 2.0) + 1.0) });
            }
            return selectWeightedRandom(entries);
        }

        class PotentialFilterPoint {
            constructor(
                public readonly chance: number,
                public readonly type: FilterType,
                public readonly minFreq: number,
                public readonly maxFreq: number,
                public readonly centerHz: number,
                public readonly centerGain: number,
            ) { };
        }
        function applyFilterPoints(filter: FilterSettings, potentialPoints: ReadonlyArray<PotentialFilterPoint>): void {
            filter.reset();
            const usedFreqs: number[] = [];
            for (const potentialPoint of potentialPoints) {
                if (Math.random() > potentialPoint.chance) continue;
                const point: FilterControlPoint = new FilterControlPoint();
                point.type = potentialPoint.type;
                point.freq = selectCurvedDistribution(potentialPoint.minFreq, potentialPoint.maxFreq, FilterControlPoint.getRoundedSettingValueFromHz(potentialPoint.centerHz), 1.0 / Config.filterFreqStep);
                point.gain = selectCurvedDistribution(0, Config.filterGainRange - 1, Config.filterGainCenter + potentialPoint.centerGain, 2.0 / Config.filterGainStep);
                if (point.type == FilterType.peak && point.gain == Config.filterGainCenter) continue; // skip pointless points. :P
                if (usedFreqs.includes(point.freq)) continue;
                usedFreqs.push(point.freq);
                filter.controlPoints[filter.controlPointCount] = point;
                filter.controlPointCount++;
            }
        }

        const isNoise: boolean = doc.song.getChannelIsNoise(doc.channel);
        const instrument: Instrument = doc.song.channels[doc.channel].instruments[doc.getCurrentInstrument()];
        instrument.effects &= 1 << EffectType.panning; // disable all existing effects except panning.
        instrument.envelopeCount = 0;

        const midFreq: number = FilterControlPoint.getRoundedSettingValueFromHz(700.0);
        const maxFreq: number = Config.filterFreqRange - 1;
        applyFilterPoints(instrument.eqFilter, [
            new PotentialFilterPoint(0.8, FilterType.lowPass, midFreq, maxFreq, 4000.0, -1),
            new PotentialFilterPoint(0.4, FilterType.highPass, 0, midFreq - 1, 250.0, -1),
            new PotentialFilterPoint(0.5, FilterType.peak, 0, maxFreq, 2000.0, 0),
            new PotentialFilterPoint(0.4, FilterType.peak, 0, maxFreq, 1400.0, 0),
            new PotentialFilterPoint(0.3, FilterType.peak, 0, maxFreq, 1000.0, 0),
            new PotentialFilterPoint(0.2, FilterType.peak, 0, maxFreq, 500.0, 0),
        ]);

        if (isNoise) {
            const type: InstrumentType = selectWeightedRandom([
                { item: InstrumentType.noise, weight: 1 },
                { item: InstrumentType.spectrum, weight: 3 },
            ]);
            instrument.preset = instrument.type = type;

            instrument.fadeIn = (Math.random() < 0.8) ? 0 : selectCurvedDistribution(0, Config.fadeInRange - 1, 0, 2);
            instrument.fadeOut = selectCurvedDistribution(0, Config.fadeOutTicks.length - 1, Config.fadeOutNeutral, 2);

            if (Math.random() < 0.1) {
                instrument.effects |= 1 << EffectType.transition;
                instrument.transition = Config.transitions.dictionary[selectWeightedRandom([
                    { item: "normal", weight: 30 },
                    { item: "interrupt", weight: 1 },
                    { item: "slide", weight: 2 },
                ])].index;
            }
            if (Math.random() < 0.2) {
                instrument.effects |= 1 << EffectType.chord;
                instrument.chord = Config.chords.dictionary[selectWeightedRandom([
                    { item: "strum", weight: 2 },
                    { item: "arpeggio", weight: 1 },
                ])].index;
            }
            if (Math.random() < 0.1) {
                instrument.pitchShift = selectCurvedDistribution(0, Config.pitchShiftRange - 1, Config.pitchShiftCenter, 2);
                if (instrument.pitchShift != Config.pitchShiftCenter) {
                    instrument.effects |= 1 << EffectType.pitchShift;
                    instrument.addEnvelope(Config.instrumentAutomationTargets.dictionary["pitchShift"].index, 0, Config.envelopes.dictionary[selectWeightedRandom([
                        { item: "flare 1", weight: 2 },
                        { item: "flare 2", weight: 1 },
                        { item: "flare 3", weight: 1 },
                        { item: "twang 1", weight: 16 },
                        { item: "twang 2", weight: 8 },
                        { item: "twang 3", weight: 4 },
                        { item: "tremolo1", weight: 1 },
                        { item: "tremolo2", weight: 1 },
                        { item: "tremolo3", weight: 1 },
                        { item: "decay 1", weight: 4 },
                        { item: "decay 2", weight: 2 },
                        { item: "decay 3", weight: 1 },
                    ])].index);
                }
            }
            if (Math.random() < 0.1) {
                instrument.effects |= 1 << EffectType.vibrato;
                instrument.vibrato = selectCurvedDistribution(0, Config.echoSustainRange - 1, Config.echoSustainRange >> 1, 2);
                instrument.vibrato = Config.vibratos.dictionary[selectWeightedRandom([
                    { item: "light", weight: 2 },
                    { item: "delayed", weight: 2 },
                    { item: "heavy", weight: 1 },
                    { item: "shaky", weight: 2 },
                ])].index;
            }
            if (Math.random() < 0.8) {
                instrument.effects |= 1 << EffectType.noteFilter;
                applyFilterPoints(instrument.noteFilter, [
                    new PotentialFilterPoint(1.0, FilterType.lowPass, midFreq, maxFreq, 8000.0, -1),
                ]);
                instrument.addEnvelope(Config.instrumentAutomationTargets.dictionary["noteFilterAllFreqs"].index, 0, Config.envelopes.dictionary[selectWeightedRandom([
                    { item: "punch", weight: 4 },
                    { item: "flare 1", weight: 2 },
                    { item: "flare 2", weight: 2 },
                    { item: "flare 3", weight: 2 },
                    { item: "twang 1", weight: 8 },
                    { item: "twang 2", weight: 8 },
                    { item: "twang 3", weight: 8 },
                    { item: "swell 1", weight: 2 },
                    { item: "swell 2", weight: 2 },
                    { item: "swell 3", weight: 1 },
                    { item: "tremolo1", weight: 1 },
                    { item: "tremolo2", weight: 1 },
                    { item: "tremolo3", weight: 1 },
                    { item: "tremolo4", weight: 1 },
                    { item: "tremolo5", weight: 1 },
                    { item: "tremolo6", weight: 1 },
                    { item: "decay 1", weight: 4 },
                    { item: "decay 2", weight: 4 },
                    { item: "decay 3", weight: 4 },
                ])].index);
            }
            if (Math.random() < 0.1) {
                instrument.effects |= 1 << EffectType.distortion;
                instrument.distortion = selectCurvedDistribution(1, Config.distortionRange - 1, Config.distortionRange - 1, 2);
            }
            if (Math.random() < 0.1) {
                instrument.effects |= 1 << EffectType.bitcrusher;
                instrument.bitcrusherFreq = selectCurvedDistribution(0, Config.bitcrusherFreqRange - 1, Config.bitcrusherFreqRange >> 1, 2);
                instrument.bitcrusherQuantization = selectCurvedDistribution(0, Config.bitcrusherQuantizationRange - 1, Config.bitcrusherQuantizationRange >> 1, 2);
            }
            if (Math.random() < 0.1) {
                instrument.effects |= 1 << EffectType.chorus;
                instrument.chorus = selectCurvedDistribution(1, Config.chorusRange - 1, Config.chorusRange - 1, 1);
            }
            if (Math.random() < 0.1) {
                instrument.echoSustain = selectCurvedDistribution(0, Config.echoSustainRange - 1, Config.echoSustainRange >> 1, 2);
                instrument.echoDelay = selectCurvedDistribution(0, Config.echoDelayRange - 1, Config.echoDelayRange >> 1, 2);
                if (instrument.echoSustain != 0 || instrument.echoDelay != 0) {
                    instrument.effects |= 1 << EffectType.echo;
                }
            }
            if (Math.random() < 0.5) {
                instrument.effects |= 1 << EffectType.reverb;
                instrument.reverb = selectCurvedDistribution(1, Config.reverbRange - 1, 1, 1);
            }

            function normalize(harmonics: number[]): void {
                let max: number = 0;
                for (const value of harmonics) {
                    if (value > max) max = value;
                }
                for (let i: number = 0; i < harmonics.length; i++) {
                    harmonics[i] = Config.harmonicsMax * harmonics[i] / max;
                }
            }
            switch (type) {
                case InstrumentType.noise: {
                    instrument.chipNoise = (Math.random() * Config.chipNoises.length) | 0;
                } break;
                case InstrumentType.spectrum: {
                    const spectrumGenerators: Function[] = [
                        (): number[] => {
                            const spectrum: number[] = [];
                            for (let i: number = 0; i < Config.spectrumControlPoints; i++) {
                                spectrum[i] = (Math.random() < 0.5) ? Math.random() : 0.0;
                            }
                            return spectrum;
                        },
                        (): number[] => {
                            let current: number = 1.0;
                            const spectrum: number[] = [current];
                            for (let i = 1; i < Config.spectrumControlPoints; i++) {
                                current *= Math.pow(2, Math.random() - 0.52);
                                spectrum[i] = current;
                            }
                            return spectrum;
                        },
                        (): number[] => {
                            let current: number = 1.0;
                            const spectrum: number[] = [current];
                            for (let i = 1; i < Config.spectrumControlPoints; i++) {
                                current *= Math.pow(2, Math.random() - 0.52);
                                spectrum[i] = current * Math.random();
                            }
                            return spectrum;
                        },
                    ];
                    const generator = spectrumGenerators[(Math.random() * spectrumGenerators.length) | 0];
                    const spectrum: number[] = generator();
                    normalize(spectrum);
                    for (let i: number = 0; i < Config.spectrumControlPoints; i++) {
                        instrument.spectrumWave.spectrum[i] = Math.round(spectrum[i]);
                    }
                    instrument.spectrumWave.markCustomWaveDirty();
                } break;
                default: throw new Error("Unhandled noise instrument type in random generator.");
            }
        } else {
            const type: InstrumentType = selectWeightedRandom([
                { item: InstrumentType.chip, weight: 4 },
                { item: InstrumentType.pwm, weight: 4 },
                { item: InstrumentType.harmonics, weight: 5 },
                { item: InstrumentType.pickedString, weight: 5 },
                { item: InstrumentType.spectrum, weight: 1 },
                { item: InstrumentType.fm, weight: 5 },
            ]);
            instrument.preset = instrument.type = type;

            instrument.fadeIn = (Math.random() < 0.5) ? 0 : selectCurvedDistribution(0, Config.fadeInRange - 1, 0, 2);
            instrument.fadeOut = selectCurvedDistribution(0, Config.fadeOutTicks.length - 1, Config.fadeOutNeutral, 2);
            if (type == InstrumentType.chip || type == InstrumentType.harmonics || type == InstrumentType.pickedString) {
                instrument.unison = Config.unisons.dictionary[selectWeightedRandom([
                    { item: "none", weight: 10 },
                    { item: "shimmer", weight: 5 },
                    { item: "hum", weight: 4 },
                    { item: "honky tonk", weight: 3 },
                    { item: "dissonant", weight: 1 },
                    { item: "fifth", weight: 1 },
                    { item: "octave", weight: 2 },
                    { item: "bowed", weight: 2 },
                    { item: "piano", weight: 5 },
                    { item: "warbled", weight: 3 },
                ])].index;
            }

            if (Math.random() < 0.1) {
                instrument.effects |= 1 << EffectType.transition;
                instrument.transition = Config.transitions.dictionary[selectWeightedRandom([
                    { item: "interrupt", weight: 1 },
                    { item: "slide", weight: 2 },
                ])].index;
            }
            if (Math.random() < 0.2) {
                instrument.effects |= 1 << EffectType.chord;
                instrument.chord = Config.chords.dictionary[selectWeightedRandom([
                    { item: "strum", weight: 2 },
                    { item: "arpeggio", weight: 1 },
                ])].index;
            }
            if (Math.random() < 0.05) {
                instrument.pitchShift = selectCurvedDistribution(0, Config.pitchShiftRange - 1, Config.pitchShiftCenter, 1);
                if (instrument.pitchShift != Config.pitchShiftCenter) {
                    instrument.effects |= 1 << EffectType.pitchShift;
                    instrument.addEnvelope(Config.instrumentAutomationTargets.dictionary["pitchShift"].index, 0, Config.envelopes.dictionary[selectWeightedRandom([
                        { item: "flare 1", weight: 2 },
                        { item: "flare 2", weight: 1 },
                        { item: "flare 3", weight: 1 },
                        { item: "twang 1", weight: 16 },
                        { item: "twang 2", weight: 8 },
                        { item: "twang 3", weight: 4 },
                        { item: "decay 1", weight: 4 },
                        { item: "decay 2", weight: 2 },
                        { item: "decay 3", weight: 1 },
                    ])].index);
                }
            }
            if (Math.random() < 0.25) {
                instrument.effects |= 1 << EffectType.vibrato;
                instrument.vibrato = selectCurvedDistribution(0, Config.echoSustainRange - 1, Config.echoSustainRange >> 1, 2);
                instrument.vibrato = Config.vibratos.dictionary[selectWeightedRandom([
                    { item: "light", weight: 2 },
                    { item: "delayed", weight: 2 },
                    { item: "heavy", weight: 1 },
                    { item: "shaky", weight: 2 },
                ])].index;
            }
            if (Math.random() < 0.1) {
                instrument.effects |= 1 << EffectType.distortion;
                instrument.distortion = selectCurvedDistribution(1, Config.distortionRange - 1, Config.distortionRange - 1, 2);
            }
            if (effectsIncludeDistortion(instrument.effects) && Math.random() < 0.8) {
                instrument.effects |= 1 << EffectType.noteFilter;
                applyFilterPoints(instrument.noteFilter, [
                    new PotentialFilterPoint(1.0, FilterType.lowPass, midFreq, maxFreq, 2000.0, -1),
                    new PotentialFilterPoint(0.9, FilterType.highPass, 0, midFreq - 1, 500.0, -1),
                    new PotentialFilterPoint(0.4, FilterType.peak, 0, maxFreq, 1400.0, 0),
                ]);
            } else if (Math.random() < 0.5) {
                instrument.effects |= 1 << EffectType.noteFilter;
                applyFilterPoints(instrument.noteFilter, [
                    new PotentialFilterPoint(1.0, FilterType.lowPass, midFreq, maxFreq, 8000.0, -1),
                ]);
                instrument.addEnvelope(Config.instrumentAutomationTargets.dictionary["noteFilterAllFreqs"].index, 0, Config.envelopes.dictionary[selectWeightedRandom([
                    { item: "punch", weight: 6 },
                    { item: "flare 1", weight: 2 },
                    { item: "flare 2", weight: 4 },
                    { item: "flare 3", weight: 2 },
                    { item: "twang 1", weight: 2 },
                    { item: "twang 2", weight: 4 },
                    { item: "twang 3", weight: 4 },
                    { item: "swell 1", weight: 4 },
                    { item: "swell 2", weight: 2 },
                    { item: "swell 3", weight: 1 },
                    { item: "tremolo1", weight: 1 },
                    { item: "tremolo2", weight: 1 },
                    { item: "tremolo3", weight: 1 },
                    { item: "tremolo4", weight: 1 },
                    { item: "tremolo5", weight: 1 },
                    { item: "tremolo6", weight: 1 },
                    { item: "decay 1", weight: 1 },
                    { item: "decay 2", weight: 2 },
                    { item: "decay 3", weight: 2 },
                ])].index);
            }
            if (Math.random() < 0.1) {
                instrument.effects |= 1 << EffectType.bitcrusher;
                instrument.bitcrusherFreq = selectCurvedDistribution(0, Config.bitcrusherFreqRange - 1, 0, 2);
                instrument.bitcrusherQuantization = selectCurvedDistribution(0, Config.bitcrusherQuantizationRange - 1, Config.bitcrusherQuantizationRange >> 1, 2);
            }
            if (Math.random() < 0.1) {
                instrument.effects |= 1 << EffectType.chorus;
                instrument.chorus = selectCurvedDistribution(1, Config.chorusRange - 1, Config.chorusRange - 1, 1);
            }
            if (Math.random() < 0.1) {
                instrument.echoSustain = selectCurvedDistribution(0, Config.echoSustainRange - 1, Config.echoSustainRange >> 1, 2);
                instrument.echoDelay = selectCurvedDistribution(0, Config.echoDelayRange - 1, Config.echoDelayRange >> 1, 2);
                if (instrument.echoSustain != 0 || instrument.echoDelay != 0) {
                    instrument.effects |= 1 << EffectType.echo;
                }
            }
            if (Math.random() < 0.5) {
                instrument.effects |= 1 << EffectType.reverb;
                instrument.reverb = selectCurvedDistribution(1, Config.reverbRange - 1, 1, 1);
            }

            function normalize(harmonics: number[]): void {
                let max: number = 0;
                for (const value of harmonics) {
                    if (value > max) max = value;
                }
                for (let i: number = 0; i < harmonics.length; i++) {
                    harmonics[i] = Config.harmonicsMax * harmonics[i] / max;
                }
            }
            switch (type) {
                case InstrumentType.chip: {
                    instrument.chipWave = (Math.random() * Config.chipWaves.length) | 0;
                } break;
                case InstrumentType.pwm: {
                    instrument.pulseWidth = selectCurvedDistribution(0, Config.pulseWidthRange - 1, Config.pulseWidthRange - 1, 2);

                    if (Math.random() < 0.6) {
                        instrument.addEnvelope(Config.instrumentAutomationTargets.dictionary["pulseWidth"].index, 0, Config.envelopes.dictionary[selectWeightedRandom([
                            { item: "punch", weight: 6 },
                            { item: "flare 1", weight: 2 },
                            { item: "flare 2", weight: 4 },
                            { item: "flare 3", weight: 2 },
                            { item: "twang 1", weight: 2 },
                            { item: "twang 2", weight: 4 },
                            { item: "twang 3", weight: 4 },
                            { item: "swell 1", weight: 4 },
                            { item: "swell 2", weight: 2 },
                            { item: "swell 3", weight: 1 },
                            { item: "tremolo1", weight: 1 },
                            { item: "tremolo2", weight: 1 },
                            { item: "tremolo3", weight: 1 },
                            { item: "tremolo4", weight: 1 },
                            { item: "tremolo5", weight: 1 },
                            { item: "tremolo6", weight: 1 },
                            { item: "decay 1", weight: 1 },
                            { item: "decay 2", weight: 2 },
                            { item: "decay 3", weight: 2 },
                        ])].index);
                    }
                } break;
                case InstrumentType.pickedString:
                case InstrumentType.harmonics: {
                    if (type == InstrumentType.pickedString) {
                        instrument.stringSustain = (Math.random() * Config.stringSustainRange) | 0;
                    }

                    const harmonicGenerators: Function[] = [
                        (): number[] => {
                            const harmonics: number[] = [];
                            for (let i: number = 0; i < Config.harmonicsControlPoints; i++) {
                                harmonics[i] = (Math.random() < 0.4) ? Math.random() : 0.0;
                            }
                            harmonics[(Math.random() * 8) | 0] = Math.pow(Math.random(), 0.25);
                            return harmonics;
                        },
                        (): number[] => {
                            let current: number = 1.0;
                            const harmonics: number[] = [current];
                            for (let i = 1; i < Config.harmonicsControlPoints; i++) {
                                current *= Math.pow(2, Math.random() - 0.55);
                                harmonics[i] = current;
                            }
                            return harmonics;
                        },
                        (): number[] => {
                            let current: number = 1.0;
                            const harmonics: number[] = [current];
                            for (let i = 1; i < Config.harmonicsControlPoints; i++) {
                                current *= Math.pow(2, Math.random() - 0.55);
                                harmonics[i] = current * Math.random();
                            }
                            return harmonics;
                        },
                    ];
                    const generator = harmonicGenerators[(Math.random() * harmonicGenerators.length) | 0];
                    const harmonics: number[] = generator();
                    normalize(harmonics);
                    for (let i: number = 0; i < Config.harmonicsControlPoints; i++) {
                        instrument.harmonicsWave.harmonics[i] = Math.round(harmonics[i]);
                    }
                    instrument.harmonicsWave.markCustomWaveDirty();
                } break;
                case InstrumentType.spectrum: {
                    const spectrum: number[] = [];
                    for (let i: number = 0; i < Config.spectrumControlPoints; i++) {
                        const isHarmonic: boolean = i == 0 || i == 7 || i == 11 || i == 14 || i == 16 || i == 18 || i == 21;
                        if (isHarmonic) {
                            spectrum[i] = Math.pow(Math.random(), 0.25);
                        } else {
                            spectrum[i] = Math.pow(Math.random(), 3) * 0.5;
                        }
                    }
                    normalize(spectrum);
                    for (let i: number = 0; i < Config.spectrumControlPoints; i++) {
                        instrument.spectrumWave.spectrum[i] = Math.round(spectrum[i]);
                    }
                    instrument.spectrumWave.markCustomWaveDirty();
                } break;
                case InstrumentType.fm: {
                    instrument.algorithm = (Math.random() * Config.algorithms.length) | 0;
                    instrument.feedbackType = (Math.random() * Config.feedbacks.length) | 0;
                    const algorithm: Algorithm = Config.algorithms[instrument.algorithm];
                    for (let i: number = 0; i < algorithm.carrierCount; i++) {
                        instrument.operators[i].frequency = selectCurvedDistribution(0, Config.operatorFrequencies.length - 1, 0, 3);
                        instrument.operators[i].amplitude = selectCurvedDistribution(0, Config.operatorAmplitudeMax, Config.operatorAmplitudeMax - 1, 2);
                        instrument.operators[i].waveform = Config.operatorWaves.dictionary[selectWeightedRandom([
                            { item: "sine", weight: 10 },
                            { item: "triangle", weight: 6 },
                            { item: "sawtooth", weight: 3 },
                            { item: "pulse width", weight: 6 },
                            { item: "ramp", weight: 3 },
                            { item: "trapezoid", weight: 4 },
                        ])].index;
                        if (instrument.operators[i].waveform == 3/*"pulse width"*/) {
                            instrument.operators[i].pulseWidth = selectWeightedRandom([
                                { item: 0, weight: 3 },
                                { item: 1, weight: 5 },
                                { item: 2, weight: 7 },
                                { item: 3, weight: 10 },
                                { item: 4, weight: 15 },
                                { item: 5, weight: 25 }, // 50%
                                { item: 6, weight: 15 },
                                { item: 7, weight: 10 },
                                { item: 8, weight: 7 },
                                { item: 9, weight: 5 },
                                { item: 9, weight: 3 },
                            ]);
                        }
                    }
                    for (let i: number = algorithm.carrierCount; i < Config.operatorCount; i++) {
                        instrument.operators[i].frequency = selectCurvedDistribution(3, Config.operatorFrequencies.length - 1, 0, 3);
                        instrument.operators[i].amplitude = (Math.pow(Math.random(), 2) * Config.operatorAmplitudeMax) | 0;
                        if (instrument.envelopeCount < Config.maxEnvelopeCount && Math.random() < 0.4) {
                            instrument.addEnvelope(Config.instrumentAutomationTargets.dictionary["operatorAmplitude"].index, i, Config.envelopes.dictionary[selectWeightedRandom([
                                { item: "punch", weight: 2 },
                                { item: "flare 1", weight: 2 },
                                { item: "flare 2", weight: 2 },
                                { item: "flare 3", weight: 2 },
                                { item: "twang 1", weight: 2 },
                                { item: "twang 2", weight: 2 },
                                { item: "twang 3", weight: 2 },
                                { item: "swell 1", weight: 2 },
                                { item: "swell 2", weight: 2 },
                                { item: "swell 3", weight: 2 },
                                { item: "tremolo1", weight: 1 },
                                { item: "tremolo2", weight: 1 },
                                { item: "tremolo3", weight: 1 },
                                { item: "tremolo4", weight: 1 },
                                { item: "tremolo5", weight: 1 },
                                { item: "tremolo6", weight: 1 },
                                { item: "decay 1", weight: 1 },
                                { item: "decay 2", weight: 1 },
                                { item: "decay 3", weight: 1 },
                            ])].index);
                            instrument.operators[i].waveform = Config.operatorWaves.dictionary[selectWeightedRandom([
                                { item: "sine", weight: 10 },
                                { item: "triangle", weight: 6 },
                                { item: "sawtooth", weight: 3 },
                                { item: "pulse width", weight: 6 },
                                { item: "ramp", weight: 3 },
                                { item: "trapezoid", weight: 4 },
                            ])].index;
                            if (instrument.operators[i].waveform == 3) {
                                instrument.operators[i].pulseWidth = selectWeightedRandom([
                                    { item: 0, weight: 3 },
                                    { item: 1, weight: 5 },
                                    { item: 2, weight: 7 },
                                    { item: 3, weight: 10 },
                                    { item: 4, weight: 15 },
                                    { item: 5, weight: 25 }, // 50%
                                    { item: 6, weight: 15 },
                                    { item: 7, weight: 10 },
                                    { item: 8, weight: 7 },
                                    { item: 9, weight: 5 },
                                    { item: 9, weight: 3 },
                                ]);
                            }
                        }
                        if (instrument.envelopeCount < Config.maxEnvelopeCount && Math.random() < 0.05) {
                            instrument.addEnvelope(Config.instrumentAutomationTargets.dictionary["operatorFrequency"].index, i, Config.envelopes.dictionary[selectWeightedRandom([
                                { item: "punch", weight: 4 },
                                { item: "flare 1", weight: 4 },
                                { item: "flare 2", weight: 2 },
                                { item: "flare 3", weight: 1 },
                                { item: "twang 1", weight: 16 },
                                { item: "twang 2", weight: 2 },
                                { item: "twang 3", weight: 1 },
                                { item: "swell 1", weight: 4 },
                                { item: "swell 2", weight: 2 },
                                { item: "swell 3", weight: 1 },
                                { item: "decay 1", weight: 2 },
                                { item: "decay 2", weight: 1 },
                                { item: "decay 3", weight: 1 },
                            ])].index);
                        }
                    }
                    instrument.feedbackAmplitude = (Math.pow(Math.random(), 3) * Config.operatorAmplitudeMax) | 0;
                    if (instrument.envelopeCount < Config.maxEnvelopeCount && Math.random() < 0.4) {
                        instrument.addEnvelope(Config.instrumentAutomationTargets.dictionary["feedbackAmplitude"].index, 0, Config.envelopes.dictionary[selectWeightedRandom([
                            { item: "punch", weight: 2 },
                            { item: "flare 1", weight: 2 },
                            { item: "flare 2", weight: 2 },
                            { item: "flare 3", weight: 2 },
                            { item: "twang 1", weight: 2 },
                            { item: "twang 2", weight: 2 },
                            { item: "twang 3", weight: 2 },
                            { item: "swell 1", weight: 2 },
                            { item: "swell 2", weight: 2 },
                            { item: "swell 3", weight: 2 },
                            { item: "tremolo1", weight: 1 },
                            { item: "tremolo2", weight: 1 },
                            { item: "tremolo3", weight: 1 },
                            { item: "tremolo4", weight: 1 },
                            { item: "tremolo5", weight: 1 },
                            { item: "tremolo6", weight: 1 },
                            { item: "decay 1", weight: 1 },
                            { item: "decay 2", weight: 1 },
                            { item: "decay 3", weight: 1 },
                        ])].index);
                    }
                } break;
                default: throw new Error("Unhandled pitched instrument type in random generator.");
            }
        }

        doc.notifier.changed();
        this._didSomething();
    }
=======
	constructor(doc: SongDocument) {
		super();
		
		interface ItemWeight<T> {
			readonly item: T;
			readonly weight: number;
		}
		function selectWeightedRandom<T>(entries: ReadonlyArray<ItemWeight<T>>): T {
			let total: number = 0;
			for (const entry of entries) {
				total += entry.weight;
			}
			let random: number = Math.random() * total;
			for (const entry of entries) {
				random -= entry.weight;
				if (random <= 0.0) return entry.item;
			}
			return entries[(Math.random() * entries.length)|0].item;
		}
		function selectCurvedDistribution(min: number, max: number, peak: number, width: number): number {
			const entries: Array<ItemWeight<number>> = [];
			for (let i: number = min; i <= max; i++) {
				entries.push({item: i, weight: 1.0 / (Math.pow((i - peak) / width, 2.0) + 1.0)});
			}
			return selectWeightedRandom(entries);
		}
		
		class PotentialFilterPoint {
			constructor(
				public readonly chance: number,
				public readonly type: FilterType,
				public readonly minFreq: number,
				public readonly maxFreq: number,
				public readonly centerHz: number,
				public readonly centerGain: number,
			) {};
		}
		function applyFilterPoints(filter: FilterSettings, potentialPoints: ReadonlyArray<PotentialFilterPoint>): void {
			filter.reset();
			const usedFreqs: number[] = [];
			for (const potentialPoint of potentialPoints) {
				if (Math.random() > potentialPoint.chance) continue;
				const point: FilterControlPoint = new FilterControlPoint();
				point.type = potentialPoint.type;
				point.freq = selectCurvedDistribution(potentialPoint.minFreq, potentialPoint.maxFreq, FilterControlPoint.getRoundedSettingValueFromHz(potentialPoint.centerHz), 1.0 / Config.filterFreqStep);
				point.gain = selectCurvedDistribution(0, Config.filterGainRange - 1, Config.filterGainCenter + potentialPoint.centerGain, 2.0 / Config.filterGainStep);
				if (point.type == FilterType.peak && point.gain == Config.filterGainCenter) continue; // skip pointless points. :P
				if (usedFreqs.includes(point.freq)) continue;
				usedFreqs.push(point.freq);
				filter.controlPoints[filter.controlPointCount] = point;
				filter.controlPointCount++;
			}
		}
		
		const isNoise: boolean = doc.song.getChannelIsNoise(doc.channel);
		const instrument: Instrument = doc.song.channels[doc.channel].instruments[doc.getCurrentInstrument()];
		instrument.effects &= 1 << EffectType.panning; // disable all existing effects except panning.
		instrument.envelopeCount = 0;
		
		const midFreq: number = FilterControlPoint.getRoundedSettingValueFromHz(700.0);
		const maxFreq: number = Config.filterFreqRange - 1;
		applyFilterPoints(instrument.eqFilter, [
			new PotentialFilterPoint(0.8, FilterType.lowPass,  midFreq, maxFreq,     4000.0, -1),
			new PotentialFilterPoint(0.4, FilterType.highPass, 0,       midFreq - 1,  250.0, -1),
			new PotentialFilterPoint(0.5, FilterType.peak,     0,       maxFreq,     2000.0,  0),
			new PotentialFilterPoint(0.4, FilterType.peak,     0,       maxFreq,     1400.0,  0),
			new PotentialFilterPoint(0.3, FilterType.peak,     0,       maxFreq,     1000.0,  0),
			new PotentialFilterPoint(0.2, FilterType.peak,     0,       maxFreq,      500.0,  0),
		]);
		
		if (isNoise) {
			const type: InstrumentType = selectWeightedRandom([
				{item: InstrumentType.noise,    weight: 1},
				{item: InstrumentType.spectrum, weight: 3},
			]);
			instrument.preset = instrument.type = type;
			
			instrument.fadeIn = (Math.random() < 0.8) ? 0 : selectCurvedDistribution(0, Config.fadeInRange - 1, 0, 2);
			instrument.fadeOut = selectCurvedDistribution(0, Config.fadeOutTicks.length - 1, Config.fadeOutNeutral, 2);
			
			if (Math.random() < 0.1) {
				instrument.effects |= 1 << EffectType.transition;
				instrument.transition = Config.transitions.dictionary[selectWeightedRandom([
					{item: "normal"     , weight: 30},
					{item: "interrupt"  , weight: 1},
					{item: "slide"      , weight: 2},
				])].index;
			}
			if (Math.random() < 0.2) {
				instrument.effects |= 1 << EffectType.chord;
				instrument.chord = Config.chords.dictionary[selectWeightedRandom([
					{item: "strum"   , weight: 2},
					{item: "arpeggio", weight: 1},
				])].index;
			}
			if (Math.random() < 0.1) {
				instrument.pitchShift = selectCurvedDistribution(0, Config.pitchShiftRange - 1, Config.pitchShiftCenter, 2);
				if (instrument.pitchShift != Config.pitchShiftCenter) {
					instrument.effects |= 1 << EffectType.pitchShift;
					instrument.addEnvelope(Config.instrumentAutomationTargets.dictionary["pitchShift"].index, 0, Config.envelopes.dictionary[selectWeightedRandom([
						{item: "flare 1" , weight: 2},
						{item: "flare 2" , weight: 1},
						{item: "flare 3" , weight: 1},
						{item: "twang 1" , weight: 16},
						{item: "twang 2" , weight: 8},
						{item: "twang 3" , weight: 4},
						{item: "tremolo1", weight: 1},
						{item: "tremolo2", weight: 1},
						{item: "tremolo3", weight: 1},
						{item: "decay 1" , weight: 4},
						{item: "decay 2" , weight: 2},
						{item: "decay 3" , weight: 1},
					])].index);
				}
			}
			if (Math.random() < 0.1) {
				instrument.effects |= 1 << EffectType.vibrato;
				instrument.vibrato = selectCurvedDistribution(0, Config.echoSustainRange - 1, Config.echoSustainRange >> 1, 2);
				instrument.vibrato = Config.vibratos.dictionary[selectWeightedRandom([
					{item: "light"  , weight: 2},
					{item: "delayed", weight: 2},
					{item: "heavy"  , weight: 1},
					{item: "shaky"  , weight: 2},
				])].index;
			}
			if (Math.random() < 0.8) {
				instrument.effects |= 1 << EffectType.noteFilter;
				applyFilterPoints(instrument.noteFilter, [
					new PotentialFilterPoint(1.0, FilterType.lowPass,  midFreq, maxFreq, 8000.0, -1),
				]);
				instrument.addEnvelope(Config.instrumentAutomationTargets.dictionary["noteFilterAllFreqs"].index, 0, Config.envelopes.dictionary[selectWeightedRandom([
					{item: "punch"   , weight: 4},
					{item: "flare 1" , weight: 2},
					{item: "flare 2" , weight: 2},
					{item: "flare 3" , weight: 2},
					{item: "twang 1" , weight: 8},
					{item: "twang 2" , weight: 8},
					{item: "twang 3" , weight: 8},
					{item: "swell 1" , weight: 2},
					{item: "swell 2" , weight: 2},
					{item: "swell 3" , weight: 1},
					{item: "tremolo1", weight: 1},
					{item: "tremolo2", weight: 1},
					{item: "tremolo3", weight: 1},
					{item: "tremolo4", weight: 1},
					{item: "tremolo5", weight: 1},
					{item: "tremolo6", weight: 1},
					{item: "decay 1" , weight: 4},
					{item: "decay 2" , weight: 4},
					{item: "decay 3" , weight: 4},
				])].index);
			}
			if (Math.random() < 0.1) {
				instrument.effects |= 1 << EffectType.distortion;
				instrument.distortion = selectCurvedDistribution(1, Config.distortionRange - 1, Config.distortionRange - 1, 2);
			}
			if (Math.random() < 0.1) {
				instrument.effects |= 1 << EffectType.bitcrusher;
				instrument.bitcrusherFreq = selectCurvedDistribution(0, Config.bitcrusherFreqRange - 1, Config.bitcrusherFreqRange >> 1, 2);
				instrument.bitcrusherQuantization = selectCurvedDistribution(0, Config.bitcrusherQuantizationRange - 1, Config.bitcrusherQuantizationRange >> 1, 2);
			}
			if (Math.random() < 0.1) {
				instrument.effects |= 1 << EffectType.chorus;
				instrument.chorus = selectCurvedDistribution(1, Config.chorusRange - 1, Config.chorusRange - 1, 1);
			}
			if (Math.random() < 0.1) {
				instrument.echoSustain = selectCurvedDistribution(0, Config.echoSustainRange - 1, Config.echoSustainRange >> 1, 2);
				instrument.echoDelay = selectCurvedDistribution(0, Config.echoDelayRange - 1, Config.echoDelayRange >> 1, 2);
				if (instrument.echoSustain != 0 || instrument.echoDelay != 0) {
					instrument.effects |= 1 << EffectType.echo;
				}
			}
			if (Math.random() < 0.5) {
				instrument.effects |= 1 << EffectType.reverb;
				instrument.reverb = selectCurvedDistribution(1, Config.reverbRange - 1, 1, 1);
			}
			
			function normalize(harmonics: number[]): void {
				let max: number = 0;
				for (const value of harmonics) {
					if (value > max) max = value;
				}
				for (let i: number = 0; i < harmonics.length; i++) {
					harmonics[i] = Config.harmonicsMax * harmonics[i] / max;
				}
			}
			switch (type) {
				case InstrumentType.noise: {
					instrument.chipNoise = (Math.random() * Config.chipNoises.length)|0;
				} break;
				case InstrumentType.spectrum: {
					const spectrumGenerators: Function[] = [
						(): number[] => {
							const spectrum: number[] = [];
							for (let i: number = 0; i < Config.spectrumControlPoints; i++) {
								spectrum[i] = (Math.random() < 0.5) ? Math.random() : 0.0;
							}
							return spectrum;
						},
						(): number[] => {
							let current: number = 1.0;
							const spectrum: number[] = [current];
							for (let i = 1; i < Config.spectrumControlPoints; i++) {
								current *= Math.pow(2, Math.random() - 0.52);
								spectrum[i] = current;
							}
							return spectrum;
						},
						(): number[] => {
							let current: number = 1.0;
							const spectrum: number[] = [current];
							for (let i = 1; i < Config.spectrumControlPoints; i++) {
								current *= Math.pow(2, Math.random() - 0.52);
								spectrum[i] = current * Math.random();
							}
							return spectrum;
						},
					];
					const generator = spectrumGenerators[(Math.random() * spectrumGenerators.length)|0];
					const spectrum: number[] = generator();
					normalize(spectrum);
					for (let i: number = 0; i < Config.spectrumControlPoints; i++) {
						instrument.spectrumWave.spectrum[i] = Math.round(spectrum[i]);
					}
					instrument.spectrumWave.markCustomWaveDirty();
				} break;
				default: throw new Error("Unhandled noise instrument type in random generator.");
			}
		} else {
			const type: InstrumentType = selectWeightedRandom([
				{item: InstrumentType.chip,         weight: 4},
				{item: InstrumentType.pwm,          weight: 4},
				{item: InstrumentType.supersaw,     weight: 5},
				{item: InstrumentType.harmonics,    weight: 5},
				{item: InstrumentType.pickedString, weight: 5},
				{item: InstrumentType.spectrum,     weight: 1},
				{item: InstrumentType.fm,           weight: 5},
			]);
			instrument.preset = instrument.type = type;
			
			instrument.fadeIn = (Math.random() < 0.5) ? 0 : selectCurvedDistribution(0, Config.fadeInRange - 1, 0, 2);
			instrument.fadeOut = selectCurvedDistribution(0, Config.fadeOutTicks.length - 1, Config.fadeOutNeutral, 2);
			if (type == InstrumentType.chip || type == InstrumentType.harmonics || type == InstrumentType.pickedString) {
				instrument.unison = Config.unisons.dictionary[selectWeightedRandom([
					{item: "none"      , weight: 10},
					{item: "shimmer"   , weight: 5},
					{item: "hum"       , weight: 4},
					{item: "honky tonk", weight: 3},
					{item: "dissonant" , weight: 1},
					{item: "fifth"     , weight: 1},
					{item: "octave"    , weight: 2},
					{item: "bowed"     , weight: 2},
					{item: "piano"     , weight: 5},
				])].index;
			}
			
			if (Math.random() < 0.1) {
				instrument.effects |= 1 << EffectType.transition;
				instrument.transition = Config.transitions.dictionary[selectWeightedRandom([
					{item: "interrupt"  , weight: 1},
					{item: "slide"      , weight: 2},
				])].index;
			}
			if (Math.random() < 0.2) {
				instrument.effects |= 1 << EffectType.chord;
				instrument.chord = Config.chords.dictionary[selectWeightedRandom([
					{item: "strum"   ,     weight: 2},
					{item: "arpeggio",     weight: 1},
				])].index;
			}
			if (Math.random() < 0.05) {
				instrument.pitchShift = selectCurvedDistribution(0, Config.pitchShiftRange - 1, Config.pitchShiftCenter, 1);
				if (instrument.pitchShift != Config.pitchShiftCenter) {
					instrument.effects |= 1 << EffectType.pitchShift;
					instrument.addEnvelope(Config.instrumentAutomationTargets.dictionary["pitchShift"].index, 0, Config.envelopes.dictionary[selectWeightedRandom([
						{item: "flare 1" , weight: 2},
						{item: "flare 2" , weight: 1},
						{item: "flare 3" , weight: 1},
						{item: "twang 1" , weight: 16},
						{item: "twang 2" , weight: 8},
						{item: "twang 3" , weight: 4},
						{item: "decay 1" , weight: 4},
						{item: "decay 2" , weight: 2},
						{item: "decay 3" , weight: 1},
					])].index);
				}
			}
			if (Math.random() < 0.25) {
				instrument.effects |= 1 << EffectType.vibrato;
				instrument.vibrato = selectCurvedDistribution(0, Config.echoSustainRange - 1, Config.echoSustainRange >> 1, 2);
				instrument.vibrato = Config.vibratos.dictionary[selectWeightedRandom([
					{item: "light"  , weight: 2},
					{item: "delayed", weight: 2},
					{item: "heavy"  , weight: 1},
					{item: "shaky"  , weight: 2},
				])].index;
			}
			if (Math.random() < 0.1) {
				instrument.effects |= 1 << EffectType.distortion;
				instrument.distortion = selectCurvedDistribution(1, Config.distortionRange - 1, Config.distortionRange - 1, 2);
			}
			if (effectsIncludeDistortion(instrument.effects) && Math.random() < 0.8) {
				instrument.effects |= 1 << EffectType.noteFilter;
				applyFilterPoints(instrument.noteFilter, [
					new PotentialFilterPoint(1.0, FilterType.lowPass,  midFreq, maxFreq,     2000.0, -1),
					new PotentialFilterPoint(0.9, FilterType.highPass, 0,       midFreq - 1,  500.0, -1),
					new PotentialFilterPoint(0.4, FilterType.peak,     0,       maxFreq,     1400.0,  0),
				]);
			} else if (Math.random() < 0.5) {
				instrument.effects |= 1 << EffectType.noteFilter;
				applyFilterPoints(instrument.noteFilter, [
					new PotentialFilterPoint(1.0, FilterType.lowPass,  midFreq, maxFreq, 8000.0, -1),
				]);
				instrument.addEnvelope(Config.instrumentAutomationTargets.dictionary["noteFilterAllFreqs"].index, 0, Config.envelopes.dictionary[selectWeightedRandom([
					{item: "punch"   , weight: 6},
					{item: "flare 1" , weight: 2},
					{item: "flare 2" , weight: 4},
					{item: "flare 3" , weight: 2},
					{item: "twang 1" , weight: 2},
					{item: "twang 2" , weight: 4},
					{item: "twang 3" , weight: 4},
					{item: "swell 1" , weight: 4},
					{item: "swell 2" , weight: 2},
					{item: "swell 3" , weight: 1},
					{item: "tremolo1", weight: 1},
					{item: "tremolo2", weight: 1},
					{item: "tremolo3", weight: 1},
					{item: "tremolo4", weight: 1},
					{item: "tremolo5", weight: 1},
					{item: "tremolo6", weight: 1},
					{item: "decay 1" , weight: 1},
					{item: "decay 2" , weight: 2},
					{item: "decay 3" , weight: 2},
				])].index);
			}
			if (Math.random() < 0.1) {
				instrument.effects |= 1 << EffectType.bitcrusher;
				instrument.bitcrusherFreq = selectCurvedDistribution(0, Config.bitcrusherFreqRange - 1, 0, 2);
				instrument.bitcrusherQuantization = selectCurvedDistribution(0, Config.bitcrusherQuantizationRange - 1, Config.bitcrusherQuantizationRange >> 1, 2);
			}
			if (Math.random() < 0.1) {
				instrument.effects |= 1 << EffectType.chorus;
				instrument.chorus = selectCurvedDistribution(1, Config.chorusRange - 1, Config.chorusRange - 1, 1);
			}
			if (Math.random() < 0.1) {
				instrument.echoSustain = selectCurvedDistribution(0, Config.echoSustainRange - 1, Config.echoSustainRange >> 1, 2);
				instrument.echoDelay = selectCurvedDistribution(0, Config.echoDelayRange - 1, Config.echoDelayRange >> 1, 2);
				if (instrument.echoSustain != 0 || instrument.echoDelay != 0) {
					instrument.effects |= 1 << EffectType.echo;
				}
			}
			if (Math.random() < 0.5) {
				instrument.effects |= 1 << EffectType.reverb;
				instrument.reverb = selectCurvedDistribution(1, Config.reverbRange - 1, 1, 1);
			}
			
			function normalize(harmonics: number[]): void {
				let max: number = 0;
				for (const value of harmonics) {
					if (value > max) max = value;
				}
				for (let i: number = 0; i < harmonics.length; i++) {
					harmonics[i] = Config.harmonicsMax * harmonics[i] / max;
				}
			}
			switch (type) {
				case InstrumentType.chip: {
					instrument.chipWave = (Math.random() * Config.chipWaves.length)|0;
				} break;
				case InstrumentType.pwm:
				case InstrumentType.supersaw: {
					if (type == InstrumentType.supersaw) {
						instrument.supersawDynamism = selectCurvedDistribution(0, Config.supersawDynamismMax, Config.supersawDynamismMax, 2);
						instrument.supersawSpread = selectCurvedDistribution(0, Config.supersawSpreadMax, Math.ceil(Config.supersawSpreadMax / 3), 4);
						instrument.supersawShape = selectCurvedDistribution(0, Config.supersawShapeMax, 0, 4);
					}
					
					instrument.pulseWidth = selectCurvedDistribution(0, Config.pulseWidthRange - 1, Config.pulseWidthRange - 1, 2);
					
					if (Math.random() < 0.6) {
						instrument.addEnvelope(Config.instrumentAutomationTargets.dictionary["pulseWidth"].index, 0, Config.envelopes.dictionary[selectWeightedRandom([
							{item: "punch"   , weight: 6},
							{item: "flare 1" , weight: 2},
							{item: "flare 2" , weight: 4},
							{item: "flare 3" , weight: 2},
							{item: "twang 1" , weight: 2},
							{item: "twang 2" , weight: 4},
							{item: "twang 3" , weight: 4},
							{item: "swell 1" , weight: 4},
							{item: "swell 2" , weight: 2},
							{item: "swell 3" , weight: 1},
							{item: "tremolo1", weight: 1},
							{item: "tremolo2", weight: 1},
							{item: "tremolo3", weight: 1},
							{item: "tremolo4", weight: 1},
							{item: "tremolo5", weight: 1},
							{item: "tremolo6", weight: 1},
							{item: "decay 1" , weight: 1},
							{item: "decay 2" , weight: 2},
							{item: "decay 3" , weight: 2},
						])].index);
					}
				} break;
				case InstrumentType.pickedString:
				case InstrumentType.harmonics: {
					if (type == InstrumentType.pickedString) {
						instrument.stringSustain = (Math.random() * Config.stringSustainRange)|0;
					}
					
					const harmonicGenerators: Function[] = [
						(): number[] => {
							const harmonics: number[] = [];
							for (let i: number = 0; i < Config.harmonicsControlPoints; i++) {
								harmonics[i] = (Math.random() < 0.4) ? Math.random() : 0.0;
							}
							harmonics[(Math.random() * 8)|0] = Math.pow(Math.random(), 0.25);
							return harmonics;
						},
						(): number[] => {
							let current: number = 1.0;
							const harmonics: number[] = [current];
							for (let i = 1; i < Config.harmonicsControlPoints; i++) {
								current *= Math.pow(2, Math.random() - 0.55);
								harmonics[i] = current;
							}
							return harmonics;
						},
						(): number[] => {
							let current: number = 1.0;
							const harmonics: number[] = [current];
							for (let i = 1; i < Config.harmonicsControlPoints; i++) {
								current *= Math.pow(2, Math.random() - 0.55);
								harmonics[i] = current * Math.random();
							}
							return harmonics;
						},
					];
					const generator = harmonicGenerators[(Math.random() * harmonicGenerators.length)|0];
					const harmonics: number[] = generator();
					normalize(harmonics);
					for (let i: number = 0; i < Config.harmonicsControlPoints; i++) {
						instrument.harmonicsWave.harmonics[i] = Math.round(harmonics[i]);
					}
					instrument.harmonicsWave.markCustomWaveDirty();
				} break;
				case InstrumentType.spectrum: {
					const spectrum: number[] = [];
					for (let i: number = 0; i < Config.spectrumControlPoints; i++) {
						const isHarmonic: boolean = i==0 || i==7 || i==11 || i==14 || i==16 || i==18 || i==21;
						if (isHarmonic) {
							spectrum[i] = Math.pow(Math.random(), 0.25);
						} else {
							spectrum[i] = Math.pow(Math.random(), 3) * 0.5;
						}
					}
					normalize(spectrum);
					for (let i: number = 0; i < Config.spectrumControlPoints; i++) {
						instrument.spectrumWave.spectrum[i] = Math.round(spectrum[i]);
					}
					instrument.spectrumWave.markCustomWaveDirty();
				} break;
				case InstrumentType.fm: {
					instrument.algorithm = (Math.random() * Config.algorithms.length)|0;
					instrument.feedbackType = (Math.random() * Config.feedbacks.length)|0;
					const algorithm: Algorithm = Config.algorithms[instrument.algorithm];
					for (let i: number = 0; i < algorithm.carrierCount; i++) {
						instrument.operators[i].frequency = selectCurvedDistribution(0, Config.operatorFrequencies.length - 1, 0, 3);
						instrument.operators[i].amplitude = selectCurvedDistribution(0, Config.operatorAmplitudeMax, Config.operatorAmplitudeMax - 1, 2);
					}
					for (let i: number = algorithm.carrierCount; i < Config.operatorCount; i++) {
						instrument.operators[i].frequency = selectCurvedDistribution(3, Config.operatorFrequencies.length - 1, 0, 3);
						instrument.operators[i].amplitude = (Math.pow(Math.random(), 2) * Config.operatorAmplitudeMax)|0;
						if (instrument.envelopeCount < Config.maxEnvelopeCount && Math.random() < 0.4) {
							instrument.addEnvelope(Config.instrumentAutomationTargets.dictionary["operatorAmplitude"].index, i, Config.envelopes.dictionary[selectWeightedRandom([
								{item: "punch"   , weight: 2},
								{item: "flare 1" , weight: 2},
								{item: "flare 2" , weight: 2},
								{item: "flare 3" , weight: 2},
								{item: "twang 1" , weight: 2},
								{item: "twang 2" , weight: 2},
								{item: "twang 3" , weight: 2},
								{item: "swell 1" , weight: 2},
								{item: "swell 2" , weight: 2},
								{item: "swell 3" , weight: 2},
								{item: "tremolo1", weight: 1},
								{item: "tremolo2", weight: 1},
								{item: "tremolo3", weight: 1},
								{item: "tremolo4", weight: 1},
								{item: "tremolo5", weight: 1},
								{item: "tremolo6", weight: 1},
								{item: "decay 1" , weight: 1},
								{item: "decay 2" , weight: 1},
								{item: "decay 3" , weight: 1},
							])].index);
						}
						if (instrument.envelopeCount < Config.maxEnvelopeCount && Math.random() < 0.05) {
							instrument.addEnvelope(Config.instrumentAutomationTargets.dictionary["operatorFrequency"].index, i, Config.envelopes.dictionary[selectWeightedRandom([
								{item: "punch"   , weight: 4},
								{item: "flare 1" , weight: 4},
								{item: "flare 2" , weight: 2},
								{item: "flare 3" , weight: 1},
								{item: "twang 1" , weight: 16},
								{item: "twang 2" , weight: 2},
								{item: "twang 3" , weight: 1},
								{item: "swell 1" , weight: 4},
								{item: "swell 2" , weight: 2},
								{item: "swell 3" , weight: 1},
								{item: "decay 1" , weight: 2},
								{item: "decay 2" , weight: 1},
								{item: "decay 3" , weight: 1},
							])].index);
						}
					}
					instrument.feedbackAmplitude = (Math.pow(Math.random(), 3) * Config.operatorAmplitudeMax)|0;
					if (instrument.envelopeCount < Config.maxEnvelopeCount && Math.random() < 0.4) {
						instrument.addEnvelope(Config.instrumentAutomationTargets.dictionary["feedbackAmplitude"].index, 0, Config.envelopes.dictionary[selectWeightedRandom([
							{item: "punch"   , weight: 2},
							{item: "flare 1" , weight: 2},
							{item: "flare 2" , weight: 2},
							{item: "flare 3" , weight: 2},
							{item: "twang 1" , weight: 2},
							{item: "twang 2" , weight: 2},
							{item: "twang 3" , weight: 2},
							{item: "swell 1" , weight: 2},
							{item: "swell 2" , weight: 2},
							{item: "swell 3" , weight: 2},
							{item: "tremolo1", weight: 1},
							{item: "tremolo2", weight: 1},
							{item: "tremolo3", weight: 1},
							{item: "tremolo4", weight: 1},
							{item: "tremolo5", weight: 1},
							{item: "tremolo6", weight: 1},
							{item: "decay 1" , weight: 1},
							{item: "decay 2" , weight: 1},
							{item: "decay 3" , weight: 1},
						])].index);
					}
				} break;
				default: throw new Error("Unhandled pitched instrument type in random generator.");
			}
		}
		
		doc.notifier.changed();
		this._didSomething();
	}
>>>>>>> d355c185
}

export class ChangeTransition extends Change {
    constructor(doc: SongDocument, newValue: number) {
        super();
        const instrument: Instrument = doc.song.channels[doc.channel].instruments[doc.getCurrentInstrument()];
        const oldValue: number = instrument.transition;
        if (oldValue != newValue) {
            this._didSomething();
            instrument.transition = newValue;
            instrument.preset = instrument.type;
            doc.notifier.changed();
        }
    }
}

export class ChangeToggleEffects extends Change {
    constructor(doc: SongDocument, toggleFlag: number, useInstrument: Instrument | null) {
        super();
        let instrument: Instrument = doc.song.channels[doc.channel].instruments[doc.getCurrentInstrument()];
        if (useInstrument != null)
            instrument = useInstrument;
        const oldValue: number = instrument.effects;
        const wasSelected: boolean = ((oldValue & (1 << toggleFlag)) != 0);
        const newValue: number = wasSelected ? (oldValue & (~(1 << toggleFlag))) : (oldValue | (1 << toggleFlag));
        instrument.effects = newValue;
        // As a special case, toggling the panning effect doesn't remove the preset.
        if (toggleFlag != EffectType.panning) instrument.preset = instrument.type;
        if (wasSelected) instrument.clearInvalidEnvelopeTargets();
        this._didSomething();
        doc.notifier.changed();
    }
}


export class ChangePatternNumbers extends Change {
    constructor(doc: SongDocument, value: number, startBar: number, startChannel: number, width: number, height: number) {
        super();
        if (value > doc.song.patternsPerChannel) throw new Error("invalid pattern");

        for (let bar: number = startBar; bar < startBar + width; bar++) {
            for (let channelIndex: number = startChannel; channelIndex < startChannel + height; channelIndex++) {
                if (doc.song.channels[channelIndex].bars[bar] != value) {
                    doc.song.channels[channelIndex].bars[bar] = value;
                    this._didSomething();
                }
            }
        }

        //Make mod channels shift viewed instrument over when pattern numbers change
        if (startChannel >= doc.song.pitchChannelCount + doc.song.noiseChannelCount) {
            const pattern: Pattern | null = doc.getCurrentPattern();
            if (pattern != null) {
                doc.viewedInstrument[startChannel] = pattern.instruments[0];
            }
            else {
                doc.viewedInstrument[startChannel] = 0;
            }
        }

        doc.notifier.changed();
    }
}

export class ChangeBarCount extends Change {
    constructor(doc: SongDocument, newValue: number, atBeginning: boolean) {
        super();
        if (doc.song.barCount != newValue) {
            for (const channel of doc.song.channels) {
                if (atBeginning) {
                    while (channel.bars.length < newValue) {
                        channel.bars.unshift(0);
                    }
                    if (doc.song.barCount > newValue) {
                        channel.bars.splice(0, doc.song.barCount - newValue);
                    }
                } else {
                    while (channel.bars.length < newValue) {
                        channel.bars.push(0);
                    }
                    channel.bars.length = newValue;
                }
            }

            if (atBeginning) {
                const diff: number = newValue - doc.song.barCount;
                doc.bar = Math.max(0, doc.bar + diff);
                if (diff < 0 || doc.barScrollPos > 0) {
                    doc.barScrollPos = Math.max(0, doc.barScrollPos + diff);
                }
                doc.song.loopStart = Math.max(0, doc.song.loopStart + diff);
            }
            doc.bar = Math.min(doc.bar, newValue - 1);
            doc.song.loopLength = Math.min(newValue, doc.song.loopLength);
            doc.song.loopStart = Math.min(newValue - doc.song.loopLength, doc.song.loopStart);
            doc.song.barCount = newValue;
            doc.notifier.changed();

            this._didSomething();
        }
    }
}

export class ChangeInsertBars extends Change {
    constructor(doc: SongDocument, start: number, count: number) {
        super();

        const newLength: number = Math.min(Config.barCountMax, doc.song.barCount + count);
        count = newLength - doc.song.barCount;
        if (count == 0) return;

        for (const channel of doc.song.channels) {
            while (channel.bars.length < newLength) {
                channel.bars.splice(start, 0, 0);
            }
        }
        doc.song.barCount = newLength;

        doc.bar += count;
        doc.barScrollPos += count;
        if (doc.song.loopStart >= start) {
            doc.song.loopStart += count;
        } else if (doc.song.loopStart + doc.song.loopLength >= start) {
            doc.song.loopLength += count;
        }

        doc.notifier.changed();
        this._didSomething();
    }
}

export class ChangeDeleteBars extends Change {
    constructor(doc: SongDocument, start: number, count: number) {
        super();

        for (const channel of doc.song.channels) {
            channel.bars.splice(start, count);
            if (channel.bars.length == 0) channel.bars.push(0);
        }
        doc.song.barCount = Math.max(1, doc.song.barCount - count);

        doc.bar = Math.max(0, doc.bar - count);

        doc.barScrollPos = Math.max(0, doc.barScrollPos - count);
        if (doc.song.loopStart >= start) {
            doc.song.loopStart = Math.max(0, doc.song.loopStart - count);
        } else if (doc.song.loopStart + doc.song.loopLength > start) {
            doc.song.loopLength -= count;
        }
        doc.song.loopLength = Math.max(1, Math.min(doc.song.barCount - doc.song.loopStart, doc.song.loopLength));

        doc.notifier.changed();
        this._didSomething();
    }
}

export class ChangeLimiterSettings extends Change {
    constructor(doc: SongDocument, limitRatio: number, compressionRatio: number, limitThreshold: number, compressionThreshold: number, limitRise: number, limitDecay: number, masterGain: number) {
        super();

        // This check causes issues with the state change handler because it gets superceded by whenupdated when the limiter prompt closes for some reason, causing the state to revert. I think it's because the notifier change needs to happen right as the prompt closes.
        //if (limitRatio != doc.song.limitRatio || compressionRatio != doc.song.compressionRatio || limitThreshold != doc.song.limitThreshold || compressionThreshold != doc.song.compressionThreshold || limitRise != doc.song.limitRise || limitDecay != doc.song.limitDecay) {

        doc.song.limitRatio = limitRatio;
        doc.song.compressionRatio = compressionRatio;
        doc.song.limitThreshold = limitThreshold;
        doc.song.compressionThreshold = compressionThreshold;
        doc.song.limitRise = limitRise;
        doc.song.limitDecay = limitDecay;
        doc.song.masterGain = masterGain;

        doc.notifier.changed();
        this._didSomething();
        //}
    }
}

export class ChangeChannelOrder extends Change {
    constructor(doc: SongDocument, selectionMin: number, selectionMax: number, offset: number) {
        super();
        // Change the order of two channels by swapping.
        doc.song.channels.splice(selectionMin + offset, 0, ...doc.song.channels.splice(selectionMin, selectionMax - selectionMin + 1));

        // Update mods for each channel
        selectionMax = Math.max(selectionMax, selectionMin);
        for (let channelIndex: number = doc.song.pitchChannelCount + doc.song.noiseChannelCount; channelIndex < doc.song.getChannelCount(); channelIndex++) {
            for (let instrumentIdx: number = 0; instrumentIdx < doc.song.channels[channelIndex].instruments.length; instrumentIdx++) {
                let instrument: Instrument = doc.song.channels[channelIndex].instruments[instrumentIdx];
                for (let i: number = 0; i < Config.modCount; i++) {
                    if (instrument.modChannels[i] >= selectionMin && instrument.modChannels[i] <= selectionMax) {
                        instrument.modChannels[i] += offset;
                    }
                    else if (instrument.modChannels[i] >= selectionMin + offset && instrument.modChannels[i] <= selectionMax + offset) {
                        instrument.modChannels[i] -= offset * (selectionMax - selectionMin + 1);
                    }
                }
            }
        }

        doc.notifier.changed();
        this._didSomething();

    }
}

export class ChangeChannelCount extends Change {
    constructor(doc: SongDocument, newPitchChannelCount: number, newNoiseChannelCount: number, newModChannelCount: number) {
        super();
        if (doc.song.pitchChannelCount != newPitchChannelCount || doc.song.noiseChannelCount != newNoiseChannelCount || doc.song.modChannelCount != newModChannelCount) {
            const newChannels: Channel[] = [];

            function changeGroup(newCount: number, oldCount: number, newStart: number, oldStart: number, octave: number, isNoise: boolean, isMod: boolean): void {
                for (let i: number = 0; i < newCount; i++) {
                    const channelIndex = i + newStart;
                    const oldChannel = i + oldStart;
                    if (i < oldCount) {
                        newChannels[channelIndex] = doc.song.channels[oldChannel];
                    } else {
                        newChannels[channelIndex] = new Channel();
                        newChannels[channelIndex].octave = octave;
                        for (let j: number = 0; j < Config.instrumentCountMin; j++) {
                            const instrument: Instrument = new Instrument(isNoise, isMod);
                            if (!isMod) {
                                const presetValue: number = pickRandomPresetValue(isNoise);
                                const preset: Preset = EditorConfig.valueToPreset(presetValue)!;
                                instrument.fromJsonObject(preset.settings, isNoise, isMod, doc.song.rhythm == 0 || doc.song.rhythm == 2, doc.song.rhythm >= 2);
                                instrument.preset = presetValue;
                            }
                            newChannels[channelIndex].instruments[j] = instrument;
                        }
                        for (let j: number = 0; j < doc.song.patternsPerChannel; j++) {
                            newChannels[channelIndex].patterns[j] = new Pattern();
                        }
                        for (let j: number = 0; j < doc.song.barCount; j++) {
                            newChannels[channelIndex].bars[j] = 0;
                        }
                    }
                }
            }

            changeGroup(newPitchChannelCount, doc.song.pitchChannelCount, 0, 0, 3, false, false);
            changeGroup(newNoiseChannelCount, doc.song.noiseChannelCount, newPitchChannelCount, doc.song.pitchChannelCount, 0, true, false);
            changeGroup(newModChannelCount, doc.song.modChannelCount, newNoiseChannelCount + newPitchChannelCount, doc.song.pitchChannelCount + doc.song.noiseChannelCount, 0, false, true);

            let oldPitchCount: number = doc.song.pitchChannelCount;
            doc.song.pitchChannelCount = newPitchChannelCount;
            doc.song.noiseChannelCount = newNoiseChannelCount;
            doc.song.modChannelCount = newModChannelCount;

            for (let channelIndex: number = 0; channelIndex < doc.song.getChannelCount(); channelIndex++) {
                doc.song.channels[channelIndex] = newChannels[channelIndex];
            }
            doc.song.channels.length = doc.song.getChannelCount();

            doc.channel = Math.min(doc.channel, newPitchChannelCount + newNoiseChannelCount + newModChannelCount - 1);

            // Determine if any mod instruments now refer to an invalid channel. Unset them if so
            for (let channelIndex: number = doc.song.pitchChannelCount + doc.song.noiseChannelCount; channelIndex < doc.song.getChannelCount(); channelIndex++) {
                for (let instrumentIdx: number = 0; instrumentIdx < doc.song.channels[channelIndex].instruments.length; instrumentIdx++) {
                    for (let mod: number = 0; mod < Config.modCount; mod++) {

                        let instrument: Instrument = doc.song.channels[channelIndex].instruments[instrumentIdx];
                        let modChannel: number = instrument.modChannels[mod];

                        // Boundary checking
                        if ((modChannel >= doc.song.pitchChannelCount && modChannel < oldPitchCount) || modChannel >= doc.song.pitchChannelCount + doc.song.noiseChannelCount) {
                            instrument.modulators[mod] = Config.modulators.dictionary["none"].index;
                        }

                        // Bump indices - new pitch channel added, bump all noise mods.
                        if (modChannel >= oldPitchCount && oldPitchCount < newPitchChannelCount) {
                            instrument.modChannels[mod] += newPitchChannelCount - oldPitchCount;
                        }
                    }
                }
            }

            doc.notifier.changed();

            ColorConfig.resetColors();

            this._didSomething();
        }
    }
}

export class ChangeAddChannel extends ChangeGroup {
	constructor(doc: SongDocument, index: number, isNoise: boolean, isMod: boolean) {
		super();
		const newPitchChannelCount: number = doc.song.pitchChannelCount + (isNoise || isMod ? 0 : 1);
        const newNoiseChannelCount: number = doc.song.noiseChannelCount + (!isNoise || isMod ? 0 : 1);
        const newModChannelCount: number = doc.song.modChannelCount + (isNoise || !isMod ? 0 : 1);

        if (newPitchChannelCount <= Config.pitchChannelCountMax && newNoiseChannelCount <= Config.noiseChannelCountMax && newModChannelCount <= Config.modChannelCountMax) {
            const addedChannelIndex: number = isNoise ? doc.song.pitchChannelCount + doc.song.noiseChannelCount : doc.song.pitchChannelCount;
            this.append(new ChangeChannelCount(doc, newPitchChannelCount, newNoiseChannelCount, newModChannelCount));
            if (addedChannelIndex - 1 >= index) {
                this.append(new ChangeChannelOrder(doc, index, addedChannelIndex - 1, 1));
            }

            doc.synth.computeLatestModValues();
            doc.recalcChannelNames = true;
		}
	}
}

export class ChangeRemoveChannel extends ChangeGroup {
	constructor(doc: SongDocument, minIndex: number, maxIndex: number) {
        super();

        const oldMax: number = maxIndex;

        // Update modulators - if a higher index was removed, shift down
        for (let modChannel: number = doc.song.pitchChannelCount + doc.song.noiseChannelCount; modChannel < doc.song.channels.length; modChannel++) {
            for (let instrumentIndex: number = 0; instrumentIndex < doc.song.channels[modChannel].instruments.length; instrumentIndex++) {
                const modInstrument: Instrument = doc.song.channels[modChannel].instruments[instrumentIndex];
                for (let mod: number = 0; mod < Config.modCount; mod++) {
                    if (modInstrument.modChannels[mod] >= minIndex && modInstrument.modChannels[mod] <= oldMax) {
                        this.append(new ChangeModChannel(doc, mod, 0, modInstrument));
                    }
                    else if (modInstrument.modChannels[mod] > oldMax) {
                        this.append(new ChangeModChannel(doc, mod, modInstrument.modChannels[mod] - (oldMax - minIndex + 1) + 2, modInstrument));
                    }
                }
            }
        }

		while (maxIndex >= minIndex) {
            const isNoise: boolean = doc.song.getChannelIsNoise(maxIndex);
            const isMod: boolean = doc.song.getChannelIsMod(maxIndex);
			doc.song.channels.splice(maxIndex, 1);
            if (isNoise) {
                doc.song.noiseChannelCount--;
            } else if (isMod) {
                doc.song.modChannelCount--;
            } else {
				doc.song.pitchChannelCount--;
			}
            maxIndex--;
		}
		
        if (doc.song.pitchChannelCount < Config.pitchChannelCountMin) {
            this.append(new ChangeChannelCount(doc, Config.pitchChannelCountMin, doc.song.noiseChannelCount, doc.song.modChannelCount));
        }

        ColorConfig.resetColors();
        doc.recalcChannelNames = true;

		this.append(new ChangeChannelBar(doc, Math.max(0, minIndex - 1), doc.bar));

        doc.synth.computeLatestModValues();

		this._didSomething();
		doc.notifier.changed();
	}
}

export class ChangeChannelBar extends Change {
    constructor(doc: SongDocument, newChannel: number, newBar: number, silently: boolean = false) {
        super();
        const oldChannel: number = doc.channel;
        const oldBar: number = doc.bar;
        doc.channel = newChannel;
        doc.bar = newBar;
        if (!silently) {
            doc.selection.scrollToSelectedPattern();
        }
        // Mod channels always jump to viewing the active instrument for the mod.
        if (doc.song.getChannelIsMod(doc.channel)) {
            const pattern: Pattern | null = doc.song!.getPattern(doc.channel, doc.bar);
            if (pattern != null)
                doc.viewedInstrument[doc.channel] = pattern.instruments[0];
        }
        doc.notifier.changed();
        if (oldChannel != newChannel || oldBar != newBar) {
            this._didSomething();
        }
    }
}

export class ChangeUnison extends Change {
    constructor(doc: SongDocument, newValue: number) {
        super();
        const instrument: Instrument = doc.song.channels[doc.channel].instruments[doc.getCurrentInstrument()];
        const oldValue: number = instrument.unison;
        if (oldValue != newValue) {
            this._didSomething();
            instrument.unison = newValue;
            instrument.preset = instrument.type;
            doc.notifier.changed();
        }
    }
}

export class ChangeChord extends Change {
    constructor(doc: SongDocument, newValue: number) {
        super();
        const instrument: Instrument = doc.song.channels[doc.channel].instruments[doc.getCurrentInstrument()];
        const oldValue: number = instrument.chord;
        if (oldValue != newValue) {
            this._didSomething();
            instrument.chord = newValue;
            instrument.preset = instrument.type;
            doc.notifier.changed();
        }
    }
}

export class ChangeVibrato extends Change {
    constructor(doc: SongDocument, newValue: number) {
        super();
        const instrument: Instrument = doc.song.channels[doc.channel].instruments[doc.getCurrentInstrument()];
        const oldValue: number = instrument.vibrato;
        if (oldValue != newValue) {
            instrument.vibrato = newValue;
            instrument.vibratoDepth = Config.vibratos[instrument.vibrato].amplitude;
            instrument.vibratoDelay = Config.vibratos[instrument.vibrato].delayTicks / 2;
            instrument.vibratoSpeed = 10; // default
            instrument.vibratoType = Config.vibratos[instrument.vibrato].type;
            instrument.preset = instrument.type;
            doc.notifier.changed();
            this._didSomething();
        }
    }
}

export class ChangeVibratoDepth extends Change {
    constructor(doc: SongDocument, oldValue: number, newValue: number) {
        super();
        const instrument: Instrument = doc.song.channels[doc.channel].instruments[doc.getCurrentInstrument()];
        let prevVibrato: number = instrument.vibrato;
        doc.synth.unsetMod(Config.modulators.dictionary["vibrato depth"].index, doc.channel, doc.getCurrentInstrument());

        doc.notifier.changed();
        if (oldValue != newValue || prevVibrato != Config.vibratos.length) {
            instrument.vibratoDepth = newValue / 25;
            instrument.vibrato = Config.vibratos.length; // Custom
            doc.notifier.changed();
            this._didSomething();
        }
    }
}

export class ChangeVibratoSpeed extends Change {
    constructor(doc: SongDocument, oldValue: number, newValue: number) {
        super();
        const instrument: Instrument = doc.song.channels[doc.channel].instruments[doc.getCurrentInstrument()];
        let prevVibrato: number = instrument.vibrato;
        doc.synth.unsetMod(Config.modulators.dictionary["vibrato speed"].index, doc.channel, doc.getCurrentInstrument());

        doc.notifier.changed();
        if (oldValue != newValue || prevVibrato != Config.vibratos.length) {
            instrument.vibratoSpeed = newValue;
            instrument.vibrato = Config.vibratos.length; // Custom
            doc.notifier.changed();
            this._didSomething();
        }
    }
}

export class ChangeVibratoDelay extends Change {
    constructor(doc: SongDocument, oldValue: number, newValue: number) {
        super();
        const instrument: Instrument = doc.song.channels[doc.channel].instruments[doc.getCurrentInstrument()];
        let prevVibrato: number = instrument.vibrato;
        doc.synth.unsetMod(Config.modulators.dictionary["vibrato delay"].index, doc.channel, doc.getCurrentInstrument());

        doc.notifier.changed();
        if (oldValue != newValue || prevVibrato != Config.vibratos.length) {
            instrument.vibratoDelay = newValue;
            instrument.vibrato = Config.vibratos.length; // Custom
            doc.notifier.changed();
            this._didSomething();
        }
    }
}

export class ChangeVibratoType extends Change {
    constructor(doc: SongDocument, newValue: number) {
        super();
        const instrument: Instrument = doc.song.channels[doc.channel].instruments[doc.getCurrentInstrument()];
        const oldValue: number = instrument.vibratoType;
        let prevVibrato: number = instrument.vibrato;

        doc.notifier.changed();
        if (oldValue != newValue || prevVibrato != Config.vibratos.length) {
            instrument.vibratoType = newValue;
            instrument.vibrato = Config.vibratos.length; // Custom
            doc.notifier.changed();
            this._didSomething();
        }
    }
}

export class ChangeArpeggioSpeed extends Change {
    constructor(doc: SongDocument, oldValue: number, newValue: number) {
        super();
        const instrument: Instrument = doc.song.channels[doc.channel].instruments[doc.getCurrentInstrument()];
        instrument.arpeggioSpeed = newValue;
        doc.synth.unsetMod(Config.modulators.dictionary["arp speed"].index, doc.channel, doc.getCurrentInstrument());

        doc.notifier.changed();
        if (oldValue != newValue) this._didSomething();
    }
}

export class ChangeFastTwoNoteArp extends Change {
    constructor(doc: SongDocument, newValue: boolean) {
        super();
        const instrument: Instrument = doc.song.channels[doc.channel].instruments[doc.getCurrentInstrument()];
        const oldValue = instrument.fastTwoNoteArp;

        doc.notifier.changed();
        if (oldValue != newValue) {
            instrument.fastTwoNoteArp = newValue;
            this._didSomething();
        }
    }
}

export class ChangeClicklessTransition extends Change {
    constructor(doc: SongDocument, newValue: boolean) {
        super();
        const instrument: Instrument = doc.song.channels[doc.channel].instruments[doc.getCurrentInstrument()];
        const oldValue = instrument.clicklessTransition;

        doc.notifier.changed();
        if (oldValue != newValue) {
            instrument.clicklessTransition = newValue;
            this._didSomething();
        }
    }
}

export class ChangeAliasing extends Change {
    constructor(doc: SongDocument, newValue: boolean) {
        super();
        const instrument: Instrument = doc.song.channels[doc.channel].instruments[doc.getCurrentInstrument()];
        const oldValue = instrument.aliases;

        doc.notifier.changed();
        if (oldValue != newValue) {
            instrument.aliases = newValue;
            this._didSomething();
        }
    }
}

export class ChangeSpectrum extends Change {
    constructor(doc: SongDocument, instrument: Instrument, spectrumWave: SpectrumWave) {
        super();
        spectrumWave.markCustomWaveDirty();
        instrument.preset = instrument.type;
        doc.notifier.changed();
        this._didSomething();
    }
}

export class ChangeHarmonics extends Change {
    constructor(doc: SongDocument, instrument: Instrument, harmonicsWave: HarmonicsWave) {
        super();
        harmonicsWave.markCustomWaveDirty();
        instrument.preset = instrument.type;
        doc.notifier.changed();
        this._didSomething();
    }
}

export class ChangeDrumsetEnvelope extends Change {
    constructor(doc: SongDocument, drumIndex: number, newValue: number) {
        super();
        const instrument: Instrument = doc.song.channels[doc.channel].instruments[doc.getCurrentInstrument()];
        const oldValue: number = instrument.drumsetEnvelopes[drumIndex];
        if (oldValue != newValue) {
            instrument.drumsetEnvelopes[drumIndex] = newValue;
            instrument.preset = instrument.type;
            doc.notifier.changed();
            this._didSomething();
        }
    }
}

class ChangeInstrumentSlider extends Change {
    protected _instrument: Instrument;
    constructor(private _doc: SongDocument) {
        super();
        this._instrument = this._doc.song.channels[this._doc.channel].instruments[this._doc.getCurrentInstrument()];
    }

    public commit(): void {
        if (!this.isNoop()) {
            this._instrument.preset = this._instrument.type;
            this._doc.notifier.changed();
        }
    }
}

export class ChangePulseWidth extends ChangeInstrumentSlider {
    constructor(doc: SongDocument, oldValue: number, newValue: number) {
        super(doc);
        this._instrument.pulseWidth = newValue;
        doc.synth.unsetMod(Config.modulators.dictionary["pulse width"].index, doc.channel, doc.getCurrentInstrument());
        doc.notifier.changed();
        if (oldValue != newValue) this._didSomething();
    }
}

export class ChangeSupersawDynamism extends ChangeInstrumentSlider {
	constructor(doc: SongDocument, oldValue: number, newValue: number) {
		super(doc);
		this._instrument.supersawDynamism = newValue;
		doc.notifier.changed();
		if (oldValue != newValue) this._didSomething();
	}
}
export class ChangeSupersawSpread extends ChangeInstrumentSlider {
	constructor(doc: SongDocument, oldValue: number, newValue: number) {
		super(doc);
		this._instrument.supersawSpread = newValue;
		doc.notifier.changed();
		if (oldValue != newValue) this._didSomething();
	}
}
export class ChangeSupersawShape extends ChangeInstrumentSlider {
	constructor(doc: SongDocument, oldValue: number, newValue: number) {
		super(doc);
		this._instrument.supersawShape = newValue;
		doc.notifier.changed();
		if (oldValue != newValue) this._didSomething();
	}
}

export class ChangePitchShift extends ChangeInstrumentSlider {
    constructor(doc: SongDocument, oldValue: number, newValue: number) {
        super(doc);
        this._instrument.pitchShift = newValue;
        doc.notifier.changed();
        if (oldValue != newValue) this._didSomething();
    }
}

export class ChangeDetune extends ChangeInstrumentSlider {
    constructor(doc: SongDocument, oldValue: number, newValue: number) {
        super(doc);
        this._instrument.detune = newValue + Config.detuneCenter;
        doc.notifier.changed();
        doc.synth.unsetMod(Config.modulators.dictionary["detune"].index, doc.channel, doc.getCurrentInstrument());
        if (oldValue != newValue) this._didSomething();
    }
}

export class ChangeDistortion extends ChangeInstrumentSlider {
    constructor(doc: SongDocument, oldValue: number, newValue: number) {
        super(doc);
        this._instrument.distortion = newValue;
        doc.notifier.changed();
        doc.synth.unsetMod(Config.modulators.dictionary["distortion"].index, doc.channel, doc.getCurrentInstrument());
        if (oldValue != newValue) this._didSomething();
    }
}

export class ChangeBitcrusherFreq extends ChangeInstrumentSlider {
    constructor(doc: SongDocument, oldValue: number, newValue: number) {
        super(doc);
        this._instrument.bitcrusherFreq = newValue;
        //doc.synth.unsetMod(Config.modulators.dictionary["bit crush"].index, doc.channel, doc.getCurrentInstrument());
        doc.notifier.changed();
        if (oldValue != newValue) this._didSomething();
    }
}

export class ChangeBitcrusherQuantization extends ChangeInstrumentSlider {
    constructor(doc: SongDocument, oldValue: number, newValue: number) {
        super(doc);
        //doc.synth.unsetMod(Config.modulators.dictionary["freq crush"].index, doc.channel, doc.getCurrentInstrument());
        this._instrument.bitcrusherQuantization = newValue;
        doc.notifier.changed();
        if (oldValue != newValue) this._didSomething();
    }
}

export class ChangeStringSustain extends ChangeInstrumentSlider {
    constructor(doc: SongDocument, oldValue: number, newValue: number) {
        super(doc);
        this._instrument.stringSustain = newValue;
        doc.synth.unsetMod(Config.modulators.dictionary["sustain"].index, doc.channel, doc.getCurrentInstrument());
        doc.notifier.changed();
        if (oldValue != newValue) this._didSomething();
    }
}

export class ChangeEQFilterType extends Change {
    constructor(doc: SongDocument, instrument: Instrument, newValue: boolean) {
        super();
        instrument.eqFilterType = newValue;
        if (newValue == true) { // To Simple - clear eq filter
            instrument.eqFilter.reset();
            instrument.tmpEqFilterStart = instrument.eqFilter;
            instrument.tmpEqFilterEnd = null;
        }
        else {
            // To Advanced - convert filter
            instrument.eqFilter.convertLegacySettings(instrument.eqFilterSimpleCut, instrument.eqFilterSimplePeak, Config.envelopes.dictionary["none"]);
            instrument.tmpEqFilterStart = instrument.eqFilter;
            instrument.tmpEqFilterEnd = null;
        }
        instrument.clearInvalidEnvelopeTargets();
        doc.notifier.changed();
        this._didSomething();
    }
}

export class ChangeNoteFilterType extends Change {
    constructor(doc: SongDocument, instrument: Instrument, newValue: boolean) {
        super();
        instrument.noteFilterType = newValue;
        if (newValue == true) { // To Simple - clear note filter, kill modulators
            instrument.noteFilter.reset();
            instrument.tmpNoteFilterStart = instrument.noteFilter;
            instrument.tmpNoteFilterEnd = null;
        }
        else {
            // To Advanced - convert filter, kill modulators
            instrument.noteFilter.convertLegacySettings(instrument.noteFilterSimpleCut, instrument.noteFilterSimplePeak, Config.envelopes.dictionary["none"]);
            instrument.tmpNoteFilterStart = instrument.noteFilter;
            instrument.tmpNoteFilterEnd = null;
        }
        instrument.clearInvalidEnvelopeTargets();
        doc.notifier.changed();
        this._didSomething();
    }
}

export class ChangeEQFilterSimpleCut extends ChangeInstrumentSlider {
    constructor(doc: SongDocument, oldValue: number, newValue: number) {
        super(doc);
        this._instrument.eqFilterSimpleCut = newValue;
        doc.synth.unsetMod(Config.modulators.dictionary["eq filt cut"].index, doc.channel, doc.getCurrentInstrument());
        doc.notifier.changed();
        if (oldValue != newValue) this._didSomething();
    }
}

export class ChangeEQFilterSimplePeak extends ChangeInstrumentSlider {
    constructor(doc: SongDocument, oldValue: number, newValue: number) {
        super(doc);
        this._instrument.eqFilterSimplePeak = newValue;
        doc.synth.unsetMod(Config.modulators.dictionary["eq filt peak"].index, doc.channel, doc.getCurrentInstrument());
        doc.notifier.changed();
        if (oldValue != newValue) this._didSomething();
    }
}

export class ChangeNoteFilterSimpleCut extends ChangeInstrumentSlider {
    constructor(doc: SongDocument, oldValue: number, newValue: number) {
        super(doc);
        this._instrument.noteFilterSimpleCut = newValue;
        doc.synth.unsetMod(Config.modulators.dictionary["note filt cut"].index, doc.channel, doc.getCurrentInstrument());
        doc.notifier.changed();
        if (oldValue != newValue) this._didSomething();
    }
}

export class ChangeNoteFilterSimplePeak extends ChangeInstrumentSlider {
    constructor(doc: SongDocument, oldValue: number, newValue: number) {
        super(doc);
        this._instrument.noteFilterSimplePeak = newValue;
        doc.synth.unsetMod(Config.modulators.dictionary["note filt peak"].index, doc.channel, doc.getCurrentInstrument());
        doc.notifier.changed();
        if (oldValue != newValue) this._didSomething();
    }
}

export class ChangeStringSustainType extends Change {
	constructor(doc: SongDocument, newValue: SustainType) {
		super();
		const instrument: Instrument = doc.song.channels[doc.channel].instruments[doc.getCurrentInstrument()];
		const oldValue: SustainType = instrument.stringSustainType;
		if (oldValue != newValue) {
			instrument.stringSustainType = newValue;
			instrument.preset = instrument.type;
			doc.notifier.changed();
			this._didSomething();
		}
	}
}

export class ChangeFilterAddPoint extends UndoableChange {
    private _doc: SongDocument;
    private _instrument: Instrument;
    private _instrumentPrevPreset: number;
    private _instrumentNextPreset: number;
    private _filterSettings: FilterSettings;
    private _point: FilterControlPoint;
    private _index: number;
    private _envelopeTargetsAdd: number[] = [];
    private _envelopeIndicesAdd: number[] = [];
    private _envelopeTargetsRemove: number[] = [];
    private _envelopeIndicesRemove: number[] = [];
    constructor(doc: SongDocument, filterSettings: FilterSettings, point: FilterControlPoint, index: number, isNoteFilter: boolean, deletion: boolean = false) {
        super(deletion);
        this._doc = doc;
        this._instrument = this._doc.song.channels[this._doc.channel].instruments[this._doc.getCurrentInstrument()];
        this._instrumentNextPreset = deletion ? this._instrument.preset : this._instrument.type;
        this._instrumentPrevPreset = deletion ? this._instrument.type : this._instrument.preset;
        this._filterSettings = filterSettings;
        this._point = point;
        this._index = index;

        for (let envelopeIndex: number = 0; envelopeIndex < this._instrument.envelopeCount; envelopeIndex++) {
            let target: number = this._instrument.envelopes[envelopeIndex].target;
            let targetIndex: number = this._instrument.envelopes[envelopeIndex].index;
            this._envelopeTargetsAdd.push(target);
            this._envelopeIndicesAdd.push(targetIndex);
            if (deletion) {
                // When deleting a filter control point, find all envelopes that targeted that
                // point and clear them, and all envelopes that targeted later points and
                // decrement those to keep them in sync with the new list of points.
                const automationTarget: AutomationTarget = Config.instrumentAutomationTargets[target];
                if (automationTarget.isFilter && (automationTarget.effect == EffectType.noteFilter) == isNoteFilter) {
                    if (automationTarget.maxCount == Config.filterMaxPoints) {
                        if (targetIndex == index) {
                            target = Config.instrumentAutomationTargets.dictionary["none"].index;
                            targetIndex = 0;
                        } else if (targetIndex > index) {
                            targetIndex--;
                        }
                    } else {
                        if (filterSettings.controlPointCount <= 1) {
                            target = Config.instrumentAutomationTargets.dictionary["none"].index;
                            targetIndex = 0;
                        }
                    }
                }
            }
            this._envelopeTargetsRemove.push(target);
            this._envelopeIndicesRemove.push(targetIndex);
        }

        this._didSomething();
        this.redo();
    }

    protected _doForwards(): void {
        this._filterSettings.controlPoints.splice(this._index, 0, this._point);
        this._filterSettings.controlPointCount++;
        this._filterSettings.controlPoints.length = this._filterSettings.controlPointCount;
        this._instrument.preset = this._instrumentNextPreset;
        for (let envelopeIndex: number = 0; envelopeIndex < this._instrument.envelopeCount; envelopeIndex++) {
            this._instrument.envelopes[envelopeIndex].target = this._envelopeTargetsAdd[envelopeIndex];
            this._instrument.envelopes[envelopeIndex].index = this._envelopeIndicesAdd[envelopeIndex];
        }
        this._instrument.tmpEqFilterStart = this._instrument.eqFilter;
        this._instrument.tmpEqFilterEnd = null;
        this._instrument.tmpNoteFilterStart = this._instrument.noteFilter;
        this._instrument.tmpNoteFilterEnd = null;
        this._doc.notifier.changed();
    }

    protected _doBackwards(): void {
        this._filterSettings.controlPoints.splice(this._index, 1);
        this._filterSettings.controlPointCount--;
        this._filterSettings.controlPoints.length = this._filterSettings.controlPointCount;
        this._instrument.preset = this._instrumentPrevPreset;
        for (let envelopeIndex: number = 0; envelopeIndex < this._instrument.envelopeCount; envelopeIndex++) {
            this._instrument.envelopes[envelopeIndex].target = this._envelopeTargetsRemove[envelopeIndex];
            this._instrument.envelopes[envelopeIndex].index = this._envelopeIndicesRemove[envelopeIndex];
        }
        this._instrument.tmpEqFilterStart = this._instrument.eqFilter;
        this._instrument.tmpEqFilterEnd = null;
        this._instrument.tmpNoteFilterStart = this._instrument.noteFilter;
        this._instrument.tmpNoteFilterEnd = null;
        this._doc.notifier.changed();
    }
}

export class ChangeFilterMovePoint extends UndoableChange {
    private _doc: SongDocument;
    private _instrument: Instrument;
    private _instrumentPrevPreset: number;
    private _instrumentNextPreset: number;
    private _point: FilterControlPoint;
    private _oldFreq: number;
    private _newFreq: number;
    private _oldGain: number;
    private _newGain: number;
    constructor(doc: SongDocument, point: FilterControlPoint, oldFreq: number, newFreq: number, oldGain: number, newGain: number) {
        super(false);
        this._doc = doc;
        this._instrument = this._doc.song.channels[this._doc.channel].instruments[this._doc.getCurrentInstrument()];
        this._instrumentNextPreset = this._instrument.type;
        this._instrumentPrevPreset = this._instrument.preset;
        this._point = point;
        this._oldFreq = oldFreq;
        this._newFreq = newFreq;
        this._oldGain = oldGain;
        this._newGain = newGain;
        this._didSomething();
        this.redo();
    }

    protected _doForwards(): void {
        this._point.freq = this._newFreq;
        this._point.gain = this._newGain;
        this._instrument.preset = this._instrumentNextPreset;
        this._instrument.tmpEqFilterStart = this._instrument.eqFilter;
        this._instrument.tmpEqFilterEnd = null;
        this._instrument.tmpNoteFilterStart = this._instrument.noteFilter;
        this._instrument.tmpNoteFilterEnd = null;
        this._doc.notifier.changed();
    }

    protected _doBackwards(): void {
        this._point.freq = this._oldFreq;
        this._point.gain = this._oldGain;
        this._instrument.preset = this._instrumentPrevPreset;
        this._instrument.tmpEqFilterStart = this._instrument.eqFilter;
        this._instrument.tmpEqFilterEnd = null;
        this._instrument.tmpNoteFilterStart = this._instrument.noteFilter;
        this._instrument.tmpNoteFilterEnd = null;
        this._doc.notifier.changed();
    }
}

export class ChangeFilterSettings extends UndoableChange {
    private _doc: SongDocument;
    private _instrument: Instrument;
    private _instrumentPrevPreset: number;
    private _instrumentNextPreset: number;
    private _filterSettings: FilterSettings;
    private _subFilters: (FilterSettings | null)[];
    private _oldSubFilters: (FilterSettings | null)[];
    private _oldSettings: FilterSettings;
    private _useNoteFilter: boolean;
    constructor(doc: SongDocument, settings: FilterSettings, oldSettings: FilterSettings, useNoteFilter: boolean, subFilters: (FilterSettings | null)[] | null = null, oldSubFilters: (FilterSettings | null)[] | null = null) {
        super(false);
        this._doc = doc;
        this._instrument = this._doc.song.channels[this._doc.channel].instruments[this._doc.getCurrentInstrument()];
        this._instrumentNextPreset = this._instrument.type;
        this._instrumentPrevPreset = this._instrument.preset;
        this._oldSettings = oldSettings;
        this._useNoteFilter = useNoteFilter;
        this._filterSettings = settings;
        if (subFilters != null && oldSubFilters != null) {
            this._subFilters = subFilters;
            this._oldSubFilters = oldSubFilters;
        }
        this._instrument.clearInvalidEnvelopeTargets();
        this._didSomething();
        this.redo();
    }

    protected _doForwards(): void {

        if (this._useNoteFilter) {
            this._instrument.noteFilter = this._filterSettings;
            if (this._subFilters != null)
                this._instrument.noteSubFilters = this._subFilters;
            this._instrument.tmpNoteFilterStart = this._instrument.noteFilter;
            this._instrument.tmpNoteFilterEnd = null;
        } else {
            this._instrument.eqFilter = this._filterSettings;
            if (this._subFilters != null)
                this._instrument.eqSubFilters = this._subFilters;
            this._instrument.tmpEqFilterStart = this._instrument.eqFilter;
            this._instrument.tmpEqFilterEnd = null;
        }

        this._instrument.preset = this._instrumentNextPreset;
        this._instrument.clearInvalidEnvelopeTargets();
        this._doc.notifier.changed();
    }

    protected _doBackwards(): void {
        if (this._useNoteFilter) {
            this._instrument.noteFilter = this._oldSettings;
            if (this._oldSubFilters != null)
                this._instrument.noteSubFilters = this._oldSubFilters;
            this._instrument.tmpNoteFilterStart = this._instrument.noteFilter;
            this._instrument.tmpNoteFilterEnd = null;
        } else {
            this._instrument.eqFilter = this._oldSettings;
            if (this._oldSubFilters != null)
                this._instrument.eqSubFilters = this._oldSubFilters;
            this._instrument.tmpEqFilterStart = this._instrument.eqFilter;
            this._instrument.tmpEqFilterEnd = null;
        }
        this._instrument.preset = this._instrumentPrevPreset;
        this._instrument.clearInvalidEnvelopeTargets();
        this._doc.notifier.changed();
    }
}

export class ChangeFadeInOut extends UndoableChange {
    private _doc: SongDocument;
    private _instrument: Instrument;
    private _instrumentPrevPreset: number;
    private _instrumentNextPreset: number;
    private _oldFadeIn: number;
    private _oldFadeOut: number;
    private _newFadeIn: number;
    private _newFadeOut: number;
    constructor(doc: SongDocument, fadeIn: number, fadeOut: number) {
        super(false);
        this._doc = doc;
        this._instrument = this._doc.song.channels[this._doc.channel].instruments[this._doc.getCurrentInstrument()];
        this._instrumentNextPreset = this._instrument.type;
        this._instrumentPrevPreset = this._instrument.preset;
        this._oldFadeIn = this._instrument.fadeIn;
        this._oldFadeOut = this._instrument.fadeOut;
        this._newFadeIn = fadeIn;
        this._newFadeOut = fadeOut;
        this._didSomething();
        this.redo();
    }

    protected _doForwards(): void {
        this._instrument.fadeIn = this._newFadeIn;
        this._instrument.fadeOut = this._newFadeOut;
        this._instrument.preset = this._instrumentNextPreset;
        this._doc.notifier.changed();
    }

    protected _doBackwards(): void {
        this._instrument.fadeIn = this._oldFadeIn;
        this._instrument.fadeOut = this._oldFadeOut;
        this._instrument.preset = this._instrumentPrevPreset;
        this._doc.notifier.changed();
    }
}

export class ChangeAlgorithm extends Change {
    constructor(doc: SongDocument, newValue: number) {
        super();
        const instrument: Instrument = doc.song.channels[doc.channel].instruments[doc.getCurrentInstrument()];
        const oldValue: number = instrument.algorithm;
        if (oldValue != newValue) {
            instrument.algorithm = newValue;
            instrument.preset = instrument.type;
            doc.notifier.changed();
            this._didSomething();
        }
    }
}

export class ChangeFeedbackType extends Change {
    constructor(doc: SongDocument, newValue: number) {
        super();
        const instrument: Instrument = doc.song.channels[doc.channel].instruments[doc.getCurrentInstrument()];
        const oldValue: number = instrument.feedbackType;
        if (oldValue != newValue) {
            instrument.feedbackType = newValue;
            instrument.preset = instrument.type;
            doc.notifier.changed();
            this._didSomething();
        }
    }
}



export class ChangeOperatorWaveform extends Change {
    constructor(doc: SongDocument, operatorIndex: number, newValue: number) {
        super();
        const instrument: Instrument = doc.song.channels[doc.channel].instruments[doc.getCurrentInstrument()];
        const oldValue: number = instrument.operators[operatorIndex].waveform;
        if (oldValue != newValue) {
            instrument.operators[operatorIndex].waveform = newValue;
            instrument.preset = instrument.type;
            doc.notifier.changed();
            this._didSomething();
        }
    }
}

export class ChangeOperatorPulseWidth extends Change {
    constructor(doc: SongDocument, operatorIndex: number, oldValue: number, newValue: number) {
        super();
        const instrument: Instrument = doc.song.channels[doc.channel].instruments[doc.getCurrentInstrument()];
        instrument.operators[operatorIndex].pulseWidth = newValue;
        instrument.preset = instrument.type;
        doc.notifier.changed();
        if (oldValue != newValue) {
            this._didSomething();
        }
    }
}

export class ChangeOperatorFrequency extends Change {
    constructor(doc: SongDocument, operatorIndex: number, newValue: number) {
        super();
        const instrument: Instrument = doc.song.channels[doc.channel].instruments[doc.getCurrentInstrument()];
        const oldValue: number = instrument.operators[operatorIndex].frequency;
        if (oldValue != newValue) {
            instrument.operators[operatorIndex].frequency = newValue;
            instrument.preset = instrument.type;
            doc.notifier.changed();
            this._didSomething();
        }
    }
}

export class ChangeOperatorAmplitude extends ChangeInstrumentSlider {
    constructor(doc: SongDocument, operatorIndex: number, oldValue: number, newValue: number) {
        super(doc);
        this._instrument.operators[operatorIndex].amplitude = newValue;
        // Not used currently as mod is implemented as multiplicative
        //doc.synth.unsetMod(ModSetting.mstFMSlider1 + operatorIndex, doc.channel, doc.getCurrentInstrument());
        doc.notifier.changed();
        if (oldValue != newValue) this._didSomething();
    }
}

export class ChangeFeedbackAmplitude extends ChangeInstrumentSlider {
    constructor(doc: SongDocument, oldValue: number, newValue: number) {
        super(doc);
        this._instrument.feedbackAmplitude = newValue;
        // Not used currently as mod is implemented as multiplicative
        //doc.synth.unsetMod(ModSetting.mstFMFeedback, doc.channel, doc.getCurrentInstrument());
        doc.notifier.changed();
        if (oldValue != newValue) this._didSomething();
    }
}

export class ChangeAddChannelInstrument extends Change {
    constructor(doc: SongDocument) {
        super();
        const channel: Channel = doc.song.channels[doc.channel];
        const isNoise: boolean = doc.song.getChannelIsNoise(doc.channel);
        const isMod: boolean = doc.song.getChannelIsMod(doc.channel);
        const maxInstruments: number = doc.song.getMaxInstrumentsPerChannel();
        if (channel.instruments.length >= maxInstruments) return;
        const presetValue: number = pickRandomPresetValue(isNoise);
        const preset: Preset = EditorConfig.valueToPreset(presetValue)!;
        const instrument: Instrument = new Instrument(isNoise, isMod);
        instrument.fromJsonObject(preset.settings, isNoise, isMod, false, false, 1);
        instrument.preset = presetValue;
        instrument.volume = 0;
        channel.instruments.push(instrument);
        if (!isMod) { // Mod channels lose information when changing set instrument
            doc.viewedInstrument[doc.channel] = channel.instruments.length - 1;
        }

        // Determine if any mod instruments were setting 'all' or 'active'. If so, bump indices since there is now a new instrument in the list.
        for (let channelIndex: number = doc.song.pitchChannelCount + doc.song.noiseChannelCount; channelIndex < doc.song.getChannelCount(); channelIndex++) {
            for (let instrumentIndex: number = 0; instrumentIndex < doc.song.channels[channelIndex].instruments.length; instrumentIndex++) {
                for (let mod: number = 0; mod < Config.modCount; mod++) {

                    let instrument: Instrument = doc.song.channels[channelIndex].instruments[instrumentIndex];
                    let modInstrument: number = instrument.modInstruments[mod];
                    let modChannel: number = instrument.modChannels[mod];

                    if (modChannel == doc.channel && modInstrument >= doc.song.channels[modChannel].instruments.length-1 ) {
                        instrument.modInstruments[mod]++;
                    }
                }
            }
        }
        // Also, make synth re-compute mod values, since 'all'/'active' mods now retroactively apply to this new instrument.
        doc.synth.computeLatestModValues();

        doc.notifier.changed();
        this._didSomething();
    }
}

export class ChangeRemoveChannelInstrument extends Change {
    constructor(doc: SongDocument) {
        super();
        const channel: Channel = doc.song.channels[doc.channel];
        if (channel.instruments.length <= Config.instrumentCountMin) return;
        const removedIndex: number = doc.viewedInstrument[doc.channel];
        channel.instruments.splice(removedIndex, 1);
        if (doc.song.patternInstruments) {
            for (const pattern of channel.patterns) {
                for (let i: number = 0; i < pattern.instruments.length; i++) {
                    if (pattern.instruments[i] == removedIndex) {
                        pattern.instruments.splice(i, 1);
                        i--;
                    } else if (pattern.instruments[i] > removedIndex) {
                        pattern.instruments[i]--;
                    }
                }
                if (pattern.instruments.length <= 0) {
                    pattern.instruments[0] = 0;
                }
            }
        }

        // Determine if any mod instruments now refer to an invalid instrument number. Unset them if so
        for (let channelIndex: number = doc.song.pitchChannelCount + doc.song.noiseChannelCount; channelIndex < doc.song.getChannelCount(); channelIndex++) {
            for (let instrumentIdx: number = 0; instrumentIdx < doc.song.channels[channelIndex].instruments.length; instrumentIdx++) {
                for (let mod: number = 0; mod < Config.modCount; mod++) {

                    let instrument: Instrument = doc.song.channels[channelIndex].instruments[instrumentIdx];
                    let modInstrument: number = instrument.modInstruments[mod];
                    let modChannel: number = instrument.modChannels[mod];

                    if (modChannel == doc.channel) {
                        // Boundary checking - check if setting was previously higher index
                        if (modInstrument > removedIndex) {
                            instrument.modInstruments[mod]--;
                        }
                        // Boundary checking - check if setting was set to the last instrument before splice
                        else if (modInstrument == removedIndex) {
                            instrument.modInstruments[mod] = 0;
                            instrument.modulators[mod] = 0;
                        }
                    }

                }
            }
        }

        doc.notifier.changed();
        this._didSomething();
    }
}

export class ChangeViewInstrument extends Change {
    constructor(doc: SongDocument, index: number) {
        super();
        if (doc.viewedInstrument[doc.channel] != index) {
            doc.viewedInstrument[doc.channel] = index;
            doc.notifier.changed();
            this._didSomething();
        }
    }
}

export class ChangeInstrumentsFlags extends Change {
    constructor(doc: SongDocument, newLayeredInstruments: boolean, newPatternInstruments: boolean) {
        super();
        const oldLayeredInstruments: boolean = doc.song.layeredInstruments;
        const oldPatternInstruments: boolean = doc.song.patternInstruments;
        if (oldLayeredInstruments == newLayeredInstruments && oldPatternInstruments == newPatternInstruments) return;
        doc.song.layeredInstruments = newLayeredInstruments;
        doc.song.patternInstruments = newPatternInstruments;

        for (let channelIndex: number = 0; channelIndex < doc.song.getChannelCount(); channelIndex++) {
            const channel: Channel = doc.song.channels[channelIndex];
            if (channel.instruments.length > doc.song.getMaxInstrumentsPerChannel()) {
                channel.instruments.length = doc.song.getMaxInstrumentsPerChannel();
            }
            for (let j: number = 0; j < doc.song.patternsPerChannel; j++) {
                const pattern: Pattern = channel.patterns[j];
                if (!oldPatternInstruments && newPatternInstruments) {
                    // patternInstruments was enabled, set up pattern instruments as appropriate.
                    for (let i: number = 0; i < channel.instruments.length; i++) {
                        pattern.instruments[i] = i;
                    }
                    pattern.instruments.length = channel.instruments.length;
                }
                discardInvalidPatternInstruments(pattern.instruments, doc.song, channelIndex);
            }
        }



        doc.notifier.changed();
        this._didSomething();
    }
}


export class ChangeKey extends Change {
    constructor(doc: SongDocument, newValue: number) {
        super();
        if (doc.song.key != newValue) {
            doc.song.key = newValue;
            doc.notifier.changed();
            this._didSomething();
        }
    }
}

export class ChangeLoop extends Change {
    constructor(private _doc: SongDocument, public oldStart: number, public oldLength: number, public newStart: number, public newLength: number) {
        super();
        this._doc.song.loopStart = this.newStart;
        this._doc.song.loopLength = this.newLength;
        this._doc.notifier.changed();
        if (this.oldStart != this.newStart || this.oldLength != this.newLength) {
            this._didSomething();
        }
    }
}

export class ChangePitchAdded extends UndoableChange {
    private _doc: SongDocument;
    private _note: Note;
    private _pitch: number;
    private _index: number;
    constructor(doc: SongDocument, note: Note, pitch: number, index: number, deletion: boolean = false) {
        super(deletion);
        this._doc = doc;
        this._note = note;
        this._pitch = pitch;
        this._index = index;
        this._didSomething();
        this.redo();
    }

    protected _doForwards(): void {
        this._note.pitches.splice(this._index, 0, this._pitch);
        this._doc.notifier.changed();
    }

    protected _doBackwards(): void {
        this._note.pitches.splice(this._index, 1);
        this._doc.notifier.changed();
    }
}

export class ChangeOctave extends Change {
    constructor(doc: SongDocument, public oldValue: number, newValue: number) {
        super();
        doc.song.channels[doc.channel].octave = newValue;
        doc.notifier.changed();
        if (oldValue != newValue) this._didSomething();
    }
}

export class ChangeRhythm extends ChangeGroup {
    constructor(doc: SongDocument, newValue: number) {
        super();

        if (doc.song.rhythm != newValue) {
            doc.song.rhythm = newValue;
            doc.notifier.changed();
            this._didSomething();
        }
    }
}

export class ChangePaste extends ChangeGroup {
    constructor(doc: SongDocument, pattern: Pattern, notes: any[], selectionStart: number, selectionEnd: number, oldPartDuration: number) {
        super();

        // Erase the current contents of the selection:
        this.append(new ChangeNoteTruncate(doc, pattern, selectionStart, selectionEnd, null, true));

        // Mods don't follow this sequence, so skipping for now.
        let noteInsertionIndex: number = 0;
        if (!doc.song.getChannelIsMod(doc.channel)) {
            for (let i: number = 0; i < pattern.notes.length; i++) {
                if (pattern.notes[i].start < selectionStart) {
                    if (pattern.notes[i].end > selectionStart) throw new Error();

                    noteInsertionIndex = i + 1;
                } else if (pattern.notes[i].start < selectionEnd) {
                    throw new Error();
                }
            }
        }
        else {
            noteInsertionIndex = pattern.notes.length;
        }

        while (selectionStart < selectionEnd) {
            for (const noteObject of notes) {
                const noteStart: number = noteObject["start"] + selectionStart;
                const noteEnd: number = noteObject["end"] + selectionStart;
                if (noteStart >= selectionEnd) break;
                const note: Note = new Note(noteObject["pitches"][0], noteStart, noteEnd, noteObject["pins"][0]["size"], false);
                note.pitches.length = 0;
                for (const pitch of noteObject["pitches"]) {
                    note.pitches.push(pitch);
                }
                note.pins.length = 0;
                for (const pin of noteObject["pins"]) {
                    note.pins.push(makeNotePin(pin.interval, pin.time, pin.size));
                }
                note.continuesLastPattern = (noteObject["continuesLastPattern"] === true) && (note.start == 0);
                pattern.notes.splice(noteInsertionIndex++, 0, note);
                if (note.end > selectionEnd) {
                    this.append(new ChangeNoteLength(doc, note, note.start, selectionEnd));
                }
            }

            selectionStart += oldPartDuration;
        }

        // Need to re-sort the notes by start time as they might change order because of paste.
        if (pattern != null && doc.song.getChannelIsMod(doc.channel)) pattern.notes.sort(function (a, b) { return (a.start == b.start) ? a.pitches[0] - b.pitches[0] : a.start - b.start; });


        doc.notifier.changed();
        this._didSomething();
    }
}

export class ChangePasteInstrument extends ChangeGroup {
    constructor(doc: SongDocument, instrument: Instrument, instrumentCopy: any) {
        super();
        instrument.fromJsonObject(instrumentCopy, instrumentCopy["isDrum"], instrumentCopy["isMod"], false, false);
        doc.notifier.changed();
        this._didSomething();
    }
}

export class ChangeSetPatternInstruments extends Change {
    constructor(doc: SongDocument, channelIndex: number, instruments: number[], pattern: Pattern) {
        super();
        if (!patternsContainSameInstruments(instruments, pattern.instruments)) {
            pattern.instruments.length = 0;
            pattern.instruments.push(...instruments);
            discardInvalidPatternInstruments(pattern.instruments, doc.song, channelIndex);
            this._didSomething();
            doc.notifier.changed();
        }
    }
}

export class ChangeModChannel extends Change {
    constructor(doc: SongDocument, mod: number, index: number, useInstrument?: Instrument) {
        super();
        let instrument: Instrument = doc.song.channels[doc.channel].instruments[doc.getCurrentInstrument()];
        if (useInstrument != undefined)
            instrument = useInstrument;

        // None, or swapping from song to instrument/vice-versa
        if (index == 0 || (Config.modulators[instrument.modulators[mod]].forSong && index >= 2) || (!Config.modulators[instrument.modulators[mod]].forSong && index < 2)) {
            instrument.modulators[mod] = Config.modulators.dictionary["none"].index;
        }

        instrument.modChannels[mod] = index - 2;

        doc.notifier.changed();
        this._didSomething();
    }
}

export class ChangeModInstrument extends Change {
    constructor(doc: SongDocument, mod: number, tgtInstrument: number) {
        super();

        let instrument: Instrument = doc.song.channels[doc.channel].instruments[doc.getCurrentInstrument()];

        if (instrument.modInstruments[mod] != tgtInstrument) {
            instrument.modInstruments[mod] = tgtInstrument;

            doc.notifier.changed();
            this._didSomething();
        }
    }
}

export class ChangeModSetting extends Change {
    constructor(doc: SongDocument, mod: number, text: string) {
        super();

        let instrument: Instrument = doc.song.channels[doc.channel].instruments[doc.getCurrentInstrument()];

        // Populate all instruments that could be targeted by this mod setting.
        let tgtChannel: number = instrument.modChannels[mod];
        let usedInstruments: Instrument[] = [];
        if (tgtChannel >= 0) { // Ignore song/none.
            if (instrument.modInstruments[mod] == doc.song.channels[tgtChannel].instruments.length) {
                // All - Populate list of all instruments
                usedInstruments = usedInstruments.concat(doc.song.channels[tgtChannel].instruments);
            } else if (instrument.modInstruments[mod] > doc.song.channels[tgtChannel].instruments.length) {
                // Active - Populate list of only used instruments
                let tgtPattern: Pattern | null = doc.song.getPattern(tgtChannel, doc.bar);
                if (tgtPattern != null) {
                    for (let i: number = 0; i < tgtPattern.instruments.length; i++) {
                        usedInstruments.push(doc.song.channels[tgtChannel].instruments[tgtPattern.instruments[i]]);
                    }
                }
            }
            else {
                // Single instrument used.
                usedInstruments.push(doc.song.channels[tgtChannel].instruments[instrument.modInstruments[mod]]);
            }
        }

        // Check if a new effect is being added - if so add the proper associated effect to the instrument(s), and truncate "+ " from start of text.
        if (text.startsWith("+ ")) {
            text = text.substr(2);
            for (let i: number = 0; i < usedInstruments.length; i++) {
                const tgtInstrument: Instrument = usedInstruments[i];
                if (!(tgtInstrument.effects & (1 << Config.modulators.dictionary[text].associatedEffect))) {
                    doc.record(new ChangeToggleEffects(doc, Config.modulators.dictionary[text].associatedEffect, tgtInstrument));
                }
            }
        }

        let setting: number = Config.modulators.dictionary[text].index;

        if (instrument.modulators[mod] != setting) {

            instrument.modulators[mod] = setting;

            // Go through each pattern where this instrument is set, and clean up any notes that are out of bounds
            let cap: number = Config.modulators[setting].maxRawVol;

            for (let i: number = 0; i < doc.song.patternsPerChannel; i++) {
                const pattern: Pattern = doc.song.channels[doc.channel].patterns[i];
                if (pattern.instruments[0] == doc.getCurrentInstrument()) {
                    for (let j: number = 0; j < pattern.notes.length; j++) {
                        const note: Note = pattern.notes[j];
                        if (note.pitches[0] == Config.modCount - mod - 1) {
                            for (let k: number = 0; k < note.pins.length; k++) {
                                const pin: NotePin = note.pins[k];
                                if (pin.size > cap)
                                    pin.size = cap;
                            }
                        }
                    }
                }
            }

            doc.notifier.changed();
            this._didSomething();
        }
    }
}

export class ChangeModFilter extends Change {
    constructor(doc: SongDocument, mod: number, type: number) {
        super();

        let instrument: Instrument = doc.song.channels[doc.channel].instruments[doc.getCurrentInstrument()];

        if (instrument.modFilterTypes[mod] != type) {

            instrument.modFilterTypes[mod] = type;

            // Go through each pattern where this instrument is set, and clean up any notes that are out of bounds
            let cap: number = doc.song.getVolumeCapForSetting(true, instrument.modulators[mod], instrument.modFilterTypes[mod]);

            for (let i: number = 0; i < doc.song.patternsPerChannel; i++) {
                const pattern: Pattern = doc.song.channels[doc.channel].patterns[i];
                if (pattern.instruments[0] == doc.getCurrentInstrument()) {
                    for (let j: number = 0; j < pattern.notes.length; j++) {
                        const note: Note = pattern.notes[j];
                        if (note.pitches[0] == Config.modCount - mod - 1) {
                            for (let k: number = 0; k < note.pins.length; k++) {
                                const pin: NotePin = note.pins[k];
                                if (pin.size > cap)
                                    pin.size = cap;
                            }
                        }
                    }
                }
            }

            doc.notifier.changed();
            this._didSomething();
        }
    }
}

export class ChangePatternsPerChannel extends Change {
    constructor(doc: SongDocument, newValue: number) {
        super();
        if (doc.song.patternsPerChannel != newValue) {
            for (let i: number = 0; i < doc.song.getChannelCount(); i++) {
                const channelBars: number[] = doc.song.channels[i].bars;
                const channelPatterns: Pattern[] = doc.song.channels[i].patterns;
                for (let j: number = 0; j < channelBars.length; j++) {
                    if (channelBars[j] > newValue) channelBars[j] = 0;
                }
                for (let j: number = channelPatterns.length; j < newValue; j++) {
                    channelPatterns[j] = new Pattern();
                }
                channelPatterns.length = newValue;
            }
            doc.song.patternsPerChannel = newValue;
            doc.notifier.changed();
            this._didSomething();
        }
    }
}

export class ChangeEnsurePatternExists extends UndoableChange {
    private _doc: SongDocument;
    private _bar: number;
    private _channelIndex: number;
    private _patternIndex: number;
    private _patternOldNotes: Note[] | null = null;
    private _oldPatternCount: number;
    private _newPatternCount: number;
    private _oldPatternInstruments: number[] | null = null;
    private _newPatternInstruments: number[];

    constructor(doc: SongDocument, channelIndex: number, bar: number) {
        super(false);
        const song: Song = doc.song;
        if (song.channels[channelIndex].bars[bar] != 0) return;

        this._doc = doc;
        this._bar = bar;
        this._channelIndex = channelIndex;
        this._oldPatternCount = song.patternsPerChannel;
        this._newPatternCount = song.patternsPerChannel;
        this._newPatternInstruments = doc.recentPatternInstruments[channelIndex].concat();

        let firstEmptyUnusedIndex: number | null = null;
        let firstUnusedIndex: number | null = null;
        for (let patternIndex: number = 1; patternIndex <= song.patternsPerChannel; patternIndex++) {
            let used = false;
            for (let barIndex: number = 0; barIndex < song.barCount; barIndex++) {
                if (song.channels[channelIndex].bars[barIndex] == patternIndex) {
                    used = true;
                    break;
                }
            }
            if (used) continue;
            if (firstUnusedIndex == null) {
                firstUnusedIndex = patternIndex;
            }
            const pattern: Pattern = song.channels[channelIndex].patterns[patternIndex - 1];
            if (pattern.notes.length == 0) {
                firstEmptyUnusedIndex = patternIndex;
                break;
            }
        }

        if (firstEmptyUnusedIndex != null) {
            this._patternIndex = firstEmptyUnusedIndex;
            this._oldPatternInstruments = song.channels[channelIndex].patterns[firstEmptyUnusedIndex - 1].instruments.concat();
        } else if (song.patternsPerChannel < song.barCount) {
            this._newPatternCount = song.patternsPerChannel + 1;
            this._patternIndex = song.patternsPerChannel + 1;
        } else if (firstUnusedIndex != null) {
            this._patternIndex = firstUnusedIndex;
            this._patternOldNotes = song.channels[channelIndex].patterns[firstUnusedIndex - 1].notes;
            this._oldPatternInstruments = song.channels[channelIndex].patterns[firstUnusedIndex - 1].instruments.concat();
        } else {
            throw new Error();
        }

        this._didSomething();
        this._doForwards();
    }

    protected _doForwards(): void {
        const song: Song = this._doc.song;
        for (let j: number = song.patternsPerChannel; j < this._newPatternCount; j++) {
            for (let i: number = 0; i < song.getChannelCount(); i++) {
                song.channels[i].patterns[j] = new Pattern();
            }
        }
        song.patternsPerChannel = this._newPatternCount;
        const pattern: Pattern = song.channels[this._channelIndex].patterns[this._patternIndex - 1];
        pattern.notes = [];
        pattern.instruments.length = 0;
        pattern.instruments.push(...this._newPatternInstruments);
        song.channels[this._channelIndex].bars[this._bar] = this._patternIndex;
        this._doc.notifier.changed();
    }

    protected _doBackwards(): void {
        const song: Song = this._doc.song;
        const pattern: Pattern = song.channels[this._channelIndex].patterns[this._patternIndex - 1];
        if (this._patternOldNotes != null) pattern.notes = this._patternOldNotes;
        if (this._oldPatternInstruments != null) {
            pattern.instruments.length = 0;
            pattern.instruments.push(...this._oldPatternInstruments);
        }
        song.channels[this._channelIndex].bars[this._bar] = 0;
        for (let i: number = 0; i < song.getChannelCount(); i++) {
            song.channels[i].patterns.length = this._oldPatternCount;
        }
        song.patternsPerChannel = this._oldPatternCount;
        this._doc.notifier.changed();
    }
}

export class ChangePinTime extends ChangePins {
    constructor(doc: SongDocument | null, note: Note, pinIndex: number, shiftedTime: number, continuesLastPattern: boolean) {
        super(doc, note);

        shiftedTime -= this._oldStart;
        const originalTime: number = this._oldPins[pinIndex].time;
        const skipStart: number = Math.min(originalTime, shiftedTime);
        const skipEnd: number = Math.max(originalTime, shiftedTime);
        let setPin: boolean = false;
        for (let i: number = 0; i < this._oldPins.length; i++) {
            const oldPin: NotePin = note.pins[i];
            const time: number = oldPin.time;
            if (time < skipStart) {
                this._newPins.push(makeNotePin(oldPin.interval, time, oldPin.size));
            } else if (time > skipEnd) {
                if (!setPin) {
                    if (this._newPins.length > 0) continuesLastPattern = note.continuesLastPattern;
                    this._newPins.push(makeNotePin(this._oldPins[pinIndex].interval, shiftedTime, this._oldPins[pinIndex].size));
                    setPin = true;
                }
                this._newPins.push(makeNotePin(oldPin.interval, time, oldPin.size));
            }
        }
        if (!setPin) {
            continuesLastPattern = note.continuesLastPattern;
            this._newPins.push(makeNotePin(this._oldPins[pinIndex].interval, shiftedTime, this._oldPins[pinIndex].size));
        }

        this._finishSetup(continuesLastPattern);
    }
}

export class ChangePitchBend extends ChangePins {
    constructor(doc: SongDocument | null, note: Note, bendStart: number, bendEnd: number, bendTo: number, pitchIndex: number) {
        super(doc, note);

        bendStart -= this._oldStart;
        bendEnd -= this._oldStart;
        bendTo -= note.pitches[pitchIndex];

        let setStart: boolean = false;
        let setEnd: boolean = false;
        let prevInterval: number = 0;
        let prevSize: number = Config.noteSizeMax;
        let persist: boolean = true;
        let i: number;
        let direction: number;
        let stop: number;
        let push: (item: NotePin) => void;
        if (bendEnd > bendStart) {
            i = 0;
            direction = 1;
            stop = note.pins.length;
            push = (item: NotePin) => { this._newPins.push(item); };
        } else {
            i = note.pins.length - 1;
            direction = -1;
            stop = -1;
            push = (item: NotePin) => { this._newPins.unshift(item); };
        }
        for (; i != stop; i += direction) {
            const oldPin: NotePin = note.pins[i];
            const time: number = oldPin.time;
            for (; ;) {
                if (!setStart) {
                    if (time * direction <= bendStart * direction) {
                        prevInterval = oldPin.interval;
                        prevSize = oldPin.size;
                    }
                    if (time * direction < bendStart * direction) {
                        push(makeNotePin(oldPin.interval, time, oldPin.size));
                        break;
                    } else {
                        push(makeNotePin(prevInterval, bendStart, prevSize));
                        setStart = true;
                    }
                } else if (!setEnd) {
                    if (time * direction <= bendEnd * direction) {
                        prevInterval = oldPin.interval;
                        prevSize = oldPin.size;
                    }
                    if (time * direction < bendEnd * direction) {
                        break;
                    } else {
                        push(makeNotePin(bendTo, bendEnd, prevSize));
                        setEnd = true;
                    }
                } else {
                    if (time * direction == bendEnd * direction) {
                        break;
                    } else {
                        if (oldPin.interval != prevInterval) persist = false;
                        push(makeNotePin(persist ? bendTo : oldPin.interval, time, oldPin.size));
                        break;
                    }
                }
            }
        }
        if (!setEnd) {
            push(makeNotePin(bendTo, bendEnd, prevSize));
        }

        this._finishSetup();
    }
}

export class ChangePatternRhythm extends ChangeSequence {
    constructor(doc: SongDocument, pattern: Pattern) {
        super();
        const minDivision: number = Config.partsPerBeat / Config.rhythms[doc.song.rhythm].stepsPerBeat;

        const changeRhythm: (oldTime: number) => number = function (oldTime: number): number {
            let thresholds: number[] | null = Config.rhythms[doc.song.rhythm].roundUpThresholds;
            if (thresholds != null) {
                const beatStart: number = Math.floor(oldTime / Config.partsPerBeat) * Config.partsPerBeat;
                const remainder: number = oldTime - beatStart;
                let newTime: number = beatStart;
                for (const threshold of thresholds) {
                    if (remainder >= threshold) {
                        newTime += minDivision;
                    } else {
                        break;
                    }
                }
                return newTime;
            } else {
                return Math.round(oldTime / minDivision) * minDivision;
            }
        };

        let i: number = 0;
        while (i < pattern.notes.length) {
            const note: Note = pattern.notes[i];
            if (changeRhythm(note.start) >= changeRhythm(note.end)) {
                this.append(new ChangeNoteAdded(doc, pattern, note, i, true));
            } else {
                this.append(new ChangeRhythmNote(doc, note, changeRhythm));
                i++;
            }
        }
    }
}

class ChangeRhythmNote extends ChangePins {
    constructor(doc: SongDocument | null, note: Note, changeRhythm: (oldTime: number) => number) {
        super(doc, note);

        for (const oldPin of this._oldPins) {
            this._newPins.push(makeNotePin(oldPin.interval, changeRhythm(oldPin.time + this._oldStart) - this._oldStart, oldPin.size));
        }

        this._finishSetup();
    }
}

export class ChangeMoveNotesSideways extends ChangeGroup {
    constructor(doc: SongDocument, beatsToMove: number, strategy: string) {
        super();
        let partsToMove: number = Math.round((beatsToMove % doc.song.beatsPerBar) * Config.partsPerBeat);
        if (partsToMove < 0) partsToMove += doc.song.beatsPerBar * Config.partsPerBeat;
        if (partsToMove == 0.0) return;

        switch (strategy) {
            case "wrapAround": {
                const partsPerBar: number = Config.partsPerBeat * doc.song.beatsPerBar;
                for (const channel of doc.song.channels) {
                    for (const pattern of channel.patterns) {
                        const newNotes: Note[] = [];

                        for (let bar: number = 1; bar >= 0; bar--) {
                            const barStartPart: number = bar * partsPerBar;

                            for (const oldNote of pattern.notes) {
                                const absoluteNoteStart: number = oldNote.start + partsToMove;
                                const absoluteNoteEnd: number = oldNote.end + partsToMove;
                                const noteStartPart: number = Math.max(0, absoluteNoteStart - barStartPart);
                                const noteEndPart: number = Math.min(partsPerBar, absoluteNoteEnd - barStartPart);

                                if (noteStartPart < noteEndPart) {
                                    projectNoteIntoBar(oldNote, absoluteNoteStart - barStartPart - noteStartPart, noteStartPart, noteEndPart, newNotes);
                                }
                            }
                        }

                        pattern.notes = newNotes;
                    }
                }
            } break;
            case "overflow": {
                let originalBarCount: number = doc.song.barCount;
                let originalLoopStart: number = doc.song.loopStart;
                let originalLoopLength: number = doc.song.loopLength;

                this.append(new ChangeMoveAndOverflowNotes(doc, doc.song.beatsPerBar, partsToMove));

                if (beatsToMove < 0) {
                    let firstBarIsEmpty: boolean = true;
                    for (const channel of doc.song.channels) {
                        if (channel.bars[0] != 0) firstBarIsEmpty = false;
                    }
                    if (firstBarIsEmpty) {
                        for (const channel of doc.song.channels) {
                            channel.bars.shift();
                        }
                        doc.song.barCount--;
                    } else {
                        originalBarCount++;
                        originalLoopStart++;
                        doc.bar++;
                    }
                }
                while (doc.song.barCount < originalBarCount) {
                    for (const channel of doc.song.channels) {
                        channel.bars.push(0);
                    }
                    doc.song.barCount++;
                }
                doc.song.loopStart = originalLoopStart;
                doc.song.loopLength = originalLoopLength;
            } break;
            default: throw new Error("Unrecognized beats-per-bar conversion strategy.");
        }

        doc.notifier.changed();
        this._didSomething();
    }
}

export class ChangeBeatsPerBar extends ChangeGroup {
    constructor(doc: SongDocument, newValue: number, strategy: string) {
        super();
        if (doc.song.beatsPerBar != newValue) {
            switch (strategy) {
                case "splice": {
                    if (doc.song.beatsPerBar > newValue) {
                        const sequence: ChangeSequence = new ChangeSequence();
                        for (let i: number = 0; i < doc.song.getChannelCount(); i++) {
                            for (let j: number = 0; j < doc.song.channels[i].patterns.length; j++) {
                                sequence.append(new ChangeNoteTruncate(doc, doc.song.channels[i].patterns[j], newValue * Config.partsPerBeat, doc.song.beatsPerBar * Config.partsPerBeat, null, true));
                            }
                        }
                    }
                } break;
                case "stretch": {
                    const changeRhythm = function (oldTime: number): number {
                        return Math.round(oldTime * newValue / doc.song.beatsPerBar);
                    };
                    for (let channelIndex: number = 0; channelIndex < doc.song.getChannelCount(); channelIndex++) {
                        for (let patternIndex: number = 0; patternIndex < doc.song.channels[channelIndex].patterns.length; patternIndex++) {
                            const pattern: Pattern = doc.song.channels[channelIndex].patterns[patternIndex];
                            let noteIndex: number = 0;
                            while (noteIndex < pattern.notes.length) {
                                const note: Note = pattern.notes[noteIndex];
                                if (changeRhythm(note.start) >= changeRhythm(note.end)) {
                                    this.append(new ChangeNoteAdded(doc, pattern, note, noteIndex, true));
                                } else {
                                    this.append(new ChangeRhythmNote(doc, note, changeRhythm));
                                    noteIndex++;
                                }
                            }
                        }
                    }
                    this.append(new ChangeTempo(doc, doc.song.tempo, doc.song.tempo * newValue / doc.song.beatsPerBar));
                } break;
                case "overflow": {
                    this.append(new ChangeMoveAndOverflowNotes(doc, newValue, 0));
                    doc.song.loopStart = 0;
                    doc.song.loopLength = doc.song.barCount;
                } break;
                default: throw new Error("Unrecognized beats-per-bar conversion strategy.");
            }

            doc.song.beatsPerBar = newValue;
            doc.notifier.changed();
            this._didSomething();
        }
    }
}

export class ChangeScale extends ChangeGroup {
    constructor(doc: SongDocument, newValue: number) {
        super();
        if (doc.song.scale != newValue) {
            doc.song.scale = newValue;
            doc.notifier.changed();
            this._didSomething();
        }
    }
}

export class ChangeDetectKey extends ChangeGroup {
    constructor(doc: SongDocument) {
        super();
        const song: Song = doc.song;
        const basePitch: number = Config.keys[song.key].basePitch;
        const keyWeights: number[] = [0, 0, 0, 0, 0, 0, 0, 0, 0, 0, 0, 0];
        for (let channelIndex: number = 0; channelIndex < song.pitchChannelCount; channelIndex++) {
            for (let barIndex: number = 0; barIndex < song.barCount; barIndex++) {
                const pattern: Pattern | null = song.getPattern(channelIndex, barIndex);
                if (pattern != null) {
                    for (const note of pattern.notes) {
                        const prevPin: NotePin = note.pins[0];
                        for (let pinIndex: number = 1; pinIndex < note.pins.length; pinIndex++) {
                            const nextPin: NotePin = note.pins[pinIndex];
                            if (prevPin.interval == nextPin.interval) {
                                let weight: number = nextPin.time - prevPin.time;
                                weight += Math.max(0, Math.min(Config.partsPerBeat, nextPin.time + note.start) - (prevPin.time + note.start));
                                weight *= nextPin.size + prevPin.size;
                                for (const pitch of note.pitches) {
                                    const key = (basePitch + prevPin.interval + pitch) % 12;
                                    keyWeights[key] += weight;
                                }
                            }
                        }
                    }
                }
            }
        }

        let bestKey: number = 0;
        let bestKeyWeight: number = 0;
        for (let key: number = 0; key < 12; key++) {
            // Look for the root of the most prominent major or minor chord.
            const keyWeight: number = keyWeights[key] * (3 * keyWeights[(key + 7) % 12] + keyWeights[(key + 4) % 12] + keyWeights[(key + 3) % 12]);
            if (bestKeyWeight < keyWeight) {
                bestKeyWeight = keyWeight;
                bestKey = key;
            }
        }

        if (bestKey != song.key) {
            const diff: number = song.key - bestKey;
            const absoluteDiff: number = Math.abs(diff);

            for (let channelIndex: number = 0; channelIndex < song.pitchChannelCount; channelIndex++) {
                for (const pattern of song.channels[channelIndex].patterns) {
                    for (let i: number = 0; i < absoluteDiff; i++) {
                        this.append(new ChangeTranspose(doc, channelIndex, pattern, diff > 0, true));
                    }
                }
            }

            song.key = bestKey;
            doc.notifier.changed();
            this._didSomething();
        }
    }
}

export function pickRandomPresetValue(isNoise: boolean): number {
    const eligiblePresetValues: number[] = [];
    for (let categoryIndex: number = 0; categoryIndex < EditorConfig.presetCategories.length; categoryIndex++) {
        const category: PresetCategory = EditorConfig.presetCategories[categoryIndex];
        if (category.name == "Novelty Presets") continue;
        for (let presetIndex: number = 0; presetIndex < category.presets.length; presetIndex++) {
            const preset: Preset = category.presets[presetIndex];
            if (preset.settings != undefined && (preset.isNoise == true) == isNoise) {
                eligiblePresetValues.push((categoryIndex << 6) + presetIndex);
            }
        }
    }
    return eligiblePresetValues[(Math.random() * eligiblePresetValues.length) | 0];
}

export function setDefaultInstruments(song: Song): void {
    for (let channelIndex: number = 0; channelIndex < song.channels.length; channelIndex++) {
        for (const instrument of song.channels[channelIndex].instruments) {
            const isNoise: boolean = song.getChannelIsNoise(channelIndex);
            const isMod: boolean = song.getChannelIsMod(channelIndex);
            const presetValue: number = (channelIndex == song.pitchChannelCount) ? EditorConfig.nameToPresetValue(Math.random() > 0.5 ? "chip noise" : "standard drumset")! : pickRandomPresetValue(isNoise);
            const preset: Preset = EditorConfig.valueToPreset(presetValue)!;
            instrument.fromJsonObject(preset.settings, isNoise, isMod, song.rhythm == 0 || song.rhythm == 2, song.rhythm >= 2, 1);
            instrument.preset = presetValue;
        }
    }
}

export class ChangeSong extends ChangeGroup {
    constructor(doc: SongDocument, newHash: string) {
        super();
        let pitchChannelCount = doc.song.pitchChannelCount;
        let noiseChannelCount = doc.song.noiseChannelCount;
        let modChannelCount = doc.song.modChannelCount;
        doc.song.fromBase64String(newHash);
        if (pitchChannelCount != doc.song.pitchChannelCount || noiseChannelCount != doc.song.noiseChannelCount || modChannelCount != doc.song.modChannelCount) {
            ColorConfig.resetColors();
        }
        if (newHash == "") {
            this.append(new ChangePatternSelection(doc, 0, 0));
            doc.selection.resetBoxSelection();
            setDefaultInstruments(doc.song);
            doc.song.scale = doc.prefs.defaultScale;

            for (let i: number = 0; i <= doc.song.channels.length; i++) {
                doc.viewedInstrument[i] = 0;
                doc.recentPatternInstruments[i] = [0];
            }
            doc.viewedInstrument.length = doc.song.channels.length;
        } else {
            this.append(new ChangeValidateTrackSelection(doc));
        }
        doc.synth.computeLatestModValues();
        doc.notifier.changed();
        this._didSomething();
    }
}

export class ChangeValidateTrackSelection extends Change {
    constructor(doc: SongDocument) {
        super();
        const channelIndex: number = Math.min(doc.channel, doc.song.getChannelCount() - 1);
        const bar: number = Math.max(0, Math.min(doc.song.barCount - 1, doc.bar));
        if (doc.channel != channelIndex || doc.bar != bar) {
			doc.bar = bar;
			doc.channel = channelIndex;
			this._didSomething();
		}
		doc.selection.scrollToSelectedPattern();
		doc.notifier.changed();
    }
}

export class ChangeReplacePatterns extends ChangeGroup {
    constructor(doc: SongDocument, pitchChannels: Channel[], noiseChannels: Channel[], modChannels: Channel[]) {
        super();

        const song: Song = doc.song;

        function removeExtraSparseChannels(channels: Channel[], maxLength: number): void {
            while (channels.length > maxLength) {
                let sparsestIndex: number = channels.length - 1;
                let mostZeroes: number = 0;
                for (let channelIndex: number = 0; channelIndex < channels.length - 1; channelIndex++) {
                    let zeroes: number = 0;
                    for (const bar of channels[channelIndex].bars) {
                        if (bar == 0) zeroes++;
                    }
                    if (zeroes >= mostZeroes) {
                        sparsestIndex = channelIndex;
                        mostZeroes = zeroes;
                    }
                }
                channels.splice(sparsestIndex, 1);
            }
        }

        removeExtraSparseChannels(pitchChannels, Config.pitchChannelCountMax);
        removeExtraSparseChannels(noiseChannels, Config.noiseChannelCountMax);
        removeExtraSparseChannels(modChannels, Config.modChannelCountMax);

        while (pitchChannels.length < Config.pitchChannelCountMin) pitchChannels.push(new Channel());
        while (noiseChannels.length < Config.noiseChannelCountMin) noiseChannels.push(new Channel());
        while (modChannels.length < Config.modChannelCountMin) modChannels.push(new Channel());

        // Set minimum counts.
        song.barCount = 1;
        song.patternsPerChannel = 8;
        const combinedChannels: Channel[] = pitchChannels.concat(noiseChannels.concat(modChannels));
        for (let channelIndex: number = 0; channelIndex < combinedChannels.length; channelIndex++) {
            const channel: Channel = combinedChannels[channelIndex];
            song.barCount = Math.max(song.barCount, channel.bars.length);
            song.patternsPerChannel = Math.max(song.patternsPerChannel, channel.patterns.length);
            song.channels[channelIndex] = channel;
        }
        song.channels.length = combinedChannels.length;
        song.pitchChannelCount = pitchChannels.length;
        song.noiseChannelCount = noiseChannels.length;
        song.modChannelCount = modChannels.length;

        song.barCount = Math.min(Config.barCountMax, song.barCount);
        song.patternsPerChannel = Math.min(Config.barCountMax, song.patternsPerChannel);
        for (let channelIndex: number = 0; channelIndex < song.channels.length; channelIndex++) {
            const channel: Channel = song.channels[channelIndex];

            for (let barIndex: number = 0; barIndex < channel.bars.length; barIndex++) {
                if (channel.bars[barIndex] > song.patternsPerChannel || channel.bars[barIndex] < 0) {
                    channel.bars[barIndex] = 0;
                }
            }
            while (channel.bars.length < song.barCount) {
                channel.bars.push(0);
            }
            channel.bars.length = song.barCount;

            if (channel.instruments.length > song.getMaxInstrumentsPerChannel()) {
                channel.instruments.length = song.getMaxInstrumentsPerChannel();
            }

            for (const pattern of channel.patterns) {
                discardInvalidPatternInstruments(pattern.instruments, song, channelIndex);
            }
            while (channel.patterns.length < song.patternsPerChannel) {
                channel.patterns.push(new Pattern());
            }

            channel.patterns.length = song.patternsPerChannel;
        }

        song.loopStart = Math.max(0, Math.min(song.barCount - 1, song.loopStart));
        song.loopLength = Math.min(song.barCount - song.loopStart, song.loopLength);

        this.append(new ChangeValidateTrackSelection(doc));
        doc.notifier.changed();
        this._didSomething();

        ColorConfig.resetColors();
    }
}

export function comparePatternNotes(a: Note[], b: Note[]): boolean {
    if (a.length != b.length) return false;

    for (let noteIndex: number = 0; noteIndex < a.length; noteIndex++) {
        const oldNote: Note = a[noteIndex];
        const newNote: Note = b[noteIndex];
        if (newNote.start != oldNote.start || newNote.end != oldNote.end || newNote.pitches.length != oldNote.pitches.length || newNote.pins.length != oldNote.pins.length) {
            return false;
        }

        for (let pitchIndex: number = 0; pitchIndex < oldNote.pitches.length; pitchIndex++) {
            if (newNote.pitches[pitchIndex] != oldNote.pitches[pitchIndex]) {
                return false;
            }
        }

        for (let pinIndex: number = 0; pinIndex < oldNote.pins.length; pinIndex++) {
            if (newNote.pins[pinIndex].interval != oldNote.pins[pinIndex].interval || newNote.pins[pinIndex].time != oldNote.pins[pinIndex].time || newNote.pins[pinIndex].size != oldNote.pins[pinIndex].size) {
                return false;
            }
        }
    }

    return true;
}

export function removeDuplicatePatterns(channels: Channel[]): void {
    for (const channel of channels) {
        const newPatterns: Pattern[] = [];
        for (let bar: number = 0; bar < channel.bars.length; bar++) {
            if (channel.bars[bar] == 0) continue;

            const oldPattern: Pattern = channel.patterns[channel.bars[bar] - 1];

            let foundMatchingPattern: boolean = false;
            for (let newPatternIndex: number = 0; newPatternIndex < newPatterns.length; newPatternIndex++) {
                const newPattern: Pattern = newPatterns[newPatternIndex];

                if (!patternsContainSameInstruments(oldPattern.instruments, newPattern.instruments) || newPattern.notes.length != oldPattern.notes.length) {
                    continue;
                }

                if (comparePatternNotes(oldPattern.notes, newPattern.notes)) {
                    foundMatchingPattern = true;
                    channel.bars[bar] = newPatternIndex + 1;
                    break;
                }
            }

            if (!foundMatchingPattern) {
                newPatterns.push(oldPattern);
                channel.bars[bar] = newPatterns.length;
            }
        }

        for (let patternIndex: number = 0; patternIndex < newPatterns.length; patternIndex++) {
            channel.patterns[patternIndex] = newPatterns[patternIndex];
        }
        channel.patterns.length = newPatterns.length;
    }
}

export class ChangeTempo extends Change {
    constructor(doc: SongDocument, oldValue: number, newValue: number) {
        super();
        doc.song.tempo = Math.max(Config.tempoMin, Math.min(Config.tempoMax, Math.round(newValue)));
        doc.synth.unsetMod(Config.modulators.dictionary["tempo"].index);
        doc.notifier.changed();
        if (oldValue != newValue) this._didSomething();
    }
}

export class ChangeEchoDelay extends ChangeInstrumentSlider {
    constructor(doc: SongDocument, oldValue: number, newValue: number) {
        super(doc);
        this._instrument.echoDelay = newValue;
        doc.synth.unsetMod(Config.modulators.dictionary["echo delay"].index, doc.channel, doc.getCurrentInstrument());
        doc.notifier.changed();
        if (oldValue != newValue) this._didSomething();
    }
}

export class ChangeEchoSustain extends ChangeInstrumentSlider {
    constructor(doc: SongDocument, oldValue: number, newValue: number) {
        super(doc);
        this._instrument.echoSustain = newValue;
        doc.synth.unsetMod(Config.modulators.dictionary["echo"].index, doc.channel, doc.getCurrentInstrument());
        doc.notifier.changed();
        if (oldValue != newValue) this._didSomething();
    }
}

export class ChangeChorus extends ChangeInstrumentSlider {
    constructor(doc: SongDocument, oldValue: number, newValue: number) {
        super(doc);
        this._instrument.chorus = newValue;
        doc.notifier.changed();
        if (oldValue != newValue) this._didSomething();
    }
}

export class ChangeReverb extends ChangeInstrumentSlider {
    constructor(doc: SongDocument, oldValue: number, newValue: number) {
        super(doc);
        this._instrument.reverb = newValue;
        doc.synth.unsetMod(Config.modulators.dictionary["reverb"].index, doc.channel, doc.getCurrentInstrument());
        doc.notifier.changed();
        if (oldValue != newValue) this._didSomething();
    }
}

export class ChangeSongReverb extends Change {
    constructor(doc: SongDocument, oldValue: number, newValue: number) {
        super();
        doc.song.reverb = newValue;
        doc.synth.unsetMod(Config.modulators.dictionary["song reverb"].index);
        doc.notifier.changed();
        if (oldValue != newValue) this._didSomething();
    }
}

export class ChangeNoteAdded extends UndoableChange {
    private _doc: SongDocument;
    private _pattern: Pattern;
    private _note: Note;
    private _index: number;
    constructor(doc: SongDocument, pattern: Pattern, note: Note, index: number, deletion: boolean = false) {
        super(deletion);
        this._doc = doc;
        this._pattern = pattern;
        this._note = note;
        this._index = index;
        this._didSomething();
        this.redo();
    }

    protected _doForwards(): void {
        this._pattern.notes.splice(this._index, 0, this._note);
        this._doc.notifier.changed();
    }

    protected _doBackwards(): void {
        this._pattern.notes.splice(this._index, 1);
        this._doc.notifier.changed();
    }
}

export class ChangeNoteLength extends ChangePins {
    constructor(doc: SongDocument | null, note: Note, truncStart: number, truncEnd: number) {
        super(doc, note);
        const continuesLastPattern: boolean = ((this._oldStart < 0 || note.continuesLastPattern) && truncStart == 0);

        truncStart -= this._oldStart;
        truncEnd -= this._oldStart;
        let setStart: boolean = false;
        let prevSize: number = this._oldPins[0].size;
        let prevInterval: number = this._oldPins[0].interval;
        let pushLastPin: boolean = true;
        let i: number;
        for (i = 0; i < this._oldPins.length; i++) {
            const oldPin: NotePin = this._oldPins[i];
            if (oldPin.time < truncStart) {
                prevSize = oldPin.size;
                prevInterval = oldPin.interval;
            } else {
                if (oldPin.time > truncStart && !setStart) {
                    this._newPins.push(makeNotePin(prevInterval, truncStart, prevSize));
                    setStart = true;
                }
                if (oldPin.time <= truncEnd) {
                    this._newPins.push(makeNotePin(oldPin.interval, oldPin.time, oldPin.size));
                    if (oldPin.time == truncEnd) {
                        pushLastPin = false;
                        break;
                    }
                } else {
                    break;
                }

            }

        }

        if (pushLastPin) this._newPins.push(makeNotePin(this._oldPins[i].interval, truncEnd, this._oldPins[i].size));

        this._finishSetup(continuesLastPattern);
    }
}

export class ChangeNoteTruncate extends ChangeSequence {
    constructor(doc: SongDocument, pattern: Pattern, start: number, end: number, skipNote: Note | null = null, force: boolean = false) {
        super();
        let i: number = 0;
        while (i < pattern.notes.length) {
            const note: Note = pattern.notes[i];
            if (note == skipNote && skipNote != null) {
                i++;
            } else if (note.end <= start) {
                i++;
            } else if (note.start >= end) {
                // Allow out-of-order notes for mods so that all get checked.
                if (!doc.song.getChannelIsMod(doc.channel)) {
                    break;
                } else {
                    i++;
                }
            } else if (note.start < start && note.end > end) {
                if (!doc.song.getChannelIsMod(doc.channel) || force || (skipNote != null && note.pitches[0] == skipNote.pitches[0])) {
                    const copy: Note = note.clone();
                    this.append(new ChangeNoteLength(doc, note, note.start, start));
                    i++;
                    this.append(new ChangeNoteAdded(doc, pattern, copy, i, false));
                    this.append(new ChangeNoteLength(doc, copy, end, copy.end));
                }
                i++;
            } else if (note.start < start) {
                if (!doc.song.getChannelIsMod(doc.channel) || force || (skipNote != null && note.pitches[0] == skipNote.pitches[0]))
                    this.append(new ChangeNoteLength(doc, note, note.start, start));
                i++;
            } else if (note.end > end) {
                if (!doc.song.getChannelIsMod(doc.channel) || force || (skipNote != null && note.pitches[0] == skipNote.pitches[0]))
                    this.append(new ChangeNoteLength(doc, note, end, note.end));
                i++;
            } else {
                if (!doc.song.getChannelIsMod(doc.channel) || force || (skipNote != null && note.pitches[0] == skipNote.pitches[0]))
                    this.append(new ChangeNoteAdded(doc, pattern, note, i, true));
                else
                    i++;
            }
        }
    }
}

class ChangeSplitNotesAtSelection extends ChangeSequence {
    constructor(doc: SongDocument, pattern: Pattern) {
        super();
        let i: number = 0;
        while (i < pattern.notes.length) {
            const note: Note = pattern.notes[i];
            if (note.start < doc.selection.patternSelectionStart && doc.selection.patternSelectionStart < note.end) {
                const copy: Note = note.clone();
                this.append(new ChangeNoteLength(doc, note, note.start, doc.selection.patternSelectionStart));
                i++;
                this.append(new ChangeNoteAdded(doc, pattern, copy, i, false));
                this.append(new ChangeNoteLength(doc, copy, doc.selection.patternSelectionStart, copy.end));
                // i++; // The second note might be split again at the end of the selection. Check it again.
            } else if (note.start < doc.selection.patternSelectionEnd && doc.selection.patternSelectionEnd < note.end) {
                const copy: Note = note.clone();
                this.append(new ChangeNoteLength(doc, note, note.start, doc.selection.patternSelectionEnd));
                i++;
                this.append(new ChangeNoteAdded(doc, pattern, copy, i, false));
                this.append(new ChangeNoteLength(doc, copy, doc.selection.patternSelectionEnd, copy.end));
                i++;
            } else {
                i++;
            }
        }
    }
}

class ChangeTransposeNote extends UndoableChange {
    protected _doc: SongDocument;
    protected _note: Note;
    protected _oldStart: number;
    protected _newStart: number;
    protected _oldEnd: number;
    protected _newEnd: number;
    protected _oldPins: NotePin[];
    protected _newPins: NotePin[];
    protected _oldPitches: number[];
    protected _newPitches: number[];
    constructor(doc: SongDocument, channelIndex: number, note: Note, upward: boolean, ignoreScale: boolean = false, octave: boolean = false) {
        super(false);
        this._doc = doc;
        this._note = note;
        this._oldPins = note.pins;
        this._newPins = [];
        this._oldPitches = note.pitches;
        this._newPitches = [];

        // I'm disabling pitch transposing for noise channels to avoid
        // accidentally messing up noise channels when pitch shifting all
        // channels at once.
        const isNoise: boolean = doc.song.getChannelIsNoise(channelIndex);
        if (isNoise != doc.song.getChannelIsNoise(doc.channel)) return;

        // Can't transpose mods
        if (doc.song.getChannelIsMod(doc.channel)) return;

        const maxPitch: number = (isNoise ? Config.drumCount - 1 : Config.maxPitch);

        for (let i: number = 0; i < this._oldPitches.length; i++) {
            let pitch: number = this._oldPitches[i];
            if (octave && !isNoise) {
                if (upward) {
                    pitch = Math.min(maxPitch, pitch + 12);
                } else {
                    pitch = Math.max(0, pitch - 12);
                }
            } else {
                if (upward) {
                    for (let j: number = pitch + 1; j <= maxPitch; j++) {
                        if (isNoise || ignoreScale || Config.scales[doc.song.scale].flags[j % 12]) {
                            pitch = j;
                            break;
                        }
                    }
                } else {
                    for (let j: number = pitch - 1; j >= 0; j--) {
                        if (isNoise || ignoreScale || Config.scales[doc.song.scale].flags[j % 12]) {
                            pitch = j;
                            break;
                        }
                    }
                }
            }

            let foundMatch: boolean = false;
            for (let j: number = 0; j < this._newPitches.length; j++) {
                if (this._newPitches[j] == pitch) {
                    foundMatch = true;
                    break;
                }
            }
            if (!foundMatch) this._newPitches.push(pitch);
        }

        let min: number = 0;
        let max: number = maxPitch;

        for (let i: number = 1; i < this._newPitches.length; i++) {
            const diff: number = this._newPitches[0] - this._newPitches[i];
            if (min < diff) min = diff;
            if (max > diff + maxPitch) max = diff + maxPitch;
        }

        for (const oldPin of this._oldPins) {
            let interval: number = oldPin.interval + this._oldPitches[0];

            if (interval < min) interval = min;
            if (interval > max) interval = max;
            if (octave && !isNoise) {
                if (upward) {
                    interval = Math.min(max, interval + 12);
                } else {
                    interval = Math.max(min, interval - 12);
                }
            } else {
                if (upward) {
                    for (let i: number = interval + 1; i <= max; i++) {
                        if (isNoise || ignoreScale || Config.scales[doc.song.scale].flags[i % 12]) {
                            interval = i;
                            break;
                        }
                    }
                } else {
                    for (let i: number = interval - 1; i >= min; i--) {
                        if (isNoise || ignoreScale || Config.scales[doc.song.scale].flags[i % 12]) {
                            interval = i;
                            break;
                        }
                    }
                }
            }
            interval -= this._newPitches[0];
            this._newPins.push(makeNotePin(interval, oldPin.time, oldPin.size));
        }

        if (this._newPins[0].interval != 0) throw new Error("wrong pin start interval");

        for (let i: number = 1; i < this._newPins.length - 1;) {
            if (this._newPins[i - 1].interval == this._newPins[i].interval &&
                this._newPins[i].interval == this._newPins[i + 1].interval &&
                this._newPins[i - 1].size == this._newPins[i].size &&
                this._newPins[i].size == this._newPins[i + 1].size) {
                this._newPins.splice(i, 1);
            } else {
                i++;
            }
        }

        this._doForwards();
        this._didSomething();
    }

    protected _doForwards(): void {
        this._note.pins = this._newPins;
        this._note.pitches = this._newPitches;
        this._doc.notifier.changed();
    }

    protected _doBackwards(): void {
        this._note.pins = this._oldPins;
        this._note.pitches = this._oldPitches;
        this._doc.notifier.changed();
    }
}

export class ChangeTranspose extends ChangeSequence {
    constructor(doc: SongDocument, channelIndex: number, pattern: Pattern, upward: boolean, ignoreScale: boolean = false, octave: boolean = false) {
        super();
        if (doc.selection.patternSelectionActive) {
            this.append(new ChangeSplitNotesAtSelection(doc, pattern));
        }
        for (const note of pattern.notes) {
            if (doc.selection.patternSelectionActive && (note.end <= doc.selection.patternSelectionStart || note.start >= doc.selection.patternSelectionEnd)) {
                continue;
            }
            this.append(new ChangeTransposeNote(doc, channelIndex, note, upward, ignoreScale, octave));
        }
    }
}

export class ChangeTrackSelection extends Change {
    constructor(doc: SongDocument, newX0: number, newX1: number, newY0: number, newY1: number) {
        super();
        doc.selection.boxSelectionX0 = newX0;
        doc.selection.boxSelectionX1 = newX1;
        doc.selection.boxSelectionY0 = newY0;
        doc.selection.boxSelectionY1 = newY1;
        doc.notifier.changed();
        this._didSomething();
    }
}

export class ChangePatternSelection extends UndoableChange {
    private _doc: SongDocument;
    private _oldStart: number;
    private _oldEnd: number;
    private _oldActive: boolean;
    private _newStart: number;
    private _newEnd: number;
    private _newActive: boolean;

    constructor(doc: SongDocument, newStart: number, newEnd: number) {
        super(false);
        this._doc = doc;
        this._oldStart = doc.selection.patternSelectionStart;
        this._oldEnd = doc.selection.patternSelectionEnd;
        this._oldActive = doc.selection.patternSelectionActive;
        this._newStart = newStart;
        this._newEnd = newEnd;
        this._newActive = newStart < newEnd;
        this._doForwards();
        this._didSomething();
    }

    protected _doForwards(): void {
        this._doc.selection.patternSelectionStart = this._newStart;
        this._doc.selection.patternSelectionEnd = this._newEnd;
        this._doc.selection.patternSelectionActive = this._newActive;
        this._doc.notifier.changed();
    }

    protected _doBackwards(): void {
        this._doc.selection.patternSelectionStart = this._oldStart;
        this._doc.selection.patternSelectionEnd = this._oldEnd;
        this._doc.selection.patternSelectionActive = this._oldActive;
        this._doc.notifier.changed();
    }
}

export class ChangeDragSelectedNotes extends ChangeSequence {
    constructor(doc: SongDocument, channelIndex: number, pattern: Pattern, parts: number, transpose: number) {
        super();

        if (parts == 0 && transpose == 0) return;

        if (doc.selection.patternSelectionActive) {
            this.append(new ChangeSplitNotesAtSelection(doc, pattern));
        }

        const oldStart: number = doc.selection.patternSelectionStart;
        const oldEnd: number = doc.selection.patternSelectionEnd;
        const newStart: number = Math.max(0, Math.min(doc.song.beatsPerBar * Config.partsPerBeat, oldStart + parts));
        const newEnd: number = Math.max(0, Math.min(doc.song.beatsPerBar * Config.partsPerBeat, oldEnd + parts));
        if (newStart == newEnd) {
            // Just erase the current contents of the selection:
            this.append(new ChangeNoteTruncate(doc, pattern, oldStart, oldEnd, null, true));
        } else if (parts < 0) {
            // Clear space for the dragged notes:
            this.append(new ChangeNoteTruncate(doc, pattern, newStart, Math.min(oldStart, newEnd), null, true));
        } else {
            // Clear space for the dragged notes:
            this.append(new ChangeNoteTruncate(doc, pattern, Math.max(oldEnd, newStart), newEnd, null, true));
        }

        this.append(new ChangePatternSelection(doc, newStart, newEnd));
        const draggedNotes = [];
        let noteInsertionIndex: number = 0;
        let i: number = 0;
        while (i < pattern.notes.length) {
            const note: Note = pattern.notes[i];
            if (note.end <= oldStart || note.start >= oldEnd) {
                i++;
                if (note.end <= newStart) noteInsertionIndex = i;
            } else {
                draggedNotes.push(note.clone());
                this.append(new ChangeNoteAdded(doc, pattern, note, i, true));
            }
        }

        for (const note of draggedNotes) {
            note.start += parts;
            note.end += parts;
            if (note.end <= newStart) continue;
            if (note.start >= newEnd) continue;

            this.append(new ChangeNoteAdded(doc, pattern, note, noteInsertionIndex++, false));

            this.append(new ChangeNoteLength(doc, note, Math.max(note.start, newStart), Math.min(newEnd, note.end)));

            for (let i: number = 0; i < Math.abs(transpose); i++) {
                this.append(new ChangeTransposeNote(doc, channelIndex, note, transpose > 0, doc.prefs.notesOutsideScale));
            }

        }
    }
}

export class ChangeDuplicateSelectedReusedPatterns extends ChangeGroup {
    constructor(doc: SongDocument, barStart: number, barWidth: number, channelStart: number, channelHeight: number) {
        super();
        for (let channelIndex: number = channelStart; channelIndex < channelStart + channelHeight; channelIndex++) {
            const reusablePatterns: Dictionary<number> = {};

            for (let bar: number = barStart; bar < barStart + barWidth; bar++) {
                const currentPatternIndex: number = doc.song.channels[channelIndex].bars[bar];
                if (currentPatternIndex == 0) continue;

                if (reusablePatterns[String(currentPatternIndex)] == undefined) {
                    let isUsedElsewhere = false;
                    for (let bar2: number = 0; bar2 < doc.song.barCount; bar2++) {
                        if (bar2 < barStart || bar2 >= barStart + barWidth) {
                            if (doc.song.channels[channelIndex].bars[bar2] == currentPatternIndex) {
                                isUsedElsewhere = true;
                                break;
                            }
                        }
                    }
                    if (isUsedElsewhere) {
                        // Need to duplicate the pattern.
                        const copiedPattern: Pattern = doc.song.getPattern(channelIndex, bar)!;
                        this.append(new ChangePatternNumbers(doc, 0, bar, channelIndex, 1, 1));
                        this.append(new ChangeEnsurePatternExists(doc, channelIndex, bar));
                        const newPattern: Pattern | null = doc.song.getPattern(channelIndex, bar);
                        if (newPattern == null) throw new Error();
                        this.append(new ChangePaste(doc, newPattern, copiedPattern.notes, 0, Config.partsPerBeat * doc.song.beatsPerBar, Config.partsPerBeat * doc.song.beatsPerBar));

                        // Copy the instruments into the new pattern.
                        newPattern.instruments.length = 0;
                        newPattern.instruments.push(...copiedPattern.instruments);

                        reusablePatterns[String(currentPatternIndex)] = doc.song.channels[channelIndex].bars[bar];
                    } else {
                        reusablePatterns[String(currentPatternIndex)] = currentPatternIndex;
                    }
                }

                this.append(new ChangePatternNumbers(doc, reusablePatterns[String(currentPatternIndex)], bar, channelIndex, 1, 1));
            }
        }
    }
}

export class ChangePatternScale extends Change {
    constructor(doc: SongDocument, pattern: Pattern, scaleMap: number[]) {
        super();
        if (doc.selection.patternSelectionActive) {
            new ChangeSplitNotesAtSelection(doc, pattern);
        }
        const maxPitch: number = Config.maxPitch;
        for (const note of pattern.notes) {
            if (doc.selection.patternSelectionActive && (note.end <= doc.selection.patternSelectionStart || note.start >= doc.selection.patternSelectionEnd)) {
                continue;
            }

            const newPitches: number[] = [];
            const newPins: NotePin[] = [];
            for (let i: number = 0; i < note.pitches.length; i++) {
                const pitch: number = note.pitches[i];
                const transformedPitch: number = scaleMap[pitch % 12] + (pitch - (pitch % 12));
                if (newPitches.indexOf(transformedPitch) == -1) {
                    newPitches.push(transformedPitch);
                }
            }

            let min: number = 0;
            let max: number = maxPitch;

            for (let i: number = 1; i < newPitches.length; i++) {
                const diff: number = newPitches[0] - newPitches[i];
                if (min < diff) min = diff;
                if (max > diff + maxPitch) max = diff + maxPitch;
            }

            for (const oldPin of note.pins) {
                let interval: number = oldPin.interval + note.pitches[0];
                if (interval < min) interval = min;
                if (interval > max) interval = max;
                const transformedInterval: number = scaleMap[interval % 12] + (interval - (interval % 12));
                newPins.push(makeNotePin(transformedInterval - newPitches[0], oldPin.time, oldPin.size));
            }

            if (newPins[0].interval != 0) throw new Error("wrong pin start interval");

            for (let i: number = 1; i < newPins.length - 1;) {
                if (newPins[i - 1].interval == newPins[i].interval &&
                    newPins[i].interval == newPins[i + 1].interval &&
                    newPins[i - 1].size == newPins[i].size &&
                    newPins[i].size == newPins[i + 1].size) {
                    newPins.splice(i, 1);
                } else {
                    i++;
                }
            }

            note.pitches = newPitches;
            note.pins = newPins;
        }
        this._didSomething();
        doc.notifier.changed();
    }
}

export class ChangeVolume extends Change {
    constructor(doc: SongDocument, oldValue: number, newValue: number) {
        super();
        doc.song.channels[doc.channel].instruments[doc.getCurrentInstrument()].volume = newValue;
        // Not used currently as mod is implemented as multiplicative.
        //doc.synth.unsetMod(ModSetting.mstInsVolume, doc.channel, doc.getCurrentInstrument());
        doc.notifier.changed();
        if (oldValue != newValue) this._didSomething();
    }
}

export class ChangeSongTitle extends Change {
    constructor(doc: SongDocument, oldValue: string, newValue: string) {
        super();
        if (newValue.length > 30) {
            newValue = newValue.substring(0, 30);
        }

        doc.song.title = newValue;
        document.title = newValue + " - " + EditorConfig.versionDisplayName;
        doc.notifier.changed();
        if (oldValue != newValue) this._didSomething();
    }
}

export class ChangeChannelName extends Change {
    constructor(doc: SongDocument, oldValue: string, newValue: string) {
        super();
        if (newValue.length > 15) {
            newValue = newValue.substring(0, 15);
        }

        doc.song.channels[doc.muteEditorChannel].name = newValue;
        doc.recalcChannelNames = true;

        doc.notifier.changed();
        if (oldValue != newValue) this._didSomething();
    }
}

export class ChangePan extends Change {
    constructor(doc: SongDocument, oldValue: number, newValue: number) {
        super();
        doc.song.channels[doc.channel].instruments[doc.getCurrentInstrument()].pan = newValue;
        doc.synth.unsetMod(Config.modulators.dictionary["pan"].index, doc.channel, doc.getCurrentInstrument());
        doc.notifier.changed();
        if (oldValue != newValue) this._didSomething();
    }
}

export class ChangePanDelay extends Change {
    constructor(doc: SongDocument, oldValue: number, newValue: number) {
        super();
        doc.song.channels[doc.channel].instruments[doc.getCurrentInstrument()].panDelay = newValue;
        doc.notifier.changed();
        if (oldValue != newValue) this._didSomething();
    }
}

export class ChangeSizeBend extends UndoableChange {
    private _doc: SongDocument;
    private _note: Note;
    private _oldPins: NotePin[];
    private _newPins: NotePin[];
    constructor(doc: SongDocument, note: Note, bendPart: number, bendSize: number, bendInterval: number, uniformSize: boolean) {
        super(false);
        this._doc = doc;
        this._note = note;
        this._oldPins = note.pins;
        this._newPins = [];

        let inserted: boolean = false;

        for (const pin of note.pins) {
            if (pin.time < bendPart) {
                if (uniformSize) {
                    this._newPins.push(makeNotePin(pin.interval, pin.time, bendSize));
                } else {
                    this._newPins.push(pin);
                }
            } else if (pin.time == bendPart) {
                this._newPins.push(makeNotePin(bendInterval, bendPart, bendSize));
                inserted = true;
            } else {
                if (!uniformSize && !inserted) {
                    this._newPins.push(makeNotePin(bendInterval, bendPart, bendSize));
                    inserted = true;
                }
                if (uniformSize) {
                    this._newPins.push(makeNotePin(pin.interval, pin.time, bendSize));
                } else {
                    this._newPins.push(pin);
                }
            }
        }

        removeRedundantPins(this._newPins);

        this._doForwards();
        this._didSomething();
    }

    protected _doForwards(): void {
        this._note.pins = this._newPins;
        this._doc.notifier.changed();
    }

    protected _doBackwards(): void {
        this._note.pins = this._oldPins;
        this._doc.notifier.changed();
    }
}

export class ChangeChipWave extends Change {
    constructor(doc: SongDocument, newValue: number) {
        super();
        const instrument: Instrument = doc.song.channels[doc.channel].instruments[doc.getCurrentInstrument()];
        if (instrument.chipWave != newValue) {
            instrument.chipWave = newValue;
            instrument.preset = instrument.type;
            doc.notifier.changed();
            this._didSomething();
        }
    }
}

export class ChangeNoiseWave extends Change {
    constructor(doc: SongDocument, newValue: number) {
        super();
        const instrument: Instrument = doc.song.channels[doc.channel].instruments[doc.getCurrentInstrument()];
        if (instrument.chipNoise != newValue) {
            instrument.chipNoise = newValue;
            instrument.preset = instrument.type;
            doc.notifier.changed();
            this._didSomething();
        }
    }
}

export class ChangeAddEnvelope extends Change {
    constructor(doc: SongDocument) {
        super();
        const instrument: Instrument = doc.song.channels[doc.channel].instruments[doc.getCurrentInstrument()];
        instrument.addEnvelope(0, 0, 0);
        instrument.preset = instrument.type;
        doc.notifier.changed();
        this._didSomething();
    }
}

export class ChangeRemoveEnvelope extends Change {
    constructor(doc: SongDocument, index: number) {
        super();
        const instrument: Instrument = doc.song.channels[doc.channel].instruments[doc.getCurrentInstrument()];
        instrument.envelopeCount--;
        for (let i: number = index; i < instrument.envelopeCount; i++) {
            instrument.envelopes[i].target = instrument.envelopes[i + 1].target;
            instrument.envelopes[i].index = instrument.envelopes[i + 1].index;
            instrument.envelopes[i].envelope = instrument.envelopes[i + 1].envelope;
        }
        // TODO: Shift any envelopes that were targeting other envelope indices after the removed one.
        instrument.preset = instrument.type;
        doc.notifier.changed();
        this._didSomething();
    }
}

export class ChangeSetEnvelopeTarget extends Change {
    constructor(doc: SongDocument, envelopeIndex: number, target: number, targetIndex: number) {
        super();
        const instrument: Instrument = doc.song.channels[doc.channel].instruments[doc.getCurrentInstrument()];
        const oldTarget: number = instrument.envelopes[envelopeIndex].target;
        const oldIndex: number = instrument.envelopes[envelopeIndex].index;
        if (oldTarget != target || oldIndex != targetIndex) {
            instrument.envelopes[envelopeIndex].target = target;
            instrument.envelopes[envelopeIndex].index = targetIndex;
            instrument.preset = instrument.type;
            doc.notifier.changed();
            this._didSomething();
        }
    }
}

export class ChangeSetEnvelopeType extends Change {
    constructor(doc: SongDocument, envelopeIndex: number, newValue: number) {
        super();
        const instrument: Instrument = doc.song.channels[doc.channel].instruments[doc.getCurrentInstrument()];
        const oldValue: number = instrument.envelopes[envelopeIndex].envelope;
        if (oldValue != newValue) {
            instrument.envelopes[envelopeIndex].envelope = newValue;
            instrument.preset = instrument.type;
            doc.notifier.changed();
            this._didSomething();
        }
    }
}<|MERGE_RESOLUTION|>--- conflicted
+++ resolved
@@ -1,19 +1,12 @@
 // Copyright (c) 2012-2022 John Nesky and contributing authors, distributed under the MIT license, see accompanying the LICENSE.md file.
 
-<<<<<<< HEAD
-import { Algorithm, Dictionary, FilterType, InstrumentType, EffectType, AutomationTarget, Config, effectsIncludeDistortion } from "../synth/SynthConfig";
+import { Algorithm, Dictionary, FilterType, SustainType, InstrumentType, EffectType, AutomationTarget, Config, effectsIncludeDistortion } from "../synth/SynthConfig";
 import { NotePin, Note, makeNotePin, Pattern, FilterSettings, FilterControlPoint, SpectrumWave, HarmonicsWave, Instrument, Channel, Song, Synth } from "../synth/synth";
 import { Preset, PresetCategory, EditorConfig } from "./EditorConfig";
 import { Change, ChangeGroup, ChangeSequence, UndoableChange } from "./Change";
 import { SongDocument } from "./SongDocument";
 import { ColorConfig } from "./ColorConfig";
-=======
-import {Algorithm, Dictionary, FilterType, SustainType, InstrumentType, EffectType, AutomationTarget, Config, effectsIncludePanning, effectsIncludeDistortion} from "../synth/SynthConfig";
-import {NotePin, Note, makeNotePin, Pattern, FilterSettings, FilterControlPoint, SpectrumWave, HarmonicsWave, Instrument, Channel, Song, Synth} from "../synth/synth";
-import {Preset, PresetCategory, EditorConfig} from "./EditorConfig";
-import {Change, ChangeGroup, ChangeSequence, UndoableChange} from "./Change";
-import {SongDocument} from "./SongDocument";
->>>>>>> d355c185
+import { Slider } from "./HTMLWrapper";
 
 export function patternsContainSameInstruments(pattern1Instruments: number[], pattern2Instruments: number[]): boolean {
     const pattern2Has1Instruments: boolean = pattern1Instruments.every(instrument => pattern2Instruments.indexOf(instrument) != -1);
@@ -478,7 +471,6 @@
 }
 
 export class ChangeRandomGeneratedInstrument extends Change {
-<<<<<<< HEAD
     constructor(doc: SongDocument) {
         super();
 
@@ -536,6 +528,7 @@
         const isNoise: boolean = doc.song.getChannelIsNoise(doc.channel);
         const instrument: Instrument = doc.song.channels[doc.channel].instruments[doc.getCurrentInstrument()];
         instrument.effects &= 1 << EffectType.panning; // disable all existing effects except panning.
+        instrument.aliases = false;
         instrument.envelopeCount = 0;
 
         const midFreq: number = FilterControlPoint.getRoundedSettingValueFromHz(700.0);
@@ -711,6 +704,8 @@
             const type: InstrumentType = selectWeightedRandom([
                 { item: InstrumentType.chip, weight: 4 },
                 { item: InstrumentType.pwm, weight: 4 },
+                { item: InstrumentType.supersaw, weight: 5 },
+                // { item: InstrumentType.customChipWave, weight: 3 },
                 { item: InstrumentType.harmonics, weight: 5 },
                 { item: InstrumentType.pickedString, weight: 5 },
                 { item: InstrumentType.spectrum, weight: 1 },
@@ -848,7 +843,13 @@
                 case InstrumentType.chip: {
                     instrument.chipWave = (Math.random() * Config.chipWaves.length) | 0;
                 } break;
-                case InstrumentType.pwm: {
+                case InstrumentType.pwm:
+                case InstrumentType.supersaw: {
+					if (type == InstrumentType.supersaw) {
+						instrument.supersawDynamism = selectCurvedDistribution(0, Config.supersawDynamismMax, Config.supersawDynamismMax, 2);
+						instrument.supersawSpread = selectCurvedDistribution(0, Config.supersawSpreadMax, Math.ceil(Config.supersawSpreadMax / 3), 4);
+						instrument.supersawShape = selectCurvedDistribution(0, Config.supersawShapeMax, 0, 4);
+					}
                     instrument.pulseWidth = selectCurvedDistribution(0, Config.pulseWidthRange - 1, Config.pulseWidthRange - 1, 2);
 
                     if (Math.random() < 0.6) {
@@ -1063,553 +1064,6 @@
         doc.notifier.changed();
         this._didSomething();
     }
-=======
-	constructor(doc: SongDocument) {
-		super();
-		
-		interface ItemWeight<T> {
-			readonly item: T;
-			readonly weight: number;
-		}
-		function selectWeightedRandom<T>(entries: ReadonlyArray<ItemWeight<T>>): T {
-			let total: number = 0;
-			for (const entry of entries) {
-				total += entry.weight;
-			}
-			let random: number = Math.random() * total;
-			for (const entry of entries) {
-				random -= entry.weight;
-				if (random <= 0.0) return entry.item;
-			}
-			return entries[(Math.random() * entries.length)|0].item;
-		}
-		function selectCurvedDistribution(min: number, max: number, peak: number, width: number): number {
-			const entries: Array<ItemWeight<number>> = [];
-			for (let i: number = min; i <= max; i++) {
-				entries.push({item: i, weight: 1.0 / (Math.pow((i - peak) / width, 2.0) + 1.0)});
-			}
-			return selectWeightedRandom(entries);
-		}
-		
-		class PotentialFilterPoint {
-			constructor(
-				public readonly chance: number,
-				public readonly type: FilterType,
-				public readonly minFreq: number,
-				public readonly maxFreq: number,
-				public readonly centerHz: number,
-				public readonly centerGain: number,
-			) {};
-		}
-		function applyFilterPoints(filter: FilterSettings, potentialPoints: ReadonlyArray<PotentialFilterPoint>): void {
-			filter.reset();
-			const usedFreqs: number[] = [];
-			for (const potentialPoint of potentialPoints) {
-				if (Math.random() > potentialPoint.chance) continue;
-				const point: FilterControlPoint = new FilterControlPoint();
-				point.type = potentialPoint.type;
-				point.freq = selectCurvedDistribution(potentialPoint.minFreq, potentialPoint.maxFreq, FilterControlPoint.getRoundedSettingValueFromHz(potentialPoint.centerHz), 1.0 / Config.filterFreqStep);
-				point.gain = selectCurvedDistribution(0, Config.filterGainRange - 1, Config.filterGainCenter + potentialPoint.centerGain, 2.0 / Config.filterGainStep);
-				if (point.type == FilterType.peak && point.gain == Config.filterGainCenter) continue; // skip pointless points. :P
-				if (usedFreqs.includes(point.freq)) continue;
-				usedFreqs.push(point.freq);
-				filter.controlPoints[filter.controlPointCount] = point;
-				filter.controlPointCount++;
-			}
-		}
-		
-		const isNoise: boolean = doc.song.getChannelIsNoise(doc.channel);
-		const instrument: Instrument = doc.song.channels[doc.channel].instruments[doc.getCurrentInstrument()];
-		instrument.effects &= 1 << EffectType.panning; // disable all existing effects except panning.
-		instrument.envelopeCount = 0;
-		
-		const midFreq: number = FilterControlPoint.getRoundedSettingValueFromHz(700.0);
-		const maxFreq: number = Config.filterFreqRange - 1;
-		applyFilterPoints(instrument.eqFilter, [
-			new PotentialFilterPoint(0.8, FilterType.lowPass,  midFreq, maxFreq,     4000.0, -1),
-			new PotentialFilterPoint(0.4, FilterType.highPass, 0,       midFreq - 1,  250.0, -1),
-			new PotentialFilterPoint(0.5, FilterType.peak,     0,       maxFreq,     2000.0,  0),
-			new PotentialFilterPoint(0.4, FilterType.peak,     0,       maxFreq,     1400.0,  0),
-			new PotentialFilterPoint(0.3, FilterType.peak,     0,       maxFreq,     1000.0,  0),
-			new PotentialFilterPoint(0.2, FilterType.peak,     0,       maxFreq,      500.0,  0),
-		]);
-		
-		if (isNoise) {
-			const type: InstrumentType = selectWeightedRandom([
-				{item: InstrumentType.noise,    weight: 1},
-				{item: InstrumentType.spectrum, weight: 3},
-			]);
-			instrument.preset = instrument.type = type;
-			
-			instrument.fadeIn = (Math.random() < 0.8) ? 0 : selectCurvedDistribution(0, Config.fadeInRange - 1, 0, 2);
-			instrument.fadeOut = selectCurvedDistribution(0, Config.fadeOutTicks.length - 1, Config.fadeOutNeutral, 2);
-			
-			if (Math.random() < 0.1) {
-				instrument.effects |= 1 << EffectType.transition;
-				instrument.transition = Config.transitions.dictionary[selectWeightedRandom([
-					{item: "normal"     , weight: 30},
-					{item: "interrupt"  , weight: 1},
-					{item: "slide"      , weight: 2},
-				])].index;
-			}
-			if (Math.random() < 0.2) {
-				instrument.effects |= 1 << EffectType.chord;
-				instrument.chord = Config.chords.dictionary[selectWeightedRandom([
-					{item: "strum"   , weight: 2},
-					{item: "arpeggio", weight: 1},
-				])].index;
-			}
-			if (Math.random() < 0.1) {
-				instrument.pitchShift = selectCurvedDistribution(0, Config.pitchShiftRange - 1, Config.pitchShiftCenter, 2);
-				if (instrument.pitchShift != Config.pitchShiftCenter) {
-					instrument.effects |= 1 << EffectType.pitchShift;
-					instrument.addEnvelope(Config.instrumentAutomationTargets.dictionary["pitchShift"].index, 0, Config.envelopes.dictionary[selectWeightedRandom([
-						{item: "flare 1" , weight: 2},
-						{item: "flare 2" , weight: 1},
-						{item: "flare 3" , weight: 1},
-						{item: "twang 1" , weight: 16},
-						{item: "twang 2" , weight: 8},
-						{item: "twang 3" , weight: 4},
-						{item: "tremolo1", weight: 1},
-						{item: "tremolo2", weight: 1},
-						{item: "tremolo3", weight: 1},
-						{item: "decay 1" , weight: 4},
-						{item: "decay 2" , weight: 2},
-						{item: "decay 3" , weight: 1},
-					])].index);
-				}
-			}
-			if (Math.random() < 0.1) {
-				instrument.effects |= 1 << EffectType.vibrato;
-				instrument.vibrato = selectCurvedDistribution(0, Config.echoSustainRange - 1, Config.echoSustainRange >> 1, 2);
-				instrument.vibrato = Config.vibratos.dictionary[selectWeightedRandom([
-					{item: "light"  , weight: 2},
-					{item: "delayed", weight: 2},
-					{item: "heavy"  , weight: 1},
-					{item: "shaky"  , weight: 2},
-				])].index;
-			}
-			if (Math.random() < 0.8) {
-				instrument.effects |= 1 << EffectType.noteFilter;
-				applyFilterPoints(instrument.noteFilter, [
-					new PotentialFilterPoint(1.0, FilterType.lowPass,  midFreq, maxFreq, 8000.0, -1),
-				]);
-				instrument.addEnvelope(Config.instrumentAutomationTargets.dictionary["noteFilterAllFreqs"].index, 0, Config.envelopes.dictionary[selectWeightedRandom([
-					{item: "punch"   , weight: 4},
-					{item: "flare 1" , weight: 2},
-					{item: "flare 2" , weight: 2},
-					{item: "flare 3" , weight: 2},
-					{item: "twang 1" , weight: 8},
-					{item: "twang 2" , weight: 8},
-					{item: "twang 3" , weight: 8},
-					{item: "swell 1" , weight: 2},
-					{item: "swell 2" , weight: 2},
-					{item: "swell 3" , weight: 1},
-					{item: "tremolo1", weight: 1},
-					{item: "tremolo2", weight: 1},
-					{item: "tremolo3", weight: 1},
-					{item: "tremolo4", weight: 1},
-					{item: "tremolo5", weight: 1},
-					{item: "tremolo6", weight: 1},
-					{item: "decay 1" , weight: 4},
-					{item: "decay 2" , weight: 4},
-					{item: "decay 3" , weight: 4},
-				])].index);
-			}
-			if (Math.random() < 0.1) {
-				instrument.effects |= 1 << EffectType.distortion;
-				instrument.distortion = selectCurvedDistribution(1, Config.distortionRange - 1, Config.distortionRange - 1, 2);
-			}
-			if (Math.random() < 0.1) {
-				instrument.effects |= 1 << EffectType.bitcrusher;
-				instrument.bitcrusherFreq = selectCurvedDistribution(0, Config.bitcrusherFreqRange - 1, Config.bitcrusherFreqRange >> 1, 2);
-				instrument.bitcrusherQuantization = selectCurvedDistribution(0, Config.bitcrusherQuantizationRange - 1, Config.bitcrusherQuantizationRange >> 1, 2);
-			}
-			if (Math.random() < 0.1) {
-				instrument.effects |= 1 << EffectType.chorus;
-				instrument.chorus = selectCurvedDistribution(1, Config.chorusRange - 1, Config.chorusRange - 1, 1);
-			}
-			if (Math.random() < 0.1) {
-				instrument.echoSustain = selectCurvedDistribution(0, Config.echoSustainRange - 1, Config.echoSustainRange >> 1, 2);
-				instrument.echoDelay = selectCurvedDistribution(0, Config.echoDelayRange - 1, Config.echoDelayRange >> 1, 2);
-				if (instrument.echoSustain != 0 || instrument.echoDelay != 0) {
-					instrument.effects |= 1 << EffectType.echo;
-				}
-			}
-			if (Math.random() < 0.5) {
-				instrument.effects |= 1 << EffectType.reverb;
-				instrument.reverb = selectCurvedDistribution(1, Config.reverbRange - 1, 1, 1);
-			}
-			
-			function normalize(harmonics: number[]): void {
-				let max: number = 0;
-				for (const value of harmonics) {
-					if (value > max) max = value;
-				}
-				for (let i: number = 0; i < harmonics.length; i++) {
-					harmonics[i] = Config.harmonicsMax * harmonics[i] / max;
-				}
-			}
-			switch (type) {
-				case InstrumentType.noise: {
-					instrument.chipNoise = (Math.random() * Config.chipNoises.length)|0;
-				} break;
-				case InstrumentType.spectrum: {
-					const spectrumGenerators: Function[] = [
-						(): number[] => {
-							const spectrum: number[] = [];
-							for (let i: number = 0; i < Config.spectrumControlPoints; i++) {
-								spectrum[i] = (Math.random() < 0.5) ? Math.random() : 0.0;
-							}
-							return spectrum;
-						},
-						(): number[] => {
-							let current: number = 1.0;
-							const spectrum: number[] = [current];
-							for (let i = 1; i < Config.spectrumControlPoints; i++) {
-								current *= Math.pow(2, Math.random() - 0.52);
-								spectrum[i] = current;
-							}
-							return spectrum;
-						},
-						(): number[] => {
-							let current: number = 1.0;
-							const spectrum: number[] = [current];
-							for (let i = 1; i < Config.spectrumControlPoints; i++) {
-								current *= Math.pow(2, Math.random() - 0.52);
-								spectrum[i] = current * Math.random();
-							}
-							return spectrum;
-						},
-					];
-					const generator = spectrumGenerators[(Math.random() * spectrumGenerators.length)|0];
-					const spectrum: number[] = generator();
-					normalize(spectrum);
-					for (let i: number = 0; i < Config.spectrumControlPoints; i++) {
-						instrument.spectrumWave.spectrum[i] = Math.round(spectrum[i]);
-					}
-					instrument.spectrumWave.markCustomWaveDirty();
-				} break;
-				default: throw new Error("Unhandled noise instrument type in random generator.");
-			}
-		} else {
-			const type: InstrumentType = selectWeightedRandom([
-				{item: InstrumentType.chip,         weight: 4},
-				{item: InstrumentType.pwm,          weight: 4},
-				{item: InstrumentType.supersaw,     weight: 5},
-				{item: InstrumentType.harmonics,    weight: 5},
-				{item: InstrumentType.pickedString, weight: 5},
-				{item: InstrumentType.spectrum,     weight: 1},
-				{item: InstrumentType.fm,           weight: 5},
-			]);
-			instrument.preset = instrument.type = type;
-			
-			instrument.fadeIn = (Math.random() < 0.5) ? 0 : selectCurvedDistribution(0, Config.fadeInRange - 1, 0, 2);
-			instrument.fadeOut = selectCurvedDistribution(0, Config.fadeOutTicks.length - 1, Config.fadeOutNeutral, 2);
-			if (type == InstrumentType.chip || type == InstrumentType.harmonics || type == InstrumentType.pickedString) {
-				instrument.unison = Config.unisons.dictionary[selectWeightedRandom([
-					{item: "none"      , weight: 10},
-					{item: "shimmer"   , weight: 5},
-					{item: "hum"       , weight: 4},
-					{item: "honky tonk", weight: 3},
-					{item: "dissonant" , weight: 1},
-					{item: "fifth"     , weight: 1},
-					{item: "octave"    , weight: 2},
-					{item: "bowed"     , weight: 2},
-					{item: "piano"     , weight: 5},
-				])].index;
-			}
-			
-			if (Math.random() < 0.1) {
-				instrument.effects |= 1 << EffectType.transition;
-				instrument.transition = Config.transitions.dictionary[selectWeightedRandom([
-					{item: "interrupt"  , weight: 1},
-					{item: "slide"      , weight: 2},
-				])].index;
-			}
-			if (Math.random() < 0.2) {
-				instrument.effects |= 1 << EffectType.chord;
-				instrument.chord = Config.chords.dictionary[selectWeightedRandom([
-					{item: "strum"   ,     weight: 2},
-					{item: "arpeggio",     weight: 1},
-				])].index;
-			}
-			if (Math.random() < 0.05) {
-				instrument.pitchShift = selectCurvedDistribution(0, Config.pitchShiftRange - 1, Config.pitchShiftCenter, 1);
-				if (instrument.pitchShift != Config.pitchShiftCenter) {
-					instrument.effects |= 1 << EffectType.pitchShift;
-					instrument.addEnvelope(Config.instrumentAutomationTargets.dictionary["pitchShift"].index, 0, Config.envelopes.dictionary[selectWeightedRandom([
-						{item: "flare 1" , weight: 2},
-						{item: "flare 2" , weight: 1},
-						{item: "flare 3" , weight: 1},
-						{item: "twang 1" , weight: 16},
-						{item: "twang 2" , weight: 8},
-						{item: "twang 3" , weight: 4},
-						{item: "decay 1" , weight: 4},
-						{item: "decay 2" , weight: 2},
-						{item: "decay 3" , weight: 1},
-					])].index);
-				}
-			}
-			if (Math.random() < 0.25) {
-				instrument.effects |= 1 << EffectType.vibrato;
-				instrument.vibrato = selectCurvedDistribution(0, Config.echoSustainRange - 1, Config.echoSustainRange >> 1, 2);
-				instrument.vibrato = Config.vibratos.dictionary[selectWeightedRandom([
-					{item: "light"  , weight: 2},
-					{item: "delayed", weight: 2},
-					{item: "heavy"  , weight: 1},
-					{item: "shaky"  , weight: 2},
-				])].index;
-			}
-			if (Math.random() < 0.1) {
-				instrument.effects |= 1 << EffectType.distortion;
-				instrument.distortion = selectCurvedDistribution(1, Config.distortionRange - 1, Config.distortionRange - 1, 2);
-			}
-			if (effectsIncludeDistortion(instrument.effects) && Math.random() < 0.8) {
-				instrument.effects |= 1 << EffectType.noteFilter;
-				applyFilterPoints(instrument.noteFilter, [
-					new PotentialFilterPoint(1.0, FilterType.lowPass,  midFreq, maxFreq,     2000.0, -1),
-					new PotentialFilterPoint(0.9, FilterType.highPass, 0,       midFreq - 1,  500.0, -1),
-					new PotentialFilterPoint(0.4, FilterType.peak,     0,       maxFreq,     1400.0,  0),
-				]);
-			} else if (Math.random() < 0.5) {
-				instrument.effects |= 1 << EffectType.noteFilter;
-				applyFilterPoints(instrument.noteFilter, [
-					new PotentialFilterPoint(1.0, FilterType.lowPass,  midFreq, maxFreq, 8000.0, -1),
-				]);
-				instrument.addEnvelope(Config.instrumentAutomationTargets.dictionary["noteFilterAllFreqs"].index, 0, Config.envelopes.dictionary[selectWeightedRandom([
-					{item: "punch"   , weight: 6},
-					{item: "flare 1" , weight: 2},
-					{item: "flare 2" , weight: 4},
-					{item: "flare 3" , weight: 2},
-					{item: "twang 1" , weight: 2},
-					{item: "twang 2" , weight: 4},
-					{item: "twang 3" , weight: 4},
-					{item: "swell 1" , weight: 4},
-					{item: "swell 2" , weight: 2},
-					{item: "swell 3" , weight: 1},
-					{item: "tremolo1", weight: 1},
-					{item: "tremolo2", weight: 1},
-					{item: "tremolo3", weight: 1},
-					{item: "tremolo4", weight: 1},
-					{item: "tremolo5", weight: 1},
-					{item: "tremolo6", weight: 1},
-					{item: "decay 1" , weight: 1},
-					{item: "decay 2" , weight: 2},
-					{item: "decay 3" , weight: 2},
-				])].index);
-			}
-			if (Math.random() < 0.1) {
-				instrument.effects |= 1 << EffectType.bitcrusher;
-				instrument.bitcrusherFreq = selectCurvedDistribution(0, Config.bitcrusherFreqRange - 1, 0, 2);
-				instrument.bitcrusherQuantization = selectCurvedDistribution(0, Config.bitcrusherQuantizationRange - 1, Config.bitcrusherQuantizationRange >> 1, 2);
-			}
-			if (Math.random() < 0.1) {
-				instrument.effects |= 1 << EffectType.chorus;
-				instrument.chorus = selectCurvedDistribution(1, Config.chorusRange - 1, Config.chorusRange - 1, 1);
-			}
-			if (Math.random() < 0.1) {
-				instrument.echoSustain = selectCurvedDistribution(0, Config.echoSustainRange - 1, Config.echoSustainRange >> 1, 2);
-				instrument.echoDelay = selectCurvedDistribution(0, Config.echoDelayRange - 1, Config.echoDelayRange >> 1, 2);
-				if (instrument.echoSustain != 0 || instrument.echoDelay != 0) {
-					instrument.effects |= 1 << EffectType.echo;
-				}
-			}
-			if (Math.random() < 0.5) {
-				instrument.effects |= 1 << EffectType.reverb;
-				instrument.reverb = selectCurvedDistribution(1, Config.reverbRange - 1, 1, 1);
-			}
-			
-			function normalize(harmonics: number[]): void {
-				let max: number = 0;
-				for (const value of harmonics) {
-					if (value > max) max = value;
-				}
-				for (let i: number = 0; i < harmonics.length; i++) {
-					harmonics[i] = Config.harmonicsMax * harmonics[i] / max;
-				}
-			}
-			switch (type) {
-				case InstrumentType.chip: {
-					instrument.chipWave = (Math.random() * Config.chipWaves.length)|0;
-				} break;
-				case InstrumentType.pwm:
-				case InstrumentType.supersaw: {
-					if (type == InstrumentType.supersaw) {
-						instrument.supersawDynamism = selectCurvedDistribution(0, Config.supersawDynamismMax, Config.supersawDynamismMax, 2);
-						instrument.supersawSpread = selectCurvedDistribution(0, Config.supersawSpreadMax, Math.ceil(Config.supersawSpreadMax / 3), 4);
-						instrument.supersawShape = selectCurvedDistribution(0, Config.supersawShapeMax, 0, 4);
-					}
-					
-					instrument.pulseWidth = selectCurvedDistribution(0, Config.pulseWidthRange - 1, Config.pulseWidthRange - 1, 2);
-					
-					if (Math.random() < 0.6) {
-						instrument.addEnvelope(Config.instrumentAutomationTargets.dictionary["pulseWidth"].index, 0, Config.envelopes.dictionary[selectWeightedRandom([
-							{item: "punch"   , weight: 6},
-							{item: "flare 1" , weight: 2},
-							{item: "flare 2" , weight: 4},
-							{item: "flare 3" , weight: 2},
-							{item: "twang 1" , weight: 2},
-							{item: "twang 2" , weight: 4},
-							{item: "twang 3" , weight: 4},
-							{item: "swell 1" , weight: 4},
-							{item: "swell 2" , weight: 2},
-							{item: "swell 3" , weight: 1},
-							{item: "tremolo1", weight: 1},
-							{item: "tremolo2", weight: 1},
-							{item: "tremolo3", weight: 1},
-							{item: "tremolo4", weight: 1},
-							{item: "tremolo5", weight: 1},
-							{item: "tremolo6", weight: 1},
-							{item: "decay 1" , weight: 1},
-							{item: "decay 2" , weight: 2},
-							{item: "decay 3" , weight: 2},
-						])].index);
-					}
-				} break;
-				case InstrumentType.pickedString:
-				case InstrumentType.harmonics: {
-					if (type == InstrumentType.pickedString) {
-						instrument.stringSustain = (Math.random() * Config.stringSustainRange)|0;
-					}
-					
-					const harmonicGenerators: Function[] = [
-						(): number[] => {
-							const harmonics: number[] = [];
-							for (let i: number = 0; i < Config.harmonicsControlPoints; i++) {
-								harmonics[i] = (Math.random() < 0.4) ? Math.random() : 0.0;
-							}
-							harmonics[(Math.random() * 8)|0] = Math.pow(Math.random(), 0.25);
-							return harmonics;
-						},
-						(): number[] => {
-							let current: number = 1.0;
-							const harmonics: number[] = [current];
-							for (let i = 1; i < Config.harmonicsControlPoints; i++) {
-								current *= Math.pow(2, Math.random() - 0.55);
-								harmonics[i] = current;
-							}
-							return harmonics;
-						},
-						(): number[] => {
-							let current: number = 1.0;
-							const harmonics: number[] = [current];
-							for (let i = 1; i < Config.harmonicsControlPoints; i++) {
-								current *= Math.pow(2, Math.random() - 0.55);
-								harmonics[i] = current * Math.random();
-							}
-							return harmonics;
-						},
-					];
-					const generator = harmonicGenerators[(Math.random() * harmonicGenerators.length)|0];
-					const harmonics: number[] = generator();
-					normalize(harmonics);
-					for (let i: number = 0; i < Config.harmonicsControlPoints; i++) {
-						instrument.harmonicsWave.harmonics[i] = Math.round(harmonics[i]);
-					}
-					instrument.harmonicsWave.markCustomWaveDirty();
-				} break;
-				case InstrumentType.spectrum: {
-					const spectrum: number[] = [];
-					for (let i: number = 0; i < Config.spectrumControlPoints; i++) {
-						const isHarmonic: boolean = i==0 || i==7 || i==11 || i==14 || i==16 || i==18 || i==21;
-						if (isHarmonic) {
-							spectrum[i] = Math.pow(Math.random(), 0.25);
-						} else {
-							spectrum[i] = Math.pow(Math.random(), 3) * 0.5;
-						}
-					}
-					normalize(spectrum);
-					for (let i: number = 0; i < Config.spectrumControlPoints; i++) {
-						instrument.spectrumWave.spectrum[i] = Math.round(spectrum[i]);
-					}
-					instrument.spectrumWave.markCustomWaveDirty();
-				} break;
-				case InstrumentType.fm: {
-					instrument.algorithm = (Math.random() * Config.algorithms.length)|0;
-					instrument.feedbackType = (Math.random() * Config.feedbacks.length)|0;
-					const algorithm: Algorithm = Config.algorithms[instrument.algorithm];
-					for (let i: number = 0; i < algorithm.carrierCount; i++) {
-						instrument.operators[i].frequency = selectCurvedDistribution(0, Config.operatorFrequencies.length - 1, 0, 3);
-						instrument.operators[i].amplitude = selectCurvedDistribution(0, Config.operatorAmplitudeMax, Config.operatorAmplitudeMax - 1, 2);
-					}
-					for (let i: number = algorithm.carrierCount; i < Config.operatorCount; i++) {
-						instrument.operators[i].frequency = selectCurvedDistribution(3, Config.operatorFrequencies.length - 1, 0, 3);
-						instrument.operators[i].amplitude = (Math.pow(Math.random(), 2) * Config.operatorAmplitudeMax)|0;
-						if (instrument.envelopeCount < Config.maxEnvelopeCount && Math.random() < 0.4) {
-							instrument.addEnvelope(Config.instrumentAutomationTargets.dictionary["operatorAmplitude"].index, i, Config.envelopes.dictionary[selectWeightedRandom([
-								{item: "punch"   , weight: 2},
-								{item: "flare 1" , weight: 2},
-								{item: "flare 2" , weight: 2},
-								{item: "flare 3" , weight: 2},
-								{item: "twang 1" , weight: 2},
-								{item: "twang 2" , weight: 2},
-								{item: "twang 3" , weight: 2},
-								{item: "swell 1" , weight: 2},
-								{item: "swell 2" , weight: 2},
-								{item: "swell 3" , weight: 2},
-								{item: "tremolo1", weight: 1},
-								{item: "tremolo2", weight: 1},
-								{item: "tremolo3", weight: 1},
-								{item: "tremolo4", weight: 1},
-								{item: "tremolo5", weight: 1},
-								{item: "tremolo6", weight: 1},
-								{item: "decay 1" , weight: 1},
-								{item: "decay 2" , weight: 1},
-								{item: "decay 3" , weight: 1},
-							])].index);
-						}
-						if (instrument.envelopeCount < Config.maxEnvelopeCount && Math.random() < 0.05) {
-							instrument.addEnvelope(Config.instrumentAutomationTargets.dictionary["operatorFrequency"].index, i, Config.envelopes.dictionary[selectWeightedRandom([
-								{item: "punch"   , weight: 4},
-								{item: "flare 1" , weight: 4},
-								{item: "flare 2" , weight: 2},
-								{item: "flare 3" , weight: 1},
-								{item: "twang 1" , weight: 16},
-								{item: "twang 2" , weight: 2},
-								{item: "twang 3" , weight: 1},
-								{item: "swell 1" , weight: 4},
-								{item: "swell 2" , weight: 2},
-								{item: "swell 3" , weight: 1},
-								{item: "decay 1" , weight: 2},
-								{item: "decay 2" , weight: 1},
-								{item: "decay 3" , weight: 1},
-							])].index);
-						}
-					}
-					instrument.feedbackAmplitude = (Math.pow(Math.random(), 3) * Config.operatorAmplitudeMax)|0;
-					if (instrument.envelopeCount < Config.maxEnvelopeCount && Math.random() < 0.4) {
-						instrument.addEnvelope(Config.instrumentAutomationTargets.dictionary["feedbackAmplitude"].index, 0, Config.envelopes.dictionary[selectWeightedRandom([
-							{item: "punch"   , weight: 2},
-							{item: "flare 1" , weight: 2},
-							{item: "flare 2" , weight: 2},
-							{item: "flare 3" , weight: 2},
-							{item: "twang 1" , weight: 2},
-							{item: "twang 2" , weight: 2},
-							{item: "twang 3" , weight: 2},
-							{item: "swell 1" , weight: 2},
-							{item: "swell 2" , weight: 2},
-							{item: "swell 3" , weight: 2},
-							{item: "tremolo1", weight: 1},
-							{item: "tremolo2", weight: 1},
-							{item: "tremolo3", weight: 1},
-							{item: "tremolo4", weight: 1},
-							{item: "tremolo5", weight: 1},
-							{item: "tremolo6", weight: 1},
-							{item: "decay 1" , weight: 1},
-							{item: "decay 2" , weight: 1},
-							{item: "decay 3" , weight: 1},
-						])].index);
-					}
-				} break;
-				default: throw new Error("Unhandled pitched instrument type in random generator.");
-			}
-		}
-		
-		doc.notifier.changed();
-		this._didSomething();
-	}
->>>>>>> d355c185
 }
 
 export class ChangeTransition extends Change {
@@ -1638,6 +1092,9 @@
         instrument.effects = newValue;
         // As a special case, toggling the panning effect doesn't remove the preset.
         if (toggleFlag != EffectType.panning) instrument.preset = instrument.type;
+        // Remove AA when distortion is turned off.
+        if (toggleFlag == EffectType.distortion && wasSelected)
+            instrument.aliases = false;
         if (wasSelected) instrument.clearInvalidEnvelopeTargets();
         this._didSomething();
         doc.notifier.changed();
@@ -2053,6 +1510,21 @@
     }
 }
 
+export class ChangeEnvelopeSpeed extends Change {
+    constructor(doc: SongDocument, oldValue: number, newValue: number) {
+        super();
+        const instrument: Instrument = doc.song.channels[doc.channel].instruments[doc.getCurrentInstrument()];
+        doc.synth.unsetMod(Config.modulators.dictionary["envelope speed"].index, doc.channel, doc.getCurrentInstrument());
+
+        doc.notifier.changed();
+        if (oldValue != newValue) {
+            instrument.envelopeSpeed = newValue;
+            doc.notifier.changed();
+            this._didSomething();
+        }
+    }
+}
+
 export class ChangeVibratoSpeed extends Change {
     constructor(doc: SongDocument, oldValue: number, newValue: number) {
         super();
@@ -2153,6 +1625,20 @@
         doc.notifier.changed();
         if (oldValue != newValue) {
             instrument.aliases = newValue;
+            this._didSomething();
+        }
+    }
+}
+
+export class ChangeDiscreteEnvelope extends Change {
+    constructor(doc: SongDocument, newValue: boolean) {
+        super();
+        const instrument: Instrument = doc.song.channels[doc.channel].instruments[doc.getCurrentInstrument()];
+        const oldValue = instrument.discreteEnvelope;
+
+        doc.notifier.changed();
+        if (oldValue != newValue) {
+            instrument.discreteEnvelope = newValue;
             this._didSomething();
         }
     }
@@ -2221,6 +1707,7 @@
 	constructor(doc: SongDocument, oldValue: number, newValue: number) {
 		super(doc);
 		this._instrument.supersawDynamism = newValue;
+        doc.synth.unsetMod(Config.modulators.dictionary["dynamism"].index, doc.channel, doc.getCurrentInstrument());
 		doc.notifier.changed();
 		if (oldValue != newValue) this._didSomething();
 	}
@@ -2229,6 +1716,7 @@
 	constructor(doc: SongDocument, oldValue: number, newValue: number) {
 		super(doc);
 		this._instrument.supersawSpread = newValue;
+        doc.synth.unsetMod(Config.modulators.dictionary["spread"].index, doc.channel, doc.getCurrentInstrument());
 		doc.notifier.changed();
 		if (oldValue != newValue) this._didSomething();
 	}
@@ -2237,6 +1725,7 @@
 	constructor(doc: SongDocument, oldValue: number, newValue: number) {
 		super(doc);
 		this._instrument.supersawShape = newValue;
+        doc.synth.unsetMod(Config.modulators.dictionary["saw shape"].index, doc.channel, doc.getCurrentInstrument());
 		doc.notifier.changed();
 		if (oldValue != newValue) this._didSomething();
 	}
@@ -2296,88 +1785,6 @@
         super(doc);
         this._instrument.stringSustain = newValue;
         doc.synth.unsetMod(Config.modulators.dictionary["sustain"].index, doc.channel, doc.getCurrentInstrument());
-        doc.notifier.changed();
-        if (oldValue != newValue) this._didSomething();
-    }
-}
-
-export class ChangeEQFilterType extends Change {
-    constructor(doc: SongDocument, instrument: Instrument, newValue: boolean) {
-        super();
-        instrument.eqFilterType = newValue;
-        if (newValue == true) { // To Simple - clear eq filter
-            instrument.eqFilter.reset();
-            instrument.tmpEqFilterStart = instrument.eqFilter;
-            instrument.tmpEqFilterEnd = null;
-        }
-        else {
-            // To Advanced - convert filter
-            instrument.eqFilter.convertLegacySettings(instrument.eqFilterSimpleCut, instrument.eqFilterSimplePeak, Config.envelopes.dictionary["none"]);
-            instrument.tmpEqFilterStart = instrument.eqFilter;
-            instrument.tmpEqFilterEnd = null;
-        }
-        instrument.clearInvalidEnvelopeTargets();
-        doc.notifier.changed();
-        this._didSomething();
-    }
-}
-
-export class ChangeNoteFilterType extends Change {
-    constructor(doc: SongDocument, instrument: Instrument, newValue: boolean) {
-        super();
-        instrument.noteFilterType = newValue;
-        if (newValue == true) { // To Simple - clear note filter, kill modulators
-            instrument.noteFilter.reset();
-            instrument.tmpNoteFilterStart = instrument.noteFilter;
-            instrument.tmpNoteFilterEnd = null;
-        }
-        else {
-            // To Advanced - convert filter, kill modulators
-            instrument.noteFilter.convertLegacySettings(instrument.noteFilterSimpleCut, instrument.noteFilterSimplePeak, Config.envelopes.dictionary["none"]);
-            instrument.tmpNoteFilterStart = instrument.noteFilter;
-            instrument.tmpNoteFilterEnd = null;
-        }
-        instrument.clearInvalidEnvelopeTargets();
-        doc.notifier.changed();
-        this._didSomething();
-    }
-}
-
-export class ChangeEQFilterSimpleCut extends ChangeInstrumentSlider {
-    constructor(doc: SongDocument, oldValue: number, newValue: number) {
-        super(doc);
-        this._instrument.eqFilterSimpleCut = newValue;
-        doc.synth.unsetMod(Config.modulators.dictionary["eq filt cut"].index, doc.channel, doc.getCurrentInstrument());
-        doc.notifier.changed();
-        if (oldValue != newValue) this._didSomething();
-    }
-}
-
-export class ChangeEQFilterSimplePeak extends ChangeInstrumentSlider {
-    constructor(doc: SongDocument, oldValue: number, newValue: number) {
-        super(doc);
-        this._instrument.eqFilterSimplePeak = newValue;
-        doc.synth.unsetMod(Config.modulators.dictionary["eq filt peak"].index, doc.channel, doc.getCurrentInstrument());
-        doc.notifier.changed();
-        if (oldValue != newValue) this._didSomething();
-    }
-}
-
-export class ChangeNoteFilterSimpleCut extends ChangeInstrumentSlider {
-    constructor(doc: SongDocument, oldValue: number, newValue: number) {
-        super(doc);
-        this._instrument.noteFilterSimpleCut = newValue;
-        doc.synth.unsetMod(Config.modulators.dictionary["note filt cut"].index, doc.channel, doc.getCurrentInstrument());
-        doc.notifier.changed();
-        if (oldValue != newValue) this._didSomething();
-    }
-}
-
-export class ChangeNoteFilterSimplePeak extends ChangeInstrumentSlider {
-    constructor(doc: SongDocument, oldValue: number, newValue: number) {
-        super(doc);
-        this._instrument.noteFilterSimplePeak = newValue;
-        doc.synth.unsetMod(Config.modulators.dictionary["note filt peak"].index, doc.channel, doc.getCurrentInstrument());
         doc.notifier.changed();
         if (oldValue != newValue) this._didSomething();
     }
@@ -2395,6 +1802,88 @@
 			this._didSomething();
 		}
 	}
+}
+
+export class ChangeEQFilterType extends Change {
+    constructor(doc: SongDocument, instrument: Instrument, newValue: boolean) {
+        super();
+        instrument.eqFilterType = newValue;
+        if (newValue == true) { // To Simple - clear eq filter
+            instrument.eqFilter.reset();
+            instrument.tmpEqFilterStart = instrument.eqFilter;
+            instrument.tmpEqFilterEnd = null;
+        }
+        else {
+            // To Advanced - convert filter
+            instrument.eqFilter.convertLegacySettings(instrument.eqFilterSimpleCut, instrument.eqFilterSimplePeak, Config.envelopes.dictionary["none"]);
+            instrument.tmpEqFilterStart = instrument.eqFilter;
+            instrument.tmpEqFilterEnd = null;
+        }
+        instrument.clearInvalidEnvelopeTargets();
+        doc.notifier.changed();
+        this._didSomething();
+    }
+}
+
+export class ChangeNoteFilterType extends Change {
+    constructor(doc: SongDocument, instrument: Instrument, newValue: boolean) {
+        super();
+        instrument.noteFilterType = newValue;
+        if (newValue == true) { // To Simple - clear note filter, kill modulators
+            instrument.noteFilter.reset();
+            instrument.tmpNoteFilterStart = instrument.noteFilter;
+            instrument.tmpNoteFilterEnd = null;
+        }
+        else {
+            // To Advanced - convert filter, kill modulators
+            instrument.noteFilter.convertLegacySettings(instrument.noteFilterSimpleCut, instrument.noteFilterSimplePeak, Config.envelopes.dictionary["none"]);
+            instrument.tmpNoteFilterStart = instrument.noteFilter;
+            instrument.tmpNoteFilterEnd = null;
+        }
+        instrument.clearInvalidEnvelopeTargets();
+        doc.notifier.changed();
+        this._didSomething();
+    }
+}
+
+export class ChangeEQFilterSimpleCut extends ChangeInstrumentSlider {
+    constructor(doc: SongDocument, oldValue: number, newValue: number) {
+        super(doc);
+        this._instrument.eqFilterSimpleCut = newValue;
+        doc.synth.unsetMod(Config.modulators.dictionary["eq filt cut"].index, doc.channel, doc.getCurrentInstrument());
+        doc.notifier.changed();
+        if (oldValue != newValue) this._didSomething();
+    }
+}
+
+export class ChangeEQFilterSimplePeak extends ChangeInstrumentSlider {
+    constructor(doc: SongDocument, oldValue: number, newValue: number) {
+        super(doc);
+        this._instrument.eqFilterSimplePeak = newValue;
+        doc.synth.unsetMod(Config.modulators.dictionary["eq filt peak"].index, doc.channel, doc.getCurrentInstrument());
+        doc.notifier.changed();
+        if (oldValue != newValue) this._didSomething();
+    }
+}
+
+export class ChangeNoteFilterSimpleCut extends ChangeInstrumentSlider {
+    constructor(doc: SongDocument, oldValue: number, newValue: number) {
+        super(doc);
+        this._instrument.noteFilterSimpleCut = newValue;
+        doc.synth.unsetMod(Config.modulators.dictionary["note filt cut"].index, doc.channel, doc.getCurrentInstrument());
+        doc.notifier.changed();
+        if (oldValue != newValue) this._didSomething();
+    }
+}
+
+export class ChangeNoteFilterSimplePeak extends ChangeInstrumentSlider {
+    constructor(doc: SongDocument, oldValue: number, newValue: number) {
+        super(doc);
+        this._instrument.noteFilterSimplePeak = newValue;
+        doc.synth.unsetMod(Config.modulators.dictionary["note filt peak"].index, doc.channel, doc.getCurrentInstrument());
+        doc.notifier.changed();
+        if (oldValue != newValue) this._didSomething();
+    }
 }
 
 export class ChangeFilterAddPoint extends UndoableChange {
@@ -2486,6 +1975,18 @@
     }
 }
 
+export class FilterMoveData {
+    public point: FilterControlPoint;
+    public freq: number;
+    public gain: number;
+
+    constructor(usePoint: FilterControlPoint, useFreq: number, useGain: number) {
+        this.point = usePoint;
+        this.freq = useFreq;
+        this.gain = useGain;
+    }
+}
+
 export class ChangeFilterMovePoint extends UndoableChange {
     private _doc: SongDocument;
     private _instrument: Instrument;
@@ -2496,7 +1997,10 @@
     private _newFreq: number;
     private _oldGain: number;
     private _newGain: number;
-    constructor(doc: SongDocument, point: FilterControlPoint, oldFreq: number, newFreq: number, oldGain: number, newGain: number) {
+    public useNoteFilter: boolean;
+    public pointIndex: number;
+    public pointType: FilterType;
+    constructor(doc: SongDocument, point: FilterControlPoint, oldFreq: number, newFreq: number, oldGain: number, newGain: number, useNoteFilter: boolean, pointIndex: number) {
         super(false);
         this._doc = doc;
         this._instrument = this._doc.song.channels[this._doc.channel].instruments[this._doc.getCurrentInstrument()];
@@ -2507,18 +2011,24 @@
         this._newFreq = newFreq;
         this._oldGain = oldGain;
         this._newGain = newGain;
+        this.useNoteFilter = useNoteFilter;
+        this.pointIndex = pointIndex;
+        this.pointType = point.type;
         this._didSomething();
         this.redo();
+    }
+
+    public getMoveData(beforeChange: boolean): FilterMoveData {
+        if (beforeChange) {
+            return new FilterMoveData(this._point, this._oldFreq, this._oldGain);
+        }
+        return new FilterMoveData(this._point, this._newFreq, this._newGain);
     }
 
     protected _doForwards(): void {
         this._point.freq = this._newFreq;
         this._point.gain = this._newGain;
         this._instrument.preset = this._instrumentNextPreset;
-        this._instrument.tmpEqFilterStart = this._instrument.eqFilter;
-        this._instrument.tmpEqFilterEnd = null;
-        this._instrument.tmpNoteFilterStart = this._instrument.noteFilter;
-        this._instrument.tmpNoteFilterEnd = null;
         this._doc.notifier.changed();
     }
 
@@ -2526,10 +2036,6 @@
         this._point.freq = this._oldFreq;
         this._point.gain = this._oldGain;
         this._instrument.preset = this._instrumentPrevPreset;
-        this._instrument.tmpEqFilterStart = this._instrument.eqFilter;
-        this._instrument.tmpEqFilterEnd = null;
-        this._instrument.tmpNoteFilterStart = this._instrument.noteFilter;
-        this._instrument.tmpNoteFilterEnd = null;
         this._doc.notifier.changed();
     }
 }
@@ -2713,8 +2219,10 @@
 }
 
 export class ChangeOperatorAmplitude extends ChangeInstrumentSlider {
+    public operatorIndex: number = 0;
     constructor(doc: SongDocument, operatorIndex: number, oldValue: number, newValue: number) {
         super(doc);
+        this.operatorIndex = operatorIndex;
         this._instrument.operators[operatorIndex].amplitude = newValue;
         // Not used currently as mod is implemented as multiplicative
         //doc.synth.unsetMod(ModSetting.mstFMSlider1 + operatorIndex, doc.channel, doc.getCurrentInstrument());
@@ -2834,6 +2342,8 @@
         super();
         if (doc.viewedInstrument[doc.channel] != index) {
             doc.viewedInstrument[doc.channel] = index;
+            if ( doc.channel >= doc.song.pitchChannelCount + doc.song.noiseChannelCount )
+                doc.recentPatternInstruments[doc.channel] = [index];
             doc.notifier.changed();
             this._didSomething();
         }
@@ -3206,7 +2716,10 @@
         this._channelIndex = channelIndex;
         this._oldPatternCount = song.patternsPerChannel;
         this._newPatternCount = song.patternsPerChannel;
-        this._newPatternInstruments = doc.recentPatternInstruments[channelIndex].concat();
+        if (channelIndex < doc.song.pitchChannelCount + doc.song.noiseChannelCount)
+            this._newPatternInstruments = doc.recentPatternInstruments[channelIndex].concat();
+        else
+            this._newPatternInstruments = [doc.viewedInstrument[channelIndex]];
 
         let firstEmptyUnusedIndex: number | null = null;
         let firstUnusedIndex: number | null = null;
@@ -4309,6 +3822,19 @@
     }
 }
 
+export class ChangeHoldingModRecording extends Change {
+    public storedChange: Change | null;
+    public storedValues: number[] | null;
+    public storedSlider: Slider | null;
+    constructor(doc: SongDocument, storedChange: Change | null, storedValues: number[] | null, slider: Slider | null) {
+        super();
+        this.storedChange = storedChange;
+        this.storedValues = storedValues;
+        this.storedSlider = slider;
+        this._didSomething();
+    }
+}
+
 export class ChangeDuplicateSelectedReusedPatterns extends ChangeGroup {
     constructor(doc: SongDocument, barStart: number, barWidth: number, channelStart: number, channelHeight: number) {
         super();
