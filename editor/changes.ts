// Copyright (C) 2020 John Nesky, distributed under the MIT license.

import { Algorithm, Dictionary, InstrumentType, Config } from "../synth/SynthConfig";
import { NotePin, Note, makeNotePin, Pattern, SpectrumWave, HarmonicsWave, Instrument, Channel, Song, ModStatus, ModSetting } from "../synth/synth";
import { Preset, PresetCategory, EditorConfig } from "./EditorConfig";
import { Change, ChangeGroup, ChangeSequence, UndoableChange } from "./Change";
import { SongDocument } from "./SongDocument";
import { ColorConfig } from "./ColorConfig";

//namespace beepbox {
export function unionOfUsedNotes(pattern: Pattern, flags: boolean[]): void {
	for (const note of pattern.notes) {
		for (const pitch of note.pitches) {
			for (const pin of note.pins) {
				const key: number = (pitch + pin.interval) % 12;
				if (!flags[key]) {
					flags[key] = true;
				}
			}
		}
	}
}

export function generateScaleMap(oldScaleFlags: ReadonlyArray<boolean>, newScaleValue: number, customScaleFlags: ReadonlyArray<boolean>): number[] {
    const newScaleFlags: ReadonlyArray<boolean> = newScaleValue == Config.scales["dictionary"]["Custom"].index ? customScaleFlags : Config.scales[newScaleValue].flags;
	const oldScale: number[] = [];
	const newScale: number[] = [];
	for (let i: number = 0; i < 12; i++) {
		if (oldScaleFlags[i]) oldScale.push(i);
		if (newScaleFlags[i]) newScale.push(i);
	}
	const largerToSmaller: boolean = oldScale.length > newScale.length;
	const smallerScale: number[] = largerToSmaller ? newScale : oldScale;
	const largerScale: number[] = largerToSmaller ? oldScale : newScale;

	const roles: string[] = ["root", "second", "second", "third", "third", "fourth", "tritone", "fifth", "sixth", "sixth", "seventh", "seventh", "root"];
	let bestScore: number = Number.MAX_SAFE_INTEGER;
	let bestIndexMap: number[] = [];
	const stack: number[][] = [[0]]; // Root always maps to root.

	while (stack.length > 0) {
		const indexMap: number[] = stack.pop()!;

		if (indexMap.length == smallerScale.length) {
			// Score this mapping.
			let score: number = 0;
			for (let i: number = 0; i < indexMap.length; i++) {
				score += Math.abs(smallerScale[i] - largerScale[indexMap[i]]);
				if (roles[smallerScale[i]] != roles[largerScale[indexMap[i]]]) {
					// Penalize changing roles.
					score += 0.75;
				}
			}
			if (bestScore > score) {
				bestScore = score;
				bestIndexMap = indexMap;
			}
		} else {
			// Recursively choose next indices for mapping.
			const lowIndex: number = indexMap[indexMap.length - 1] + 1;
			const highIndex: number = largerScale.length - smallerScale.length + indexMap.length;
			for (let i: number = lowIndex; i <= highIndex; i++) {
				stack.push(indexMap.concat(i));
			}
		}
	}

	const sparsePitchMap: number[][] = [];
	for (let i: number = 0; i < bestIndexMap.length; i++) {
		const smallerScalePitch = smallerScale[i];
		const largerScalePitch = largerScale[bestIndexMap[i]];
		sparsePitchMap[i] = largerToSmaller
			? [largerScalePitch, smallerScalePitch]
			: [smallerScalePitch, largerScalePitch];
	}

	// To make it easier to wrap around.
	sparsePitchMap.push([12, 12]);
	newScale.push(12);

	let sparseIndex: number = 0;
	const fullPitchMap: number[] = [];
	for (let i: number = 0; i < 12; i++) {
		const oldLow: number = sparsePitchMap[sparseIndex][0];
		const newLow: number = sparsePitchMap[sparseIndex][1];
		const oldHigh: number = sparsePitchMap[sparseIndex + 1][0];
		const newHigh: number = sparsePitchMap[sparseIndex + 1][1];
		if (i == oldHigh - 1) sparseIndex++;

		const transformedPitch: number = (i - oldLow) * (newHigh - newLow) / (oldHigh - oldLow) + newLow;

		let nearestPitch: number = 0;
		let nearestPitchDistance: number = Number.MAX_SAFE_INTEGER;
		for (const newPitch of newScale) {
			let distance: number = Math.abs(newPitch - transformedPitch);
			if (roles[newPitch] != roles[i]) {
				// Again, penalize changing roles.
				distance += 0.1;
			}
			if (nearestPitchDistance > distance) {
				nearestPitchDistance = distance;
				nearestPitch = newPitch;
			}
		}

		fullPitchMap[i] = nearestPitch;
	}

	return fullPitchMap;
}

function projectNoteIntoBar(oldNote: Note, timeOffset: number, noteStartPart: number, noteEndPart: number, newNotes: Note[]): void {
	// Create a new note, and interpret the pitch bend and expression events
	// to determine where we need to insert pins to control interval and volume.
	const newNote: Note = new Note(-1, noteStartPart, noteEndPart, 3, false);
	newNotes.push(newNote);
	newNote.pins.length = 0;
	newNote.pitches.length = 0;
	const newNoteLength: number = noteEndPart - noteStartPart;

	for (const pitch of oldNote.pitches) {
		newNote.pitches.push(pitch);
	}

	for (let pinIndex: number = 0; pinIndex < oldNote.pins.length; pinIndex++) {
		const pin: NotePin = oldNote.pins[pinIndex];
		const newPinTime: number = pin.time + timeOffset;
		if (newPinTime < 0) {
			if (pinIndex + 1 >= oldNote.pins.length) throw new Error("Error converting pins in note overflow.");
			const nextPin: NotePin = oldNote.pins[pinIndex + 1];
			const nextPinTime: number = nextPin.time + timeOffset;
			if (nextPinTime > 0) {
				// Insert an interpolated pin at the start of the new note.
				const ratio: number = (-newPinTime) / (nextPinTime - newPinTime);
				newNote.pins.push(makeNotePin(Math.round(pin.interval + ratio * (nextPin.interval - pin.interval)), 0, Math.round(pin.volume + ratio * (nextPin.volume - pin.volume))));

			}
		} else if (newPinTime <= newNoteLength) {
			newNote.pins.push(makeNotePin(pin.interval, newPinTime, pin.volume));
		} else {
			if (pinIndex < 1) throw new Error("Error converting pins in note overflow.");
			const prevPin: NotePin = oldNote.pins[pinIndex - 1];
			const prevPinTime: number = prevPin.time + timeOffset;
			if (prevPinTime < newNoteLength) {
				// Insert an interpolated pin at the end of the new note.
				const ratio: number = (newNoteLength - prevPinTime) / (newPinTime - prevPinTime);
				newNote.pins.push(makeNotePin(Math.round(prevPin.interval + ratio * (pin.interval - prevPin.interval)), newNoteLength, Math.round(prevPin.volume + ratio * (pin.volume - prevPin.volume))));
			}
		}
	}

	// Fix from Jummbus: Ensure the first pin's interval is zero, adjust pitches and pins to compensate.
	const offsetInterval: number = newNote.pins[0].interval;
	for (let pitchIdx: number = 0; pitchIdx < newNote.pitches.length; pitchIdx++) {
		newNote.pitches[pitchIdx] += offsetInterval;
	}
	for (let pinIdx: number = 0; pinIdx < newNote.pins.length; pinIdx++) {
		newNote.pins[pinIdx].interval -= offsetInterval;
	}
}

export class ChangeMoveAndOverflowNotes extends ChangeGroup {
	constructor(doc: SongDocument, newBeatsPerBar: number, partsToMove: number) {
		super();

		const pitchChannels: Channel[] = [];
		const noiseChannels: Channel[] = [];
		const modChannels: Channel[] = []

		for (let channelIndex: number = 0; channelIndex < doc.song.getChannelCount(); channelIndex++) {
			const oldChannel: Channel = doc.song.channels[channelIndex];
			const newChannel: Channel = new Channel();

			if (channelIndex < doc.song.pitchChannelCount) {
				pitchChannels.push(newChannel);
			} else if (channelIndex < doc.song.pitchChannelCount + doc.song.noiseChannelCount) {
				noiseChannels.push(newChannel);
			}
			else {
				modChannels.push(newChannel);
			}

			newChannel.muted = oldChannel.muted;
			newChannel.octave = oldChannel.octave;
			newChannel.name = oldChannel.name;
	
			for (const instrument of oldChannel.instruments) {
				newChannel.instruments.push(instrument);
			}

			const oldPartsPerBar: number = Config.partsPerBeat * doc.song.beatsPerBar;
			const newPartsPerBar: number = Config.partsPerBeat * newBeatsPerBar;
			let currentBar: number = -1;
			let pattern: Pattern | null = null;

			for (let oldBar: number = 0; oldBar < doc.song.barCount; oldBar++) {
				const oldPattern: Pattern | null = doc.song.getPattern(channelIndex, oldBar);
				if (oldPattern != null) {
					const oldBarStart: number = oldBar * oldPartsPerBar;
					for (const oldNote of oldPattern.notes) {

						const absoluteNoteStart: number = oldNote.start + oldBarStart + partsToMove;
						const absoluteNoteEnd: number = oldNote.end + oldBarStart + partsToMove;

						const startBar: number = Math.floor(absoluteNoteStart / newPartsPerBar);
						const endBar: number = Math.ceil(absoluteNoteEnd / newPartsPerBar);
						for (let bar: number = startBar; bar < endBar; bar++) {
							const barStartPart: number = bar * newPartsPerBar;
							const noteStartPart: number = Math.max(0, absoluteNoteStart - barStartPart);
							const noteEndPart: number = Math.min(newPartsPerBar, absoluteNoteEnd - barStartPart);

							if (noteStartPart < noteEndPart) {

								// Ensure a pattern exists for the current bar before inserting notes into it.
								if (currentBar < bar || pattern == null) {
									currentBar++;
									while (currentBar < bar) {
										newChannel.bars[currentBar] = 0;
										currentBar++;
									}
									pattern = new Pattern();
									newChannel.patterns.push(pattern);
									newChannel.bars[currentBar] = newChannel.patterns.length;
									pattern.instrument = oldPattern.instrument;
								}

								// This is a consideration to allow arbitrary note sequencing, e.g. for mod channels (so the pattern being used can jump around)
								pattern = newChannel.patterns[newChannel.bars[bar] - 1];

								projectNoteIntoBar(oldNote, absoluteNoteStart - barStartPart - noteStartPart, noteStartPart, noteEndPart, pattern.notes);
							}
						}
					}
				}
			}
		}

		removeDuplicatePatterns(pitchChannels);
		removeDuplicatePatterns(noiseChannels);
		removeDuplicatePatterns(modChannels);
		this.append(new ChangeReplacePatterns(doc, pitchChannels, noiseChannels, modChannels));
	}
}

export class ChangePins extends UndoableChange {
	protected _oldStart: number;
	protected _newStart: number;
	protected _oldEnd: number;
	protected _newEnd: number;
	protected _oldPins: NotePin[];
	protected _newPins: NotePin[];
	protected _oldPitches: number[];
	protected _newPitches: number[];
	constructor(protected _doc: SongDocument | null, protected _note: Note) {
		super(false);
		this._oldStart = this._note.start;
		this._oldEnd = this._note.end;
		this._newStart = this._note.start;
		this._newEnd = this._note.end;
		this._oldPins = this._note.pins;
		this._newPins = [];
		this._oldPitches = this._note.pitches;
		this._newPitches = [];
	}

	protected _finishSetup(): void {
		for (let i: number = 0; i < this._newPins.length - 1;) {
			if (this._newPins[i].time >= this._newPins[i + 1].time) {
				this._newPins.splice(i, 1);
			} else {
				i++;
			}
		}

		for (let i: number = 1; i < this._newPins.length - 1;) {
			if (this._newPins[i - 1].interval == this._newPins[i].interval &&
				this._newPins[i].interval == this._newPins[i + 1].interval &&
				this._newPins[i - 1].volume == this._newPins[i].volume &&
				this._newPins[i].volume == this._newPins[i + 1].volume) {
				this._newPins.splice(i, 1);
			} else {
				i++;
			}
		}

		const firstInterval: number = this._newPins[0].interval;
		const firstTime: number = this._newPins[0].time;
		for (let i: number = 0; i < this._oldPitches.length; i++) {
			this._newPitches[i] = this._oldPitches[i] + firstInterval;
		}
		for (let i: number = 0; i < this._newPins.length; i++) {
			this._newPins[i].interval -= firstInterval;
			this._newPins[i].time -= firstTime;
		}
		this._newStart = this._oldStart + firstTime;
		this._newEnd = this._newStart + this._newPins[this._newPins.length - 1].time;

		this._doForwards();
		this._didSomething();
	}

	protected _doForwards(): void {
		this._note.pins = this._newPins;
		this._note.pitches = this._newPitches;
		this._note.start = this._newStart;
		this._note.end = this._newEnd;
		if (this._doc != null) this._doc.notifier.changed();
	}

	protected _doBackwards(): void {
		this._note.pins = this._oldPins;
		this._note.pitches = this._oldPitches;
		this._note.start = this._oldStart;
		this._note.end = this._oldEnd;
		if (this._doc != null) this._doc.notifier.changed();
	}
}

export class ChangeCustomizeInstrument extends Change {
	constructor(doc: SongDocument) {
		super();
		const instrument: Instrument = doc.song.channels[doc.channel].instruments[doc.getCurrentInstrument()];
		if (instrument.preset != instrument.type) {
			instrument.preset = instrument.type;
			doc.notifier.changed();
			this._didSomething();
		}
	}
}

export class ChangeCustomWave extends Change {
	constructor(doc: SongDocument, newArray: Float64Array) {
		super();
		const oldArray: Float64Array = doc.song.channels[doc.channel].instruments[doc.getCurrentInstrument()].customChipWave;
		var comparisonResult: boolean = true;
		for (let i: number = 0; i < oldArray.length; i++) {
			if (oldArray[i] != newArray[i]) {
				comparisonResult = false;
				i = oldArray.length;
			}
		}
		if (comparisonResult == false) {
			let instrument: Instrument = doc.song.channels[doc.channel].instruments[doc.getCurrentInstrument()];
			for (let i: number = 0; i < newArray.length; i++) {
				instrument.customChipWave[i] = newArray[i];
			}

			let sum: number = 0.0;
			for (let i: number = 0; i < instrument.customChipWave.length; i++) {
				sum += instrument.customChipWave[i];
			}
			const average: number = sum / instrument.customChipWave.length;

			// Perform the integral on the wave. The chipSynth will perform the derivative to get the original wave back but with antialiasing.
			let cumulative: number = 0;
			let wavePrev: number = 0;
			for (let i: number = 0; i < instrument.customChipWave.length; i++) {
				cumulative += wavePrev;
				wavePrev = instrument.customChipWave[i] - average;
				instrument.customChipWaveIntegral[i] = cumulative;
			}

			instrument.customChipWaveIntegral[64] = 0.0;
			instrument.preset = instrument.type;
			doc.notifier.changed();
			this._didSomething();
		}
	}
}

export class ChangeCustomAlgorythmorFeedback extends Change {
    constructor(doc: SongDocument, newArray: number[][], carry: number, mode: string) {
        super();
        if (mode == "algorithm") {
            const oldArray: number[][] = doc.song.channels[doc.channel].instruments[doc.getCurrentInstrument()].customAlgorithm.modulatedBy;
            const oldCarriercount: number = doc.song.channels[doc.channel].instruments[doc.getCurrentInstrument()].customAlgorithm.carrierCount;
            var comparisonResult: boolean = true;
            if (carry != oldCarriercount) {
                comparisonResult = false;
            } else {
                for (let i: number = 0; i < oldArray.length; i++) {
                    if (oldArray[i].length != newArray[i].length) {
                        comparisonResult = false;
                        i = oldArray.length;
                    } else {
                        for (let j: number = 0; j < oldArray[i].length; j++) {
                            if (oldArray[i][j] != newArray[i][j]) {
                                comparisonResult = false;
                                i = oldArray.length;
                            }
                        }
                    }
                }
            }
            if (comparisonResult == false) {
                let instrument: Instrument = doc.song.channels[doc.channel].instruments[doc.getCurrentInstrument()];

                instrument.customAlgorithm.set(carry, newArray);

                instrument.algorithm6Op = 0;
                doc.notifier.changed();
                this._didSomething();
            }
        }
    }
}

export class ChangePreset extends Change {
	constructor(doc: SongDocument, newValue: number) {
		super();
		const instrument: Instrument = doc.song.channels[doc.channel].instruments[doc.getCurrentInstrument()];
		const oldValue: number = instrument.preset;
		if (oldValue != newValue) {
            const preset: Preset | null = EditorConfig.valueToPreset(newValue);
			if (preset != null) {
                if (preset.customType != undefined) {
					instrument.type = preset.customType;
					if (!Config.instrumentTypeHasSpecialInterval[instrument.type] && Config.chords[instrument.chord].isCustomInterval) {
						instrument.chord = 0;
					}
				} else if (preset.settings != undefined) {
					const tempVolume: number = instrument.volume;
					const tempPan: number = instrument.pan;
					const tempPanDelay: number = instrument.panDelay;
					instrument.fromJsonObject(preset.settings, doc.song.getChannelIsNoise(doc.channel), doc.song.getChannelIsMod(doc.channel), doc.song.rhythm == 0 || doc.song.rhythm == 2, doc.song.rhythm >= 2);
					instrument.volume = tempVolume;
					instrument.pan = tempPan;
					instrument.panDelay = tempPanDelay;
				}
			}
			instrument.preset = newValue;
			doc.notifier.changed();
			this._didSomething();
		}
	}
}

export class ChangeRandomGeneratedInstrument extends Change {
	constructor(doc: SongDocument) {
		super();

		interface ItemWeight<T> {
			readonly item: T;
			readonly weight: number;
		}
		function selectWeightedRandom<T>(entries: ReadonlyArray<ItemWeight<T>>): T {
			let total: number = 0;
			for (const entry of entries) {
				total += entry.weight;
			}
			let random: number = Math.random() * total;
			for (const entry of entries) {
				random -= entry.weight;
				if (random <= 0.0) return entry.item;
			}
			return entries[(Math.random() * entries.length) | 0].item;
		}
		function selectCurvedDistribution(min: number, max: number, peak: number, width: number): number {
			const entries: Array<ItemWeight<number>> = [];
			for (let i: number = min; i <= max; i++) {
				entries.push({ item: i, weight: 1.0 / (Math.pow((i - peak) / width, 2.0) + 1.0) });
			}
			return selectWeightedRandom(entries);
		}

		const isNoise: boolean = doc.song.getChannelIsNoise(doc.channel);
		const instrument: Instrument = doc.song.channels[doc.channel].instruments[doc.getCurrentInstrument()];

		if (isNoise) {
			const type: InstrumentType = selectWeightedRandom([
				{ item: InstrumentType.noise, weight: 1 },
				{ item: InstrumentType.spectrum, weight: 3 },
			]);
			instrument.preset = instrument.type = type;
			instrument.filterCutoff = selectCurvedDistribution(4, Config.filterCutoffRange - 1, Config.filterCutoffRange - 2, 2);
			instrument.filterResonance = selectCurvedDistribution(0, Config.filterResonanceRange - 1, 1, 2);
			instrument.filterEnvelope = Config.envelopes.dictionary[selectWeightedRandom([
				{ item: "steady", weight: 2 },
				{ item: "punch", weight: 4 },
				{ item: "flare 1", weight: 2 },
				{ item: "flare 2", weight: 2 },
				{ item: "flare 3", weight: 2 },
				{ item: "twang 1", weight: 8 },
				{ item: "twang 2", weight: 8 },
				{ item: "twang 3", weight: 8 },
				{ item: "swell 1", weight: 2 },
				{ item: "swell 2", weight: 2 },
				{ item: "swell 3", weight: 1 },
				{ item: "tremolo1", weight: 1 },
				{ item: "tremolo2", weight: 1 },
				{ item: "tremolo3", weight: 1 },
				{ item: "tremolo4", weight: 1 },
				{ item: "tremolo5", weight: 1 },
				{ item: "tremolo6", weight: 1 },
				{ item: "decay 1", weight: 4 },
				{ item: "decay 2", weight: 4 },
                { item: "decay 3", weight: 4 },
                { item: "wibble 1", weight: 2 },
                { item: "wibble 2", weight: 2 },
                { item: "wibble 3", weight: 2 },
                { item: "linear 1", weight: 2 },
                { item: "linear 2", weight: 2 },
                { item: "linear 3", weight: 2 },
                { item: "linear-1", weight: 1 },
			])].index;
			instrument.transition = Config.transitions.dictionary[selectWeightedRandom([
				{ item: "seamless", weight: 1 },
				{ item: "hard", weight: 4 },
				{ item: "soft", weight: 2 },
				{ item: "slide", weight: 1 },
				{ item: "cross fade", weight: 2 },
				{ item: "hard fade", weight: 8 },
				{ item: "medium fade", weight: 2 },
                { item: "soft fade", weight: 1 },
                { item: "sliding fade", weight: 1 },
			])].index;
			instrument.effects = Config.effectsNames.indexOf(selectWeightedRandom([
				{ item: "none", weight: 1 },
				{ item: "reverb", weight: 3 },
			]));
			instrument.chord = Config.chords.dictionary[selectWeightedRandom([
				{ item: "harmony", weight: 4 },
				{ item: "strum", weight: 2 },
				{ item: "arpeggio", weight: 1 },
			])].index;
			function normalize(harmonics: number[]): void {
				let max: number = 0;
				for (const value of harmonics) {
					if (value > max) max = value;
				}
				for (let i: number = 0; i < harmonics.length; i++) {
					harmonics[i] = Config.harmonicsMax * harmonics[i] / max;
				}
			}
			switch (type) {
				case InstrumentType.noise: {
					instrument.chipNoise = (Math.random() * Config.chipNoises.length) | 0;
				} break;
				case InstrumentType.spectrum: {
					const spectrumGenerators: Function[] = [
						(): number[] => {
							const spectrum: number[] = [];
							for (let i: number = 0; i < Config.spectrumControlPoints; i++) {
								spectrum[i] = (Math.random() < 0.5) ? Math.random() : 0.0;
							}
							return spectrum;
						},
						(): number[] => {
							let current: number = 1.0;
							const spectrum: number[] = [current];
							for (let i = 1; i < Config.spectrumControlPoints; i++) {
								current *= Math.pow(2, Math.random() - 0.52);
								spectrum[i] = current;
							}
							return spectrum;
						},
						(): number[] => {
							let current: number = 1.0;
							const spectrum: number[] = [current];
							for (let i = 1; i < Config.spectrumControlPoints; i++) {
								current *= Math.pow(2, Math.random() - 0.52);
								spectrum[i] = current * Math.random();
							}
							return spectrum;
						},
					];
					const generator = spectrumGenerators[(Math.random() * spectrumGenerators.length) | 0];
					const spectrum: number[] = generator();
					normalize(spectrum);
					for (let i: number = 0; i < Config.spectrumControlPoints; i++) {
						instrument.spectrumWave.spectrum[i] = Math.round(spectrum[i]);
					}
					instrument.spectrumWave.markCustomWaveDirty();
				} break;
				default: throw new Error("Unhandled noise instrument type in random generator.");
			}
		} else {
			const type: InstrumentType = selectWeightedRandom([
				{ item: InstrumentType.chip, weight: 4 },
				{ item: InstrumentType.pwm, weight: 4 },
				{ item: InstrumentType.harmonics, weight: 6 },
				{ item: InstrumentType.spectrum, weight: 1 },
				{ item: InstrumentType.fm, weight: 4 },
			]);
			instrument.preset = instrument.type = type;
			instrument.filterCutoff = selectCurvedDistribution(2, Config.filterCutoffRange - 1, 7, 1.5);
			instrument.filterResonance = selectCurvedDistribution(0, Config.filterResonanceRange - 1, 1, 2);
			instrument.filterEnvelope = Config.envelopes.dictionary[selectWeightedRandom([
				{ item: "steady", weight: 10 },
				{ item: "punch", weight: 6 },
				{ item: "flare 1", weight: 2 },
				{ item: "flare 2", weight: 4 },
				{ item: "flare 3", weight: 2 },
				{ item: "twang 1", weight: 2 },
				{ item: "twang 2", weight: 4 },
				{ item: "twang 3", weight: 4 },
				{ item: "swell 1", weight: 4 },
				{ item: "swell 2", weight: 2 },
				{ item: "swell 3", weight: 1 },
				{ item: "tremolo1", weight: 1 },
				{ item: "tremolo2", weight: 1 },
				{ item: "tremolo3", weight: 1 },
				{ item: "tremolo4", weight: 1 },
				{ item: "tremolo5", weight: 1 },
				{ item: "tremolo6", weight: 1 },
				{ item: "decay 1", weight: 1 },
				{ item: "decay 2", weight: 2 },
                { item: "decay 3", weight: 2 },
                { item: "wibble 1", weight: 4 },
                { item: "wibble 2", weight: 4 },
                { item: "wibble 3", weight: 4 },
                { item: "linear 1", weight: 2 },
                { item: "linear 2", weight: 2 },
                { item: "linear 3", weight: 2 },
                { item: "linear-1", weight: 1 },
			])].index;
			instrument.transition = Config.transitions.dictionary[selectWeightedRandom([
				{ item: "seamless", weight: 1 },
				{ item: "hard", weight: 4 },
				{ item: "soft", weight: 4 },
				{ item: "slide", weight: 2 },
				{ item: "cross fade", weight: 4 },
				{ item: "hard fade", weight: 4 },
				{ item: "medium fade", weight: 2 },
                { item: "soft fade", weight: 2 },
                { item: "sliding fade", weight: 2 },
			])].index;
			instrument.effects = Config.effectsNames.indexOf(selectWeightedRandom([
				{ item: "none", weight: 1 },
				{ item: "reverb", weight: 10 },
				{ item: "chorus", weight: 2 },
				{ item: "chorus & reverb", weight: 2 },
			]));
			instrument.chord = Config.chords.dictionary[selectWeightedRandom([
				{ item: "harmony", weight: 7 },
				{ item: "strum", weight: 2 },
				{ item: "arpeggio", weight: 1 },
			])].index;
			if (type != InstrumentType.spectrum) {
				instrument.vibrato = Config.vibratos.dictionary[selectWeightedRandom([
					{ item: "none", weight: 6 },
					{ item: "light", weight: 2 },
					{ item: "delayed", weight: 2 },
					{ item: "heavy", weight: 1 },
					{ item: "shaky", weight: 2 },
				])].index;
			}
			if (type == InstrumentType.chip || type == InstrumentType.harmonics) {
				instrument.interval = Config.intervals.dictionary[selectWeightedRandom([
					{ item: "union", weight: 10 },
					{ item: "shimmer", weight: 5 },
					{ item: "hum", weight: 4 },
					{ item: "honky tonk", weight: 3 },
					{ item: "dissonant", weight: 1 },
					{ item: "fifth", weight: 1 },
					{ item: "octave", weight: 2 },
					{ item: "bowed", weight: 2 },
<<<<<<< HEAD
                    { item: "piano", weight: 5 },
                    { item: "warbled", weight: 5 },
=======
					{ item: "piano", weight: 5 },
					{ item: "warbled", weight: 3 },
>>>>>>> 3519e39d
				])].index;
			}
			function normalize(harmonics: number[]): void {
				let max: number = 0;
				for (const value of harmonics) {
					if (value > max) max = value;
				}
				for (let i: number = 0; i < harmonics.length; i++) {
					harmonics[i] = Config.harmonicsMax * harmonics[i] / max;
				}
			}
			switch (type) {
				case InstrumentType.chip: {
					instrument.chipWave = (Math.random() * Config.chipWaves.length) | 0;
				} break;
				case InstrumentType.pwm: {
					instrument.pulseEnvelope = Config.envelopes.dictionary[selectWeightedRandom([
						{ item: "steady", weight: 10 },
						{ item: "punch", weight: 6 },
						{ item: "flare 1", weight: 2 },
						{ item: "flare 2", weight: 4 },
						{ item: "flare 3", weight: 2 },
						{ item: "twang 1", weight: 4 },
						{ item: "twang 2", weight: 4 },
						{ item: "twang 3", weight: 4 },
						{ item: "swell 1", weight: 4 },
						{ item: "swell 2", weight: 4 },
						{ item: "swell 3", weight: 4 },
						{ item: "tremolo1", weight: 1 },
						{ item: "tremolo2", weight: 1 },
						{ item: "tremolo3", weight: 1 },
						{ item: "tremolo4", weight: 2 },
						{ item: "tremolo5", weight: 2 },
						{ item: "tremolo6", weight: 2 },
						{ item: "decay 1", weight: 2 },
						{ item: "decay 2", weight: 2 },
                        { item: "decay 3", weight: 2 },
                        { item: "wibble 1", weight: 2 },
                        { item: "wibble 2", weight: 2 },
                        { item: "wibble 3", weight: 2 },
                        { item: "linear 1", weight: 2 },
                        { item: "linear 2", weight: 2 },
                        { item: "linear 3", weight: 2 },
                        { item: "linear-1", weight: 1 },
					])].index;
					instrument.pulseWidth = selectCurvedDistribution(0, Config.pulseWidthRange - 1, Config.pulseWidthRange - 1, 2);
				} break;
				case InstrumentType.harmonics: {
					const harmonicGenerators: Function[] = [
						(): number[] => {
							const harmonics: number[] = [];
							for (let i: number = 0; i < Config.harmonicsControlPoints; i++) {
								harmonics[i] = (Math.random() < 0.4) ? Math.random() : 0.0;
							}
							harmonics[(Math.random() * 8) | 0] = Math.pow(Math.random(), 0.25);
							return harmonics;
						},
						(): number[] => {
							let current: number = 1.0;
							const harmonics: number[] = [current];
							for (let i = 1; i < Config.harmonicsControlPoints; i++) {
								current *= Math.pow(2, Math.random() - 0.55);
								harmonics[i] = current;
							}
							return harmonics;
						},
						(): number[] => {
							let current: number = 1.0;
							const harmonics: number[] = [current];
							for (let i = 1; i < Config.harmonicsControlPoints; i++) {
								current *= Math.pow(2, Math.random() - 0.55);
								harmonics[i] = current * Math.random();
							}
							return harmonics;
						},
					];
					const generator = harmonicGenerators[(Math.random() * harmonicGenerators.length) | 0];
					const harmonics: number[] = generator();
					normalize(harmonics);
					for (let i: number = 0; i < Config.harmonicsControlPoints; i++) {
						instrument.harmonicsWave.harmonics[i] = Math.round(harmonics[i]);
					}
					instrument.harmonicsWave.markCustomWaveDirty();
				} break;
				case InstrumentType.spectrum: {
					const spectrum: number[] = [];
					for (let i: number = 0; i < Config.spectrumControlPoints; i++) {
						const isHarmonic: boolean = i == 0 || i == 7 || i == 11 || i == 14 || i == 16 || i == 18 || i == 21;
						if (isHarmonic) {
							spectrum[i] = Math.pow(Math.random(), 0.25);
						} else {
							spectrum[i] = Math.pow(Math.random(), 3) * 0.5;
						}
					}
					normalize(spectrum);
					for (let i: number = 0; i < Config.spectrumControlPoints; i++) {
						instrument.spectrumWave.spectrum[i] = Math.round(spectrum[i]);
					}
					instrument.spectrumWave.markCustomWaveDirty();
				} break;
				case InstrumentType.fm: {
					instrument.algorithm = (Math.random() * Config.algorithms.length) | 0;
					instrument.feedbackType = (Math.random() * Config.feedbacks.length) | 0;
					const algorithm: Algorithm = Config.algorithms[instrument.algorithm];
					for (let i: number = 0; i < algorithm.carrierCount; i++) {
						instrument.operators[i].frequency = selectCurvedDistribution(0, Config.operatorFrequencies.length - 1, 0, 3);
						instrument.operators[i].amplitude = selectCurvedDistribution(0, Config.operatorAmplitudeMax, Config.operatorAmplitudeMax - 1, 2);
<<<<<<< HEAD
                        instrument.operators[i].envelope = Config.envelopes.dictionary["custom"].index;
                        instrument.operators[i].waveform = Config.operatorWaves.dictionary[selectWeightedRandom([
                            { item: "sine", weight: 4 },
                            { item: "triangle", weight: 6 },
                            { item: "sawtooth", weight: 3 },
                            { item: "square", weight: 6 },
                            { item: "25%pulse", weight: 4 },
                            { item: "75%pulse", weight: 4 },
                            { item: "ramp", weight: 3 },
                            { item: "trapezoid", weight: 4 },
                        ])].index;
=======
						instrument.operators[i].envelope = Config.envelopes.dictionary["custom"].index;
						instrument.operators[i].waveform = Config.operatorWaves.dictionary[selectWeightedRandom([
							{ item: "sine", weight: 10 },
							{ item: "triangle", weight: 6 },
							{ item: "sawtooth", weight: 3 },
							{ item: "pulse width", weight: 6 },
							{ item: "ramp", weight: 3 },
							{ item: "trapezoid", weight: 4 },
						])].index;
						if (instrument.operators[i].waveform == 3/*"pulse width"*/) {
							instrument.operators[i].pulseWidth = selectWeightedRandom([
								{ item: 0, weight: 3 },
								{ item: 1, weight: 5 },
								{ item: 2, weight: 7 },
								{ item: 3, weight: 10 },
								{ item: 4, weight: 15 },
								{ item: 5, weight: 25 }, // 50%
								{ item: 6, weight: 15 },
								{ item: 7, weight: 10 },
								{ item: 8, weight: 7 },
								{ item: 9, weight: 5 },
								{ item: 9, weight: 3 },
							]);
                        }
>>>>>>> 3519e39d
					}
					for (let i: number = algorithm.carrierCount; i < Config.operatorCount; i++) {
						instrument.operators[i].frequency = selectCurvedDistribution(3, Config.operatorFrequencies.length - 1, 0, 3);
						instrument.operators[i].amplitude = (Math.pow(Math.random(), 2) * Config.operatorAmplitudeMax) | 0;
						instrument.operators[i].envelope = Config.envelopes.dictionary[selectWeightedRandom([
							{ item: "steady", weight: 6 },
							{ item: "punch", weight: 2 },
							{ item: "flare 1", weight: 2 },
							{ item: "flare 2", weight: 2 },
							{ item: "flare 3", weight: 2 },
							{ item: "twang 1", weight: 2 },
							{ item: "twang 2", weight: 2 },
							{ item: "twang 3", weight: 2 },
							{ item: "swell 1", weight: 2 },
							{ item: "swell 2", weight: 2 },
							{ item: "swell 3", weight: 2 },
							{ item: "tremolo1", weight: 1 },
							{ item: "tremolo2", weight: 1 },
							{ item: "tremolo3", weight: 1 },
							{ item: "tremolo4", weight: 1 },
							{ item: "tremolo5", weight: 1 },
							{ item: "tremolo6", weight: 1 },
							{ item: "decay 1", weight: 1 },
							{ item: "decay 2", weight: 1 },
<<<<<<< HEAD
                            { item: "decay 3", weight: 1 },
                            { item: "wibble 1", weight: 2 },
                            { item: "wibble 2", weight: 2 },
                            { item: "wibble 3", weight: 2 },
                            { item: "linear 1", weight: 2 },
                            { item: "linear 2", weight: 2 },
                            { item: "linear 3", weight: 2 },
                            { item: "linear-1", weight: 1 },
                        ])].index;
                        instrument.operators[i].waveform = Config.operatorWaves.dictionary[selectWeightedRandom([
                            { item: "sine", weight: 4 },
                            { item: "triangle", weight: 6 },
                            { item: "sawtooth", weight: 4 },
                            { item: "square", weight: 4 },
                            { item: "25%pulse", weight: 4 },
                            { item: "75%pulse", weight: 4 },
                            { item: "ramp", weight: 4 },
                            { item: "trapezoid", weight: 6 },
                        ])].index;
=======
							{ item: "decay 3", weight: 1 },
						])].index;
						instrument.operators[i].waveform = Config.operatorWaves.dictionary[selectWeightedRandom([
							{ item: "sine", weight: 10 },
							{ item: "triangle", weight: 6 },
							{ item: "sawtooth", weight: 3 },
							{ item: "pulse width", weight: 6 },
							{ item: "ramp", weight: 3 },
							{ item: "trapezoid", weight: 4 },
						])].index;
						if (instrument.operators[i].waveform == 3) {
							instrument.operators[i].pulseWidth = selectWeightedRandom([
								{ item: 0, weight: 3 },
								{ item: 1, weight: 5 },
								{ item: 2, weight: 7 },
								{ item: 3, weight: 10 },
								{ item: 4, weight: 15 },
								{ item: 5, weight: 25 }, // 50%
								{ item: 6, weight: 15 },
								{ item: 7, weight: 10 },
								{ item: 8, weight: 7 },
								{ item: 9, weight: 5 },
								{ item: 9, weight: 3 },
							]);
						}
>>>>>>> 3519e39d
					}
					instrument.feedbackAmplitude = (Math.pow(Math.random(), 3) * Config.operatorAmplitudeMax) | 0;
					instrument.feedbackEnvelope = Config.envelopes.dictionary[selectWeightedRandom([
						{ item: "steady", weight: 4 },
						{ item: "punch", weight: 2 },
						{ item: "flare 1", weight: 2 },
						{ item: "flare 2", weight: 2 },
						{ item: "flare 3", weight: 2 },
						{ item: "twang 1", weight: 2 },
						{ item: "twang 2", weight: 2 },
						{ item: "twang 3", weight: 2 },
						{ item: "swell 1", weight: 2 },
						{ item: "swell 2", weight: 2 },
						{ item: "swell 3", weight: 2 },
						{ item: "tremolo1", weight: 1 },
						{ item: "tremolo2", weight: 1 },
						{ item: "tremolo3", weight: 1 },
						{ item: "tremolo4", weight: 1 },
						{ item: "tremolo5", weight: 1 },
						{ item: "tremolo6", weight: 1 },
						{ item: "decay 1", weight: 1 },
						{ item: "decay 2", weight: 1 },
                        { item: "decay 3", weight: 1 },
                        { item: "wibble 1", weight: 2 },
                        { item: "wibble 2", weight: 2 },
                        { item: "wibble 3", weight: 2 },
                        { item: "linear 1", weight: 2 },
                        { item: "linear 2", weight: 2 },
                        { item: "linear 3", weight: 2 },
                        { item: "linear-1", weight: 1 },
					])].index;
				} break;
				default: throw new Error("Unhandled pitched instrument type in random generator.");
			}
		}

		doc.notifier.changed();
		this._didSomething();
	}
}

export class ChangeTransition extends Change {
	constructor(doc: SongDocument, newValue: number) {
		super();
		const instrument: Instrument = doc.song.channels[doc.channel].instruments[doc.getCurrentInstrument()];
		const oldValue: number = instrument.transition;
		if (oldValue != newValue) {
			this._didSomething();
			instrument.transition = newValue;
			instrument.preset = instrument.type;
			doc.notifier.changed();
		}
	}
}

export class ChangeEffects extends Change {
	constructor(doc: SongDocument, newValue: number) {
		super();
		const instrument: Instrument = doc.song.channels[doc.channel].instruments[doc.getCurrentInstrument()];
		const oldValue: number = instrument.effects;
		if (oldValue != newValue) {
			this._didSomething();
			instrument.effects = newValue;
			instrument.preset = instrument.type;
			doc.notifier.changed();
		}
	}
}

export class ChangePatternNumbers extends Change {
	constructor(doc: SongDocument, value: number, startBar: number, startChannel: number, width: number, height: number) {
		super();
		if (value > doc.song.patternsPerChannel) throw new Error("invalid pattern");

		for (let bar: number = startBar; bar < startBar + width; bar++) {
			for (let channel: number = startChannel; channel < startChannel + height; channel++) {
				if (doc.song.channels[channel].bars[bar] != value) {
					doc.song.channels[channel].bars[bar] = value;
					this._didSomething();
				}
			}
		}

		doc.notifier.changed();
	}
}

export class ChangeBarCount extends Change {
	constructor(doc: SongDocument, newValue: number, atBeginning: boolean) {
		super();
		if (doc.song.barCount != newValue) {
			for (const channel of doc.song.channels) {
				if (atBeginning) {
					while (channel.bars.length < newValue) {
						channel.bars.unshift(0);
					}
					if (doc.song.barCount > newValue) {
						channel.bars.splice(0, doc.song.barCount - newValue);
					}
				} else {
					while (channel.bars.length < newValue) {
						channel.bars.push(0);
					}
					channel.bars.length = newValue;
				}
			}

			if (atBeginning) {
				const diff: number = newValue - doc.song.barCount;
				doc.bar = Math.max(0, doc.bar + diff);
				if (diff < 0 || doc.barScrollPos > 0) {
					doc.barScrollPos = Math.max(0, doc.barScrollPos + diff);
				}
				doc.song.loopStart = Math.max(0, doc.song.loopStart + diff);
			}
			doc.bar = Math.min(doc.bar, newValue - 1);
			doc.barScrollPos = Math.max(0, Math.min(newValue - doc.trackVisibleBars, doc.barScrollPos));
			doc.song.loopLength = Math.min(newValue, doc.song.loopLength);
			doc.song.loopStart = Math.min(newValue - doc.song.loopLength, doc.song.loopStart);
			doc.song.barCount = newValue;
			doc.notifier.changed();

			this._didSomething();
		}
	}
}

export class ChangeInsertBars extends Change {
	constructor(doc: SongDocument, start: number, count: number) {
		super();

		const newLength: number = Math.min(Config.barCountMax, doc.song.barCount + count);
		count = newLength - doc.song.barCount;
		if (count == 0) return;

		for (const channel of doc.song.channels) {
			while (channel.bars.length < newLength) {
				channel.bars.splice(start, 0, 0);
			}
		}
		doc.song.barCount = newLength;

		doc.bar += count;
		doc.barScrollPos = Math.min(newLength - doc.trackVisibleBars, doc.barScrollPos + count);
		if (doc.song.loopStart >= start) {
			doc.song.loopStart += count;
		} else if (doc.song.loopStart + doc.song.loopLength >= start) {
			doc.song.loopLength += count;
		}

		doc.notifier.changed();
		this._didSomething();
	}
}

export class ChangeDeleteBars extends Change {
	constructor(doc: SongDocument, start: number, count: number) {
		super();

		for (const channel of doc.song.channels) {
			channel.bars.splice(start, count);
			if (channel.bars.length == 0) channel.bars.push(0);
		}
		doc.song.barCount = Math.max(1, doc.song.barCount - count);

		doc.bar = Math.max(0, doc.bar - count);

		doc.barScrollPos = Math.max(0, doc.barScrollPos - count);
		if (doc.song.loopStart >= start) {
			doc.song.loopStart = Math.max(0, doc.song.loopStart - count);
		} else if (doc.song.loopStart + doc.song.loopLength > start) {
			doc.song.loopLength -= count;
		}
		doc.song.loopLength = Math.max(1, Math.min(doc.song.barCount - doc.song.loopStart, doc.song.loopLength));

		doc.notifier.changed();
		this._didSomething();
	}
}

export class ChangeLimiterSettings extends Change {
	constructor(doc: SongDocument, limitRatio: number, compressionRatio: number, limitThreshold: number, compressionThreshold: number, limitRise: number, limitDecay: number, masterGain: number) {
		super();

		// This check causes issues with the state change handler because it gets superceded by whenupdated when the limiter prompt closes for some reason, causing the state to revert. I think it's because the notifier change needs to happen right as the prompt closes.
		//if (limitRatio != doc.song.limitRatio || compressionRatio != doc.song.compressionRatio || limitThreshold != doc.song.limitThreshold || compressionThreshold != doc.song.compressionThreshold || limitRise != doc.song.limitRise || limitDecay != doc.song.limitDecay) {

		doc.song.limitRatio = limitRatio;
		doc.song.compressionRatio = compressionRatio;
		doc.song.limitThreshold = limitThreshold;
		doc.song.compressionThreshold = compressionThreshold;
		doc.song.limitRise = limitRise;
		doc.song.limitDecay = limitDecay;
		doc.song.masterGain = masterGain;

		doc.notifier.changed();
		this._didSomething();
		//}
	}
}

export class ChangeChannelOrder extends Change {
	constructor(doc: SongDocument, firstChannelIdx: number, secondChannelIdx: number) {
		super();
		// Change the order of two channels by swapping.
		let toSwap = doc.song.channels[firstChannelIdx];
		doc.song.channels[firstChannelIdx] = doc.song.channels[secondChannelIdx];
		doc.song.channels[secondChannelIdx] = toSwap;

		// Update mods for each channel
		for (let channel: number = doc.song.pitchChannelCount + doc.song.noiseChannelCount; channel < doc.song.getChannelCount(); channel++) {
			for (let instrumentIdx: number = 0; instrumentIdx < doc.song.instrumentsPerChannel; instrumentIdx++) {
				let instrument: Instrument = doc.song.channels[channel].instruments[instrumentIdx];
				for (let i: number = 0; i < Config.modCount; i++) {
					let channelOffset: number = (instrument.modStatuses[i] == ModStatus.msForNoise ? doc.song.pitchChannelCount : 0);
					if (instrument.modChannels[i] + channelOffset == firstChannelIdx) {
						instrument.modChannels[i] = secondChannelIdx - channelOffset;
					}
					else if (instrument.modChannels[i] + channelOffset == secondChannelIdx) {
						instrument.modChannels[i] = firstChannelIdx - channelOffset;
					}
				}
			}
		}

		doc.notifier.changed();
		this._didSomething();

	}
}

export class ChangeCustomScale extends Change {
    constructor(doc: SongDocument, flags: boolean[]) {
        super();

        for (let i: number = 0; i < Config.pitchesPerOctave; i++) {
            doc.song.scaleCustom[i] = flags[i];
        }

        doc.notifier.changed();
        this._didSomething();
    }
}

export class ChangeChannelCount extends Change {
	constructor(doc: SongDocument, newPitchChannelCount: number, newNoiseChannelCount: number, newModChannelCount: number) {
		super();
		if (doc.song.pitchChannelCount != newPitchChannelCount || doc.song.noiseChannelCount != newNoiseChannelCount || doc.song.modChannelCount != newModChannelCount) {
			const newChannels: Channel[] = [];

			function changeGroup(newCount: number, oldCount: number, newStart: number, oldStart: number, octave: number, isNoise: boolean, isMod: boolean): void {
				for (let i: number = 0; i < newCount; i++) {
					const channel = i + newStart;
					const oldChannel = i + oldStart;
					if (i < oldCount) {
						newChannels[channel] = doc.song.channels[oldChannel];
					} else {
						newChannels[channel] = new Channel();
						newChannels[channel].octave = octave;
						for (let j: number = 0; j < doc.song.instrumentsPerChannel; j++) {
							const instrument: Instrument = new Instrument(isNoise, isMod);
							const presetValue: number = pickRandomPresetValue(isNoise);
							const preset: Preset = EditorConfig.valueToPreset(presetValue)!;
							instrument.fromJsonObject(preset.settings, isNoise, isMod, doc.song.rhythm == 0 || doc.song.rhythm == 2, doc.song.rhythm >= 2);
							instrument.preset = presetValue;
							newChannels[channel].instruments[j] = instrument;
						}
						for (let j: number = 0; j < doc.song.patternsPerChannel; j++) {
							newChannels[channel].patterns[j] = new Pattern();
						}
						for (let j: number = 0; j < doc.song.barCount; j++) {
							newChannels[channel].bars[j] = 0;
						}
					}
				}
			}

			changeGroup(newPitchChannelCount, doc.song.pitchChannelCount, 0, 0, 2, false, false);
			changeGroup(newNoiseChannelCount, doc.song.noiseChannelCount, newPitchChannelCount, doc.song.pitchChannelCount, 0, true, false);
			changeGroup(newModChannelCount, doc.song.modChannelCount, newNoiseChannelCount + newPitchChannelCount, doc.song.pitchChannelCount + doc.song.noiseChannelCount, 0, false, true);

			doc.song.pitchChannelCount = newPitchChannelCount;
			doc.song.noiseChannelCount = newNoiseChannelCount;
			doc.song.modChannelCount = newModChannelCount;

			for (let channel: number = 0; channel < doc.song.getChannelCount(); channel++) {
				doc.song.channels[channel] = newChannels[channel];
			}
			doc.song.channels.length = doc.song.getChannelCount();

			doc.channel = Math.min(doc.channel, newPitchChannelCount + newNoiseChannelCount + newModChannelCount - 1);

			// Determine if any mod instruments now refer to an invalid channel. Unset them if so
			for (let channel: number = doc.song.pitchChannelCount + doc.song.noiseChannelCount; channel < doc.song.getChannelCount(); channel++) {
				for (let instrumentIdx: number = 0; instrumentIdx < doc.song.instrumentsPerChannel; instrumentIdx++) {
					for (let mod: number = 0; mod < Config.modCount; mod++) {

						let instrument: Instrument = doc.song.channels[channel].instruments[instrumentIdx];
						let modStatus: number = instrument.modStatuses[mod];
						let modChannel: number = instrument.modChannels[mod] + ((modStatus == ModStatus.msForNoise) ? doc.song.pitchChannelCount : 0);

						// Boundary checking
						if (modChannel >= doc.song.pitchChannelCount && (modStatus == ModStatus.msForPitch)) {
							modStatus = ModStatus.msNone;
							instrument.modStatuses[mod] = ModStatus.msNone;
							instrument.modSettings[mod] = ModSetting.mstNone;
						}
						if (modChannel >= doc.song.pitchChannelCount + doc.song.noiseChannelCount && (modStatus == ModStatus.msForNoise)) {
							instrument.modStatuses[mod] = ModStatus.msNone;
							instrument.modSettings[mod] = ModSetting.mstNone;
						}

					}
				}
			}

			doc.notifier.changed();

			ColorConfig.resetColors();

			this._didSomething();
		}
	}
}

export class ChangeChannelBar extends Change {
	constructor(doc: SongDocument, newChannel: number, newBar: number, silently: boolean = false) {
		super();
		const oldChannel: number = doc.channel;
		const oldBar: number = doc.bar;
		doc.channel = newChannel;
		doc.bar = newBar;
		if (!silently) {
			doc.barScrollPos = Math.min(doc.bar, Math.max(doc.bar - (doc.trackVisibleBars - 1), doc.barScrollPos));
		}
		doc.notifier.changed();
		if (oldChannel != newChannel || oldBar != newBar) {
			this._didSomething();
		}
	}
}

export class ChangeInterval extends Change {
	constructor(doc: SongDocument, newValue: number) {
		super();
		const instrument: Instrument = doc.song.channels[doc.channel].instruments[doc.getCurrentInstrument()];
		const oldValue: number = instrument.interval;
		if (oldValue != newValue) {
			this._didSomething();
			instrument.interval = newValue;
			instrument.preset = instrument.type;
			doc.notifier.changed();
		}
	}
}

export class ChangeChord extends Change {
	constructor(doc: SongDocument, newValue: number) {
		super();
		const instrument: Instrument = doc.song.channels[doc.channel].instruments[doc.getCurrentInstrument()];
		const oldValue: number = instrument.chord;
		if (oldValue != newValue) {
			this._didSomething();
			instrument.chord = newValue;
			instrument.preset = instrument.type;
			doc.notifier.changed();
		}
	}
}

export class ChangeVibrato extends Change {
	constructor(doc: SongDocument, newValue: number) {
		super();
		const instrument: Instrument = doc.song.channels[doc.channel].instruments[doc.getCurrentInstrument()];
		const oldValue: number = instrument.vibrato;
		if (oldValue != newValue) {
			instrument.vibrato = newValue;
			instrument.vibratoDepth = Config.vibratos[instrument.vibrato].amplitude;
			instrument.vibratoDelay = Config.vibratos[instrument.vibrato].delayParts;
			instrument.vibratoSpeed = 10; // default
			instrument.vibratoType = Config.vibratos[instrument.vibrato].type;
			instrument.preset = instrument.type;
			doc.notifier.changed();
			this._didSomething();
		}
	}
}

export class ChangeVibratoDepth extends Change {
	constructor(doc: SongDocument, oldValue: number, newValue: number) {
		super();
		const instrument: Instrument = doc.song.channels[doc.channel].instruments[doc.getCurrentInstrument()];
		let prevVibrato: number = instrument.vibrato;
		doc.synth.unsetMod(ModSetting.mstVibratoDepth, doc.channel, doc.getCurrentInstrument());

		doc.notifier.changed();
		if (oldValue != newValue || prevVibrato != Config.vibratos.length) {
			instrument.vibratoDepth = newValue / 25;
			instrument.vibrato = Config.vibratos.length; // Custom
			doc.notifier.changed();
			this._didSomething();
		}
	}
}

export class ChangeVibratoSpeed extends Change {
	constructor(doc: SongDocument, oldValue: number, newValue: number) {
		super();
		const instrument: Instrument = doc.song.channels[doc.channel].instruments[doc.getCurrentInstrument()];
		let prevVibrato: number = instrument.vibrato;
		doc.synth.unsetMod(ModSetting.mstVibratoSpeed, doc.channel, doc.getCurrentInstrument());

		doc.notifier.changed();
		if (oldValue != newValue || prevVibrato != Config.vibratos.length) {
			instrument.vibratoSpeed = newValue;
			instrument.vibrato = Config.vibratos.length; // Custom
			doc.notifier.changed();
			this._didSomething();
		}
	}
}

export class ChangeVibratoDelay extends Change {
	constructor(doc: SongDocument, oldValue: number, newValue: number) {
		super();
		const instrument: Instrument = doc.song.channels[doc.channel].instruments[doc.getCurrentInstrument()];
		let prevVibrato: number = instrument.vibrato;
		doc.synth.unsetMod(ModSetting.mstVibratoDelay, doc.channel, doc.getCurrentInstrument());

		doc.notifier.changed();
		if (oldValue != newValue || prevVibrato != Config.vibratos.length) {
			instrument.vibratoDelay = newValue;
			instrument.vibrato = Config.vibratos.length; // Custom
			doc.notifier.changed();
			this._didSomething();
		}
	}
}

export class ChangeVibratoType extends Change {
	constructor(doc: SongDocument, newValue: number) {
		super();
		const instrument: Instrument = doc.song.channels[doc.channel].instruments[doc.getCurrentInstrument()];
		const oldValue: number = instrument.vibratoType;
		let prevVibrato: number = instrument.vibrato;

		doc.notifier.changed();
		if (oldValue != newValue || prevVibrato != Config.vibratos.length) {
			instrument.vibratoType = newValue;
			instrument.vibrato = Config.vibratos.length; // Custom
			doc.notifier.changed();
			this._didSomething();
		}
	}
}

export class ChangeArpeggioSpeed extends Change {
	constructor(doc: SongDocument, oldValue: number, newValue: number) {
		super();
		const instrument: Instrument = doc.song.channels[doc.channel].instruments[doc.getCurrentInstrument()];
		instrument.arpeggioSpeed = newValue;
		doc.synth.unsetMod(ModSetting.mstArpeggioSpeed, doc.channel, doc.getCurrentInstrument());

		doc.notifier.changed();
		if (oldValue != newValue) this._didSomething();
	}
}

export class ChangeFastTwoNoteArp extends Change {
	constructor(doc: SongDocument, newValue: boolean) {
		super();
		const instrument: Instrument = doc.song.channels[doc.channel].instruments[doc.getCurrentInstrument()];
		const oldValue = instrument.fastTwoNoteArp;

		doc.notifier.changed();
		if (oldValue != newValue) {
			instrument.fastTwoNoteArp = newValue;
			this._didSomething();
		}
	}
}

export class ChangeTieNoteTransition extends Change {
	constructor(doc: SongDocument, newValue: boolean) {
		super();
		const instrument: Instrument = doc.song.channels[doc.channel].instruments[doc.getCurrentInstrument()];
		const oldValue = instrument.tieNoteTransition;

		doc.notifier.changed();
		if (oldValue != newValue) {
			instrument.tieNoteTransition = newValue;
			this._didSomething();
		}
	}
}

export class ChangeClicklessTransition extends Change {
	constructor(doc: SongDocument, newValue: boolean) {
		super();
		const instrument: Instrument = doc.song.channels[doc.channel].instruments[doc.getCurrentInstrument()];
		const oldValue = instrument.clicklessTransition;

		doc.notifier.changed();
		if (oldValue != newValue) {
			instrument.clicklessTransition = newValue;
			this._didSomething();
		}
	}
}

export class ChangeAliasing extends Change {
	constructor(doc: SongDocument, newValue: boolean) {
		super();
		const instrument: Instrument = doc.song.channels[doc.channel].instruments[doc.getCurrentInstrument()];
		const oldValue = instrument.aliases;

		doc.notifier.changed();
		if (oldValue != newValue) {
			instrument.aliases = newValue;
			this._didSomething();
		}
	}
}

export class ChangeSpectrum extends Change {
	constructor(doc: SongDocument, instrument: Instrument, spectrumWave: SpectrumWave) {
		super();
		spectrumWave.markCustomWaveDirty();
		instrument.preset = instrument.type;
		doc.notifier.changed();
		this._didSomething();
	}
}

export class ChangeHarmonics extends Change {
	constructor(doc: SongDocument, instrument: Instrument, harmonicsWave: HarmonicsWave) {
		super();
		harmonicsWave.markCustomWaveDirty();
		instrument.preset = instrument.type;
		doc.notifier.changed();
		this._didSomething();
	}
}

export class ChangeDrumsetEnvelope extends Change {
	constructor(doc: SongDocument, drumIndex: number, newValue: number) {
		super();
		const instrument: Instrument = doc.song.channels[doc.channel].instruments[doc.getCurrentInstrument()];
		const oldValue: number = instrument.drumsetEnvelopes[drumIndex];
		if (oldValue != newValue) {
			instrument.drumsetEnvelopes[drumIndex] = newValue;
			instrument.preset = instrument.type;
			doc.notifier.changed();
			this._didSomething();
		}
	}
}

class ChangeInstrumentSlider extends Change {
	protected _instrument: Instrument;
	constructor(private _doc: SongDocument) {
		super();
		this._instrument = this._doc.song.channels[this._doc.channel].instruments[this._doc.getCurrentInstrument()];
	}

	public commit(): void {
		if (!this.isNoop()) {
			this._instrument.preset = this._instrument.type;
			this._doc.notifier.changed();
		}
	}
}

export class ChangePulseWidth extends ChangeInstrumentSlider {
	constructor(doc: SongDocument, oldValue: number, newValue: number) {
		super(doc);
		this._instrument.pulseWidth = newValue;
		doc.synth.unsetMod(ModSetting.mstPulseWidth, doc.channel, doc.getCurrentInstrument());
		doc.notifier.changed();
		if (oldValue != newValue) this._didSomething();
	}
}

export class ChangePulseEnvelope extends Change {
	constructor(doc: SongDocument, newValue: number) {
		super();
		const instrument: Instrument = doc.song.channels[doc.channel].instruments[doc.getCurrentInstrument()];
		const oldValue: number = instrument.pulseEnvelope;
		if (oldValue != newValue) {
			instrument.pulseEnvelope = newValue;
			instrument.preset = instrument.type;
			doc.notifier.changed();
			this._didSomething();
		}
	}
}

export class ChangeFilterCutoff extends ChangeInstrumentSlider {
	constructor(doc: SongDocument, oldValue: number, newValue: number) {
		super(doc);
		this._instrument.filterCutoff = newValue;
		doc.synth.unsetMod(ModSetting.mstFilterCut, doc.channel, doc.getCurrentInstrument());
		doc.notifier.changed();
		if (oldValue != newValue) this._didSomething();
	}
}

export class ChangeFilterResonance extends ChangeInstrumentSlider {
	constructor(doc: SongDocument, oldValue: number, newValue: number) {
		super(doc);
		this._instrument.filterResonance = newValue;
		doc.synth.unsetMod(ModSetting.mstFilterPeak, doc.channel, doc.getCurrentInstrument());
		doc.notifier.changed();
		if (oldValue != newValue) this._didSomething();
	}
}

export class ChangeFilterEnvelope extends Change {
	constructor(doc: SongDocument, newValue: number) {
		super();
		const instrument: Instrument = doc.song.channels[doc.channel].instruments[doc.getCurrentInstrument()];
		const oldValue: number = instrument.filterEnvelope;
		if (oldValue != newValue) {
			instrument.filterEnvelope = newValue;
			instrument.preset = instrument.type;
			doc.notifier.changed();
			this._didSomething();
		}
	}
}

export class ChangeAlgorithm extends Change {
	constructor(doc: SongDocument, newValue: number) {
		super();
		const instrument: Instrument = doc.song.channels[doc.channel].instruments[doc.getCurrentInstrument()];
		const oldValue: number = instrument.algorithm;
		if (oldValue != newValue) {
			instrument.algorithm = newValue;
			instrument.preset = instrument.type;
			doc.notifier.changed();
			this._didSomething();
		}
	}
}

export class ChangeFeedbackType extends Change {
	constructor(doc: SongDocument, newValue: number) {
		super();
		const instrument: Instrument = doc.song.channels[doc.channel].instruments[doc.getCurrentInstrument()];
        const oldValue: number = instrument.feedbackType;
		if (oldValue != newValue) {
            instrument.feedbackType = newValue;
            if (newValue != 0) {
                instrument.customFeedbackType.fromPreset(newValue);
            }
			instrument.preset = instrument.type;
			doc.notifier.changed();
			this._didSomething();
		}
	}
}

export class Change6OpAlgorithm extends Change {
    constructor(doc: SongDocument, newValue: number) {
        super();
        const instrument: Instrument = doc.song.channels[doc.channel].instruments[doc.getCurrentInstrument()];
        const oldValue: number = instrument.algorithm6Op;
        if (oldValue != newValue) {
            instrument.algorithm6Op = newValue;
            if (newValue != 0) {
                instrument.customAlgorithm.fromPreset(newValue);
            }
            instrument.preset = instrument.type;
            doc.notifier.changed();
            this._didSomething();
        }
    }
}

export class Change6OpFeedbackType extends Change {
    constructor(doc: SongDocument, newValue: number) {
        super();
        const instrument: Instrument = doc.song.channels[doc.channel].instruments[doc.getCurrentInstrument()];
        const oldValue: number = instrument.feedbackType6Op;
        if (oldValue != newValue) {
            instrument.feedbackType6Op = newValue;
            if (newValue != 0) {
                instrument.customFeedbackType.fromPreset(newValue);
            }
            instrument.preset = instrument.type;
            doc.notifier.changed();
            this._didSomething();
        }
    }
}

export class ChangeFeedbackEnvelope extends Change {
	constructor(doc: SongDocument, newValue: number) {
		super();
		const instrument: Instrument = doc.song.channels[doc.channel].instruments[doc.getCurrentInstrument()];
		const oldValue: number = instrument.feedbackEnvelope;
		if (oldValue != newValue) {
			instrument.feedbackEnvelope = newValue;
			instrument.preset = instrument.type;
			doc.notifier.changed();
			this._didSomething();
		}
	}
}

export class ChangeOperatorEnvelope extends Change {
	constructor(doc: SongDocument, operatorIndex: number, newValue: number) {
		super();
		const instrument: Instrument = doc.song.channels[doc.channel].instruments[doc.getCurrentInstrument()];
		const oldValue: number = instrument.operators[operatorIndex].envelope;
		if (oldValue != newValue) {
			instrument.operators[operatorIndex].envelope = newValue;
			instrument.preset = instrument.type;
			doc.notifier.changed();
			this._didSomething();
		}
	}
}

export class ChangeOperatorWaveform extends Change {
<<<<<<< HEAD
    constructor(doc: SongDocument, operatorIndex: number, newValue: number) {
        super();
        const instrument: Instrument = doc.song.channels[doc.channel].instruments[doc.getCurrentInstrument()];
        const oldValue: number = instrument.operators[operatorIndex].waveform;
        if (oldValue != newValue) {
            instrument.operators[operatorIndex].waveform = newValue;
            instrument.preset = instrument.type;
            doc.notifier.changed();
            this._didSomething();
        }
    }
=======
	constructor(doc: SongDocument, operatorIndex: number, newValue: number) {
		super();
		const instrument: Instrument = doc.song.channels[doc.channel].instruments[doc.getCurrentInstrument()];
		const oldValue: number = instrument.operators[operatorIndex].waveform;
		if (oldValue != newValue) {
			instrument.operators[operatorIndex].waveform = newValue;
			instrument.preset = instrument.type;
			doc.notifier.changed();
			this._didSomething();
		}
	}
}

export class ChangeOperatorPulseWidth extends Change {
	constructor(doc: SongDocument, operatorIndex: number, oldValue: number, newValue: number) {
		super();
		const instrument: Instrument = doc.song.channels[doc.channel].instruments[doc.getCurrentInstrument()];
		instrument.operators[operatorIndex].pulseWidth = newValue;
		instrument.preset = instrument.type;
		doc.notifier.changed();
		if (oldValue != newValue) {
			this._didSomething();
		}
	}
>>>>>>> 3519e39d
}

export class ChangeOperatorFrequency extends Change {
	constructor(doc: SongDocument, operatorIndex: number, newValue: number) {
		super();
		const instrument: Instrument = doc.song.channels[doc.channel].instruments[doc.getCurrentInstrument()];
		const oldValue: number = instrument.operators[operatorIndex].frequency;
		if (oldValue != newValue) {
			instrument.operators[operatorIndex].frequency = newValue;
			instrument.preset = instrument.type;
			doc.notifier.changed();
			this._didSomething();
		}
	}
}

export class ChangeOperatorAmplitude extends ChangeInstrumentSlider {
	constructor(doc: SongDocument, operatorIndex: number, oldValue: number, newValue: number) {
		super(doc);
		this._instrument.operators[operatorIndex].amplitude = newValue;
		// Not used currently as mod is implemented as multiplicative
		//doc.synth.unsetMod(ModSetting.mstFMSlider1 + operatorIndex, doc.channel, doc.getCurrentInstrument());
		doc.notifier.changed();
		if (oldValue != newValue) this._didSomething();
	}
}

export class ChangeFeedbackAmplitude extends ChangeInstrumentSlider {
	constructor(doc: SongDocument, oldValue: number, newValue: number) {
		super(doc);
		this._instrument.feedbackAmplitude = newValue;
		// Not used currently as mod is implemented as multiplicative
		//doc.synth.unsetMod(ModSetting.mstFMFeedback, doc.channel, doc.getCurrentInstrument());
		doc.notifier.changed();
		if (oldValue != newValue) this._didSomething();
	}
}

export class ChangeInstrumentsPerChannel extends Change {
	constructor(doc: SongDocument, newInstrumentsPerChannel: number) {
		super();
		if (doc.song.instrumentsPerChannel != newInstrumentsPerChannel) {
			for (let channel: number = 0; channel < doc.song.getChannelCount(); channel++) {
				const sampleInstrument: Instrument = doc.song.channels[channel].instruments[doc.song.instrumentsPerChannel - 1];
				const sampleInstrumentJson: any = sampleInstrument.toJsonObject();
				for (let j: number = doc.song.instrumentsPerChannel; j < newInstrumentsPerChannel; j++) {
					const newInstrument: Instrument = new Instrument(doc.song.getChannelIsNoise(channel), doc.song.getChannelIsMod(channel));
					if (sampleInstrument.type == InstrumentType.mod) {
						// Doesn't really make sense to have two mod instruments with the same settings. Better to zero them out.
						newInstrument.setTypeAndReset(InstrumentType.mod, false, true);
					} else if (sampleInstrument.type == InstrumentType.drumset) {
						// Drumsets are kinda expensive in terms of url length, so don't just copy them willy-nilly.
						newInstrument.setTypeAndReset(InstrumentType.spectrum, true, false);
					} else {
						newInstrument.fromJsonObject(sampleInstrumentJson, doc.song.getChannelIsNoise(channel), doc.song.getChannelIsMod(channel), doc.song.rhythm == 0 || doc.song.rhythm == 2, doc.song.rhythm >= 2);
					}
					doc.song.channels[channel].instruments[j] = newInstrument;
				}
				doc.song.channels[channel].instruments.length = newInstrumentsPerChannel;
				for (let j: number = 0; j < doc.song.patternsPerChannel; j++) {
					if (doc.song.channels[channel].patterns[j].instrument >= newInstrumentsPerChannel) {
						doc.song.channels[channel].patterns[j].instrument = 0;
					}
				}
			}

			doc.song.instrumentsPerChannel = newInstrumentsPerChannel;

			// Determine if any mod instruments now refer to an invalid instrument number. Unset them if so
			for (let channel: number = doc.song.pitchChannelCount + doc.song.noiseChannelCount; channel < doc.song.getChannelCount(); channel++) {
				for (let instrumentIdx: number = 0; instrumentIdx < doc.song.instrumentsPerChannel; instrumentIdx++) {
					for (let mod: number = 0; mod < Config.modCount; mod++) {

						let instrument: Instrument = doc.song.channels[channel].instruments[instrumentIdx];
						let modInstrument: number = instrument.modInstruments[mod];

						// Boundary checking
						if (modInstrument >= doc.song.instrumentsPerChannel) {
							instrument.modInstruments[mod] = 0;
							instrument.modSettings[mod] = 0;
						}

					}
				}
			}

			doc.notifier.changed();
			this._didSomething();
		}
	}
}

export class ChangeKey extends Change {
	constructor(doc: SongDocument, newValue: number) {
		super();
		if (doc.song.key != newValue) {
			doc.song.key = newValue;
			doc.notifier.changed();
			this._didSomething();
		}
	}
}

export class ChangeLoop extends Change {
	constructor(private _doc: SongDocument, public oldStart: number, public oldLength: number, public newStart: number, public newLength: number) {
		super();
		this._doc.song.loopStart = this.newStart;
		this._doc.song.loopLength = this.newLength;
		this._doc.notifier.changed();
		if (this.oldStart != this.newStart || this.oldLength != this.newLength) {
			this._didSomething();
		}
	}
}

export class ChangePitchAdded extends UndoableChange {
	private _doc: SongDocument;
	private _note: Note;
	private _pitch: number;
	private _index: number;
	constructor(doc: SongDocument, note: Note, pitch: number, index: number, deletion: boolean = false) {
		super(deletion);
		this._doc = doc;
		this._note = note;
		this._pitch = pitch;
		this._index = index;
		this._didSomething();
		this.redo();
	}

	protected _doForwards(): void {
		this._note.pitches.splice(this._index, 0, this._pitch);
		this._doc.notifier.changed();
	}

	protected _doBackwards(): void {
		this._note.pitches.splice(this._index, 1);
		this._doc.notifier.changed();
	}
}

export class ChangeOctave extends Change {
	constructor(doc: SongDocument, public oldValue: number, newValue: number) {
		super();
		doc.song.channels[doc.channel].octave = newValue;
		doc.notifier.changed();
		if (oldValue != newValue) this._didSomething();
	}
}

export class ChangeRhythm extends ChangeGroup {
	constructor(doc: SongDocument, newValue: number) {
		super();

		if (doc.song.rhythm != newValue) {
			doc.song.rhythm = newValue;
			doc.notifier.changed();
			this._didSomething();
		}
	}
}

export class ChangePaste extends ChangeGroup {
	constructor(doc: SongDocument, pattern: Pattern, notes: any[], selectionStart: number, selectionEnd: number, oldPartDuration: number) {
		super();

		// Erase the current contents of the selection:
		this.append(new ChangeNoteTruncate(doc, pattern, selectionStart, selectionEnd, null, true));

		// Mods don't follow this sequence, so skipping for now.
		let noteInsertionIndex: number = 0;
		if (!doc.song.getChannelIsMod(doc.channel)) {
			for (let i: number = 0; i < pattern.notes.length; i++) {
				if (pattern.notes[i].start < selectionStart) {
					if (pattern.notes[i].end > selectionStart) throw new Error();

					noteInsertionIndex = i + 1;
				} else if (pattern.notes[i].start < selectionEnd) {
					throw new Error();
				}
			}
		}
		else {
			noteInsertionIndex = pattern.notes.length;
		}

		while (selectionStart < selectionEnd) {
			for (const noteObject of notes) {
				const noteStart: number = noteObject["start"] + selectionStart;
				const noteEnd: number = noteObject["end"] + selectionStart;
				if (noteStart >= selectionEnd) break;
				const note: Note = new Note(noteObject["pitches"][0], noteStart, noteEnd, noteObject["pins"][0]["volume"], false);
				note.pitches.length = 0;
				for (const pitch of noteObject["pitches"]) {
					note.pitches.push(pitch);
				}
				note.pins.length = 0;
				for (const pin of noteObject["pins"]) {
					note.pins.push(makeNotePin(pin.interval, pin.time, pin.volume));
				}
				pattern.notes.splice(noteInsertionIndex++, 0, note);
				if (note.end > selectionEnd) {
					this.append(new ChangeNoteLength(doc, note, note.start, selectionEnd));
				}
			}

			selectionStart += oldPartDuration;
		}

		doc.notifier.changed();
		this._didSomething();
	}
}

export class ChangePasteInstrument extends ChangeGroup {
	constructor(doc: SongDocument, instrument: Instrument, instrumentCopy: any) {
		super();
		instrument.fromJsonObject(instrumentCopy, instrumentCopy["isDrum"], instrumentCopy["isMod"], false, false);
		doc.notifier.changed();
		this._didSomething();
	}
}

export class ChangePatternInstrument extends Change {
	constructor(doc: SongDocument, newValue: number, pattern: Pattern) {
		super();
		if (pattern.instrument != newValue) {
			pattern.instrument = newValue;
			doc.notifier.changed();
			this._didSomething();
		}
	}
}

export class ChangeModChannel extends Change {
	constructor(doc: SongDocument, mod: number, index: number) {
		super();
		// Figure out if this is a pitch or noise mod, or "song" or "none"
		let stat: ModStatus = ModStatus.msNone;
		let channel: number = 0;
		let instrument: Instrument = doc.song.channels[doc.channel].instruments[doc.getCurrentInstrument()];

		if (index == 1) { // song
			stat = ModStatus.msForSong;
		}
		else if (index == 0) { // none
			stat = ModStatus.msNone;
		}
		else if (index < 2 + doc.song.pitchChannelCount) {
			stat = ModStatus.msForPitch;
			channel = index - 2;
		}
		else {
			stat = ModStatus.msForNoise;
			channel = index - doc.song.pitchChannelCount - 2;
		}

		if (instrument.modStatuses[mod] != stat || instrument.modChannels[mod] != channel) {

			instrument.modStatuses[mod] = stat;
			instrument.modChannels[mod] = channel;

			doc.notifier.changed();
			this._didSomething();
		}
	}
}

export class ChangeModInstrument extends Change {
	constructor(doc: SongDocument, mod: number, tgtInstrument: number) {
		super();

		let instrument: Instrument = doc.song.channels[doc.channel].instruments[doc.getCurrentInstrument()];

		if (instrument.modInstruments[mod] != tgtInstrument) {
			instrument.modInstruments[mod] = tgtInstrument;

			doc.notifier.changed();
			this._didSomething();
		}
	}
}

export class ChangeModSetting extends Change {
	constructor(doc: SongDocument, mod: number, text: string) {
		super();

		let setting: ModSetting = ModSetting.mstNone;
		let instrument: Instrument = doc.song.channels[doc.channel].instruments[doc.getCurrentInstrument()];

		switch (text) {
			case "song volume":
				setting = ModSetting.mstSongVolume;
				break;
			case "tempo":
				setting = ModSetting.mstTempo;
				break;
			case "reverb":
				setting = ModSetting.mstReverb;
				break;
			case "next bar":
				setting = ModSetting.mstNextBar;
				break;
			case "volume":
				setting = ModSetting.mstInsVolume;
				break;
			case "pan":
				setting = ModSetting.mstPan;
				break;
			case "filter cut":
				setting = ModSetting.mstFilterCut;
				break;
			case "filter peak":
				setting = ModSetting.mstFilterPeak;
				break;
			case "fm slider 1":
				setting = ModSetting.mstFMSlider1;
				break;
			case "fm slider 2":
				setting = ModSetting.mstFMSlider2;
				break;
			case "fm slider 3":
				setting = ModSetting.mstFMSlider3;
				break;
			case "fm slider 4":
				setting = ModSetting.mstFMSlider4;
				break;
			case "fm feedback":
				setting = ModSetting.mstFMFeedback;
				break;
			case "pulse width":
				setting = ModSetting.mstPulseWidth;
				break;
			case "detune":
				setting = ModSetting.mstDetune;
				break;
			case "vibrato depth":
				setting = ModSetting.mstVibratoDepth;
				break;
			case "vibrato speed":
				setting = ModSetting.mstVibratoSpeed;
				break;
			case "vibrato delay":
				setting = ModSetting.mstVibratoDelay;
				break;
			case "pan delay":
				setting = ModSetting.mstPanDelay;
				break;
			case "arpeggio speed":
				setting = ModSetting.mstArpeggioSpeed;
				break;
			case "reset arpeggio":
				setting = ModSetting.mstResetArpeggio;
				break;
			case "song detune":
				setting = ModSetting.mstSongDetune;
				break;
			case "none":
			default:
				break;
		}

		if (instrument.modSettings[mod] != setting) {

			instrument.modSettings[mod] = setting;

			// Go through each pattern where this instrument is set, and clean up any notes that are out of bounds
			let cap: number = doc.song.mstMaxVols.get(setting)!;

			for (let i: number = 0; i < doc.song.patternsPerChannel; i++) {
				const pattern: Pattern = doc.song.channels[doc.channel].patterns[i];
				if (pattern.instrument == doc.getCurrentInstrument()) {
					for (let j: number = 0; j < pattern.notes.length; j++) {
						const note: Note = pattern.notes[j];
						if (note.pitches[0] == Config.modCount - mod - 1) {
							for (let k: number = 0; k < note.pins.length; k++) {
								const pin: NotePin = note.pins[k];
								if (pin.volume > cap)
									pin.volume = cap;
							}
						}
					}
				}
			}

			doc.notifier.changed();
			this._didSomething();
		}
	}
}

export class ChangePatternsPerChannel extends Change {
	constructor(doc: SongDocument, newValue: number) {
		super();
		if (doc.song.patternsPerChannel != newValue) {
			for (let i: number = 0; i < doc.song.getChannelCount(); i++) {
				const channelBars: number[] = doc.song.channels[i].bars;
				const channelPatterns: Pattern[] = doc.song.channels[i].patterns;
				for (let j: number = 0; j < channelBars.length; j++) {
					if (channelBars[j] > newValue) channelBars[j] = 0;
				}
				for (let j: number = channelPatterns.length; j < newValue; j++) {
					channelPatterns[j] = new Pattern();
				}
				channelPatterns.length = newValue;
			}
			doc.song.patternsPerChannel = newValue;
			doc.notifier.changed();
			this._didSomething();
		}
	}
}

export class ChangeEnsurePatternExists extends UndoableChange {
	private _doc: SongDocument;
	private _bar: number;
	private _channel: number;
	private _patternIndex: number;
	private _patternOldNotes: Note[] | null = null;
	private _oldPatternCount: number;
	private _newPatternCount: number;

	constructor(doc: SongDocument, channel: number, bar: number) {
		super(false);
		const song: Song = doc.song;
		if (song.channels[channel].bars[bar] != 0) return;

		this._doc = doc;
		this._bar = bar;
		this._channel = channel;
		this._oldPatternCount = song.patternsPerChannel;
		this._newPatternCount = song.patternsPerChannel;

		let firstEmptyUnusedIndex: number | null = null;
		let firstUnusedIndex: number | null = null;
		for (let patternIndex: number = 1; patternIndex <= song.patternsPerChannel; patternIndex++) {
			let used = false;
			for (let barIndex: number = 0; barIndex < song.barCount; barIndex++) {
				if (song.channels[channel].bars[barIndex] == patternIndex) {
					used = true;
					break;
				}
			}
			if (used) continue;
			if (firstUnusedIndex == null) {
				firstUnusedIndex = patternIndex;
			}
			const pattern: Pattern = song.channels[channel].patterns[patternIndex - 1];
			if (pattern.notes.length == 0) {
				firstEmptyUnusedIndex = patternIndex;
				break;
			}
		}

		if (firstEmptyUnusedIndex != null) {
			this._patternIndex = firstEmptyUnusedIndex;
		} else if (song.patternsPerChannel < song.barCount) {
			this._newPatternCount = song.patternsPerChannel + 1;
			this._patternIndex = song.patternsPerChannel + 1;
		} else if (firstUnusedIndex != null) {
			this._patternIndex = firstUnusedIndex;
			this._patternOldNotes = song.channels[channel].patterns[firstUnusedIndex - 1].notes;
		} else {
			throw new Error();
		}

		this._didSomething();
		this._doForwards();
	}

	protected _doForwards(): void {
		const song: Song = this._doc.song;
		for (let j: number = song.patternsPerChannel; j < this._newPatternCount; j++) {
			for (let i: number = 0; i < song.getChannelCount(); i++) {
				song.channels[i].patterns[j] = new Pattern();
			}
		}
		song.patternsPerChannel = this._newPatternCount;
		const pattern: Pattern = song.channels[this._channel].patterns[this._patternIndex - 1];
		pattern.notes = [];
		song.channels[this._channel].bars[this._bar] = this._patternIndex;
		this._doc.notifier.changed();
	}

	protected _doBackwards(): void {
		const song: Song = this._doc.song;
		const pattern: Pattern = song.channels[this._channel].patterns[this._patternIndex - 1];
		if (this._patternOldNotes != null) pattern.notes = this._patternOldNotes;
		song.channels[this._channel].bars[this._bar] = 0;
		for (let i: number = 0; i < song.getChannelCount(); i++) {
			song.channels[i].patterns.length = this._oldPatternCount;
		}
		song.patternsPerChannel = this._oldPatternCount;
		this._doc.notifier.changed();
	}
}

export class ChangePinTime extends ChangePins {
	constructor(doc: SongDocument | null, note: Note, pinIndex: number, shiftedTime: number) {
		super(doc, note);

		shiftedTime -= this._oldStart;
		const originalTime: number = this._oldPins[pinIndex].time;
		const skipStart: number = Math.min(originalTime, shiftedTime);
		const skipEnd: number = Math.max(originalTime, shiftedTime);
		let setPin: boolean = false;
		for (let i: number = 0; i < this._oldPins.length; i++) {
			const oldPin: NotePin = note.pins[i];
			const time: number = oldPin.time;
			if (time < skipStart) {
				this._newPins.push(makeNotePin(oldPin.interval, time, oldPin.volume));
			} else if (time > skipEnd) {
				if (!setPin) {
					this._newPins.push(makeNotePin(this._oldPins[pinIndex].interval, shiftedTime, this._oldPins[pinIndex].volume));
					setPin = true;
				}
				this._newPins.push(makeNotePin(oldPin.interval, time, oldPin.volume));
			}
		}
		if (!setPin) {
			this._newPins.push(makeNotePin(this._oldPins[pinIndex].interval, shiftedTime, this._oldPins[pinIndex].volume));
		}

		this._finishSetup();
	}
}

export class ChangePitchBend extends ChangePins {
	constructor(doc: SongDocument | null, note: Note, bendStart: number, bendEnd: number, bendTo: number, pitchIndex: number) {
		super(doc, note);

		bendStart -= this._oldStart;
		bendEnd -= this._oldStart;
		bendTo -= note.pitches[pitchIndex];

		let setStart: boolean = false;
		let setEnd: boolean = false;
		let prevInterval: number = 0;
		let prevVolume: number = 3;
		let persist: boolean = true;
		let i: number;
		let direction: number;
		let stop: number;
		let push: (item: NotePin) => void;
		if (bendEnd > bendStart) {
			i = 0;
			direction = 1;
			stop = note.pins.length;
			push = (item: NotePin) => { this._newPins.push(item); };
		} else {
			i = note.pins.length - 1;
			direction = -1;
			stop = -1;
			push = (item: NotePin) => { this._newPins.unshift(item); };
		}
		for (; i != stop; i += direction) {
			const oldPin: NotePin = note.pins[i];
			const time: number = oldPin.time;
			for (; ;) {
				if (!setStart) {
					if (time * direction <= bendStart * direction) {
						prevInterval = oldPin.interval;
						prevVolume = oldPin.volume;
					}
					if (time * direction < bendStart * direction) {
						push(makeNotePin(oldPin.interval, time, oldPin.volume));
						break;
					} else {
						push(makeNotePin(prevInterval, bendStart, prevVolume));
						setStart = true;
					}
				} else if (!setEnd) {
					if (time * direction <= bendEnd * direction) {
						prevInterval = oldPin.interval;
						prevVolume = oldPin.volume;
					}
					if (time * direction < bendEnd * direction) {
						break;
					} else {
						push(makeNotePin(bendTo, bendEnd, prevVolume));
						setEnd = true;
					}
				} else {
					if (time * direction == bendEnd * direction) {
						break;
					} else {
						if (oldPin.interval != prevInterval) persist = false;
						push(makeNotePin(persist ? bendTo : oldPin.interval, time, oldPin.volume));
						break;
					}
				}
			}
		}
		if (!setEnd) {
			push(makeNotePin(bendTo, bendEnd, prevVolume));
		}

		this._finishSetup();
	}
}

export class ChangePatternRhythm extends ChangeSequence {
	constructor(doc: SongDocument, pattern: Pattern) {
		super();
		const minDivision: number = Config.partsPerBeat / Config.rhythms[doc.song.rhythm].stepsPerBeat;

		const changeRhythm: (oldTime: number) => number = function (oldTime: number): number {
			let thresholds: number[] | null = Config.rhythms[doc.song.rhythm].roundUpThresholds;
			if (thresholds != null) {
				const beatStart: number = Math.floor(oldTime / Config.partsPerBeat) * Config.partsPerBeat;
				const remainder: number = oldTime - beatStart;
				let newTime: number = beatStart;
				for (const threshold of thresholds) {
					if (remainder >= threshold) {
						newTime += minDivision;
					} else {
						break;
					}
				}
				return newTime;
			} else {
				return Math.round(oldTime / minDivision) * minDivision;
			}
		};

		let i: number = 0;
		while (i < pattern.notes.length) {
			const note: Note = pattern.notes[i];
			if (changeRhythm(note.start) >= changeRhythm(note.end)) {
				this.append(new ChangeNoteAdded(doc, pattern, note, i, true));
			} else {
				this.append(new ChangeRhythmNote(doc, note, changeRhythm));
				i++;
			}
		}
	}
}

class ChangeRhythmNote extends ChangePins {
	constructor(doc: SongDocument | null, note: Note, changeRhythm: (oldTime: number) => number) {
		super(doc, note);

		for (const oldPin of this._oldPins) {
			this._newPins.push(makeNotePin(oldPin.interval, changeRhythm(oldPin.time + this._oldStart) - this._oldStart, oldPin.volume));
		}

		this._finishSetup();
	}
}

export class ChangeMoveNotesSideways extends ChangeGroup {
	constructor(doc: SongDocument, beatsToMove: number, strategy: string) {
		super();
		let partsToMove: number = Math.round((beatsToMove % doc.song.beatsPerBar) * Config.partsPerBeat);
		if (partsToMove < 0) partsToMove += doc.song.beatsPerBar * Config.partsPerBeat;
		if (partsToMove == 0.0) return;

		switch (strategy) {
			case "wrapAround": {
				const partsPerBar: number = Config.partsPerBeat * doc.song.beatsPerBar;
				for (const channel of doc.song.channels) {
					for (const pattern of channel.patterns) {
						const newNotes: Note[] = [];

						for (let bar: number = 1; bar >= 0; bar--) {
							const barStartPart: number = bar * partsPerBar;

							for (const oldNote of pattern.notes) {
								const absoluteNoteStart: number = oldNote.start + partsToMove;
								const absoluteNoteEnd: number = oldNote.end + partsToMove;
								const noteStartPart: number = Math.max(0, absoluteNoteStart - barStartPart);
								const noteEndPart: number = Math.min(partsPerBar, absoluteNoteEnd - barStartPart);

								if (noteStartPart < noteEndPart) {
									projectNoteIntoBar(oldNote, absoluteNoteStart - barStartPart - noteStartPart, noteStartPart, noteEndPart, newNotes);
								}
							}
						}

						pattern.notes = newNotes;
					}
				}
			} break;
			case "overflow": {
				let originalBarCount: number = doc.song.barCount;
				let originalLoopStart: number = doc.song.loopStart;
				let originalLoopLength: number = doc.song.loopLength;

				this.append(new ChangeMoveAndOverflowNotes(doc, doc.song.beatsPerBar, partsToMove));

				if (beatsToMove < 0) {
					let firstBarIsEmpty: boolean = true;
					for (const channel of doc.song.channels) {
						if (channel.bars[0] != 0) firstBarIsEmpty = false;
					}
					if (firstBarIsEmpty) {
						for (const channel of doc.song.channels) {
							channel.bars.shift();
						}
						doc.song.barCount--;
					} else {
						originalBarCount++;
						originalLoopStart++;
						doc.bar++;
					}
				}
				while (doc.song.barCount < originalBarCount) {
					for (const channel of doc.song.channels) {
						channel.bars.push(0);
					}
					doc.song.barCount++;
				}
				doc.song.loopStart = originalLoopStart;
				doc.song.loopLength = originalLoopLength;
			} break;
			default: throw new Error("Unrecognized beats-per-bar conversion strategy.");
		}

		doc.notifier.changed();
		this._didSomething();
	}
}

export class ChangeBeatsPerBar extends ChangeGroup {
	constructor(doc: SongDocument, newValue: number, strategy: string) {
		super();
		if (doc.song.beatsPerBar != newValue) {
			switch (strategy) {
				case "splice": {
					if (doc.song.beatsPerBar > newValue) {
						const sequence: ChangeSequence = new ChangeSequence();
						for (let i: number = 0; i < doc.song.getChannelCount(); i++) {
							for (let j: number = 0; j < doc.song.channels[i].patterns.length; j++) {
								sequence.append(new ChangeNoteTruncate(doc, doc.song.channels[i].patterns[j], newValue * Config.partsPerBeat, doc.song.beatsPerBar * Config.partsPerBeat, null, true));
							}
						}
					}
				} break;
				case "stretch": {
					const changeRhythm = function (oldTime: number): number {
						return Math.round(oldTime * newValue / doc.song.beatsPerBar);
					};
					for (let channelIndex: number = 0; channelIndex < doc.song.getChannelCount(); channelIndex++) {
						for (let patternIndex: number = 0; patternIndex < doc.song.channels[channelIndex].patterns.length; patternIndex++) {
							const pattern: Pattern = doc.song.channels[channelIndex].patterns[patternIndex];
							let noteIndex: number = 0;
							while (noteIndex < pattern.notes.length) {
								const note: Note = pattern.notes[noteIndex];
								if (changeRhythm(note.start) >= changeRhythm(note.end)) {
									this.append(new ChangeNoteAdded(doc, pattern, note, noteIndex, true));
								} else {
									this.append(new ChangeRhythmNote(doc, note, changeRhythm));
									noteIndex++;
								}
							}
						}
					}
					this.append(new ChangeTempo(doc, doc.song.tempo, doc.song.tempo * newValue / doc.song.beatsPerBar));
				} break;
				case "overflow": {
					this.append(new ChangeMoveAndOverflowNotes(doc, newValue, 0));
					doc.song.loopStart = 0;
					doc.song.loopLength = doc.song.barCount;
				} break;
				default: throw new Error("Unrecognized beats-per-bar conversion strategy.");
			}

			doc.song.beatsPerBar = newValue;
			doc.notifier.changed();
			this._didSomething();
		}
	}
}

export class ChangeScale extends ChangeGroup {
	constructor(doc: SongDocument, newValue: number) {
		super();
		if (doc.song.scale != newValue) {
			doc.song.scale = newValue;
			doc.notifier.changed();
			this._didSomething();
		}
	}
}

export class ChangeDetectKey extends ChangeGroup {
	constructor(doc: SongDocument) {
		super();
		const song: Song = doc.song;
		const basePitch: number = Config.keys[song.key].basePitch;
		const keyWeights: number[] = [0, 0, 0, 0, 0, 0, 0, 0, 0, 0, 0, 0];
		for (let channelIndex: number = 0; channelIndex < song.pitchChannelCount; channelIndex++) {
			for (let barIndex: number = 0; barIndex < song.barCount; barIndex++) {
				const pattern: Pattern | null = song.getPattern(channelIndex, barIndex);
				if (pattern != null) {
					for (const note of pattern.notes) {
						const prevPin: NotePin = note.pins[0];
						for (let pinIndex: number = 1; pinIndex < note.pins.length; pinIndex++) {
							const nextPin: NotePin = note.pins[pinIndex];
							if (prevPin.interval == nextPin.interval) {
								let weight: number = nextPin.time - prevPin.time;
								weight += Math.max(0, Math.min(Config.partsPerBeat, nextPin.time + note.start) - (prevPin.time + note.start));
								weight *= nextPin.volume + prevPin.volume;
								for (const pitch of note.pitches) {
									const key = (basePitch + prevPin.interval + pitch) % 12;
									keyWeights[key] += weight;
								}
							}
						}
					}
				}
			}
		}

		let bestKey: number = 0;
		let bestKeyWeight: number = 0;
		for (let key: number = 0; key < 12; key++) {
			// Look for the root of the most prominent major or minor chord.
			const keyWeight: number = keyWeights[key] * (3 * keyWeights[(key + 7) % 12] + keyWeights[(key + 4) % 12] + keyWeights[(key + 3) % 12]);
			if (bestKeyWeight < keyWeight) {
				bestKeyWeight = keyWeight;
				bestKey = key;
			}
		}

		if (bestKey != song.key) {
			const diff: number = song.key - bestKey;
			const absoluteDiff: number = Math.abs(diff);

			for (let channelIndex: number = 0; channelIndex < song.pitchChannelCount; channelIndex++) {
				for (const pattern of song.channels[channelIndex].patterns) {
					for (let i: number = 0; i < absoluteDiff; i++) {
						this.append(new ChangeTranspose(doc, channelIndex, pattern, diff > 0, true));
					}
				}
			}

			song.key = bestKey;
			doc.notifier.changed();
			this._didSomething();
		}
	}
}

export function pickRandomPresetValue(isNoise: boolean): number {
	const eligiblePresetValues: number[] = [];
	for (let categoryIndex: number = 0; categoryIndex < EditorConfig.presetCategories.length; categoryIndex++) {
		const category: PresetCategory = EditorConfig.presetCategories[categoryIndex];
		if (category.name == "Novelty Presets") continue;
		for (let presetIndex: number = 0; presetIndex < category.presets.length; presetIndex++) {
			const preset: Preset = category.presets[presetIndex];
			if (preset.settings != undefined && (preset.isNoise == true) == isNoise) {
				eligiblePresetValues.push((categoryIndex << 6) + presetIndex);
			}
		}
	}
	return eligiblePresetValues[(Math.random() * eligiblePresetValues.length) | 0];
}

export function setDefaultInstruments(song: Song): void {
	for (let channelIndex: number = 0; channelIndex < song.channels.length; channelIndex++) {
		for (const instrument of song.channels[channelIndex].instruments) {
			const isNoise: boolean = song.getChannelIsNoise(channelIndex);
			const isMod: boolean = song.getChannelIsMod(channelIndex);
			const presetValue: number = (channelIndex == song.pitchChannelCount) ? EditorConfig.nameToPresetValue(Math.random() > 0.5 ? "chip noise" : "standard drumset")! : pickRandomPresetValue(isNoise);
			const preset: Preset = EditorConfig.valueToPreset(presetValue)!;
			instrument.fromJsonObject(preset.settings, isNoise, isMod, song.rhythm == 0 || song.rhythm == 2, song.rhythm >= 2);
			instrument.preset = presetValue;
		}
	}
}

export class ChangeSong extends ChangeGroup {
	constructor(doc: SongDocument, newHash: string) {
		super();
		let pitchChannelCount = doc.song.pitchChannelCount;
		let noiseChannelCount = doc.song.noiseChannelCount;
		let modChannelCount = doc.song.modChannelCount;
		doc.song.fromBase64String(newHash);
		if (pitchChannelCount != doc.song.pitchChannelCount || noiseChannelCount != doc.song.noiseChannelCount || modChannelCount != doc.song.modChannelCount) {
			ColorConfig.resetColors();
		}
		if (newHash == "") {
			this.append(new ChangePatternSelection(doc, 0, 0));
			doc.selection.resetBoxSelection();
			setDefaultInstruments(doc.song);
		} else {
			this.append(new ChangeValidateTrackSelection(doc));
		}
		doc.notifier.changed();
		this._didSomething();
	}
}

export class ChangeValidateTrackSelection extends Change {
	constructor(doc: SongDocument) {
		super();
		const channel: number = Math.min(doc.channel, doc.song.getChannelCount() - 1);
		const bar: number = Math.max(0, Math.min(doc.song.barCount - 1, doc.bar));
		const barScrollPos: number = Math.min(doc.bar, Math.max(doc.bar - (doc.trackVisibleBars - 1), Math.max(0, Math.min(doc.song.barCount - doc.trackVisibleBars, doc.barScrollPos))));
		if (doc.channel != channel || doc.bar != bar || doc.barScrollPos != barScrollPos) {
			doc.channel = channel;
			doc.bar = bar;
			doc.barScrollPos = barScrollPos;
			doc.notifier.changed();
			this._didSomething();
		}
	}
}

export class ChangeReplacePatterns extends ChangeGroup {
	constructor(doc: SongDocument, pitchChannels: Channel[], noiseChannels: Channel[], modChannels: Channel[]) {
		super();

		const song: Song = doc.song;

		function removeExtraSparseChannels(channels: Channel[], maxLength: number): void {
			while (channels.length > maxLength) {
				let sparsestIndex: number = channels.length - 1;
				let mostZeroes: number = 0;
				for (let channelIndex: number = 0; channelIndex < channels.length - 1; channelIndex++) {
					let zeroes: number = 0;
					for (const bar of channels[channelIndex].bars) {
						if (bar == 0) zeroes++;
					}
					if (zeroes >= mostZeroes) {
						sparsestIndex = channelIndex;
						mostZeroes = zeroes;
					}
				}
				channels.splice(sparsestIndex, 1);
			}
		}

		removeExtraSparseChannels(pitchChannels, Config.pitchChannelCountMax);
		removeExtraSparseChannels(noiseChannels, Config.noiseChannelCountMax);
		removeExtraSparseChannels(modChannels, Config.modChannelCountMax);

		while (pitchChannels.length < Config.pitchChannelCountMin) pitchChannels.push(new Channel());
		while (noiseChannels.length < Config.noiseChannelCountMin) noiseChannels.push(new Channel());
		while (modChannels.length < Config.modChannelCountMin) modChannels.push(new Channel());

		// Set minimum counts.
		song.barCount = 1;
		song.instrumentsPerChannel = 1;
		song.patternsPerChannel = 8;
		const combinedChannels: Channel[] = pitchChannels.concat(noiseChannels.concat(modChannels));
		for (let channelIndex: number = 0; channelIndex < combinedChannels.length; channelIndex++) {
			const channel: Channel = combinedChannels[channelIndex];
			song.barCount = Math.max(song.barCount, channel.bars.length);
			song.patternsPerChannel = Math.max(song.patternsPerChannel, channel.patterns.length);
			song.instrumentsPerChannel = Math.max(song.instrumentsPerChannel, channel.instruments.length);
			song.channels[channelIndex] = channel;
		}
		song.channels.length = combinedChannels.length;
		song.pitchChannelCount = pitchChannels.length;
		song.noiseChannelCount = noiseChannels.length;
		song.modChannelCount = modChannels.length;

		song.barCount = Math.min(Config.barCountMax, song.barCount);
		song.patternsPerChannel = Math.min(Config.barCountMax, song.patternsPerChannel);
		song.instrumentsPerChannel = Math.min(Config.instrumentsPerChannelMax, song.instrumentsPerChannel);
		for (let channelIndex: number = 0; channelIndex < song.channels.length; channelIndex++) {
			const channel: Channel = song.channels[channelIndex];
			for (let barIndex: number = 0; barIndex < channel.bars.length; barIndex++) {
				if (channel.bars[barIndex] > song.patternsPerChannel || channel.bars[barIndex] < 0) {
					channel.bars[barIndex] = 0;
				}
			}
			for (const pattern of channel.patterns) {
				if (pattern.instrument >= song.instrumentsPerChannel || pattern.instrument < 0) {
					pattern.instrument = 0;
				}
			}
			while (channel.bars.length < song.barCount) {
				channel.bars.push(0);
			}
			while (channel.patterns.length < song.patternsPerChannel) {
				channel.patterns.push(new Pattern());
			}
			while (channel.instruments.length < song.instrumentsPerChannel) {
				const instrument: Instrument = new Instrument(doc.song.getChannelIsNoise(channelIndex), doc.song.getChannelIsMod(channelIndex));
				if (song.getChannelIsNoise(channelIndex)) {
					instrument.setTypeAndReset(InstrumentType.noise, true, false);
				} else if (song.getChannelIsMod(channelIndex)) {
					instrument.setTypeAndReset(InstrumentType.mod, false, true);
				} else {
					instrument.setTypeAndReset(InstrumentType.chip, false, false);
				}
				channel.instruments.push(instrument);
			}

			channel.instruments.length = song.instrumentsPerChannel;
			channel.bars.length = song.barCount;
			channel.patterns.length = song.patternsPerChannel;
		}

		song.loopStart = Math.max(0, Math.min(song.barCount - 1, song.loopStart));
		song.loopLength = Math.min(song.barCount - song.loopStart, song.loopLength);

		this.append(new ChangeValidateTrackSelection(doc));
		doc.notifier.changed();
		this._didSomething();

		ColorConfig.resetColors();
	}
}

export function comparePatternNotes(a: Note[], b: Note[]): boolean {
	if (a.length != b.length) return false;

	for (let noteIndex: number = 0; noteIndex < a.length; noteIndex++) {
		const oldNote: Note = a[noteIndex];
		const newNote: Note = b[noteIndex];
		if (newNote.start != oldNote.start || newNote.end != oldNote.end || newNote.pitches.length != oldNote.pitches.length || newNote.pins.length != oldNote.pins.length) {
			return false;
		}

		for (let pitchIndex: number = 0; pitchIndex < oldNote.pitches.length; pitchIndex++) {
			if (newNote.pitches[pitchIndex] != oldNote.pitches[pitchIndex]) {
				return false;
			}
		}

		for (let pinIndex: number = 0; pinIndex < oldNote.pins.length; pinIndex++) {
			if (newNote.pins[pinIndex].interval != oldNote.pins[pinIndex].interval || newNote.pins[pinIndex].time != oldNote.pins[pinIndex].time || newNote.pins[pinIndex].volume != oldNote.pins[pinIndex].volume) {
				return false;
			}
		}
	}

	return true;
}

export function removeDuplicatePatterns(channels: Channel[]): void {
	for (const channel of channels) {
		const newPatterns: Pattern[] = [];
		for (let bar: number = 0; bar < channel.bars.length; bar++) {
			if (channel.bars[bar] == 0) continue;

			const oldPattern: Pattern = channel.patterns[channel.bars[bar] - 1];

			let foundMatchingPattern: boolean = false;
			for (let newPatternIndex: number = 0; newPatternIndex < newPatterns.length; newPatternIndex++) {
				const newPattern: Pattern = newPatterns[newPatternIndex];
				if (newPattern.instrument != oldPattern.instrument || newPattern.notes.length != oldPattern.notes.length) {
					continue;
				}

				if (comparePatternNotes(oldPattern.notes, newPattern.notes)) {
					foundMatchingPattern = true;
					channel.bars[bar] = newPatternIndex + 1;
					break;
				}
			}

			if (!foundMatchingPattern) {
				newPatterns.push(oldPattern);
				channel.bars[bar] = newPatterns.length;
			}
		}

		for (let patternIndex: number = 0; patternIndex < newPatterns.length; patternIndex++) {
			channel.patterns[patternIndex] = newPatterns[patternIndex];
		}
		channel.patterns.length = newPatterns.length;
	}
}

export class ChangeTempo extends Change {
	constructor(doc: SongDocument, oldValue: number, newValue: number) {
		super();
		doc.song.tempo = Math.max(Config.tempoMin, Math.min(Config.tempoMax, Math.round(newValue)));
		doc.synth.unsetMod(ModSetting.mstTempo);
		doc.notifier.changed();
		if (oldValue != newValue) this._didSomething();
	}
}

export class ChangeReverb extends Change {
	constructor(doc: SongDocument, oldValue: number, newValue: number) {
		super();
		doc.song.reverb = newValue;
		doc.synth.unsetMod(ModSetting.mstReverb);
		doc.notifier.changed();
		if (oldValue != newValue) this._didSomething();
	}
}

export class ChangeNoteAdded extends UndoableChange {
	private _doc: SongDocument;
	private _pattern: Pattern;
	private _note: Note;
	private _index: number;
	constructor(doc: SongDocument, pattern: Pattern, note: Note, index: number, deletion: boolean = false) {
		super(deletion);
		this._doc = doc;
		this._pattern = pattern;
		this._note = note;
		this._index = index;
		this._didSomething();
		this.redo();
	}

	protected _doForwards(): void {
		this._pattern.notes.splice(this._index, 0, this._note);
		this._doc.notifier.changed();
	}

	protected _doBackwards(): void {
		this._pattern.notes.splice(this._index, 1);
		this._doc.notifier.changed();
	}
}

export class ChangeNoteLength extends ChangePins {
	constructor(doc: SongDocument | null, note: Note, truncStart: number, truncEnd: number) {
		super(doc, note);

		truncStart -= this._oldStart;
		truncEnd -= this._oldStart;
		let setStart: boolean = false;
		let prevVolume: number = this._oldPins[0].volume;
		let prevInterval: number = this._oldPins[0].interval;
		let pushLastPin: boolean = true;
		let i: number;
		for (i = 0; i < this._oldPins.length; i++) {
			const oldPin: NotePin = this._oldPins[i];
			if (oldPin.time < truncStart) {
				prevVolume = oldPin.volume;
				prevInterval = oldPin.interval;
			} else if (oldPin.time <= truncEnd) {
				if (oldPin.time > truncStart && !setStart) {
					this._newPins.push(makeNotePin(prevInterval, truncStart, prevVolume));
				}
				this._newPins.push(makeNotePin(oldPin.interval, oldPin.time, oldPin.volume));
				setStart = true;
				if (oldPin.time == truncEnd) {
					pushLastPin = false;
					break;
				}
			} else {
				break;
			}

		}

		if (pushLastPin) this._newPins.push(makeNotePin(this._oldPins[i].interval, truncEnd, this._oldPins[i].volume));

		this._finishSetup();
	}
}

export class ChangeNoteTruncate extends ChangeSequence {
	constructor(doc: SongDocument, pattern: Pattern, start: number, end: number, skipNote: Note|null = null, force: boolean = false) {
		super();
		let i: number = 0;
		while (i < pattern.notes.length) {
			const note: Note = pattern.notes[i];
			if (note == skipNote && skipNote != null) {
				i++;
			} else if (note.end <= start) {
				i++;
			} else if (note.start >= end) {
				// Allow out-of-order notes for mods so that all get checked.
				if (!doc.song.getChannelIsMod(doc.channel)) {
					break;
				} else {
					i++;
				}
			} else if (note.start < start && note.end > end) {
				if (!doc.song.getChannelIsMod(doc.channel) || force || (skipNote != null && note.pitches[0] == skipNote.pitches[0])) {
					const copy: Note = note.clone();
					this.append(new ChangeNoteLength(doc, note, note.start, start));
					i++;
					this.append(new ChangeNoteAdded(doc, pattern, copy, i, false));
					this.append(new ChangeNoteLength(doc, copy, end, copy.end));
				}
				i++;
			} else if (note.start < start) {
				if (!doc.song.getChannelIsMod(doc.channel) || force || (skipNote != null && note.pitches[0] == skipNote.pitches[0]))
					this.append(new ChangeNoteLength(doc, note, note.start, start));
				i++;
			} else if (note.end > end) {
				if (!doc.song.getChannelIsMod(doc.channel) || force || (skipNote != null && note.pitches[0] == skipNote.pitches[0]))
					this.append(new ChangeNoteLength(doc, note, end, note.end));
				i++;
			} else {
				if (!doc.song.getChannelIsMod(doc.channel) || force || (skipNote != null && note.pitches[0] == skipNote.pitches[0]))
					this.append(new ChangeNoteAdded(doc, pattern, note, i, true));
				else
					i++;
			}
		}
	}
}

class ChangeSplitNotesAtSelection extends ChangeSequence {
	constructor(doc: SongDocument, pattern: Pattern) {
		super();
		let i: number = 0;
		while (i < pattern.notes.length) {
			const note: Note = pattern.notes[i];
			if (note.start < doc.selection.patternSelectionStart && doc.selection.patternSelectionStart < note.end) {
				const copy: Note = note.clone();
				this.append(new ChangeNoteLength(doc, note, note.start, doc.selection.patternSelectionStart));
				i++;
				this.append(new ChangeNoteAdded(doc, pattern, copy, i, false));
				this.append(new ChangeNoteLength(doc, copy, doc.selection.patternSelectionStart, copy.end));
				// i++; // The second note might be split again at the end of the selection. Check it again.
			} else if (note.start < doc.selection.patternSelectionEnd && doc.selection.patternSelectionEnd < note.end) {
				const copy: Note = note.clone();
				this.append(new ChangeNoteLength(doc, note, note.start, doc.selection.patternSelectionEnd));
				i++;
				this.append(new ChangeNoteAdded(doc, pattern, copy, i, false));
				this.append(new ChangeNoteLength(doc, copy, doc.selection.patternSelectionEnd, copy.end));
				i++;
			} else {
				i++;
			}
		}
	}
}

class ChangeTransposeNote extends UndoableChange {
	protected _doc: SongDocument;
	protected _note: Note;
	protected _oldStart: number;
	protected _newStart: number;
	protected _oldEnd: number;
	protected _newEnd: number;
	protected _oldPins: NotePin[];
	protected _newPins: NotePin[];
	protected _oldPitches: number[];
	protected _newPitches: number[];
	constructor(doc: SongDocument, channel: number, note: Note, upward: boolean, ignoreScale: boolean = false, octave: boolean = false) {
		super(false);
		this._doc = doc;
		this._note = note;
		this._oldPins = note.pins;
		this._newPins = [];
		this._oldPitches = note.pitches;
		this._newPitches = [];

		// I'm disabling pitch transposing for noise channels to avoid
		// accidentally messing up noise channels when pitch shifting all
		// channels at once.
		const isNoise: boolean = doc.song.getChannelIsNoise(channel);
		if (isNoise != doc.song.getChannelIsNoise(doc.channel)) return;

		// Can't transpose mods
		if (doc.song.getChannelIsMod(doc.channel)) return;

		const maxPitch: number = (isNoise ? Config.drumCount - 1 : Config.maxPitch);

		for (let i: number = 0; i < this._oldPitches.length; i++) {
			let pitch: number = this._oldPitches[i];
			if (octave && !isNoise) {
				if (upward) {
					pitch = Math.min(maxPitch, pitch + 12);
				} else {
					pitch = Math.max(0, pitch - 12);
				}
			} else {
                if (upward) {
                    let scale = doc.song.scale == Config.scales["dictionary"]["Custom"].index ? doc.song.scaleCustom : Config.scales[doc.song.scale].flags;
                    for (let j: number = pitch + 1; j <= maxPitch; j++) {
                        if (isNoise || ignoreScale || scale[j % 12]) {
							pitch = j;
							break;
						}
					}
                } else {
                    let scale = doc.song.scale == Config.scales["dictionary"]["Custom"].index ? doc.song.scaleCustom : Config.scales[doc.song.scale].flags;
                    for (let j: number = pitch - 1; j >= 0; j--) {
                        if (isNoise || ignoreScale || scale[j % 12]) {
							pitch = j;
							break;
						}
					}
				}
			}

			let foundMatch: boolean = false;
			for (let j: number = 0; j < this._newPitches.length; j++) {
				if (this._newPitches[j] == pitch) {
					foundMatch = true;
					break;
				}
			}
			if (!foundMatch) this._newPitches.push(pitch);
		}

		let min: number = 0;
		let max: number = maxPitch;

		for (let i: number = 1; i < this._newPitches.length; i++) {
			const diff: number = this._newPitches[0] - this._newPitches[i];
			if (min < diff) min = diff;
			if (max > diff + maxPitch) max = diff + maxPitch;
		}

		for (const oldPin of this._oldPins) {
			let interval: number = oldPin.interval + this._oldPitches[0];

			if (interval < min) interval = min;
			if (interval > max) interval = max;
			if (octave && !isNoise) {
				if (upward) {
					interval = Math.min(max, interval + 12);
				} else {
					interval = Math.max(min, interval - 12);
				}
			} else {
                if (upward) {
                    let scale = doc.song.scale == Config.scales["dictionary"]["Custom"].index ? doc.song.scaleCustom : Config.scales[doc.song.scale].flags;
					for (let i: number = interval + 1; i <= max; i++) {
                        if (isNoise || ignoreScale || scale[i % 12]) {
							interval = i;
							break;
						}
					}
                } else {
                    let scale = doc.song.scale == Config.scales["dictionary"]["Custom"].index ? doc.song.scaleCustom : Config.scales[doc.song.scale].flags;
					for (let i: number = interval - 1; i >= min; i--) {
                        if (isNoise || ignoreScale || scale[i % 12]) {
							interval = i;
							break;
						}
					}
				}
			}
			interval -= this._newPitches[0];
			this._newPins.push(makeNotePin(interval, oldPin.time, oldPin.volume));
		}

		if (this._newPins[0].interval != 0) throw new Error("wrong pin start interval");

		for (let i: number = 1; i < this._newPins.length - 1;) {
			if (this._newPins[i - 1].interval == this._newPins[i].interval &&
				this._newPins[i].interval == this._newPins[i + 1].interval &&
				this._newPins[i - 1].volume == this._newPins[i].volume &&
				this._newPins[i].volume == this._newPins[i + 1].volume) {
				this._newPins.splice(i, 1);
			} else {
				i++;
			}
		}

		this._doForwards();
		this._didSomething();
	}

	protected _doForwards(): void {
		this._note.pins = this._newPins;
		this._note.pitches = this._newPitches;
		this._doc.notifier.changed();
	}

	protected _doBackwards(): void {
		this._note.pins = this._oldPins;
		this._note.pitches = this._oldPitches;
		this._doc.notifier.changed();
	}
}

export class ChangeTranspose extends ChangeSequence {
	constructor(doc: SongDocument, channel: number, pattern: Pattern, upward: boolean, ignoreScale: boolean = false, octave: boolean = false) {
		super();
		if (doc.selection.patternSelectionActive) {
			this.append(new ChangeSplitNotesAtSelection(doc, pattern));
		}
		for (const note of pattern.notes) {
			if (doc.selection.patternSelectionActive && (note.end <= doc.selection.patternSelectionStart || note.start >= doc.selection.patternSelectionEnd)) {
				continue;
			}
			this.append(new ChangeTransposeNote(doc, channel, note, upward, ignoreScale, octave));
		}
	}
}

export class ChangeTrackSelection extends Change {
	constructor(doc: SongDocument, newX0: number, newX1: number, newY0: number, newY1: number) {
		super();
		doc.selection.boxSelectionX0 = newX0;
		doc.selection.boxSelectionX1 = newX1;
		doc.selection.boxSelectionY0 = newY0;
		doc.selection.boxSelectionY1 = newY1;
		doc.notifier.changed();
		this._didSomething();
	}
}

export class ChangePatternSelection extends UndoableChange {
	private _doc: SongDocument;
	private _oldStart: number;
	private _oldEnd: number;
	private _oldActive: boolean;
	private _newStart: number;
	private _newEnd: number;
	private _newActive: boolean;

	constructor(doc: SongDocument, newStart: number, newEnd: number) {
		super(false);
		this._doc = doc;
		this._oldStart = doc.selection.patternSelectionStart;
		this._oldEnd = doc.selection.patternSelectionEnd;
		this._oldActive = doc.selection.patternSelectionActive;
		this._newStart = newStart;
		this._newEnd = newEnd;
		this._newActive = newStart < newEnd;
		this._doForwards();
		this._didSomething();
	}

	protected _doForwards(): void {
		this._doc.selection.patternSelectionStart = this._newStart;
		this._doc.selection.patternSelectionEnd = this._newEnd;
		this._doc.selection.patternSelectionActive = this._newActive;
		this._doc.notifier.changed();
	}

	protected _doBackwards(): void {
		this._doc.selection.patternSelectionStart = this._oldStart;
		this._doc.selection.patternSelectionEnd = this._oldEnd;
		this._doc.selection.patternSelectionActive = this._oldActive;
		this._doc.notifier.changed();
	}
}

export class ChangeDragSelectedNotes extends ChangeSequence {
	constructor(doc: SongDocument, channel: number, pattern: Pattern, parts: number, transpose: number) {
		super();

		if (parts == 0 && transpose == 0) return;

		if (doc.selection.patternSelectionActive) {
			this.append(new ChangeSplitNotesAtSelection(doc, pattern));
		}
		
		const oldStart: number = doc.selection.patternSelectionStart;
		const oldEnd: number = doc.selection.patternSelectionEnd;
		const newStart: number = Math.max(0, Math.min(doc.song.beatsPerBar * Config.partsPerBeat, oldStart + parts));
		const newEnd: number = Math.max(0, Math.min(doc.song.beatsPerBar * Config.partsPerBeat, oldEnd + parts));
		if (newStart == newEnd) {
			// Just erase the current contents of the selection:
			this.append(new ChangeNoteTruncate(doc, pattern, oldStart, oldEnd, null, true));
		} else if (parts < 0) {
			// Clear space for the dragged notes:
			this.append(new ChangeNoteTruncate(doc, pattern, newStart, Math.min(oldStart, newEnd), null, true));
			if (oldStart < -parts) {
				// If the dragged notes hit against the edge, truncate them too before dragging:
				this.append(new ChangeNoteTruncate(doc, pattern, oldStart, -parts, null, true));
			}
		} else {
			// Clear space for the dragged notes:
			this.append(new ChangeNoteTruncate(doc, pattern, Math.max(oldEnd, newStart), newEnd, null, true));
			if (oldEnd > doc.song.beatsPerBar * Config.partsPerBeat - parts) {
				// If the dragged notes hit against the edge, truncate them too before dragging:
				this.append(new ChangeNoteTruncate(doc, pattern, doc.song.beatsPerBar * Config.partsPerBeat - parts, oldEnd, null, true));
			}
		}

		this.append(new ChangePatternSelection(doc, newStart, newEnd));
		const draggedNotes = [];
		let noteInsertionIndex: number = 0;
		let i: number = 0;
		while (i < pattern.notes.length) {
			const note: Note = pattern.notes[i];
			if (note.end <= oldStart || note.start >= oldEnd) {
				i++;
				if (note.end <= newStart) noteInsertionIndex = i;
			} else {
				draggedNotes.push(note.clone());
				this.append(new ChangeNoteAdded(doc, pattern, note, i, true));
			}
		}

		for (const note of draggedNotes) {
			note.start += parts;
			note.end += parts;

			for (let i: number = 0; i < Math.abs(transpose); i++) {
				this.append(new ChangeTransposeNote(doc, channel, note, transpose > 0));
			}

			this.append(new ChangeNoteAdded(doc, pattern, note, noteInsertionIndex++, false));
		}
	}
}

export class ChangeDuplicateSelectedReusedPatterns extends ChangeGroup {
	constructor(doc: SongDocument, barStart: number, barWidth: number, channelStart: number, channelHeight: number) {
		super();
		for (let channel: number = channelStart; channel < channelStart + channelHeight; channel++) {
			const reusablePatterns: Dictionary<number> = {};

			for (let bar: number = barStart; bar < barStart + barWidth; bar++) {
				const currentPatternIndex: number = doc.song.channels[channel].bars[bar];
				if (currentPatternIndex == 0) continue;

				if (reusablePatterns[String(currentPatternIndex)] == undefined) {
					let isUsedElsewhere = false;
					for (let bar2: number = 0; bar2 < doc.song.barCount; bar2++) {
						if (bar2 < barStart || bar2 >= barStart + barWidth) {
							if (doc.song.channels[channel].bars[bar2] == currentPatternIndex) {
								isUsedElsewhere = true;
								break;
							}
						}
					}
					if (isUsedElsewhere) {
						// Need to duplicate the pattern.
						const copiedPattern: Pattern = doc.song.getPattern(channel, bar)!;
						this.append(new ChangePatternNumbers(doc, 0, bar, channel, 1, 1));
						this.append(new ChangeEnsurePatternExists(doc, channel, bar));
						const newPattern: Pattern | null = doc.song.getPattern(channel, bar);
						if (newPattern == null) throw new Error();
						this.append(new ChangePaste(doc, newPattern, copiedPattern.notes, 0, Config.partsPerBeat * doc.song.beatsPerBar, Config.partsPerBeat * doc.song.beatsPerBar));
						this.append(new ChangePatternInstrument(doc, copiedPattern.instrument, newPattern));
						reusablePatterns[String(currentPatternIndex)] = doc.song.channels[channel].bars[bar];
					} else {
						reusablePatterns[String(currentPatternIndex)] = currentPatternIndex;
					}
				}

				this.append(new ChangePatternNumbers(doc, reusablePatterns[String(currentPatternIndex)], bar, channel, 1, 1));
			}
		}
	}
}

export class ChangePatternScale extends Change {
	constructor(doc: SongDocument, pattern: Pattern, scaleMap: number[]) {
		super();
		if (doc.selection.patternSelectionActive) {
			new ChangeSplitNotesAtSelection(doc, pattern);
		}
		const maxPitch: number = Config.maxPitch;
		for (const note of pattern.notes) {
			if (doc.selection.patternSelectionActive && (note.end <= doc.selection.patternSelectionStart || note.start >= doc.selection.patternSelectionEnd)) {
				continue;
			}
			const newPitches: number[] = [];
			const newPins: NotePin[] = [];
			for (let i: number = 0; i < note.pitches.length; i++) {
				const pitch: number = note.pitches[i];
				const transformedPitch: number = scaleMap[pitch % 12] + (pitch - (pitch % 12));
				if (newPitches.indexOf(transformedPitch) == -1) {
					newPitches.push(transformedPitch);
				}
			}

			let min: number = 0;
			let max: number = maxPitch;

			for (let i: number = 1; i < newPitches.length; i++) {
				const diff: number = newPitches[0] - newPitches[i];
				if (min < diff) min = diff;
				if (max > diff + maxPitch) max = diff + maxPitch;
			}

			for (const oldPin of note.pins) {
				let interval: number = oldPin.interval + note.pitches[0];
				if (interval < min) interval = min;
				if (interval > max) interval = max;
				const transformedInterval: number = scaleMap[interval % 12] + (interval - (interval % 12));
				newPins.push(makeNotePin(transformedInterval - newPitches[0], oldPin.time, oldPin.volume));
			}

			if (newPins[0].interval != 0) throw new Error("wrong pin start interval");

			for (let i: number = 1; i < newPins.length - 1;) {
				if (newPins[i - 1].interval == newPins[i].interval &&
					newPins[i].interval == newPins[i + 1].interval &&
					newPins[i - 1].volume == newPins[i].volume &&
					newPins[i].volume == newPins[i + 1].volume) {
					newPins.splice(i, 1);
				} else {
					i++;
				}
			}

			note.pitches = newPitches;
			note.pins = newPins;
		}
		this._didSomething();
		doc.notifier.changed();
	}
}

export class ChangeVolume extends Change {
	constructor(doc: SongDocument, oldValue: number, newValue: number) {
		super();
		doc.song.channels[doc.channel].instruments[doc.getCurrentInstrument()].volume = newValue;
		// Not used currently as mod is implemented as multiplicative.
		//doc.synth.unsetMod(ModSetting.mstInsVolume, doc.channel, doc.getCurrentInstrument());
		doc.notifier.changed();
		if (oldValue != newValue) this._didSomething();
	}
}

export class ChangeSongTitle extends Change {
	constructor(doc: SongDocument, oldValue: string, newValue: string) {
		super();
		if (newValue.length > 30) {
			newValue = newValue.substring(0, 30);
		}

		doc.song.title = newValue;
		document.title = newValue + " - " + EditorConfig.versionDisplayName;
		doc.notifier.changed();
		if (oldValue != newValue) this._didSomething();
	}
}

export class ChangeChannelName extends Change {
	constructor(doc: SongDocument, oldValue: string, newValue: string) {
		super();
		if (newValue.length > 15) {
			newValue = newValue.substring(0, 15);
		}

		doc.song.channels[doc.muteEditorChannel].name = newValue;
		doc.recalcChannelNames = true;

		doc.notifier.changed();
		if (oldValue != newValue) this._didSomething();
	}
}

export class ChangePan extends Change {
	constructor(doc: SongDocument, oldValue: number, newValue: number) {
		super();
		doc.song.channels[doc.channel].instruments[doc.getCurrentInstrument()].pan = newValue;
		doc.synth.unsetMod(ModSetting.mstPan, doc.channel, doc.getCurrentInstrument());
		doc.notifier.changed();
		if (oldValue != newValue) this._didSomething();
	}
}

export class ChangePanDelay extends Change {
	constructor(doc: SongDocument, oldValue: number, newValue: number) {
		super();
		doc.song.channels[doc.channel].instruments[doc.getCurrentInstrument()].panDelay = newValue;
		doc.notifier.changed();
		if (oldValue != newValue) this._didSomething();
	}
}

export class ChangeDetune extends Change {
	constructor(doc: SongDocument, oldValue: number, newValue: number) {
		super();
		doc.song.channels[doc.channel].instruments[doc.getCurrentInstrument()].detune = newValue;
		doc.synth.unsetMod(ModSetting.mstDetune, doc.channel, doc.getCurrentInstrument());
		doc.notifier.changed();
		if (oldValue != newValue) this._didSomething();
	}
}

export class ChangeVolumeBend extends UndoableChange {
	private _doc: SongDocument;
	private _note: Note;
	private _oldPins: NotePin[];
	private _newPins: NotePin[];
	constructor(doc: SongDocument, note: Note, bendPart: number, bendVolume: number, bendInterval: number, uniformVolume: boolean) {
		super(false);
		this._doc = doc;
		this._note = note;
		this._oldPins = note.pins;
		this._newPins = [];

		let inserted: boolean = false;

		for (const pin of note.pins) {
			if (pin.time < bendPart) {
				if (uniformVolume) {
					this._newPins.push(makeNotePin(pin.interval, pin.time, bendVolume));
				} else {
					this._newPins.push(pin);
				}
			} else if (pin.time == bendPart) {
				this._newPins.push(makeNotePin(bendInterval, bendPart, bendVolume));
				inserted = true;
			} else {
				if (!inserted) {
					this._newPins.push(makeNotePin(bendInterval, bendPart, bendVolume));
					inserted = true;
				}
				if (uniformVolume) {
					this._newPins.push(makeNotePin(pin.interval, pin.time, bendVolume));
				} else {
					this._newPins.push(pin);
				}
			}
		}

		for (let i: number = 1; i < this._newPins.length - 1;) {
			if (this._newPins[i - 1].interval == this._newPins[i].interval &&
				this._newPins[i].interval == this._newPins[i + 1].interval &&
				this._newPins[i - 1].volume == this._newPins[i].volume &&
				this._newPins[i].volume == this._newPins[i + 1].volume) {
				this._newPins.splice(i, 1);
			} else {
				i++;
			}
		}

		this._doForwards();
		this._didSomething();
	}

	protected _doForwards(): void {
		this._note.pins = this._newPins;
		this._doc.notifier.changed();
	}

	protected _doBackwards(): void {
		this._note.pins = this._oldPins;
		this._doc.notifier.changed();
	}
}

export class ChangeChipWave extends Change {
	constructor(doc: SongDocument, newValue: number) {
		super();
		const instrument: Instrument = doc.song.channels[doc.channel].instruments[doc.getCurrentInstrument()];
		if (instrument.chipWave != newValue) {
			instrument.chipWave = newValue;
			instrument.preset = instrument.type;
			doc.notifier.changed();
			this._didSomething();
		}
	}
}

export class ChangeNoiseWave extends Change {
	constructor(doc: SongDocument, newValue: number) {
		super();
		const instrument: Instrument = doc.song.channels[doc.channel].instruments[doc.getCurrentInstrument()];
		if (instrument.chipNoise != newValue) {
			instrument.chipNoise = newValue;
			instrument.preset = instrument.type;
			doc.notifier.changed();
			this._didSomething();
		}
	}
}
//}<|MERGE_RESOLUTION|>--- conflicted
+++ resolved
@@ -587,32 +587,44 @@
 			instrument.filterResonance = selectCurvedDistribution(0, Config.filterResonanceRange - 1, 1, 2);
 			instrument.filterEnvelope = Config.envelopes.dictionary[selectWeightedRandom([
 				{ item: "steady", weight: 10 },
-				{ item: "punch", weight: 6 },
+                { item: "punch", weight: 6 },
+                { item: "flare -1", weight: 1 },
 				{ item: "flare 1", weight: 2 },
 				{ item: "flare 2", weight: 4 },
-				{ item: "flare 3", weight: 2 },
+                { item: "flare 3", weight: 2 },
+                { item: "twang -1", weight: 1 },
 				{ item: "twang 1", weight: 2 },
 				{ item: "twang 2", weight: 4 },
-				{ item: "twang 3", weight: 4 },
+                { item: "twang 3", weight: 4 },
+                { item: "swell -1", weight: 4 },
 				{ item: "swell 1", weight: 4 },
 				{ item: "swell 2", weight: 2 },
-				{ item: "swell 3", weight: 1 },
+                { item: "swell 3", weight: 1 },
+                { item: "tremolo0", weight: 1 },
 				{ item: "tremolo1", weight: 1 },
 				{ item: "tremolo2", weight: 1 },
 				{ item: "tremolo3", weight: 1 },
 				{ item: "tremolo4", weight: 1 },
 				{ item: "tremolo5", weight: 1 },
-				{ item: "tremolo6", weight: 1 },
+                { item: "tremolo6", weight: 1 },
+                { item: "decay -1", weight: 1 },
 				{ item: "decay 1", weight: 1 },
 				{ item: "decay 2", weight: 2 },
                 { item: "decay 3", weight: 2 },
+                { item: "wibble-1", weight: 2 },
                 { item: "wibble 1", weight: 4 },
                 { item: "wibble 2", weight: 4 },
                 { item: "wibble 3", weight: 4 },
+                { item: "linear-2", weight: 1 },
+                { item: "linear-1", weight: 1 },
                 { item: "linear 1", weight: 2 },
-                { item: "linear 2", weight: 2 },
+                { item: "linear 2", weight: 3 },
                 { item: "linear 3", weight: 2 },
-                { item: "linear-1", weight: 1 },
+                { item: "rise -2", weight: 4 },
+                { item: "rise -1", weight: 4 },
+                { item: "rise 1", weight: 3 },
+                { item: "rise 2", weight: 2 },
+                { item: "rise 3", weight: 1 },
 			])].index;
 			instrument.transition = Config.transitions.dictionary[selectWeightedRandom([
 				{ item: "seamless", weight: 1 },
@@ -655,13 +667,8 @@
 					{ item: "fifth", weight: 1 },
 					{ item: "octave", weight: 2 },
 					{ item: "bowed", weight: 2 },
-<<<<<<< HEAD
-                    { item: "piano", weight: 5 },
-                    { item: "warbled", weight: 5 },
-=======
 					{ item: "piano", weight: 5 },
 					{ item: "warbled", weight: 3 },
->>>>>>> 3519e39d
 				])].index;
 			}
 			function normalize(harmonics: number[]): void {
@@ -678,34 +685,46 @@
 					instrument.chipWave = (Math.random() * Config.chipWaves.length) | 0;
 				} break;
 				case InstrumentType.pwm: {
-					instrument.pulseEnvelope = Config.envelopes.dictionary[selectWeightedRandom([
-						{ item: "steady", weight: 10 },
-						{ item: "punch", weight: 6 },
-						{ item: "flare 1", weight: 2 },
-						{ item: "flare 2", weight: 4 },
-						{ item: "flare 3", weight: 2 },
-						{ item: "twang 1", weight: 4 },
-						{ item: "twang 2", weight: 4 },
-						{ item: "twang 3", weight: 4 },
-						{ item: "swell 1", weight: 4 },
-						{ item: "swell 2", weight: 4 },
-						{ item: "swell 3", weight: 4 },
-						{ item: "tremolo1", weight: 1 },
-						{ item: "tremolo2", weight: 1 },
-						{ item: "tremolo3", weight: 1 },
-						{ item: "tremolo4", weight: 2 },
-						{ item: "tremolo5", weight: 2 },
-						{ item: "tremolo6", weight: 2 },
-						{ item: "decay 1", weight: 2 },
-						{ item: "decay 2", weight: 2 },
+                    instrument.pulseEnvelope = Config.envelopes.dictionary[selectWeightedRandom([
+                        { item: "steady", weight: 10 },
+                        { item: "punch", weight: 6 },
+                        { item: "flare -1", weight: 1 },
+                        { item: "flare 1", weight: 2 },
+                        { item: "flare 2", weight: 4 },
+                        { item: "flare 3", weight: 2 },
+                        { item: "twang -1", weight: 1 },
+                        { item: "twang 1", weight: 2 },
+                        { item: "twang 2", weight: 4 },
+                        { item: "twang 3", weight: 4 },
+                        { item: "swell -1", weight: 4 },
+                        { item: "swell 1", weight: 4 },
+                        { item: "swell 2", weight: 2 },
+                        { item: "swell 3", weight: 1 },
+                        { item: "tremolo0", weight: 1 },
+                        { item: "tremolo1", weight: 1 },
+                        { item: "tremolo2", weight: 1 },
+                        { item: "tremolo3", weight: 1 },
+                        { item: "tremolo4", weight: 1 },
+                        { item: "tremolo5", weight: 1 },
+                        { item: "tremolo6", weight: 1 },
+                        { item: "decay -1", weight: 1 },
+                        { item: "decay 1", weight: 1 },
+                        { item: "decay 2", weight: 2 },
                         { item: "decay 3", weight: 2 },
-                        { item: "wibble 1", weight: 2 },
-                        { item: "wibble 2", weight: 2 },
-                        { item: "wibble 3", weight: 2 },
+                        { item: "wibble-1", weight: 2 },
+                        { item: "wibble 1", weight: 4 },
+                        { item: "wibble 2", weight: 4 },
+                        { item: "wibble 3", weight: 4 },
+                        { item: "linear-2", weight: 1 },
+                        { item: "linear-1", weight: 1 },
                         { item: "linear 1", weight: 2 },
-                        { item: "linear 2", weight: 2 },
+                        { item: "linear 2", weight: 3 },
                         { item: "linear 3", weight: 2 },
-                        { item: "linear-1", weight: 1 },
+                        { item: "rise -2", weight: 4 },
+                        { item: "rise -1", weight: 4 },
+                        { item: "rise 1", weight: 3 },
+                        { item: "rise 2", weight: 2 },
+                        { item: "rise 3", weight: 1 },
 					])].index;
 					instrument.pulseWidth = selectCurvedDistribution(0, Config.pulseWidthRange - 1, Config.pulseWidthRange - 1, 2);
 				} break;
@@ -769,29 +788,16 @@
 					for (let i: number = 0; i < algorithm.carrierCount; i++) {
 						instrument.operators[i].frequency = selectCurvedDistribution(0, Config.operatorFrequencies.length - 1, 0, 3);
 						instrument.operators[i].amplitude = selectCurvedDistribution(0, Config.operatorAmplitudeMax, Config.operatorAmplitudeMax - 1, 2);
-<<<<<<< HEAD
                         instrument.operators[i].envelope = Config.envelopes.dictionary["custom"].index;
                         instrument.operators[i].waveform = Config.operatorWaves.dictionary[selectWeightedRandom([
-                            { item: "sine", weight: 4 },
+                            { item: "sine", weight: 10 },
                             { item: "triangle", weight: 6 },
+                            { item: "pulse width", weight: 6 },
                             { item: "sawtooth", weight: 3 },
-                            { item: "square", weight: 6 },
-                            { item: "25%pulse", weight: 4 },
-                            { item: "75%pulse", weight: 4 },
                             { item: "ramp", weight: 3 },
                             { item: "trapezoid", weight: 4 },
                         ])].index;
-=======
-						instrument.operators[i].envelope = Config.envelopes.dictionary["custom"].index;
-						instrument.operators[i].waveform = Config.operatorWaves.dictionary[selectWeightedRandom([
-							{ item: "sine", weight: 10 },
-							{ item: "triangle", weight: 6 },
-							{ item: "sawtooth", weight: 3 },
-							{ item: "pulse width", weight: 6 },
-							{ item: "ramp", weight: 3 },
-							{ item: "trapezoid", weight: 4 },
-						])].index;
-						if (instrument.operators[i].waveform == 3/*"pulse width"*/) {
+						if (instrument.operators[i].waveform == 2/*"pulse width"*/) {
 							instrument.operators[i].pulseWidth = selectWeightedRandom([
 								{ item: 0, weight: 3 },
 								{ item: 1, weight: 5 },
@@ -806,63 +812,60 @@
 								{ item: 9, weight: 3 },
 							]);
                         }
->>>>>>> 3519e39d
 					}
 					for (let i: number = algorithm.carrierCount; i < Config.operatorCount; i++) {
 						instrument.operators[i].frequency = selectCurvedDistribution(3, Config.operatorFrequencies.length - 1, 0, 3);
 						instrument.operators[i].amplitude = (Math.pow(Math.random(), 2) * Config.operatorAmplitudeMax) | 0;
-						instrument.operators[i].envelope = Config.envelopes.dictionary[selectWeightedRandom([
-							{ item: "steady", weight: 6 },
-							{ item: "punch", weight: 2 },
-							{ item: "flare 1", weight: 2 },
-							{ item: "flare 2", weight: 2 },
-							{ item: "flare 3", weight: 2 },
-							{ item: "twang 1", weight: 2 },
-							{ item: "twang 2", weight: 2 },
-							{ item: "twang 3", weight: 2 },
-							{ item: "swell 1", weight: 2 },
-							{ item: "swell 2", weight: 2 },
-							{ item: "swell 3", weight: 2 },
-							{ item: "tremolo1", weight: 1 },
-							{ item: "tremolo2", weight: 1 },
-							{ item: "tremolo3", weight: 1 },
-							{ item: "tremolo4", weight: 1 },
-							{ item: "tremolo5", weight: 1 },
-							{ item: "tremolo6", weight: 1 },
-							{ item: "decay 1", weight: 1 },
-							{ item: "decay 2", weight: 1 },
-<<<<<<< HEAD
-                            { item: "decay 3", weight: 1 },
+                        instrument.operators[i].envelope = Config.envelopes.dictionary[selectWeightedRandom([
+                            { item: "steady", weight: 6 },
+                            { item: "punch", weight: 2 },
+                            { item: "flare -1", weight: 1 },
+                            { item: "flare 1", weight: 2 },
+                            { item: "flare 2", weight: 2 },
+                            { item: "flare 3", weight: 2 },
+                            { item: "twang -1", weight: 1 },
+                            { item: "twang 1", weight: 2 },
+                            { item: "twang 2", weight: 2 },
+                            { item: "twang 3", weight: 2 },
+                            { item: "swell -1", weight: 2 },
+                            { item: "swell 1", weight: 2 },
+                            { item: "swell 2", weight: 2 },
+                            { item: "swell 3", weight: 1 },
+                            { item: "tremolo0", weight: 1 },
+                            { item: "tremolo1", weight: 1 },
+                            { item: "tremolo2", weight: 1 },
+                            { item: "tremolo3", weight: 1 },
+                            { item: "tremolo4", weight: 1 },
+                            { item: "tremolo5", weight: 1 },
+                            { item: "tremolo6", weight: 1 },
+                            { item: "decay -1", weight: 1 },
+                            { item: "decay 1", weight: 1 },
+                            { item: "decay 2", weight: 2 },
+                            { item: "decay 3", weight: 2 },
+                            { item: "wibble-1", weight: 2 },
                             { item: "wibble 1", weight: 2 },
                             { item: "wibble 2", weight: 2 },
                             { item: "wibble 3", weight: 2 },
+                            { item: "linear-2", weight: 1 },
+                            { item: "linear-1", weight: 1 },
                             { item: "linear 1", weight: 2 },
                             { item: "linear 2", weight: 2 },
-                            { item: "linear 3", weight: 2 },
-                            { item: "linear-1", weight: 1 },
+                            { item: "linear 3", weight: 1 },
+                            { item: "rise -2", weight: 2 },
+                            { item: "rise -1", weight: 2 },
+                            { item: "rise 1", weight: 2 },
+                            { item: "rise 2", weight: 2 },
+                            { item: "rise 3", weight: 1 },
                         ])].index;
                         instrument.operators[i].waveform = Config.operatorWaves.dictionary[selectWeightedRandom([
-                            { item: "sine", weight: 4 },
+                            { item: "sine", weight: 10 },
                             { item: "triangle", weight: 6 },
-                            { item: "sawtooth", weight: 4 },
-                            { item: "square", weight: 4 },
-                            { item: "25%pulse", weight: 4 },
-                            { item: "75%pulse", weight: 4 },
-                            { item: "ramp", weight: 4 },
-                            { item: "trapezoid", weight: 6 },
+                            { item: "pulse width", weight: 6 },
+                            { item: "sawtooth", weight: 3 },
+                            { item: "ramp", weight: 3 },
+                            { item: "trapezoid", weight: 4 },
                         ])].index;
-=======
-							{ item: "decay 3", weight: 1 },
-						])].index;
-						instrument.operators[i].waveform = Config.operatorWaves.dictionary[selectWeightedRandom([
-							{ item: "sine", weight: 10 },
-							{ item: "triangle", weight: 6 },
-							{ item: "sawtooth", weight: 3 },
-							{ item: "pulse width", weight: 6 },
-							{ item: "ramp", weight: 3 },
-							{ item: "trapezoid", weight: 4 },
-						])].index;
-						if (instrument.operators[i].waveform == 3) {
+						if (instrument.operators[i].waveform == 2) {
 							instrument.operators[i].pulseWidth = selectWeightedRandom([
 								{ item: 0, weight: 3 },
 								{ item: 1, weight: 5 },
@@ -877,37 +880,48 @@
 								{ item: 9, weight: 3 },
 							]);
 						}
->>>>>>> 3519e39d
 					}
 					instrument.feedbackAmplitude = (Math.pow(Math.random(), 3) * Config.operatorAmplitudeMax) | 0;
-					instrument.feedbackEnvelope = Config.envelopes.dictionary[selectWeightedRandom([
-						{ item: "steady", weight: 4 },
-						{ item: "punch", weight: 2 },
-						{ item: "flare 1", weight: 2 },
-						{ item: "flare 2", weight: 2 },
-						{ item: "flare 3", weight: 2 },
-						{ item: "twang 1", weight: 2 },
-						{ item: "twang 2", weight: 2 },
-						{ item: "twang 3", weight: 2 },
-						{ item: "swell 1", weight: 2 },
-						{ item: "swell 2", weight: 2 },
-						{ item: "swell 3", weight: 2 },
-						{ item: "tremolo1", weight: 1 },
-						{ item: "tremolo2", weight: 1 },
-						{ item: "tremolo3", weight: 1 },
-						{ item: "tremolo4", weight: 1 },
-						{ item: "tremolo5", weight: 1 },
-						{ item: "tremolo6", weight: 1 },
-						{ item: "decay 1", weight: 1 },
-						{ item: "decay 2", weight: 1 },
-                        { item: "decay 3", weight: 1 },
+                    instrument.feedbackEnvelope = Config.envelopes.dictionary[selectWeightedRandom([
+                        { item: "steady", weight: 4 },
+                        { item: "punch", weight: 2 },
+                        { item: "flare -1", weight: 1 },
+                        { item: "flare 1", weight: 2 },
+                        { item: "flare 2", weight: 2 },
+                        { item: "flare 3", weight: 2 },
+                        { item: "twang -1", weight: 1 },
+                        { item: "twang 1", weight: 2 },
+                        { item: "twang 2", weight: 2 },
+                        { item: "twang 3", weight: 2 },
+                        { item: "swell -1", weight: 2 },
+                        { item: "swell 1", weight: 2 },
+                        { item: "swell 2", weight: 2 },
+                        { item: "swell 3", weight: 1 },
+                        { item: "tremolo0", weight: 1 },
+                        { item: "tremolo1", weight: 1 },
+                        { item: "tremolo2", weight: 1 },
+                        { item: "tremolo3", weight: 1 },
+                        { item: "tremolo4", weight: 1 },
+                        { item: "tremolo5", weight: 1 },
+                        { item: "tremolo6", weight: 1 },
+                        { item: "decay -1", weight: 1 },
+                        { item: "decay 1", weight: 1 },
+                        { item: "decay 2", weight: 2 },
+                        { item: "decay 3", weight: 2 },
+                        { item: "wibble-1", weight: 2 },
                         { item: "wibble 1", weight: 2 },
                         { item: "wibble 2", weight: 2 },
                         { item: "wibble 3", weight: 2 },
+                        { item: "linear-2", weight: 1 },
+                        { item: "linear-1", weight: 1 },
                         { item: "linear 1", weight: 2 },
                         { item: "linear 2", weight: 2 },
-                        { item: "linear 3", weight: 2 },
-                        { item: "linear-1", weight: 1 },
+                        { item: "linear 3", weight: 1 },
+                        { item: "rise -2", weight: 2 },
+                        { item: "rise -1", weight: 2 },
+                        { item: "rise 1", weight: 2 },
+                        { item: "rise 2", weight: 2 },
+                        { item: "rise 3", weight: 1 },
 					])].index;
 				} break;
 				default: throw new Error("Unhandled pitched instrument type in random generator.");
@@ -1603,19 +1617,6 @@
 }
 
 export class ChangeOperatorWaveform extends Change {
-<<<<<<< HEAD
-    constructor(doc: SongDocument, operatorIndex: number, newValue: number) {
-        super();
-        const instrument: Instrument = doc.song.channels[doc.channel].instruments[doc.getCurrentInstrument()];
-        const oldValue: number = instrument.operators[operatorIndex].waveform;
-        if (oldValue != newValue) {
-            instrument.operators[operatorIndex].waveform = newValue;
-            instrument.preset = instrument.type;
-            doc.notifier.changed();
-            this._didSomething();
-        }
-    }
-=======
 	constructor(doc: SongDocument, operatorIndex: number, newValue: number) {
 		super();
 		const instrument: Instrument = doc.song.channels[doc.channel].instruments[doc.getCurrentInstrument()];
@@ -1640,7 +1641,6 @@
 			this._didSomething();
 		}
 	}
->>>>>>> 3519e39d
 }
 
 export class ChangeOperatorFrequency extends Change {
