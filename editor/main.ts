--- conflicted
+++ resolved
@@ -10,15 +10,12 @@
 import { ExportPrompt } from "./ExportPrompt";
 import { ChangePreset } from "./changes";
 
-<<<<<<< HEAD
 
 //namespace beepbox {
 export const doc: SongDocument = new SongDocument();//debug only
 export const editor: SongEditor = new SongEditor(doc);//same as above
-=======
-const doc: SongDocument = new SongDocument();
-const editor: SongEditor = new SongEditor(doc);
->>>>>>> e3dad13b
+// const doc: SongDocument = new SongDocument();
+// const editor: SongEditor = new SongEditor(doc);
 const beepboxEditorContainer: HTMLElement = document.getElementById("beepboxEditorContainer")!;
 beepboxEditorContainer.appendChild(editor.mainLayer);
 editor.whenUpdated();
