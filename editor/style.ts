// Copyright (c) 2012-2022 John Nesky and contributing authors, distributed under the MIT license, see accompanying the LICENSE.md file.

import {ColorConfig} from "./ColorConfig";
import {HTML} from "imperative-html/dist/esm/elements-strict";


// Determine if the user's browser/OS adds scrollbars that occupy space.
// See: https://www.filamentgroup.com/lab/scrollbars/
const scrollBarTest: HTMLDivElement = document.body.appendChild(HTML.div({ style: "width:30px; height:30px; overflow: auto;" },
	HTML.div({ style: "width:100%;height:40px" }),
));
if ((<any>scrollBarTest).firstChild.clientWidth < 30) {
	document.documentElement.classList.add("obtrusive-scrollbars");
}
document.body.removeChild(scrollBarTest);


document.head.appendChild(HTML.style({ type: "text/css" }, `

/* Note: "#" symbols need to be encoded as "%23" in SVG data urls, otherwise they are interpreted as fragment identifiers! */
:root {
	--button-size: 26px;
	--settings-area-width: 192px;
	--play-symbol: url('data:image/svg+xml,<svg xmlns="http://www.w3.org/2000/svg" width="26" height="26" viewBox="-13 -13 26 26"><path d="M -5 -8 L -5 8 L 8 0 z" fill="gray"/></svg>');
	--pause-symbol: url('data:image/svg+xml,<svg xmlns="http://www.w3.org/2000/svg" width="26" height="26" viewBox="-13 -13 26 26"><rect x="-5" y="-7" width="4" height="14" fill="gray"/><rect x="3" y="-7" width="4" height="14" fill="gray"/></svg>');
	--record-symbol: url('data:image/svg+xml,<svg xmlns="http://www.w3.org/2000/svg" width="26" height="26" viewBox="-13 -13 26 26"><circle cx="0" cy="0" r="6" fill="gray"/></svg>');
	--stop-symbol: url('data:image/svg+xml,<svg xmlns="http://www.w3.org/2000/svg" width="26" height="26" viewBox="-13 -13 26 26"><rect x="-6" y="-6" width="12" height="12" fill="gray"/></svg>');
	--prev-bar-symbol: url('data:image/svg+xml,<svg xmlns="http://www.w3.org/2000/svg" width="26" height="26" viewBox="-13 -13 26 26"><rect x="-6" y="-6" width="2" height="12" fill="gray"/><path d="M 6 -6 L 6 6 L -3 0 z" fill="gray"/></svg>');
	--next-bar-symbol: url('data:image/svg+xml,<svg xmlns="http://www.w3.org/2000/svg" width="26" height="26" viewBox="-13 -13 26 26"><rect x="4" y="-6" width="2" height="12" fill="gray"/><path d="M -6 -6 L -6 6 L 3 0 z" fill="gray"/></svg>');
	--volume-symbol: url('data:image/svg+xml,<svg xmlns="http://www.w3.org/2000/svg" width="26" height="26" viewBox="0 0 26 26"><path d="M 4 16 L 4 10 L 8 10 L 13 5 L 13 21 L 8 16 z M 15 11 L 16 10 A 7.2 7.2 0 0 1 16 16 L 15 15 A 5.8 5.8 0 0 0 15 12 z M 18 8 L 19 7 A 11.5 11.5 0 0 1 19 19 L 18 18 A 10.1 10.1 0 0 0 18 8 z" fill="gray"/></svg>');
	--unmuted-symbol: url('data:image/svg+xml,<svg xmlns="http://www.w3.org/2000/svg" width="20" height="20" viewBox="3 3 20 20"><path d="M 4 16 L 4 10 L 8 10 L 13 5 L 13 21 L 8 16 z M 15 11 L 16 10 A 7.2 7.2 0 0 1 16 16 L 15 15 A 5.8 5.8 0 0 0 15 12 z M 18 8 L 19 7 A 11.5 11.5 0 0 1 19 19 L 18 18 A 10.1 10.1 0 0 0 18 8 z" fill="gray"/></svg>');
	--muted-symbol: url('data:image/svg+xml,<svg xmlns="http://www.w3.org/2000/svg" width="20" height="20" viewBox="3 3 20 20"><path d="M 4 16 L 4 10 L 8 10 L 13 5 L 13 21 L 8 16 z" fill="gray"/></svg>');
	--menu-down-symbol: url('data:image/svg+xml,<svg xmlns="http://www.w3.org/2000/svg" width="26" height="26" viewBox="-13 -13 26 26"><path d="M -4 -2 L 4 -2 L 0 3 z" fill="gray"/></svg>');
	--select-arrows-symbol: url('data:image/svg+xml,<svg xmlns="http://www.w3.org/2000/svg" width="26" height="26" viewBox="-13 -13 26 26"><path d="M -4 -3 L 4 -3 L 0 -8 z M -4 3 L 4 3 L 0 8 z" fill="gray"/></svg>');
	--file-page-symbol: url('data:image/svg+xml,<svg xmlns="http://www.w3.org/2000/svg" width="26" height="26" viewBox="-5 -21 26 26"><path d="M 2 0 L 2 -16 L 10 -16 L 14 -12 L 14 0 z M 3 -1 L 13 -1 L 13 -11 L 9 -11 L 9 -15 L 3 -15 z" fill="gray"/></svg>');
	--edit-pencil-symbol: url('data:image/svg+xml,<svg xmlns="http://www.w3.org/2000/svg" width="26" height="26" viewBox="-5 -21 26 26"><path d="M 0 0 L 1 -4 L 4 -1 z M 2 -5 L 10 -13 L 13 -10 L 5 -2 zM 11 -14 L 13 -16 L 14 -16 L 16 -14 L 16 -13 L 14 -11 z" fill="gray"/></svg>');
	--preferences-gear-symbol: url('data:image/svg+xml,<svg xmlns="http://www.w3.org/2000/svg" width="26" height="26" viewBox="-13 -13 26 26"><path d="M 5.78 -1.6 L 7.93 -0.94 L 7.93 0.94 L 5.78 1.6 L 4.85 3.53 L 5.68 5.61 L 4.21 6.78 L 2.36 5.52 L 0.27 5.99 L -0.85 7.94 L -2.68 7.52 L -2.84 5.28 L -4.52 3.95 L -6.73 4.28 L -7.55 2.59 L -5.9 1.07 L -5.9 -1.07 L -7.55 -2.59 L -6.73 -4.28 L -4.52 -3.95 L -2.84 -5.28 L -2.68 -7.52 L -0.85 -7.94 L 0.27 -5.99 L 2.36 -5.52 L 4.21 -6.78 L 5.68 -5.61 L 4.85 -3.53 M 2.92 0.67 L 2.92 -0.67 L 2.35 -1.87 L 1.3 -2.7 L 0 -3 L -1.3 -2.7 L -2.35 -1.87 L -2.92 -0.67 L -2.92 0.67 L -2.35 1.87 L -1.3 2.7 L -0 3 L 1.3 2.7 L 2.35 1.87 z" fill="gray"/></svg>');
	--customize-dial-symbol: url('data:image/svg+xml,<svg xmlns="http://www.w3.org/2000/svg" width="26" height="26" viewBox="-13 -13 26 26"> \
			<g transform="translate(0,1)" fill="gray"> \
				<circle cx="0" cy="0" r="6.5" stroke="gray" stroke-width="1" fill="none"/> \
				<rect x="-1" y="-5" width="2" height="4" transform="rotate(30)"/> \
				<circle cx="-7.79" cy="4.5" r="0.75"/> \
				<circle cx="-9" cy="0" r="0.75"/> \
				<circle cx="-7.79" cy="-4.5" r="0.75"/> \
				<circle cx="-4.5" cy="-7.79" r="0.75"/> \
				<circle cx="0" cy="-9" r="0.75"/> \
				<circle cx="4.5" cy="-7.79" r="0.75"/> \
				<circle cx="7.79" cy="-4.5" r="0.75"/> \
				<circle cx="9" cy="0" r="0.75"/> \
				<circle cx="7.79" cy="4.5" r="0.75"/> \
			</g> \
		</svg>');
	--instrument-copy-symbol: url('data:image/svg+xml,<svg xmlns="http://www.w3.org/2000/svg" width="26" height="26" viewBox="-5 -21 26 26"><path d="M 0 -15 L 1 -15 L 1 0 L 13 0 L 13 1 L 0 1 L 0 -15 z M 2 -1 L 2 -17 L 10 -17 L 14 -13 L 14 -1 z M 3 -2 L 13 -2 L 13 -12 L 9 -12 L 9 -16 L 3 -16 z" fill="currentColor"></path></svg>');
	--instrument-paste-symbol: url('data:image/svg+xml,<svg xmlns="http://www.w3.org/2000/svg" width="26" height="26" viewBox="0 0 26 26"><path d="M 8 18 L 6 18 L 6 5 L 17 5 L 17 7 M 9 8 L 16 8 L 20 12 L 20 22 L 9 22 z" stroke="currentColor" fill="none"></path><path d="M 9 3 L 14 3 L 14 6 L 9 6 L 9 3 z M 16 8 L 20 12 L 16 12 L 16 8 z" fill="currentColor"></path></svg>');
	--export-symbol: url('data:image/svg+xml,<svg xmlns="http://www.w3.org/2000/svg" width="26" height="26" viewBox="-13 -13 26 26"><path fill="gray" d="M -8 3 L -8 8 L 8 8 L 8 3 L 6 3 L 6 6 L -6 6 L -6 3 z M 0 2 L -4 -2 L -1 -2 L -1 -8 L 1 -8 L 1 -2 L 4 -2 z"/></svg>');
	--close-symbol: url('data:image/svg+xml,<svg xmlns="http://www.w3.org/2000/svg" width="26" height="26" viewBox="-13 -13 26 26"><path fill="gray" d="M -7.07 -5.66 L -5.66 -7.07 L 0 -1.4 L 5.66 -7.07 L 7.07 -5.66 L 1.4 0 L 7.07 5.66 L 5.66 7.07 L 0 1.4 L -5.66 7.07 L -7.07 5.66 L -1.4 0 z"/></svg>');
	--add-symbol: url('data:image/svg+xml,<svg xmlns="http://www.w3.org/2000/svg" width="26" height="26" viewBox="-13 -13 26 26"><path fill="gray" d="M -8 -1 L -1 -1 L -1 -8  L 1 -8 L 1 -1 L 8 -1 L 8 1 L 1 1 L 1 8 L -1 8 L -1 1 L -8 1 z"/></svg>');
	--zoom-in-symbol: url('data:image/svg+xml,<svg xmlns="http://www.w3.org/2000/svg" width="20" height="20" viewBox="-10 -10 20 20"><circle cx="-1" cy="-1" r="6" stroke-width="2" stroke="gray" fill="none"></circle><path stroke="gray" stroke-width="2" d="M 3 3 L 7 7 M -1 -4 L -1 2 M -4 -1 L 2 -1" fill="none"></path></svg>');
	--zoom-out-symbol: url('data:image/svg+xml,<svg xmlns="http://www.w3.org/2000/svg" width="20" height="20" viewBox="-10 -10 20 20"><circle cx="-1" cy="-1" r="6" stroke-width="2" stroke="gray" fill="none"></circle><path stroke="gray" stroke-width="2" d="M 3 3 L 7 7 M -4 -1 L 2 -1" fill="none"></path></svg>');
	--checkmark-symbol: url('data:image/svg+xml,<svg xmlns="http://www.w3.org/2000/svg" width="26" height="26" viewBox="-13 -13 26 26"><path fill="gray" d="M -9 -2 L -8 -3 L -3 2 L 9 -8 L 10 -7 L -3 8 z"/></svg>');
	--drum-symbol: url('data:image/svg+xml,<svg xmlns="http://www.w3.org/2000/svg" width="32" height="40" viewBox="0 0 32 40"> \
			<defs> \
				<linearGradient id="gold1" x1="0%" y1="0%" x2="100%" y2="0%"> \
					<stop offset="0%" stop-color="%237e3302"/> \
					<stop offset="40%" stop-color="%23ffec6b"/> \
					<stop offset="100%" stop-color="%237e3302"/> \
				</linearGradient> \
				<linearGradient id="gold2" x1="0%" y1="0%" x2="100%" y2="0%"> \
					<stop offset="0%" stop-color="%23faaf7d"/> \
					<stop offset="15%" stop-color="%23fffba9"/> \
					<stop offset="40%" stop-color="%23ffffe3"/> \
					<stop offset="65%" stop-color="%23fffba9"/> \
					<stop offset="100%" stop-color="%23faaf7d"/> \
				</linearGradient> \
				<radialGradient id="gold3" cx="0%" cy="0%" r="100%"> \
					<stop offset="0%" stop-color="%23ffffe3"/> \
					<stop offset="50%" stop-color="%23ffec6b"/> \
					<stop offset="100%" stop-color="%237e3302"/> \
				</radialGradient> \
				<linearGradient id="red" x1="0%" y1="0%" x2="100%" y2="0%"> \
					<stop offset="0%" stop-color="%23641919"/> \
					<stop offset="40%" stop-color="%23cd2c2c"/> \
					<stop offset="100%" stop-color="%23641919"/> \
				</linearGradient> \
				<radialGradient id="membrane"> \
					<stop offset="10%" stop-color="%23cccccc" /> \
					<stop offset="90%" stop-color="%23f6f6f7" /> \
					<stop offset="100%" stop-color="%23999" /> \
				</radialGradient> \
			</defs> \
			<ellipse cx="16" cy="26" rx="16" ry="14" fill="rgba(0,0,0,0.5)"/> \
			<ellipse cx="16" cy="25" rx="16" ry="14" fill="url(%23gold1)"/> \
			<rect x="0" y="23" width="32" height="2" fill="url(%23gold1)"/> \
			<ellipse cx="16" cy="23" rx="16" ry="14" fill="url(%23gold2)"/> \
			<ellipse cx="16" cy="23" rx="15" ry="13" fill="url(%23red)"/> \
			<rect x="1" y="17" width="30" height="6" fill="url(%23red)"/> \
			<rect x="5" y="27" width="1" height="5" rx="0.5" fill="rgba(0,0,0,0.5)"/> \
			<rect x="15" y="31" width="2" height="5" rx="1" fill="rgba(0,0,0,0.5)"/> \
			<rect x="26" y="27" width="1" height="5" rx="0.5" fill="rgba(0,0,0,0.5)"/> \
			<rect x="5" y="26" width="1" height="5" rx="0.5" fill="url(%23gold3)"/> \
			<rect x="15" y="30" width="2" height="5" rx="1" fill="url(%23gold3)"/> \
			<rect x="26" y="26" width="1" height="5" rx="0.5" fill="url(%23gold3)"/> \
			<ellipse cx="16" cy="18" rx="15" ry="13" fill="rgba(0,0,0,0.5)"/> \
			<ellipse cx="16" cy="16" rx="16" ry="14" fill="url(%23gold1)"/> \
			<rect x="0" y="14" width="32" height="2" fill="url(%23gold1)"/> \
			<ellipse cx="16" cy="14" rx="16" ry="14" fill="url(%23gold2)"/> \
			<ellipse cx="16" cy="14" rx="15" ry="13" fill="url(%23membrane)"/> \
		</svg>');
	--piano-key-symbol: url('data:image/svg+xml,<svg xmlns="http://www.w3.org/2000/svg" width="32" height="15" preserveAspectRatio="none" viewBox="0 -1 32 15"> \
			<defs> \
				<linearGradient id="shadow" x1="0%" y1="0%" x2="100%" y2="0%"> \
					<stop offset="0%" stop-color="rgba(0,0,0,0.5)"/> \
					<stop offset="100%" stop-color="transparent"/> \
				</linearGradient> \
			</defs> \
			<rect x="-1" y="1" width="31" height="1" rx="0.6" fill="rgba(255,255,255,0.4)"/> \
			<path d="M -1 11 L 30 11 L 30 2 L 33 -1 L 33 14 L -1 14 z" fill="rgba(0,0,0,0.7)"/> \
			<rect x="-1" y="-1" width="19" height="15" fill="url(%23shadow)"/> \
		</svg>');
  --mod-key-symbol: url('data:image/svg+xml,<svg xmlns="http://www.w3.org/2000/svg" width="32" height="80" preserveAspectRatio="none" viewBox="0 -1 32 80"> \
			<defs> \
				<linearGradient id="shadow" x1="0%" y1="0%" x2="100%" y2="0%"> \
					<stop offset="0%" stop-color="rgba(0,0,0,0.4)"/> \
					<stop offset="100%" stop-color="transparent"/> \
				</linearGradient> \
			</defs> \
			<rect x="-1" y="1" width="31" height="1" rx="0.6" fill="rgba(255,255,255,0.2)"/> \
			<path d="M -1 76 L 30 76 L 30 1 L 33 -1 L 33 80 L -1 80 z" fill="rgba(0,0,0,0.7)"/> \
			<rect x="-1" y="-1" width="19" height="80" fill="url(%23shadow)"/> \
		</svg>');
}


.obtrusive-scrollbars, .obtrusive-scrollbars * {
	scrollbar-width: thin;
	scrollbar-color: ${ColorConfig.uiWidgetBackground} ${ColorConfig.editorBackground};
}
.obtrusive-scrollbars::-webkit-scrollbar, .obtrusive-scrollbars *::-webkit-scrollbar {
	width: 12px;
}
.obtrusive-scrollbars::-webkit-scrollbar-track, .obtrusive-scrollbars *::-webkit-scrollbar-track {
	background: ${ColorConfig.editorBackground};
}
.obtrusive-scrollbars::-webkit-scrollbar-thumb, .obtrusive-scrollbars *::-webkit-scrollbar-thumb {
	background-color: ${ColorConfig.uiWidgetBackground};
	border: 3px solid ${ColorConfig.editorBackground};
}

@-moz-document url-prefix() {
	.muteButtonText {
		transform: translate(3px, 1px) !important;
	}
}

.beepboxEditor {
	display: grid;
    grid-template-columns: minmax(0, 1fr) max-content;
    grid-template-rows: max-content 1fr; /* max-content minmax(0, 1fr); Chrome 80 grid layout regression. https://bugs.chromium.org/p/chromium/issues/detail?id=1050307 */
    grid-template-areas: "pattern-area settings-area" "track-area settings-area";
	grid-column-gap: 6px;
	grid-row-gap: 6px;
	position: relative;
	touch-action: manipulation;
	cursor: default;
	font-size: 13px;
	overflow: hidden;
	color: ${ColorConfig.primaryText};
	background: ${ColorConfig.editorBackground};
    opacity: 0;
    -webkit-transition: opacity 0.2s ease-in;
    -moz-transition: opacity 0.2s ease-in;
    -o-transition: opacity 0.2s ease-in;
    -ms-transition: opacity 0.2s ease-in;
    transition: opacity 0.2s ease-in;
    transition-delay: 0s;
}

.beepboxEditor .operatorRow {
	margin: 2px 0;
	height: 2em;
	display: flex;
	flex-direction: row;
	align-items: center;
}

.beepboxEditor .operatorRow > * {
	flex-grow: 1;
	flex-shrink: 1;
}

.pattern-area {
     opacity: 0;
    -webkit-transition: opacity 0.5s ease-in;
    -moz-transition: opacity 0.5s ease-in;
    -o-transition: opacity 0.5s ease-in;
    -ms-transition: opacity 0.5s ease-in;
    transition: opacity 0.5s ease-in;
    transition-delay: 0s;
}

.settings-area {
    opacity: 0;
    -webkit-transition: opacity 0.5s ease-in;
    -moz-transition: opacity 0.5s ease-in;
    -o-transition: opacity 0.5s ease-in;
    -ms-transition: opacity 0.5s ease-in;
    transition: opacity 0.5s ease-in;
    transition-delay: 0.15s;
}

.editor-song-settings {
    opacity: 0;
    -webkit-transition: opacity 0.5s ease-in;
    -moz-transition: opacity 0.5s ease-in;
    -o-transition: opacity 0.5s ease-in;
    -ms-transition: opacity 0.5s ease-in;
    transition: opacity 0.5s ease-in;
    transition-delay: 0.35s;
}

.instrument-settings-area {
    opacity: 0;
    -webkit-transition: opacity 0.5s ease-in;
    -moz-transition: opacity 0.5s ease-in;
    -o-transition: opacity 0.5s ease-in;
    -ms-transition: opacity 0.5s ease-in;
    transition: opacity 0.5s ease-in;
    transition-delay: 0.45s;
}

.trackAndMuteContainer {
    opacity: 0;
    -webkit-transition: opacity 0.5s ease-in;
    -moz-transition: opacity 0.5s ease-in;
    -o-transition: opacity 0.5s ease-in;
    -ms-transition: opacity 0.5s ease-in;
    transition: opacity 0.5s ease-in;
    transition-delay: 0.4s;
}

.barScrollBar {
    opacity: 0;
    -webkit-transition: opacity 0.5s ease-in;
    -moz-transition: opacity 0.5s ease-in;
    -o-transition: opacity 0.5s ease-in;
    -ms-transition: opacity 0.5s ease-in;
    transition: opacity 0.5s ease-in;
    transition-delay: 0.5s;
}



.load {
    opacity: 1;
}

.beepboxEditor .noSelection {
	-webkit-touch-callout: none;
	-webkit-user-select: none;
	-moz-user-select: none;
	-ms-user-select: none;
	user-select: none;
}

.beepboxEditor div {
	margin: 0;
	padding: 0;
}

.beepboxEditor .pattern-area {
	grid-area: pattern-area;
	height: 481px;
	display: flex;
	flex-direction: row;
	position: relative;
}

.beepboxEditor .track-area {
	grid-area: track-area;
}

.beepboxEditor .loopEditor {
	height: 20px;
	position: sticky;
	bottom: 0;
	padding: 5px 0;
	background-color: ${ColorConfig.editorBackground};
}

.beepboxEditor .settings-area {
	grid-area: settings-area;
	display: grid;
    grid-template-columns: auto;
    grid-template-rows: min-content min-content min-content min-content min-content;
    grid-template-areas: "version-area" "play-pause-area" "menu-area" "song-settings-area" "instrument-settings-area";
	grid-column-gap: 6px;
}

.beepboxEditor .version-area{ grid-area: version-area; }
.beepboxEditor .play-pause-area{ grid-area: play-pause-area; }
.beepboxEditor .menu-area{ grid-area: menu-area; }
.beepboxEditor .song-settings-area{ grid-area: song-settings-area; }
.beepboxEditor .instrument-settings-area{ grid-area: instrument-settings-area; }

.beepboxEditor .tip {
	cursor: help;
	color: ${ColorConfig.secondaryText};
	text-decoration: none;
}

.beepboxEditor .tip:hover {
	color: ${ColorConfig.linkAccent};
	text-decoration: underline;
}
.beepboxEditor .tip:active {
	color: ${ColorConfig.primaryText};
}

.beepboxEditor .volume-speaker {
	flex-shrink: 0;
	width: var(--button-size);
	height: var(--button-size);
	background: ${ColorConfig.secondaryText};
	-webkit-mask-image: var(--volume-symbol);
	-webkit-mask-repeat: no-repeat;
	-webkit-mask-position: center;
	mask-image: var(--volume-symbol);
	mask-repeat: no-repeat;
	mask-position: center;
}

.beepboxEditor .drum-button {
	flex: 1;
	background-color: transparent;
	background-image: var(--drum-symbol);
	background-repeat: no-repeat;
	background-position: center;
}

.beepboxEditor .modulator-button {
	flex: 1;
	position: relative;
	display: flex;
	align-items: center;
}
.beepboxEditor .modulator-button::before {
	content: "";
	position: absolute;
	left: 0;
	top: 0;
	width: 100%;
	height: 100%;
	pointer-events: none;
	background-image: var(--mod-key-symbol);
	background-repeat: no-repeat;
	background-position: center;
	background-size: 100% 102%;
}

.beepboxEditor .piano-button {
	flex: 1;
	position: relative;
	display: flex;
	align-items: center;
}
.beepboxEditor .piano-button::before {
	content: "";
	position: absolute;
	left: 0;
	top: 0;
	width: 100%;
	height: 100%;
	pointer-events: none;
	background-image: var(--piano-key-symbol);
	background-repeat: no-repeat;
	background-position: center;
	background-size: 100% 115.38%;
}
.beepboxEditor .piano-button.disabled::after {
	content: "";
	position: absolute;
	right: 0;
	top: 0;
	width: 70%;
	height: 100%;
	pointer-events: none;
	background: ${ColorConfig.editorBackground};
	-webkit-mask-image: linear-gradient(90deg, transparent 0%, gray 70%, gray 100%);
	-webkit-mask-repeat: no-repeat;
	-webkit-mask-position: center;
	mask-image: linear-gradient(90deg, transparent 0%, gray 70%, gray 100%);
	mask-repeat: no-repeat;
	mask-position: center;
}

.beepboxEditor .piano-button.pressed, .beepboxEditor .drum-button.pressed {
	filter: brightness(0.5);
}

.beepboxEditor .customize-instrument {
	margin: 2px 0;
}
.beepboxEditor .customize-instrument::before {
	content: "";
	flex-shrink: 0;
	position: absolute;
	left: 0;
	top: 50%;
	transform: translateY(-50%);
	pointer-events: none;
	width: var(--button-size);
	height: var(--button-size);
	background: currentColor;
	-webkit-mask-image: var(--customize-dial-symbol);
	-webkit-mask-repeat: no-repeat;
	-webkit-mask-position: center;
	mask-image: var(--customize-dial-symbol);
	mask-repeat: no-repeat;
	mask-position: center;
}

.beepboxEditor .instrumentCopyPasteRow {
	gap: 2px;
}

.beepboxEditor .copy-instrument {
	margin: 2px 0;
	flex-grow: 1;
}
.beepboxEditor .copy-instrument::before {
	content: "";
	flex-shrink: 0;
	position: absolute;
	left: 0;
	top: 50%;
	transform: translateY(-50%);
	pointer-events: none;
	width: var(--button-size);
	height: var(--button-size);
	background: currentColor;
	-webkit-mask-image: var(--instrument-copy-symbol);
	-webkit-mask-repeat: no-repeat;
	-webkit-mask-position: center;
	mask-image: var(--instrument-copy-symbol);
	mask-repeat: no-repeat;
	mask-position: center;
}

.beepboxEditor .paste-instrument {
	margin: 2px 0;
	flex-grow: 1;
}
.beepboxEditor .paste-instrument::before {
	content: "";
	flex-shrink: 0;
	position: absolute;
	left: 0;
	top: 50%;
	transform: translateY(-50%);
	pointer-events: none;
	width: var(--button-size);
	height: var(--button-size);
	background: currentColor;
	-webkit-mask-image: var(--instrument-paste-symbol);
	-webkit-mask-repeat: no-repeat;
	-webkit-mask-position: center;
	mask-image: var(--instrument-paste-symbol);
	mask-repeat: no-repeat;
	mask-position: center;
}

.beepboxEditor .envelopeEditor {
	display: flex;
	flex-direction: column;
}

.beepboxEditor .envelope-row {
	display: flex;
	margin: 2px 0;
	gap: 2px;
}

.beepboxEditor .add-envelope {
	width: var(--button-size);
}
.beepboxEditor .add-envelope::before {
	content: "";
	position: absolute;
	width: var(--button-size);
	height: var(--button-size);
	left: 0;
	top: 0;
	pointer-events: none;
	background: currentColor;
	mask-image: var(--add-symbol);
	mask-repeat: no-repeat;
	mask-position: center;
	-webkit-mask-image: var(--add-symbol);
	-webkit-mask-repeat: no-repeat;
	-webkit-mask-position: center;
}
.beepboxEditor .add-envelope:disabled {
	visibility: hidden;
}

.beepboxEditor .effects-menu {
	width: var(--button-size);
	position: relative;
}
.beepboxEditor .effects-menu::before {
	content: "";
	position: absolute;
	width: var(--button-size);
	height: var(--button-size);
	left: 0;
	top: 0;
	pointer-events: none;
	background: currentColor;
	mask-image: var(--menu-down-symbol);
	mask-repeat: no-repeat;
	mask-position: center;
	-webkit-mask-image: var(--menu-down-symbol);
	-webkit-mask-repeat: no-repeat;
	-webkit-mask-position: center;
}

.beepboxEditor .zoomInButton, .beepboxEditor .zoomOutButton {
	width: var(--button-size);
	position: absolute;
	right: 10px;
}
.beepboxEditor .zoomInButton {
	top: 10px;
}
.beepboxEditor .zoomOutButton {
	top: 50px;
}
.beepboxEditor .zoomInButton::before {
	content: "";
	position: absolute;
	width: var(--button-size);
	height: var(--button-size);
	left: 0;
	top: 0;
	pointer-events: none;
	background: currentColor;
	mask-image: var(--zoom-in-symbol);
	mask-repeat: no-repeat;
	mask-position: center;
	-webkit-mask-image: var(--zoom-in-symbol);
	-webkit-mask-repeat: no-repeat;
	-webkit-mask-position: center;
}
.beepboxEditor .zoomOutButton::before {
	content: "";
	position: absolute;
	width: var(--button-size);
	height: var(--button-size);
	left: 0;
	top: 0;
	pointer-events: none;
	background: currentColor;
	mask-image: var(--zoom-out-symbol);
	mask-repeat: no-repeat;
	mask-position: center;
	-webkit-mask-image: var(--zoom-out-symbol);
	-webkit-mask-repeat: no-repeat;
	-webkit-mask-position: center;
}

.beepboxEditor .delete-envelope {
	width: var(--button-size);
	flex-shrink: 0;
	flex-grow: 0;
}
.beepboxEditor .delete-envelope::before {
	content: "";
	position: absolute;
	width: var(--button-size);
	height: var(--button-size);
	left: 0;
	top: 0;
	pointer-events: none;
	background: currentColor;
	mask-image: var(--close-symbol);
	mask-repeat: no-repeat;
	mask-position: center;
	-webkit-mask-image: var(--close-symbol);
	-webkit-mask-repeat: no-repeat;
	-webkit-mask-position: center;
}
.beepboxEditor .delete-envelope:disabled {
	visibility: hidden;
}

.beepboxEditor .menu.file::before {
	content: "";
	flex-shrink: 0;
	position: absolute;
	left: 0;
	top: 50%;
	transform: translateY(-50%);
	pointer-events: none;
	width: var(--button-size);
	height: var(--button-size);
	background: currentColor;
	-webkit-mask-image: var(--file-page-symbol);
	-webkit-mask-repeat: no-repeat;
	-webkit-mask-position: center;
	mask-image: var(--file-page-symbol);
	mask-repeat: no-repeat;
	mask-position: center;
}

.beepboxEditor .menu.edit::before {
	content: "";
	flex-shrink: 0;
	position: absolute;
	left: 0;
	top: 50%;
	transform: translateY(-50%);
	pointer-events: none;
	width: var(--button-size);
	height: var(--button-size);
	background: currentColor;
	-webkit-mask-image: var(--edit-pencil-symbol);
	-webkit-mask-repeat: no-repeat;
	-webkit-mask-position: center;
	mask-image: var(--edit-pencil-symbol);
	mask-repeat: no-repeat;
	mask-position: center;
}

.beepboxEditor .menu.preferences::before {
	content: "";
	flex-shrink: 0;
	position: absolute;
	left: 0;
	top: 50%;
	transform: translateY(-50%);
	pointer-events: none;
	width: var(--button-size);
	height: var(--button-size);
	background: currentColor;
	-webkit-mask-image: var(--preferences-gear-symbol);
	-webkit-mask-repeat: no-repeat;
	-webkit-mask-position: center;
	mask-image: var(--preferences-gear-symbol);
	mask-repeat: no-repeat;
	mask-position: center;
}

.beepboxEditor .mute-button {
	background: transparent;
	border: none;
  padding-right: 0px;
  padding-left: 0px;
  box-shadow: none;
}

.beepboxEditor .mute-button:focus {
  background: transparent;
	border: none;
}

.beepboxEditor .mute-button::before {
	content: "";
	pointer-events: none;
	width: 100%;
	height: 100%;
	display: inline-block;
  background: var(--mute-button-normal);
	-webkit-mask-image: var(--unmuted-symbol);
	-webkit-mask-repeat: no-repeat;
	-webkit-mask-position: center;
	-webkit-mask-size: cover;
  mask-repeat: no-repeat;
	mask-position: center;
	mask-size: cover;
  mask-image: var(--unmuted-symbol);
}

.beepboxEditor .mute-button.muted::before {
  background: var(--ui-widget-background);
	-webkit-mask-image: var(--muted-symbol);
  mask-image: var(--muted-symbol);
}

.beepboxEditor .mute-button.modMute.muted::before {
  background: var(--ui-widget-background);
	-webkit-mask-image: var(--muted-symbol);
  mask-image: var(--muted-symbol);
}

.beepboxEditor .mute-button.modMute::before {
  background: var(--mute-button-mod);
}


.beepboxEditor .promptContainer {
	position: absolute;
	top: 0;
	left: 0;
	width: 100%;
	height: 100%;
	display: flex;
	justify-content: center;
	align-items: center;
	z-index: 100;
}

.beepboxEditor .promptContainer::before {
	content: "";
	position: absolute;
	top: 0;
	left: 0;
	width: 100%;
	height: 100%;
	background: ${ColorConfig.editorBackground};
	opacity: 0.5;
	display: flex;
}

.beepboxEditor .prompt {
	margin: auto;
	text-align: center;
	background: ${ColorConfig.editorBackground};
	border-radius: 15px;
	border: 4px solid ${ColorConfig.uiWidgetBackground};
	color: ${ColorConfig.primaryText};
	padding: 20px;
	display: flex;
	flex-direction: column;
	position: relative;
	box-shadow: 5px 5px 20px 10px rgba(0,0,0,0.5);
}

.beepboxEditor .prompt > *:not(:first-child):not(.cancelButton) {
	margin-top: 1.5em;
}

.beepboxEditor .prompt h2 {
	font-size: 2em;
	margin: 0 16px;
	font-weight: normal;
}

.beepboxEditor .prompt p {
	text-align: left;
	margin: 1em 0;
}

.beepboxEditor .prompt label {
	cursor: pointer;
}

.beepboxEditor .prompt.recordingSetupPrompt p {
	margin-top: 0.75em;
	margin-bottom: 0;
}

.beepboxEditor .prompt.recordingSetupPrompt > label:not(:first-child):not(.cancelButton) {
	margin: 2px 0;
}

.beepboxEditor .layout-option {
	display: flex;
	flex-direction: column;
	flex: 1;
	cursor: pointer;
	color: ${ColorConfig.secondaryText};
}

.beepboxEditor .layout-option input {
	display: none;
}

.beepboxEditor .layout-option input:checked ~ * {
	color: ${ColorConfig.primaryText};
}
.beepboxEditor select.invalidSetting {
	border: solid 1px red;
}
.beepboxEditor .selectContainer {
	position: relative;
}
.beepboxEditor .selectContainer:not(.menu)::after {
	content: "";
	flex-shrink: 0;
	position: absolute;
	right: 0;
	top: 50%;
	transform: translateY(-50%);
	pointer-events: none;
	width: 14px;
	height: var(--button-size);
	background: currentColor;
	-webkit-mask-image: var(--select-arrows-symbol);
	-webkit-mask-repeat: no-repeat;
	-webkit-mask-position: center;
	mask-image: var(--select-arrows-symbol);
	mask-repeat: no-repeat;
	mask-position: center;
}
.beepboxEditor .selectContainer.menu::after {
	content: "";
	flex-shrink: 0;
	position: absolute;
	right: 0;
	top: 50%;
	transform: translateY(-50%);
	pointer-events: none;
	width: var(--button-size);
	height: var(--button-size);
	background: currentColor;
	-webkit-mask-image: var(--menu-down-symbol);
	-webkit-mask-repeat: no-repeat;
	-webkit-mask-position: center;
	mask-image: var(--menu-down-symbol);
	mask-repeat: no-repeat;
	mask-position: center;
}
.beepboxEditor select {
	margin: 0;
	padding: 0 4px;
	display: block;
	height: var(--button-size);
	border: none;
	border-radius: 5px;
	background: ${ColorConfig.uiWidgetBackground};
	color: inherit;
	font-size: inherit;
	cursor: pointer;
	font-family: inherit;
	font-weight: inherit;

	-webkit-appearance:none;
	-moz-appearance: none;
	appearance: none;
}

.select2-container .select2-selection--single {
  height: auto;
}

.select2-container {
  width: -moz-available !important;
  width: -webkit-fill-available !important;
}

.select2-container--default .select2-selection--single{
  border-radius: 0px;
  border: 0px;
  background-color: transparent;
  outline: none;
}

.select2-selection__rendered:not(.menu)::before {
	content: "";
	position: absolute;
	right: 0.3em;
	top: 0.4em;
	border-bottom: 0.4em solid currentColor;
	border-left: 0.3em solid transparent;
	border-right: 0.3em solid transparent;
	pointer-events: none;
}
.select2-selection__rendered:not(.menu)::after {
	content: "";
	position: absolute;
	right: 0.3em;
	bottom: 0.4em;
	border-top: 0.4em solid currentColor;
	border-left: 0.3em solid transparent;
	border-right: 0.3em solid transparent;
	pointer-events: none;
}
.select2-selection__rendered {
	margin: 0;
	padding: 0 0.3em;
	display: block;
	height: 2em;
	border: none;
	border-radius: 0.4em;
	background: ${ColorConfig.uiWidgetBackground};
	color: inherit !important;
	font-size: inherit;
	cursor: pointer;
	font-family: inherit;
	-webkit-appearance:none;
	-moz-appearance: none;
	appearance: none;
}
.select2-selection__arrow b{
    display:none !important;
}

.select2-selection__rendered--focus {
	background: ${ColorConfig.uiWidgetFocus};
	outline: none;
}
.select2-search__field {
    background: ${ColorConfig.uiWidgetBackground};
    color: inherit !important;
    font-size: small;
    font-family: inherit;
    border: 0px !important;
    padding: 1px !important;
}
.select2-dropdown {
    box-sizing: border-box;
    display: inline-block;
    margin: 0;
    font-size: small;
    position: relative;
    vertical-align: middle;
    background-color: ${ColorConfig.uiWidgetFocus};
}

.select2-container--default .select2-results>.select2-results__options {
    max-height: 430px;
    overflow-x: hidden;
}
.select2-container--default .select2-results__group {
    cursor: default;
    display: block;
    padding: 1px;
    background: ${ColorConfig.select2OptGroup};
}
.select2-results__option {
    padding: 2px;
    user-select: none;
    -webkit-user-select: none;
}
.select2-container--default .select2-results__option .select2-results__option {
    padding-left: 0.1em;
}
.select2-container--default .select2-results__option[aria-selected=true] {
  background-color: transparent !important;
}

.select2-results__option--highlighted[aria-selected] {
	color: white !important;
}

.beepboxEditor .menu select {
	padding: 0 var(--button-size);
}
.beepboxEditor select:focus {
	background: ${ColorConfig.uiWidgetFocus};
	outline: none;
}
.beepboxEditor .menu select {
	text-align: center;
	text-align-last: center;
}
.beepboxEditor .settings-area select {
       width: 100%;
}

/* This makes it look better in firefox on my computer... What about others?
@-moz-document url-prefix() {
	.beepboxEditor select { padding: 0 2px; }
}
*/
.beepboxEditor button {
	margin: 0;
	position: relative;
	height: var(--button-size);
	border: none;
	border-radius: 5px;
	background: ${ColorConfig.uiWidgetBackground};
	color: inherit;
	font-size: inherit;
	font-family: inherit;
	font-weight: inherit;
	cursor: pointer;
}
.beepboxEditor button:focus {
	background: ${ColorConfig.uiWidgetFocus};
	outline: none;
}

.beepboxEditor button.cancelButton {
	float: right;
	width: var(--button-size);
	position: absolute;
	top: 8px;
	right: 8px;
}

.beepboxEditor .playback-bar-controls {
	display: grid;
	grid-template-columns: minmax(0, 1fr) minmax(0, 1fr) minmax(0, 1fr) minmax(0, 1fr);
	grid-template-rows: min-content;
	grid-column-gap: 4px;
}

.beepboxEditor button.playButton::before {
	content: "";
	flex-shrink: 0;
	position: absolute;
	left: 0;
	top: 50%;
	transform: translateY(-50%);
	pointer-events: none;
	width: var(--button-size);
	height: var(--button-size);
	background: currentColor;
	-webkit-mask-image: var(--play-symbol);
	-webkit-mask-repeat: no-repeat;
	-webkit-mask-position: center;
	mask-image: var(--play-symbol);
	mask-repeat: no-repeat;
	mask-position: center;
}
.beepboxEditor button.pauseButton::before {
	content: "";
	flex-shrink: 0;
	position: absolute;
	left: 0;
	top: 50%;
	transform: translateY(-50%);
	pointer-events: none;
	width: var(--button-size);
	height: var(--button-size);
	background: currentColor;
	-webkit-mask-image: var(--pause-symbol);
	-webkit-mask-repeat: no-repeat;
	-webkit-mask-position: center;
	mask-image: var(--pause-symbol);
	mask-repeat: no-repeat;
	mask-position: center;
}
.beepboxEditor button.recordButton::before {
	content: "";
	flex-shrink: 0;
	position: absolute;
	left: 0;
	top: 50%;
	transform: translateY(-50%);
	pointer-events: none;
	width: var(--button-size);
	height: var(--button-size);
	background: currentColor;
	-webkit-mask-image: var(--record-symbol);
	-webkit-mask-repeat: no-repeat;
	-webkit-mask-position: center;
	mask-image: var(--record-symbol);
	mask-repeat: no-repeat;
	mask-position: center;
}
.beepboxEditor button.stopButton::before {
	content: "";
	flex-shrink: 0;
	position: absolute;
	left: 0;
	top: 50%;
	transform: translateY(-50%);
	pointer-events: none;
	width: var(--button-size);
	height: var(--button-size);
	background: currentColor;
	-webkit-mask-image: var(--stop-symbol);
	-webkit-mask-repeat: no-repeat;
	-webkit-mask-position: center;
	mask-image: var(--stop-symbol);
	mask-repeat: no-repeat;
	mask-position: center;
}

.beepboxEditor button.prevBarButton::before {
	content: "";
	flex-shrink: 0;
	position: absolute;
	left: 50%;
	top: 50%;
	transform: translate(-50%, -50%);
	pointer-events: none;
	width: var(--button-size);
	height: var(--button-size);
	background: currentColor;
	-webkit-mask-image: var(--prev-bar-symbol);
	-webkit-mask-repeat: no-repeat;
	-webkit-mask-position: center;
	mask-image: var(--prev-bar-symbol);
	mask-repeat: no-repeat;
	mask-position: center;
}

.beepboxEditor button.nextBarButton::before {
	content: "";
	flex-shrink: 0;
	position: absolute;
	left: 50%;
	top: 50%;
	transform: translate(-50%, -50%);
	pointer-events: none;
	width: var(--button-size);
	height: var(--button-size);
	background: currentColor;
	-webkit-mask-image: var(--next-bar-symbol);
	-webkit-mask-repeat: no-repeat;
	-webkit-mask-position: center;
	mask-image: var(--next-bar-symbol);
	mask-repeat: no-repeat;
	mask-position: center;
}

.beepboxEditor button.playButton, .beepboxEditor button.pauseButton, .beepboxEditor button.recordButton, .beepboxEditor button.stopButton, .beepboxEditor button.okayButton, .beepboxEditor button.exportButton {
	padding-left: var(--button-size);
}
.beepboxEditor button.playButton, .beepboxEditor button.pauseButton, .beepboxEditor button.recordButton {
	grid-column-start: 1;
	grid-column-end: 3;
}
.beepboxEditor button.stopButton {
	grid-column-start: 1;
	grid-column-end: 5;
}
.beepboxEditor button.prevBarButton {
	grid-column-start: 3;
	grid-column-end: 4;
}
.beepboxEditor button.nextBarButton {
	grid-column-start: 4;
	grid-column-end: 5;
}

.beepboxEditor button.playButton.shrunk, .beepboxEditor button.recordButton.shrunk {
	padding: 0;
}
.beepboxEditor button.playButton.shrunk::before, .beepboxEditor button.recordButton.shrunk::before {
	left: 50%;
	top: 50%;
	transform: translate(-50%, -50%);
}
.beepboxEditor button.playButton.shrunk span, .beepboxEditor button.recordButton.shrunk span {
	display: none;
}
.beepboxEditor button.playButton.shrunk {
	grid-column-start: 1;
	grid-column-end: 2;
}
.beepboxEditor button.recordButton.shrunk {
	grid-column-start: 2;
	grid-column-end: 3;
}

.beepboxEditor button.cancelButton::before {
	content: "";
	position: absolute;
	width: var(--button-size);
	height: var(--button-size);
	left: 0;
	top: 0;
	pointer-events: none;
	background: currentColor;
	mask-image: var(--close-symbol);
	mask-repeat: no-repeat;
	mask-position: center;
	-webkit-mask-image: var(--close-symbol);
	-webkit-mask-repeat: no-repeat;
	-webkit-mask-position: center;
}

.beepboxEditor button.okayButton::before {
	content: "";
	position: absolute;
	width: var(--button-size);
	height: var(--button-size);
	left: 0;
	top: 0;
	pointer-events: none;
	background: currentColor;
	-webkit-mask-image: var(--checkmark-symbol);
	-webkit-mask-repeat: no-repeat;
	-webkit-mask-position: center;
	mask-image: var(--checkmark-symbol);
	mask-repeat: no-repeat;
	mask-position: center;
}

.beepboxEditor button.exportButton::before {
	content: "";
	position: absolute;
	width: var(--button-size);
	height: var(--button-size);
	left: 0;
	top: 0;
	pointer-events: none;
	background: currentColor;
	mask-image: var(--export-symbol);
	mask-repeat: no-repeat;
	mask-position: center;
	-webkit-mask-image: var(--export-symbol);
	-webkit-mask-repeat: no-repeat;
	-webkit-mask-position: center;
}

.beepboxEditor .instrument-bar {
	display: flex;
	gap: 2px;
}

.beepboxEditor .instrument-bar button {
	flex-grow: 1;
	min-width: 0;
	padding: 0;
	flex-basis: 0;
	display: flex;
	align-items: center;
	justify-content: center;
	color: var(--text-color-lit);
}

.beepboxEditor .instrument-bar .remove-instrument, .beepboxEditor .instrument-bar .add-instrument {
	max-width: var(--button-size);
}

.beepboxEditor .instrument-bar > :not(:first-child) {
	border-top-left-radius: 0;
	border-bottom-left-radius: 0;
}

.beepboxEditor .instrument-bar > :not(.last-button) {
	border-top-right-radius: 0;
	border-bottom-right-radius: 0;
}

.beepboxEditor .instrument-bar .selected-instrument {
	background: var(--background-color-lit);
	color: ${ColorConfig.invertedText};
}

.beepboxEditor .instrument-bar .deactivated {
	background: ${ColorConfig.editorBackground};
	color: var(--text-color-dim);
}

.beepboxEditor .instrument-bar .deactivated.selected-instrument {
	background: var(--background-color-dim);
	color: ${ColorConfig.invertedText};
}

.beepboxEditor .instrument-bar .remove-instrument::before {
	content: "";
	position: absolute;
	width: 100%;
	height: var(--button-size);
	left: 0;
	top: 0;
	pointer-events: none;
	background: currentColor;
	mask-image: var(--close-symbol);
	mask-repeat: no-repeat;
	mask-position: center;
	-webkit-mask-image: var(--close-symbol);
	-webkit-mask-repeat: no-repeat;
	-webkit-mask-position: center;
}

.beepboxEditor .instrument-bar .add-instrument::before {
	content: "";
	position: absolute;
	width: 100%;
	height: var(--button-size);
	left: 0;
	top: 0;
	pointer-events: none;
	background: currentColor;
	mask-image: var(--add-symbol);
	mask-repeat: no-repeat;
	mask-position: center;
	-webkit-mask-image: var(--add-symbol);
	-webkit-mask-repeat: no-repeat;
	-webkit-mask-position: center;
}

.beepboxEditor canvas {
	overflow: hidden;
	position: absolute;
	display: block;
  cursor: crosshair;
}

@keyframes dash-animation {
  to {
    stroke-dashoffset: -100;
  }
}

.beepboxEditor .dash-move {
  animation: dash-animation 20s infinite linear;
}

.beepboxEditor .trackContainer {
	flex-grow: 1;
}

.beepboxEditor .trackAndMuteContainer {
	display: flex;
	align-items: flex-start;
	width: 100%;
	min-height: 0;
	flex: 1;
	overflow-x: hidden;
	position: relative;
}

.beepboxEditor .muteEditor {
	width: 32px;
	flex-shrink: 0;
	display: flex;
	flex-direction: column;
	align-items: stretch;
	position: sticky;
	left: 0;
	z-index: 1;
	background: ${ColorConfig.editorBackground};
}

.beepboxEditor .selectRow, .beepboxEditor .instrumentCopyPasteRow {
	margin: 2px 0;
	height: var(--button-size);
	display: flex;
	flex-direction: row;
	align-items: center;
	justify-content: space-between;
}

.beepboxEditor .selectRow > :last-child {
	width: 62.5%;
	flex-shrink: 0;
}

.beepboxEditor .menu-area {
	display: flex;
	flex-direction: column;
}
.beepboxEditor .menu-area > * {
	margin: 2px 0;
}
.beepboxEditor .menu-area > button {
	padding: 0 var(--button-size);
	white-space: nowrap;
}

.beepboxEditor .song-settings-area {
	display: flex;
	flex-direction: column;
}

.beepboxEditor .editor-controls {
	flex-shrink: 0;
	display: flex;
	flex-direction: column;
}

.beepboxEditor .instrument-settings-area {
	display: flex;
	flex-direction: column;
}

.beepboxEditor .editor-right-side-top > *, .beepboxEditor .editor-right-side-bottom > * {
	flex-shrink: 0;
}

.beepboxEditor .pitchShiftMarkerContainer {
	box-sizing: border-box;
	display: flex;
	height: 100%;
	left: 3px;
	right: 3px;
	position: absolute;
	align-items: center;
	pointer-events: none;
}

.beepboxEditor .pitchShiftMarker {
	width: 0;
	height: 0;
	position: absolute;
}

.beepboxEditor .pitchShiftMarker::before {
	content: "";
	width: 2px;
	height: 20px;
	transform: translate(-50%, -50%);
	position: absolute;
	background: currentColor;
	border-radius: 3px;
}

.beepboxEditor input[type=text], .beepboxEditor input[type=number] {
	font-size: inherit;
	font-weight: inherit;
	font-family: inherit;
	background: transparent;
	text-align: center;
	border: 1px solid ${ColorConfig.inputBoxOutline};
	color: ${ColorConfig.primaryText};
}

.beepboxEditor input[type=text]::selection, .beepboxEditor input[type=number]::selection {
	background-color: ${ColorConfig.textSelection};
	color: ${ColorConfig.primaryText};
}

.beepboxEditor input[type=checkbox] {
  transform: scale(1.5);
}

.beepboxEditor input[type=range] {
	-webkit-appearance: none;
	color: inherit;
	width: 100%;
	height: var(--button-size);
	font-size: inherit;
	margin: 0;
	cursor: pointer;
	background: none;
	touch-action: pan-y;
  position: relative;
}
.beepboxEditor input[type=range]:focus {
	outline: none;
}
.beepboxEditor input[type=range]::-webkit-slider-runnable-track {
	width: 100%;
	height: 6px;
	cursor: pointer;
	background: ${ColorConfig.uiWidgetBackground};
}

.modTarget:hover {
	fill: ${ColorConfig.hoverPreview} !important;
}

.beepboxEditor span.midTick:after {
    content: "";
    display:inline-block;
    position: absolute;
    background: currentColor;
    width: 2%;
    left: 49%;
    height: 0.5em;
    top: 32%;
    z-index: 1;
		pointer-events: none;
}
.beepboxEditor span.modSlider {
	--mod-position: 20%;
	--mod-color: ${ColorConfig.overwritingModSlider};
  --mod-border-radius: 0%;
}
.beepboxEditor span.modSlider:before {
	content: "";
    display:inline-block;
    position: absolute;
    background: var(--mod-color);
    width: 4%;
    left: var(--mod-position);
    height: 0.8em;
    top: 28%;
    z-index: 2;
		transform: translate(-50%, 0%);
		pointer-events: none;
		border: 40%;
		border-radius: var(--mod-border-radius);
}
.beepboxEditor input[type=range]::-webkit-slider-thumb {
	height: var(--button-size);
	width: 6px;
	border-radius: 3px;
	background: currentColor;
	cursor: pointer;
	-webkit-appearance: none;
	margin-top: -10px;
}
.beepboxEditor input[type=range]:focus::-webkit-slider-runnable-track {
	background: ${ColorConfig.uiWidgetFocus};
}
.beepboxEditor input[type=range]::-moz-range-track {
	width: 100%;
	height: 6px;
	cursor: pointer;
	background: ${ColorConfig.uiWidgetBackground};
}
.beepboxEditor input[type=range]:focus::-moz-range-track {
	background: ${ColorConfig.uiWidgetFocus};
}
.beepboxEditor input[type=range]::-moz-range-thumb {
	height: var(--button-size);
	width: 6px;
	border-radius: 3px;
	border: none;
	background: currentColor;
	cursor: pointer;
}
.beepboxEditor input[type=range]::-ms-track {
	width: 100%;
	height: 6px;
	cursor: pointer;
	background: ${ColorConfig.uiWidgetBackground};
	border-color: transparent;
}
.beepboxEditor input[type=range]:focus::-ms-track {
	background: ${ColorConfig.uiWidgetFocus};
}
.beepboxEditor input[type=range]::-ms-thumb {
	height: var(--button-size);
	width: 6px;
	border-radius: 3px;
	background: currentColor;
	cursor: pointer;
}

li.select2-results__option[role=group] > strong:hover {
  background-color: #516fbb;
}

/* wide screen */
@media (min-width: 711px) {
	#beepboxEditorContainer {
		display: table;
	}
	.beepboxEditor {
		flex-direction: row;
	}
	.beepboxEditor:focus-within {
		outline: 3px solid ${ColorConfig.uiWidgetBackground};
	}
	.beepboxEditor .trackAndMuteContainer {
		width: 512px;
	}
	.beepboxEditor .trackSelectBox {
		display: none;
	}
    .beepboxEditor .muteButtonSelectBox {
		display: none;
	}
	.beepboxEditor .play-pause-area {
		display: flex;
		flex-direction: column;
	}
	.beepboxEditor .playback-bar-controls {
		margin: 2px 0;
	}
	.beepboxEditor .playback-volume-controls {
		display: flex;
		flex-direction: row;
		margin: 2px 0;
		align-items: center;
	}
<<<<<<< HEAD
	.beepboxEditor .pauseButton, .beepboxEditor .playButton,
    .beepboxEditor .copyButton, .beepboxEditor .pasteButton
    {
		flex-grow: 1;
	}
	.beepboxEditor .nextBarButton, .beepboxEditor .prevBarButton {
		flex-grow: 1;
		margin-left: 10px;
	}
=======
>>>>>>> 6045fab4
	.beepboxEditor .settings-area {
		width: var(--settings-area-width);
	}
}

/* narrow screen */
@media (max-width: 710px) {
	.beepboxEditor {
		grid-template-columns: minmax(0, 1fr);
		grid-template-rows: min-content 6px min-content min-content;
		grid-template-areas: "pattern-area" "." "track-area" "settings-area";
		grid-row-gap: 0;
	}
	.beepboxEditor .settings-area {
		grid-template-columns: minmax(0, 1fr) minmax(0, 1fr);
		grid-template-rows: min-content min-content 1fr min-content;
		grid-template-areas:
			"play-pause-area play-pause-area"
			"menu-area instrument-settings-area"
			"song-settings-area instrument-settings-area"
			"version-area version-area";
		grid-column-gap: 8px;
		margin: 0 4px;
	}
	.beepboxEditor:focus-within {
		outline: none;
	}
	.beepboxEditor .pattern-area {
		max-height: 75vh;
	}
	.beepboxEditor .trackAndMuteContainer {
		overflow-x: auto;
	}
	.beepboxEditor .barScrollBar {
		display: none;
	}
	.beepboxEditor .play-pause-area {
		display: grid;
		grid-template-columns: minmax(0, 1fr) minmax(0, 1fr);
		grid-column-gap: 8px;
		margin: 2px 0;
	}
	.beepboxEditor .playback-bar-controls {
		flex-grow: 1;
	}
	.beepboxEditor .playback-volume-controls {
		display: flex;
		flex-direction: row;
		align-items: center;
		flex-grow: 1;
<<<<<<< HEAD
		margin: 0 2px;
	}
	.beepboxEditor .pauseButton, .beepboxEditor .playButton,
	.beepboxEditor .nextBarButton, .beepboxEditor .prevBarButton,
    .beepboxEditor .copyButton, .beepboxEditor .pasteButton
    {
		flex-grow: 1;
		margin: 0 2px;
=======
>>>>>>> 6045fab4
	}
	
	.beepboxEditor .soundIcon {
	  background: ${ColorConfig.editorBackground};
	  display: inline-block;
	  height: 10px;
	  margin-left: 0px;
	  margin-top: 8px;
		position: relative;
		width: 10px;
	}
	.beepboxEditor .soundIcon:before {
	  border-bottom: 6px solid transparent;
	  border-top: 6px solid transparent;
	  border-right: 10px solid ${ColorConfig.editorBackground};
	  content: "";
	  height: 10px;
	  left: 6px;
	  position: absolute;
	  top: -6px;
	  width: 0;
	}
}

`));<|MERGE_RESOLUTION|>--- conflicted
+++ resolved
@@ -838,6 +838,10 @@
 	-moz-appearance: none;
 	appearance: none;
 }
+.beepboxEditor select option:disabled {
+	color: ${ColorConfig.linkAccent};
+	font-weight: bold;
+}
 
 .select2-container .select2-selection--single {
   height: auto;
@@ -1226,6 +1230,8 @@
 .beepboxEditor .instrument-bar > :not(.last-button) {
 	border-top-right-radius: 0;
 	border-bottom-right-radius: 0;
+	border-bottom: inset;
+	border-color: var(--background-color-dim);
 }
 
 .beepboxEditor .instrument-bar .selected-instrument {
@@ -1236,6 +1242,7 @@
 .beepboxEditor .instrument-bar .deactivated {
 	background: ${ColorConfig.editorBackground};
 	color: var(--text-color-dim);
+	border-bottom: unset;
 }
 
 .beepboxEditor .instrument-bar .deactivated.selected-instrument {
@@ -1243,6 +1250,10 @@
 	color: ${ColorConfig.invertedText};
 }
 
+.beepboxEditor .instrument-bar .remove-instrument {
+	border-bottom: unset;
+}
+
 .beepboxEditor .instrument-bar .remove-instrument::before {
 	content: "";
 	position: absolute;
@@ -1258,6 +1269,14 @@
 	-webkit-mask-image: var(--close-symbol);
 	-webkit-mask-repeat: no-repeat;
 	-webkit-mask-position: center;
+}
+
+.beepboxEditor .instrument-bar .add-instrument {
+	border-bottom: unset;
+}
+
+.beepboxEditor .instrument-bar .no-underline {
+	border-bottom: unset;
 }
 
 .beepboxEditor .instrument-bar .add-instrument::before {
@@ -1554,18 +1573,6 @@
 		margin: 2px 0;
 		align-items: center;
 	}
-<<<<<<< HEAD
-	.beepboxEditor .pauseButton, .beepboxEditor .playButton,
-    .beepboxEditor .copyButton, .beepboxEditor .pasteButton
-    {
-		flex-grow: 1;
-	}
-	.beepboxEditor .nextBarButton, .beepboxEditor .prevBarButton {
-		flex-grow: 1;
-		margin-left: 10px;
-	}
-=======
->>>>>>> 6045fab4
 	.beepboxEditor .settings-area {
 		width: var(--settings-area-width);
 	}
@@ -1616,17 +1623,6 @@
 		flex-direction: row;
 		align-items: center;
 		flex-grow: 1;
-<<<<<<< HEAD
-		margin: 0 2px;
-	}
-	.beepboxEditor .pauseButton, .beepboxEditor .playButton,
-	.beepboxEditor .nextBarButton, .beepboxEditor .prevBarButton,
-    .beepboxEditor .copyButton, .beepboxEditor .pasteButton
-    {
-		flex-grow: 1;
-		margin: 0 2px;
-=======
->>>>>>> 6045fab4
 	}
 	
 	.beepboxEditor .soundIcon {
