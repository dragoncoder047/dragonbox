// Copyright (C) 2019 John Nesky, distributed under the MIT license.

namespace beepbox {

const styleSheet = document.createElement('style');
styleSheet.type = "text/css";
styleSheet.appendChild(document.createTextNode(`

/* This is a fix for being unable to click away from select2 nodes. See:
  https://stackoverflow.com/questions/52297349/select2-does-not-close-the-choices-box-on-clicking-outside-it-with-closeonselec
*/
html,
body {
  height: 100%;
}

.beepboxEditor {
	display: flex;
	-webkit-touch-callout: none;
	-webkit-user-select: none;
	-khtml-user-select: none;
	-moz-user-select: none;
	-ms-user-select: none;
	user-select: none;
	position: relative;
	touch-action: manipulation;
	cursor: default;
	font-size: small;
	overflow: hidden;

    opacity: 0;
    -webkit-transition: opacity 0.2s ease-in;
    -moz-transition: opacity 0.2s ease-in;
    -o-transition: opacity 0.2s ease-in;
    -ms-transition: opacity 0.2s ease-in;
    transition: opacity 0.2s ease-in;
    transition-delay: 0s;
}

.editorBox {
     opacity: 0;
    -webkit-transition: opacity 0.5s ease-in;
    -moz-transition: opacity 0.5s ease-in;
    -o-transition: opacity 0.5s ease-in;
    -ms-transition: opacity 0.5s ease-in;
    transition: opacity 0.5s ease-in;
    transition-delay: 0s;
}

.playback-controls {
    opacity: 0;
    -webkit-transition: opacity 0.5s ease-in;
    -moz-transition: opacity 0.5s ease-in;
    -o-transition: opacity 0.5s ease-in;
    -ms-transition: opacity 0.5s ease-in;
    transition: opacity 0.5s ease-in;
    transition-delay: 0.15s;
}

.editor-song-settings {
    opacity: 0;
    -webkit-transition: opacity 0.5s ease-in;
    -moz-transition: opacity 0.5s ease-in;
    -o-transition: opacity 0.5s ease-in;
    -ms-transition: opacity 0.5s ease-in;
    transition: opacity 0.5s ease-in;
    transition-delay: 0.35s;
}

.editor-instrument-settings {
    opacity: 0;
    -webkit-transition: opacity 0.5s ease-in;
    -moz-transition: opacity 0.5s ease-in;
    -o-transition: opacity 0.5s ease-in;
    -ms-transition: opacity 0.5s ease-in;
    transition: opacity 0.5s ease-in;
    transition-delay: 0.45s;
}

.trackBar {
    opacity: 0;
    -webkit-transition: opacity 0.5s ease-in;
    -moz-transition: opacity 0.5s ease-in;
    -o-transition: opacity 0.5s ease-in;
    -ms-transition: opacity 0.5s ease-in;
    transition: opacity 0.5s ease-in;
    transition-delay: 0.4s;
}

.barScrollBar {
    opacity: 0;
    -webkit-transition: opacity 0.5s ease-in;
    -moz-transition: opacity 0.5s ease-in;
    -o-transition: opacity 0.5s ease-in;
    -ms-transition: opacity 0.5s ease-in;
    transition: opacity 0.5s ease-in;
    transition-delay: 0.5s;
}



.load {
    opacity: 1;
}

.beepboxEditor .noSelection {
	-webkit-touch-callout: none;
	-webkit-user-select: none;
	-moz-user-select: none;
	-ms-user-select: none;
	user-select: none;
}

.beepboxEditor div {
	margin: 0;
	padding: 0;
}

.beepboxEditor .tip {
	cursor: help;
}

.beepboxEditor .tip:hover {
	color: #98f;
	text-decoration: underline;
}
.beepboxEditor .tip:active {
	color: white;
}

.beepboxEditor .promptContainer {
	position: absolute;
	top: 0;
	left: 0;
	width: 100%;
	height: 100%;
	background: rgba(0,0,0,0.5);
	display: flex;
	justify-content: center;
	align-items: center;
}

.beepboxEditor .prompt {
	margin: auto;
	text-align: center;
	background: #040410;
	border-radius: 15px;
	border: 4px solid #393e4f;
	color: #fff;
	padding: 20px;
	display: flex;
	flex-direction: column;
	position: relative;
}

.beepboxEditor .prompt > *:not(:first-child):not(.cancelButton) {
	margin-top: 1.5em;
}

.beepboxEditor .prompt h2 {
	font-size: 2em;
	margin: 0 16px;
	font-weight: normal;
}

.beepboxEditor .prompt p {
	text-align: left;
	margin: 1em 0;
}

/* Use psuedo-elements to add cross-browser up & down arrows to select elements: */
.beepboxEditor .selectContainer {
	position: relative;
}
.beepboxEditor .selectContainer:not(.menu)::before {
	content: "";
	position: absolute;
	right: 0.3em;
	top: 0.4em;
	border-bottom: 0.4em solid currentColor;
	border-left: 0.3em solid transparent;
	border-right: 0.3em solid transparent;
	pointer-events: none;
}
.beepboxEditor .selectContainer:not(.menu)::after {
	content: "";
	position: absolute;
	right: 0.3em;
	bottom: 0.4em;
	border-top: 0.4em solid currentColor;
	border-left: 0.3em solid transparent;
	border-right: 0.3em solid transparent;
	pointer-events: none;
}
.beepboxEditor .selectContainer.menu::after {
	content: "";
	position: absolute;
	right: 0.7em;
	margin: auto;
	top: 0;
	bottom: 0;
	height: 0;
	border-top: 0.4em solid currentColor;
	border-left: 0.3em solid transparent;
	border-right: 0.3em solid transparent;
	pointer-events: none;
}
.beepboxEditor select {
	margin: 0;
	padding: 0 0.3em;
	display: block;
	height: 2em;
	border: none;
	border-radius: 0.4em;
	background: #393e4f;
	color: inherit;
	font-size: inherit;
	cursor: pointer;
	font-family: inherit;

	-webkit-appearance:none;
	-moz-appearance: none;
	appearance: none;
}

.select2-container .select2-selection--single {
  height: auto;
}

.select2-container--default .select2-selection--single{
  border-radius: 0px;
  border: 0px;
  background-color: transparent;
  outline: none;
}

.select2-selection__rendered:not(.menu)::before {
	content: "";
	position: absolute;
	right: 0.3em;
	top: 0.4em;
	border-bottom: 0.4em solid currentColor;
	border-left: 0.3em solid transparent;
	border-right: 0.3em solid transparent;
	pointer-events: none;
}
.select2-selection__rendered:not(.menu)::after {
	content: "";
	position: absolute;
	right: 0.3em;
	bottom: 0.4em;
	border-top: 0.4em solid currentColor;
	border-left: 0.3em solid transparent;
	border-right: 0.3em solid transparent;
	pointer-events: none;
}
.select2-selection__rendered {
	margin: 0;
	padding: 0 0.3em;
	display: block;
	height: 2em;
	border: none;
	border-radius: 0.4em;
	background: #393e4f;
	color: inherit !important;
	font-size: inherit;
	cursor: pointer;
	font-family: inherit;

	-webkit-appearance:none;
	-moz-appearance: none;
	appearance: none;
}
.select2-selection__arrow b{
    display:none !important;
}

.select2-selection__rendered--focus {
	background: #6d6886;
	outline: none;
}
.select2-search__field {
    background: #393e4f;
    color: inherit !important;
    font-size: small;
    font-family: inherit;
    border: 0px !important;
    padding: 1px !important;
}
.select2-dropdown {
    box-sizing: border-box;
    display: inline-block;
    margin: 0;
    font-size: small;
    position: relative;
    vertical-align: middle;
    background-color: #6d6886;
}

.select2-container--default .select2-results>.select2-results__options {
    max-height: 430px;
    overflow-x: hidden;
}
.select2-container--default .select2-results__group {
    cursor: default;
    display: block;
    padding: 1px;
    background: #5d576f;
}
.select2-results__option {
    padding: 2px;
    user-select: none;
    -webkit-user-select: none;
}
.select2-container--default .select2-results__option .select2-results__option {
    padding-left: 0.1em;
}
.select2-container--default .select2-results__option[aria-selected=true] {
  background-color: transparent !important;
}

.beepboxEditor .menu select {
	padding: 0 2em;
}
.beepboxEditor select:focus {
	background: #6d6886;
	outline: none;
}
.beepboxEditor .menu select {
	text-align: center;
	text-align-last: center;
}
.beepboxEditor .editor-settings select {
	width: 100%;
}

/* This makes it look better in firefox on my computer... What about others?
@-moz-document url-prefix() {
	.beepboxEditor select { padding: 0 2px; }
}
*/
.beepboxEditor button {
	margin: 0;
	position: relative;
	height: 2em;
	border: none;
	border-radius: 0.4em;
	background: #393e4f;
	color: inherit;
	font-size: inherit;
	font-family: inherit;
	cursor: pointer;
}
.beepboxEditor button:focus {
	background: #6d6886;
	outline: none;
}

.beepboxEditor button.cancelButton {
	float: right;
	width: 2em;
	position: absolute;
	top: 8px;
	right: 8px;
}

.beepboxEditor button.playButton, .beepboxEditor button.pauseButton, .beepboxEditor button.okayButton, .beepboxEditor button.exportButton {
	padding-left: 2em;
}
.beepboxEditor button.playButton::before {
	content: "";
	position: absolute;
	left: 0.7em;
	top: 50%;
	margin-top: -0.65em;
	border-left: 1em solid currentColor;
	border-top: 0.65em solid transparent;
	border-bottom: 0.65em solid transparent;
	pointer-events: none;
}
.beepboxEditor button.pauseButton::before {
	content: "";
	position: absolute;
	left: 0.7em;
	top: 50%;
	margin-top: -0.65em;
	width: 0.3em;
	height: 1.3em;
	background: currentColor;
	pointer-events: none;
}
.beepboxEditor button.pauseButton::after {
	content: "";
	position: absolute;
	left: 1.4em;
	top: 50%;
	margin-top: -0.65em;
	width: 0.3em;
	height: 1.3em;
	background: currentColor;
	pointer-events: none;
}

.beepboxEditor button.prevBarButton::before {
	content: "";
	position: absolute;
	left: 50%;
	top: 50%;
	margin-left: -0.5em;
	margin-top: -0.5em;
	width: 0.2em;
	height: 1em;
	background: currentColor;
	pointer-events: none;
}
.beepboxEditor button.prevBarButton::after {
	content: "";
	position: absolute;
	left: 50%;
	top: 50%;
	margin-left: -0.3em;
	margin-top: -0.5em;
	border-right: 0.8em solid currentColor;
	border-top: 0.5em solid transparent;
	border-bottom: 0.5em solid transparent;
	pointer-events: none;
}

.beepboxEditor button.nextBarButton::before {
	content: "";
	position: absolute;
	left: 50%;
	top: 50%;
	margin-left: -0.5em;
	margin-top: -0.5em;
	border-left: 0.8em solid currentColor;
	border-top: 0.5em solid transparent;
	border-bottom: 0.5em solid transparent;
	pointer-events: none;
}
.beepboxEditor button.nextBarButton::after {
	content: "";
	position: absolute;
	left: 50%;
	top: 50%;
	margin-left: 0.3em;
	margin-top: -0.5em;
	width: 0.2em;
	height: 1em;
	background: currentColor;
	pointer-events: none;
}

.beepboxEditor button.cancelButton::before {
	content: "";
	position: absolute;
	width: 2em;
	height: 2em;
	left: 0;
	top: 0;
	pointer-events: none;
	background-image: url('data:image/svg+xml,<svg xmlns="http://www.w3.org/2000/svg" width="26" height="26" viewBox="-13 -13 26 26"><path fill="white" d="M -8 -6 L -6 -8 L 0 -2  L 6 -8 L 8 -6 L 2 0 L 8 6 L 6 8 L 0 2 L -6 8 L -8 6 L -2 0 z"></path></svg>');
	background-repeat: no-repeat;
}

.beepboxEditor button.okayButton::before {
	content: "";
	position: absolute;
	width: 2em;
	height: 2em;
	left: 0;
	top: 0;
	pointer-events: none;
	background-image: url('data:image/svg+xml,<svg xmlns="http://www.w3.org/2000/svg" width="26" height="26" viewBox="-13 -13 26 26"><path fill="white" d="M -9 -2 L -8 -3 L -3 2 L 9 -8 L 10 -7 L -3 8 z"></path></svg>');
	background-repeat: no-repeat;
}

.beepboxEditor button.exportButton::before {
	content: "";
	position: absolute;
	width: 2em;
	height: 2em;
	left: 0;
	top: 0;
	pointer-events: none;
	background-image: url('data:image/svg+xml,<svg xmlns="http://www.w3.org/2000/svg" width="26" height="26" viewBox="-13 -13 26 26"><path fill="white" d="M -8 3 L -8 8 L 8 8 L 8 3 L 6 3 L 6 6 L -6 6 L -6 3 z M 0 2 L -4 -2 L -1 -2 L -1 -8 L 1 -8 L 1 -2 L 4 -2 z"></path></svg>');
	background-repeat: no-repeat;
}

.beepboxEditor canvas {
	overflow: hidden;
	position: absolute;
	display: block;
  cursor: crosshair;
}

.beepboxEditor .trackContainer {
	overflow-x: hidden;
}

.beepboxEditor .selectRow {
	margin: 2px 0;
	height: 2.2em;
	display: flex;
	flex-direction: row;
	align-items: center;
	justify-content: space-between;
}

.beepboxEditor .selectRow > span:first-child {
	color: #999;
}

.beepboxEditor .operatorRow {
	margin: 2px 0;
	height: 2.2em;
	display: flex;
	flex-direction: row;
	align-items: center;
}

.beepboxEditor .operatorRow > * {
	flex-grow: 1;
	flex-shrink: 1;
}

.beepboxEditor .editor-widget-column {
	display: flex;
	flex-direction: column;
}

.beepboxEditor .editor-widgets {
	display: flex;
	flex-direction: column;
}

.beepboxEditor .editor-controls {
	display: flex;
	flex-direction: column;
}

.beepboxEditor .editor-menus {
	display: flex;
	flex-direction: column;
}
.beepboxEditor .editor-menus > * {
	flex-grow: 1;
	margin: 2px 0;
}
.beepboxEditor .editor-menus > button {
	padding: 0 2em;
	white-space: nowrap;
}

.beepboxEditor .editor-settings {
	display: flex;
	flex-direction: column;
}

.beepboxEditor .editor-song-settings {
	display: flex;
	flex-direction: column;
}

.beepboxEditor .editor-instrument-settings {
	display: flex;
	flex-direction: column;
}

.beepboxEditor .editor-right-side-top > *, .beepboxEditor .editor-right-side-bottom > * {
	flex-shrink: 0;
}

.beepboxEditor input[type=text], .beepboxEditor input[type=number] {
	font-size: inherit;
	background: transparent;
    text-align: center;
	border: 1px solid #222222;
	color: white;
}

.beepboxEditor input[type=checkbox] {
  transform: scale(1.5);
}

.beepboxEditor input[type=range] {
	-webkit-appearance: none;
	color: inherit;
	width: 100%;
	height: 2em;
	font-size: inherit;
	margin: 0;
	cursor: pointer;
	background-color: #040410;
	touch-action: pan-y;
  position: relative;
}
.beepboxEditor input[type=range]:focus {
	outline: none;
}
.beepboxEditor input[type=range]::-webkit-slider-runnable-track {
	width: 100%;
	height: 0.5em;
	cursor: pointer;
	background: #393e4f;

}

.beepboxEditor input[type=range].midTick:after {
    content: "";
    display:inline-block;
    position: absolute;
    background: currentColor;
    width: 2%;
    left: 49%;
    height: 0.5em;
    top: 37%;
    z-index: 1;
}
.beepboxEditor input[type=range]::-webkit-slider-thumb {
	height: 2em;
	width: 0.5em;
	border-radius: 0.25em;
	background: currentColor;
	cursor: pointer;
	-webkit-appearance: none;
	margin-top: -0.75em;
}
.beepboxEditor input[type=range]:focus::-webkit-slider-runnable-track {
	background: #7a7596;
}
.beepboxEditor input[type=range]::-moz-range-track {
	width: 100%;
	height: 0.5em;
	cursor: pointer;
	background: #393e4f;
}
.beepboxEditor input[type=range]:focus::-moz-range-track {
	background: #6d6886;
}
.beepboxEditor input[type=range]::-moz-range-thumb {
	height: 2em;
	width: 0.5em;
	border-radius: 0.25em;
	border: none;
	background: currentColor;
	cursor: pointer;
}
.beepboxEditor input[type=range]::-ms-track {
	width: 100%;
	height: 0.5em;
	cursor: pointer;
	background: #393e4f;
	border-color: transparent;
}
.beepboxEditor input[type=range]:focus::-ms-track {
	background: #6d6886;
}
.beepboxEditor input[type=range]::-ms-thumb {
	height: 2em;
	width: 0.5em;
	border-radius: 0.25em;
	background: currentColor;
	cursor: pointer;
}
.beepboxEditor .hintButton {
	border: 1px solid currentColor;
	border-radius: 50%;
	text-decoration: none;
	width: 1em;
	height: 1em;
	text-align: center;
	margin-left: auto;
	margin-right: .4em;
	cursor: pointer;
}

li.select2-results__option[role=group] > strong:hover {
  background-color: #516fbb;
}

/* wide screen */
@media (min-width: 701px) {
	#beepboxEditorContainer {
		display: table;
	}
	.beepboxEditor {
		flex-direction: row;
	}
	.beepboxEditor:focus-within {
		outline: 3px solid #555;
	}
	.beepboxEditor .trackContainer {
		width: 512px;
	}
<<<<<<< HEAD
	.beepboxEditor .trackSelectBox {
		display: none;
	}
    .beepboxEditor .muteButtonSelectBox {
		display: none;
	}
=======
>>>>>>> e13b3214
	.beepboxEditor .playback-controls {
		display: flex;
		flex-direction: column;
	}
	.beepboxEditor .playback-bar-controls {
		display: flex;
		flex-direction: row;
		margin: 2px 0;
	}
	.beepboxEditor .playback-volume-controls {
		display: flex;
		flex-direction: row;
		margin: 2px 0;
		align-items: center;
	}
	.beepboxEditor .pauseButton, .beepboxEditor .playButton,
    .beepboxEditor .copyButton, .beepboxEditor .pasteButton
    {
		flex-grow: 1;
	}
	.beepboxEditor .nextBarButton, .beepboxEditor .prevBarButton {
		flex-grow: 1;
		margin-left: 10px;
	}
	.beepboxEditor .editor-widget-column {
		margin-left: 6px;
		width: 14em;
		flex-direction: column;
	}
	.beepboxEditor .editor-widgets {
		flex-grow: 1;
	}
	.beepboxEditor .editor-settings input, .beepboxEditor .editor-settings select {
		width: 8.6em;
	}
	.beepboxEditor .selectRow > :nth-child(2) {
		width: 8.6em;
	}
}

/* narrow screen */
@media (max-width: 700px) {
	.beepboxEditor {
		flex-direction: column;
	}
	.beepboxEditor:focus-within {
		outline: none;
	}
	.beepboxEditor .editorBox {
		max-height: 75vh;
	}
	.beepboxEditor .trackContainer {
		overflow-x: auto;
	}
	.beepboxEditor .barScrollBar {
		display: none;
	}
	.beepboxEditor .playback-controls {
		display: flex;
		flex-direction: row;
		margin: 2px 0;
	}
	.beepboxEditor .playback-bar-controls {
		display: flex;
		flex-direction: row;
		flex-grow: 1;
	}
	.beepboxEditor .playback-volume-controls {
		display: flex;
		flex-direction: row;
		align-items: center;
		flex-grow: 1;
		margin: 0 2px;
	}
	.beepboxEditor .editor-widget-column {
		flex-direction: column-reverse;
	}
	.beepboxEditor .editor-settings {
		flex-direction: row;
	}
	.beepboxEditor .pauseButton, .beepboxEditor .playButton,
	.beepboxEditor .nextBarButton, .beepboxEditor .prevBarButton,
    .beepboxEditor .copyButton, .beepboxEditor .pasteButton
    {
		flex-grow: 1;
		margin: 0 2px;
	}
	.beepboxEditor .editor-song-settings, .beepboxEditor .editor-instrument-settings {
		flex-grow: 1;
		flex-basis: 0;
		margin: 0 4px;
	}
	.beepboxEditor .selectRow > :nth-child(2) {
		width: 60%;
	}
	.fullWidthOnly {
		display: none;
	}
	p {
		margin: 1em 0.5em;
	}
	
	.beepboxEditor .soundIcon {
	  background: #393e4f;
	  display: inline-block;
	  height: 10px;
	  margin-left: 0px;
	  margin-top: 8px;
		position: relative;
		width: 10px;
	}
	.beepboxEditor .soundIcon:before {
	  border-bottom: 6px solid transparent;
	  border-top: 6px solid transparent;
	  border-right: 10px solid #393e4f;
	  content: "";
	  height: 10px;
	  left: 6px;
	  position: absolute;
	  top: -6px;
	  width: 0;
	}
}

`));

document.head.appendChild(styleSheet);
	
}<|MERGE_RESOLUTION|>--- conflicted
+++ resolved
@@ -2,9 +2,9 @@
 
 namespace beepbox {
 
-const styleSheet = document.createElement('style');
-styleSheet.type = "text/css";
-styleSheet.appendChild(document.createTextNode(`
+	const styleSheet = document.createElement('style');
+	styleSheet.type = "text/css";
+	styleSheet.appendChild(document.createTextNode(`
 
 /* This is a fix for being unable to click away from select2 nodes. See:
   https://stackoverflow.com/questions/52297349/select2-does-not-close-the-choices-box-on-clicking-outside-it-with-closeonselec
@@ -494,6 +494,16 @@
   cursor: crosshair;
 }
 
+@keyframes dash-animation {
+  to {
+    stroke-dashoffset: -100;
+  }
+}
+
+.beepboxEditor .dash-move {
+  animation: dash-animation 20s infinite linear;
+}
+
 .beepboxEditor .trackContainer {
 	overflow-x: hidden;
 }
@@ -693,15 +703,12 @@
 	.beepboxEditor .trackContainer {
 		width: 512px;
 	}
-<<<<<<< HEAD
 	.beepboxEditor .trackSelectBox {
 		display: none;
 	}
     .beepboxEditor .muteButtonSelectBox {
 		display: none;
 	}
-=======
->>>>>>> e13b3214
 	.beepboxEditor .playback-controls {
 		display: flex;
 		flex-direction: column;
@@ -828,6 +835,6 @@
 
 `));
 
-document.head.appendChild(styleSheet);
-	
+	document.head.appendChild(styleSheet);
+
 }