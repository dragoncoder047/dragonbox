import { ColorConfig } from "../editor/ColorConfig";
import { events } from "./Events";

export class oscilascopeCanvas {
    public _EventUpdateCanvas: Function;

    constructor(public readonly canvas: HTMLCanvasElement, readonly scale: number = 1) {
        this._EventUpdateCanvas = function (directlinkL: Float32Array, directlinkR?: Float32Array): void {
            if (directlinkR) {
                var ctx = canvas.getContext("2d") as CanvasRenderingContext2D;

                ctx.fillStyle = ColorConfig.getComputed("--editor-background");
                ctx.fillRect(0, 0, canvas.width, canvas.height);

<<<<<<< HEAD
                ctx.fillStyle = ColorConfig.getComputed("--oscilloscope-line-L") !== "" ? ColorConfig.getComputed("--oscilloscope-line-L") : ColorConfig.getComputed("--primary-text");
                for (let i: number = directlinkL.length - 1; i >= directlinkL.length - 1 - (canvas.width / scale); i--) {
                    let x = i - (directlinkL.length - 1) + (canvas.width / scale);
                    let yl = (directlinkL[i] * (canvas.height / scale / 2) + (canvas.height / scale / 2));
=======
                ctx.fillStyle = ColorConfig.getComputed("--oscilloscope-line-L");
                for (let i: number = directlinkL.length - 1; i >= directlinkL.length - 1 - (canvas.width/scale); i--) {
                    let x = i - (directlinkL.length - 1) + (canvas.width/scale);
                    let yl = (directlinkL[i] * (canvas.height/scale / 2) + (canvas.height/scale / 2));
>>>>>>> 62af6e39

                    ctx.fillRect((x - 1) * scale, (yl - 1) * scale, 1 * scale, 1.5 * scale);
                    if (x == 0) break;
                }
<<<<<<< HEAD
                ctx.fillStyle = ColorConfig.getComputed("--oscilloscope-line-R") !== "" ? ColorConfig.getComputed("--oscilloscope-line-R") : ColorConfig.getComputed("--text-selection"); //less ctx style calls = less expensive??? also avoiding uncached colors
                for (let i: number = directlinkR.length - 1; i >= directlinkR.length - 1 - (canvas.width / scale); i--) {
                    let x = i - (directlinkR.length - 1) + (canvas.width / scale);
                    let yr = (directlinkR[i] * (canvas.height / scale / 2) + (canvas.height / scale / 2));

                    ctx.fillRect((x - 1) * scale, (yr - 1) * scale, 1 * scale, 1.5 * scale);
=======
                ctx.fillStyle = ColorConfig.getComputed("--oscilloscope-line-R"); //less ctx style calls = less expensive??? also avoiding uncached colors
                for (let i: number = directlinkR.length - 1; i >= directlinkR.length - 1 - (canvas.width/scale); i--) {
                    let x = i - (directlinkR.length - 1) + (canvas.width/scale);
                    let yr = (directlinkR[i] * (canvas.height/scale / 2) + (canvas.height/scale / 2));
                    
                    ctx.fillRect((x - 1)*scale, (yr - 1)*scale, 1*scale, 1.5*scale);
>>>>>>> 62af6e39
                    if (x == 0) break;
                }
            }
        };
        events.listen("oscillascopeUpdate", this._EventUpdateCanvas);
    }


}<|MERGE_RESOLUTION|>--- conflicted
+++ resolved
@@ -12,36 +12,20 @@
                 ctx.fillStyle = ColorConfig.getComputed("--editor-background");
                 ctx.fillRect(0, 0, canvas.width, canvas.height);
 
-<<<<<<< HEAD
-                ctx.fillStyle = ColorConfig.getComputed("--oscilloscope-line-L") !== "" ? ColorConfig.getComputed("--oscilloscope-line-L") : ColorConfig.getComputed("--primary-text");
-                for (let i: number = directlinkL.length - 1; i >= directlinkL.length - 1 - (canvas.width / scale); i--) {
-                    let x = i - (directlinkL.length - 1) + (canvas.width / scale);
-                    let yl = (directlinkL[i] * (canvas.height / scale / 2) + (canvas.height / scale / 2));
-=======
                 ctx.fillStyle = ColorConfig.getComputed("--oscilloscope-line-L");
                 for (let i: number = directlinkL.length - 1; i >= directlinkL.length - 1 - (canvas.width/scale); i--) {
                     let x = i - (directlinkL.length - 1) + (canvas.width/scale);
                     let yl = (directlinkL[i] * (canvas.height/scale / 2) + (canvas.height/scale / 2));
->>>>>>> 62af6e39
 
                     ctx.fillRect((x - 1) * scale, (yl - 1) * scale, 1 * scale, 1.5 * scale);
                     if (x == 0) break;
                 }
-<<<<<<< HEAD
-                ctx.fillStyle = ColorConfig.getComputed("--oscilloscope-line-R") !== "" ? ColorConfig.getComputed("--oscilloscope-line-R") : ColorConfig.getComputed("--text-selection"); //less ctx style calls = less expensive??? also avoiding uncached colors
-                for (let i: number = directlinkR.length - 1; i >= directlinkR.length - 1 - (canvas.width / scale); i--) {
-                    let x = i - (directlinkR.length - 1) + (canvas.width / scale);
-                    let yr = (directlinkR[i] * (canvas.height / scale / 2) + (canvas.height / scale / 2));
-
-                    ctx.fillRect((x - 1) * scale, (yr - 1) * scale, 1 * scale, 1.5 * scale);
-=======
                 ctx.fillStyle = ColorConfig.getComputed("--oscilloscope-line-R"); //less ctx style calls = less expensive??? also avoiding uncached colors
                 for (let i: number = directlinkR.length - 1; i >= directlinkR.length - 1 - (canvas.width/scale); i--) {
                     let x = i - (directlinkR.length - 1) + (canvas.width/scale);
                     let yr = (directlinkR[i] * (canvas.height/scale / 2) + (canvas.height/scale / 2));
                     
                     ctx.fillRect((x - 1)*scale, (yr - 1)*scale, 1*scale, 1.5*scale);
->>>>>>> 62af6e39
                     if (x == 0) break;
                 }
             }
