--- conflicted
+++ resolved
@@ -1,15 +1,8 @@
 {
-<<<<<<< HEAD
 	"name": "theepbox",
 	"version": "1.0.0",
 	"description": "theepbox is a mod of Slarmoo's Box. It expands the world of BeepBox into a whole new realm!",
 	"author": "Theepicosity",
-=======
-	"name": "slarmoosbox",
-	"version": "1.4.1",
-	"description": "Slarmoo's Box is a mod of Ultrabox that aims to advance Beepbox's capabilities.",
-	"author": "Slarmoo",
->>>>>>> 1dfec407
 	"contributors": [
 		"Theepicosity"
 	],
@@ -28,13 +21,9 @@
 		"deploy-files": "bash ./scripts/deploy_files.sh",
 		"start": "electron ./to_deploy",
 		"package": "electron-packager ./to_deploy --platform=darwin,linux,win32 --arch=ia32,x64 --asar --overwrite && npm run build-offline-html",
-<<<<<<< HEAD
 		"package-host": "electron-packager ./to_deploy theepbox --asar --overwrite && npm run build-offline-html",
 		"live-editor": "bash ./scripts/live_editor.sh",
 		"live-editor-fast-typeless": "bash ./scripts/live_editor_fast_typeless.sh"
-=======
-		"package-host": "electron-packager ./to_deploy slarmoosbox --asar --overwrite && npm run build-offline-html"
->>>>>>> 1dfec407
 	},
 	"repository": {
 		"type": "git",
@@ -53,12 +42,9 @@
 		"@types/jquery": "^3.5.32",
 		"@types/select2": "^4.0.63",
 		"electron-packager": "^17.1.2",
-<<<<<<< HEAD
 		"imperative-html": "^0.1.2",
-=======
 		"express": "^4.21.2",
 		"imperative-html": "^0.1.1",
->>>>>>> 1dfec407
 		"js-xxhash": "^4.0.0",
 		"select2": "^4.0.13",
 		"esbuild": "^0.23.0"
