--- conflicted
+++ resolved
@@ -698,11 +698,7 @@
 		case 80: // p
 			if (event.shiftKey) {
 				hashUpdatedExternally();
-<<<<<<< HEAD
-				location.href = "../index.html#" + synth.song!.toBase64String();
-=======
 				location.href ="../" + (OFFLINE ? "index.html" : "") + "#" + synth.song!.toBase64String();
->>>>>>> 3fbcede0
 				event.preventDefault();
 			}
 			break;
@@ -721,11 +717,7 @@
 			if (event.ctrlKey) {
 				shortenUrl();
 				event.preventDefault();
-<<<<<<< HEAD
-			} 
-=======
 			}
->>>>>>> 3fbcede0
 			break;
 		case 67: // c
 			onCopyClicked();
