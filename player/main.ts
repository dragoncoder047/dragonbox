// Copyright (c) 2012-2022 John Nesky and contributing authors, distributed under the MIT license, see accompanying the LICENSE.md file.

import { Dictionary, DictionaryArray, EnvelopeType, InstrumentType, Transition, Chord, Envelope, Config } from "../synth/SynthConfig";
import { ColorConfig } from "../editor/ColorConfig";
import { NotePin, Note, Pattern, Instrument, Channel, Synth } from "../synth/synth";
import { HTML, SVG } from "imperative-html/dist/esm/elements-strict";

	const {a, button, div, h1, input} = HTML;
	const {svg, circle, rect, path} = SVG;

	document.head.appendChild(HTML.style({type: "text/css"}, `
	body {
		color: ${ColorConfig.primaryText};
		background: ${ColorConfig.editorBackground};
	}
	h1 {
		font-weight: bold;
		font-size: 14px;
		line-height: 22px;
		text-align: initial;
		margin: 0;
	}
	a {
		font-weight: bold;
		font-size: 12px;
		line-height: 22px;
		white-space: nowrap;
		color: ${ColorConfig.linkAccent};
	}
	button {
		margin: 0;
		padding: 0;
		position: relative;
		border: none;
		border-radius: 5px;
		background: ${ColorConfig.uiWidgetBackground};
		color: ${ColorConfig.primaryText};
		cursor: pointer;
		font-size: 14px;
		font-family: inherit;
	}
	button:hover, button:focus {
		background: ${ColorConfig.uiWidgetFocus};
	}
	.playButton, .pauseButton {
		padding-left: 24px;
		padding-right: 6px;
	}
	.playButton::before {
		content: "";
		position: absolute;
		left: 6px;
		top: 50%;
		margin-top: -6px;
		width: 12px;
		height: 12px;
		pointer-events: none;
		background: ${ColorConfig.primaryText};
		-webkit-mask-image: url('data:image/svg+xml,<svg xmlns="http://www.w3.org/2000/svg" width="12" height="12" viewBox="-6 -6 12 12"><path d="M 6 0 L -5 6 L -5 -6 z" fill="gray"/></svg>');
		-webkit-mask-repeat: no-repeat;
		-webkit-mask-position: center;
		mask-image: url('data:image/svg+xml,<svg xmlns="http://www.w3.org/2000/svg" width="12" height="12" viewBox="-6 -6 12 12"><path d="M 6 0 L -5 6 L -5 -6 z" fill="gray"/></svg>');
		mask-repeat: no-repeat;
		mask-position: center;
	}
	.pauseButton::before {
		content: "";
		position: absolute;
		left: 6px;
		top: 50%;
		margin-top: -6px;
		width: 12px;
		height: 12px;
		pointer-events: none;
		background: ${ColorConfig.primaryText};
		-webkit-mask-image: url('data:image/svg+xml,<svg xmlns="http://www.w3.org/2000/svg" width="12" height="12" viewBox="-6 -6 12 12"><rect x="-5" y="-6" width="3" height="12" fill="gray"/><rect x="2"  y="-6" width="3" height="12" fill="gray"/></svg>');
		-webkit-mask-repeat: no-repeat;
		-webkit-mask-position: center;
		mask-image: url('data:image/svg+xml,<svg xmlns="http://www.w3.org/2000/svg" width="12" height="12" viewBox="-6 -6 12 12"><rect x="-5" y="-6" width="3" height="12" fill="gray"/><rect x="2"  y="-6" width="3" height="12" fill="gray"/></svg>');
		mask-repeat: no-repeat;
		mask-position: center;
	}
	
	input[type=range] {
		-webkit-appearance: none;
		appearance: none;
		height: 16px;
		margin: 0;
		cursor: pointer;
		background-color: ${ColorConfig.editorBackground};
		touch-action: pan-y;
	}
	input[type=range]:focus {
		outline: none;
	}
	input[type=range]::-webkit-slider-runnable-track {
		width: 100%;
		height: 4px;
		cursor: pointer;
		background: ${ColorConfig.uiWidgetBackground};
	}
	input[type=range]::-webkit-slider-thumb {
		height: 16px;
		width: 4px;
		border-radius: 2px;
		background: ${ColorConfig.primaryText};
		cursor: pointer;
		-webkit-appearance: none;
		margin-top: -6px;
	}
	input[type=range]:focus::-webkit-slider-runnable-track, input[type=range]:hover::-webkit-slider-runnable-track {
		background: ${ColorConfig.uiWidgetFocus};
	}
	input[type=range]::-moz-range-track {
		width: 100%;
		height: 4px;
		cursor: pointer;
		background: ${ColorConfig.uiWidgetBackground};
	}
	input[type=range]:focus::-moz-range-track, input[type=range]:hover::-moz-range-track  {
		background: ${ColorConfig.uiWidgetFocus};
	}
	input[type=range]::-moz-range-thumb {
		height: 16px;
		width: 4px;
		border-radius: 2px;
		border: none;
		background: ${ColorConfig.primaryText};
		cursor: pointer;
	}
	input[type=range]::-ms-track {
		width: 100%;
		height: 4px;
		cursor: pointer;
		background: ${ColorConfig.uiWidgetBackground};
		border-color: transparent;
	}
	input[type=range]:focus::-ms-track, input[type=range]:hover::-ms-track {
		background: ${ColorConfig.uiWidgetFocus};
	}
	input[type=range]::-ms-thumb {
		height: 16px;
		width: 4px;
		border-radius: 2px;
		background: ${ColorConfig.primaryText};
		cursor: pointer;
	}
`));

ColorConfig.setTheme(window.localStorage.getItem("colorTheme") || "jummbox classic");

let prevHash: string | null = null;
let id: string = ((Math.random() * 0xffffffff) >>> 0).toString(16);
let pauseButtonDisplayed: boolean = false;
let animationRequest: number | null;
let zoomEnabled: boolean = false;
let timelineWidth: number = 1;
let outVolumeHistoricTimer: number = 0;
let outVolumeHistoricCap: number = 0;

const synth: Synth = new Synth();
let titleText: HTMLHeadingElement = h1({ style: "flex-grow: 1; margin: 0 1px; margin-left: 10px; overflow: hidden;" }, "");
	let editLink: HTMLAnchorElement = a({target: "_top", style: "margin: 0 4px;"}, "✎ Edit");
	let copyLink: HTMLAnchorElement = a({href: "javascript:void(0)", style: "margin: 0 4px;"}, "⎘ Copy URL");
	let shareLink: HTMLAnchorElement = a({href: "javascript:void(0)", style: "margin: 0 4px;"}, "⤳ Share");
	let fullscreenLink: HTMLAnchorElement = a({target: "_top", style: "margin: 0 4px;"}, "⇱ Fullscreen");

let draggingPlayhead: boolean = false;
	const playButton: HTMLButtonElement = button({style: "width: 100%; height: 100%; max-height: 50px;"});
	const playButtonContainer: HTMLDivElement = div({style: "flex-shrink: 0; display: flex; padding: 2px; width: 80px; height: 100%; box-sizing: border-box; align-items: center;"},
	playButton,
);
	const loopIcon: SVGPathElement = path({d: "M 4 2 L 4 0 L 7 3 L 4 6 L 4 4 Q 2 4 2 6 Q 2 8 4 8 L 4 10 Q 0 10 0 6 Q 0 2 4 2 M 8 10 L 8 12 L 5 9 L 8 6 L 8 8 Q 10 8 10 6 Q 10 4 8 4 L 8 2 Q 12 2 12 6 Q 12 10 8 10 z"});
	const loopButton: HTMLButtonElement = button({title: "loop", style: "background: none; flex: 0 0 12px; margin: 0 3px; width: 12px; height: 12px; display: flex;"}, svg({width: 12, height: 12, viewBox: "0 0 12 12"},
	loopIcon,
));

	const volumeIcon: SVGSVGElement = svg({style: "flex: 0 0 12px; margin: 0 1px; width: 12px; height: 12px;", viewBox: "0 0 12 12"},
		path({fill: ColorConfig.uiWidgetBackground, d: "M 1 9 L 1 3 L 4 3 L 7 0 L 7 12 L 4 9 L 1 9 M 9 3 Q 12 6 9 9 L 8 8 Q 10.5 6 8 4 L 9 3 z"}),
);
const volumeSlider: HTMLInputElement = input({ title: "volume", type: "range", value: 75, min: 0, max: 75, step: 1, style: "width: 12vw; max-width: 100px; margin: 0 1px;" });

	const zoomIcon: SVGSVGElement = svg({width: 12, height: 12, viewBox: "0 0 12 12"},
		circle({cx: "5", cy: "5", r: "4.5", "stroke-width": "1", stroke: "currentColor", fill: "none"}),
		path({stroke: "currentColor", "stroke-width": "2", d: "M 8 8 L 11 11 M 5 2 L 5 8 M 2 5 L 8 5", fill: "none"}),
);
	const zoomButton: HTMLButtonElement = button({title: "zoom", style: "background: none; flex: 0 0 12px; margin: 0 3px; width: 12px; height: 12px; display: flex;"},
	zoomIcon,
);

	const timeline: SVGSVGElement = svg({style: "min-width: 0; min-height: 0; touch-action: pan-y pinch-zoom;"});
	const playhead: HTMLDivElement = div({style: `position: absolute; left: 0; top: 0; width: 2px; height: 100%; background: ${ColorConfig.playhead}; pointer-events: none;`});
	const timelineContainer: HTMLDivElement = div({style: "display: flex; flex-grow: 1; flex-shrink: 1; position: relative;"}, timeline, playhead);
	const visualizationContainer: HTMLDivElement = div({style: "display: flex; flex-grow: 1; flex-shrink: 1; height: 0; position: relative; align-items: center; overflow: hidden;"}, timelineContainer);

const outVolumeBarBg: SVGRectElement = SVG.rect({ "pointer-events": "none", width: "90%", height: "50%", x: "5%", y: "25%", fill: ColorConfig.uiWidgetBackground });
const outVolumeBar: SVGRectElement = SVG.rect({ "pointer-events": "none", height: "50%", width: "0%", x: "5%", y: "25%", fill: "url('#volumeGrad2')" });
const outVolumeCap: SVGRectElement = SVG.rect({ "pointer-events": "none", width: "2px", height: "50%", x: "5%", y: "25%", fill: ColorConfig.uiWidgetFocus });
const stop1: SVGStopElement = SVG.stop({ "stop-color": "lime", offset: "60%" });
const stop2: SVGStopElement = SVG.stop({ "stop-color": "orange", offset: "90%" });
const stop3: SVGStopElement = SVG.stop({ "stop-color": "red", offset: "100%" });
const gradient: SVGGradientElement = SVG.linearGradient({ id: "volumeGrad2", gradientUnits: "userSpaceOnUse" }, stop1, stop2, stop3);
const defs: SVGDefsElement = SVG.defs({}, gradient);
const volumeBarContainer: SVGSVGElement = SVG.svg({ style: `touch-action: none; overflow: hidden; margin: auto;`, width: "160px", height: "10px", preserveAspectRatio: "none" },
	defs,
	outVolumeBarBg,
	outVolumeBar,
	outVolumeCap,
);

document.body.appendChild(visualizationContainer);
document.body.appendChild(
		div({style: `flex-shrink: 0; height: 20vh; min-height: 22px; max-height: 70px; display: flex; align-items: center;`},
		playButtonContainer,
		loopButton,
		volumeIcon,
		volumeSlider,
		zoomButton,
		volumeBarContainer,
		titleText,
		editLink,
		copyLink,
		shareLink,
		fullscreenLink,
	),
);

// Some browsers have an option to "block third-party cookies" (it's enabled by
// default in icognito Chrome windows) that throws an error on trying to access
// localStorage from cross-domain iframe such as this song player, so wrap the
// access in a try-catch block to ignore the error instead of interrupting
// execution.
function setLocalStorage(key: string, value: string): void {
	try {
		localStorage.setItem(key, value);
	} catch (error) {
		// Ignore the error since we can't fix it.
	}
}
function getLocalStorage(key: string): string | null {
	try {
		return localStorage.getItem(key);
	} catch (error) {
		// Ignore the error since we can't fix it.
		return null;
	}
}

function loadSong(songString: string, reuseParams: boolean): void {
	synth.setSong(songString);
	synth.snapToStart();
	const updatedSongString: string = synth.song!.toBase64String();
	editLink.href = "../#" + updatedSongString;
	//@jummbus - these lines convert old url vers loaded into the player to the new url ver. The problem is, if special chars are included,
	// they appear to get double-encoded (e.g. the '%' in %20 is encoded again), which breaks the link. Disabled for now until I have a chance
	// to look into it more.
	//const hashQueryParams = new URLSearchParams(reuseParams ? location.hash.slice(1) : "");
	//hashQueryParams.set("song", updatedSongString);
	//location.hash = hashQueryParams.toString();
}

function hashUpdatedExternally(): void {
	let myHash: string = location.hash;
	if (prevHash == myHash || myHash == "") return;
		
	prevHash = myHash;
		
	if (myHash.charAt(0) == "#") {
		myHash = myHash.substring(1);
	}
		
	
	fullscreenLink.href = location.href;
		
	for (const parameter of myHash.split("&")) {
		let equalsIndex: number = parameter.indexOf("=");
		if (equalsIndex != -1) {
			let paramName: string = parameter.substring(0, equalsIndex);
			let value: string = parameter.substring(equalsIndex + 1);
			switch (paramName) {
				case "song":
					loadSong(value, true);
					if (synth.song) {
						titleText.textContent = synth.song.title;
					}
					break;
				//case "title":
				//	titleText.textContent = decodeURIComponent(value);
				//	break;
				case "loop":
					synth.loopRepeatCount = (value != "1") ? 0 : -1;
					renderLoopIcon();
					break;
			}
		} else {
			loadSong(myHash, false);
		}
	}
		
	renderTimeline();
}

function onWindowResize(): void {
	renderTimeline();
}

let pauseIfAnotherPlayerStartsHandle: ReturnType<typeof setInterval> | null = null;
function pauseIfAnotherPlayerStarts(): void {
	if (!synth.playing) {
		clearInterval(pauseIfAnotherPlayerStartsHandle!);
		return;
	}
	
	const storedPlayerId: string | null = getLocalStorage("playerId");
	if (storedPlayerId != null && storedPlayerId != id) {
		onTogglePlay();
		renderPlayhead();
		clearInterval(pauseIfAnotherPlayerStartsHandle!);
	}
}

function animate(): void {
	if (synth.playing) {
		animationRequest = requestAnimationFrame(animate);
		renderPlayhead();

		volumeUpdate();
	}
<<<<<<< HEAD
		
=======
>>>>>>> d355c185
	if (pauseButtonDisplayed != synth.playing) {
		renderPlayButton();
	}

}

function volumeUpdate(): void {
	if (synth.song == null) {
		outVolumeCap.setAttribute("x", "5%");
		outVolumeBar.setAttribute("width", "0%");
		return;
}
	outVolumeHistoricTimer--;
	if (outVolumeHistoricTimer <= 0) {
		outVolumeHistoricCap -= 0.03;
	}
	if (synth.song.outVolumeCap > outVolumeHistoricCap) {
		outVolumeHistoricCap = synth.song.outVolumeCap;
		outVolumeHistoricTimer = 50;
	}

	animateVolume(synth.song.outVolumeCap, outVolumeHistoricCap);

	if (!synth.playing) {
		outVolumeCap.setAttribute("x", "5%");
		outVolumeBar.setAttribute("width", "0%");
	}
}

function animateVolume(useOutVolumeCap: number, historicOutCap: number): void {
	outVolumeBar.setAttribute("width", "" + Math.min(144, useOutVolumeCap * 144));
	outVolumeCap.setAttribute("x", "" + (8 + Math.min(144, historicOutCap * 144)));
}

function onTogglePlay(): void {
	if (synth.song != null) {
		if (animationRequest != null) cancelAnimationFrame(animationRequest);
		animationRequest = null;
		if (synth.playing) {
			synth.pause();
			volumeUpdate();
		} else {
			synth.play();
			setLocalStorage("playerId", id);
			animate();
			clearInterval(pauseIfAnotherPlayerStartsHandle!);
			pauseIfAnotherPlayerStartsHandle = setInterval(pauseIfAnotherPlayerStarts, 100);
		}
	}
	renderPlayButton();
}

function onToggleLoop(): void {
	if (synth.loopRepeatCount == -1) {
		synth.loopRepeatCount = 0;
	} else {
		synth.loopRepeatCount = -1;
	}
	renderLoopIcon();
}

function onVolumeChange(): void {
	setLocalStorage("volume", volumeSlider.value);
	setSynthVolume();
}

function onToggleZoom(): void {
	zoomEnabled = !zoomEnabled;
	renderZoomIcon();
	renderTimeline();
}

function onTimelineMouseDown(event: MouseEvent): void {
	draggingPlayhead = true;
	onTimelineMouseMove(event);
}

function onTimelineMouseMove(event: MouseEvent): void {
	if (!draggingPlayhead) return;
	event.preventDefault();
	onTimelineCursorMove(event.clientX || event.pageX);
}

function onTimelineTouchDown(event: TouchEvent): void {
	draggingPlayhead = true;
	onTimelineTouchMove(event);
}

function onTimelineTouchMove(event: TouchEvent): void {
	onTimelineCursorMove(event.touches[0].clientX);
}

function onTimelineCursorMove(mouseX: number): void {
	if (draggingPlayhead && synth.song != null) {
		const boundingRect: ClientRect = visualizationContainer.getBoundingClientRect();
		synth.playhead = synth.song.barCount * (mouseX - boundingRect.left) / (boundingRect.right - boundingRect.left);
		synth.computeLatestModValues();
		renderPlayhead();
	}
}

function onTimelineCursorUp(): void {
	draggingPlayhead = false;
}

function setSynthVolume(): void {
	const volume: number = +volumeSlider.value;
	synth.volume = Math.min(1.0, Math.pow(volume / 50.0, 0.5)) * Math.pow(2.0, (volume - 75.0) / 25.0);
}

function renderPlayhead(): void {
	if (synth.song != null) {
		let pos: number = synth.playhead / synth.song.barCount;
		playhead.style.left = (timelineWidth * pos) + "px";
			
		const boundingRect: ClientRect = visualizationContainer.getBoundingClientRect();
		visualizationContainer.scrollLeft = pos * (timelineWidth - boundingRect.width);
	}
}

function renderTimeline(): void {
	timeline.innerHTML = "";
	if (synth.song == null) return;
		
	const boundingRect: ClientRect = visualizationContainer.getBoundingClientRect();
		
	let timelineHeight: number;
	let windowOctaves: number;
	let windowPitchCount: number;
		
	if (zoomEnabled) {
		timelineHeight = boundingRect.height;
		windowOctaves = Math.max(1, Math.min(Config.pitchOctaves, Math.round(timelineHeight / (12 * 2))));
		windowPitchCount = windowOctaves * 12 + 1;
		const semitoneHeight: number = (timelineHeight - 1) / windowPitchCount;
		const targetBeatWidth: number = Math.max(8, semitoneHeight * 4);
		timelineWidth = Math.max(boundingRect.width, targetBeatWidth * synth.song.barCount * synth.song.beatsPerBar);
	} else {
		timelineWidth = boundingRect.width;
		const targetSemitoneHeight: number = Math.max(1, timelineWidth / (synth.song.barCount * synth.song.beatsPerBar) / 6.0);
		timelineHeight = Math.min(boundingRect.height, targetSemitoneHeight * (Config.maxPitch + 1) + 1);
		windowOctaves = Math.max(3, Math.min(Config.pitchOctaves, Math.round(timelineHeight / (12 * targetSemitoneHeight))));
		windowPitchCount = windowOctaves * 12 + 1;
	}
		
	timelineContainer.style.width = timelineWidth + "px";
	timelineContainer.style.height = timelineHeight + "px";
	timeline.style.width = timelineWidth + "px";
	timeline.style.height = timelineHeight + "px";
		
	const barWidth: number = timelineWidth / synth.song.barCount;
	const partWidth: number = barWidth / (synth.song.beatsPerBar * Config.partsPerBeat);

		const wavePitchHeight: number = (timelineHeight-1) / windowPitchCount;
		const drumPitchHeight: number =  (timelineHeight-1) / Config.drumCount;
		
	for (let bar: number = 0; bar < synth.song.barCount + 1; bar++) {
		const color: string = (bar == synth.song.loopStart || bar == synth.song.loopStart + synth.song.loopLength) ? ColorConfig.loopAccent : ColorConfig.uiWidgetBackground;
			timeline.appendChild(rect({x: bar * barWidth - 1, y: 0, width: 2, height: timelineHeight, fill: color}));
	}
		
	for (let octave: number = 0; octave <= windowOctaves; octave++) {
			timeline.appendChild(rect({x: 0, y: octave * 12 * wavePitchHeight, width: timelineWidth, height: wavePitchHeight + 1, fill: ColorConfig.tonic, opacity: 0.75}));
	}
		
	for (let channel: number = synth.song.channels.length - 1 - synth.song.modChannelCount; channel >= 0; channel--) {

		const isNoise: boolean = synth.song.getChannelIsNoise(channel);
		const pitchHeight: number = isNoise ? drumPitchHeight : wavePitchHeight;
			
		const configuredOctaveScroll: number = synth.song.channels[channel].octave;
		const newOctaveScroll: number = Math.max(0, Math.min(Config.pitchOctaves - windowOctaves, Math.ceil(configuredOctaveScroll - windowOctaves * 0.5)));
			
		const offsetY: number = newOctaveScroll * pitchHeight * 12 + timelineHeight - pitchHeight * 0.5 - 0.5;
			
		for (let bar: number = 0; bar < synth.song.barCount; bar++) {
			const pattern: Pattern | null = synth.song.getPattern(channel, bar);
			if (pattern == null) continue;
			const offsetX: number = bar * barWidth;
				
			for (let i: number = 0; i < pattern.notes.length; i++) {
				const note: Note = pattern.notes[i];
					
				for (const pitch of note.pitches) {
					const d: string = drawNote(pitch, note.start, note.pins, (pitchHeight + 1) / 2, offsetX, offsetY, partWidth, pitchHeight);
						const noteElement: SVGPathElement = path({d: d, fill: ColorConfig.getChannelColor(synth.song, channel).primaryChannel});
					if (isNoise) noteElement.style.opacity = String(0.6);
					timeline.appendChild(noteElement);
				}
			}
		}
	}
		
	renderPlayhead();
}

function drawNote(pitch: number, start: number, pins: NotePin[], radius: number, offsetX: number, offsetY: number, partWidth: number, pitchHeight: number): string {
	let d: string = `M ${offsetX + partWidth * (start + pins[0].time)} ${offsetY - pitch * pitchHeight + radius * (pins[0].size / Config.noteSizeMax)} `; 
	for (let i: number = 0; i < pins.length; i++) {
		const pin: NotePin = pins[i];
			const x:   number = offsetX + partWidth * (start + pin.time);
		const y: number = offsetY - pitchHeight * (pitch + pin.interval);
		const expression: number = pin.size / Config.noteSizeMax;
		d += `L ${x} ${y - radius * expression} `;
	}
	for (let i: number = pins.length - 1; i >= 0; i--) {
		const pin: NotePin = pins[i];
			const x:   number = offsetX + partWidth * (start + pin.time);
		const y: number = offsetY - pitchHeight * (pitch + pin.interval);
		const expression: number = pin.size / Config.noteSizeMax;
		d += `L ${x} ${y + radius * expression} `;
	}
	return d;
}

function renderPlayButton(): void {
	if (synth.playing) {
		playButton.classList.remove("playButton");
		playButton.classList.add("pauseButton");
		playButton.title = "Pause (Space)";
		playButton.textContent = "Pause";
	} else {
		playButton.classList.remove("pauseButton");
		playButton.classList.add("playButton");
		playButton.title = "Play (Space)";
		playButton.textContent = "Play";
	}
	pauseButtonDisplayed = synth.playing;
}

function renderLoopIcon(): void {
	loopIcon.setAttribute("fill", (synth.loopRepeatCount == -1) ? ColorConfig.linkAccent : ColorConfig.uiWidgetBackground);
}

function renderZoomIcon(): void {
	zoomIcon.style.color = zoomEnabled ? ColorConfig.linkAccent : ColorConfig.uiWidgetBackground;
}

function onKeyPressed(event: KeyboardEvent): void {
	switch (event.keyCode) {
		case 70: // first bar
			synth.playhead = 0;
			synth.computeLatestModValues();
			event.preventDefault();
			break;
		case 32: // space
			onTogglePlay();
			synth.computeLatestModValues();
			event.preventDefault();
			break;
		case 219: // left brace
			synth.goToPrevBar();
			synth.computeLatestModValues();
			renderPlayhead();
			event.preventDefault();
			break;
		case 221: // right brace
			synth.goToNextBar();
			synth.computeLatestModValues();
			renderPlayhead();
			event.preventDefault();
			break;
	}
}

function onCopyClicked(): void {
	// Set as any to allow compilation without clipboard types (since, uh, I didn't write this bit and don't know the proper types library) -jummbus
	let nav: any;
	nav = navigator;

	if (nav.clipboard && nav.clipboard.writeText) {
		nav.clipboard.writeText(location.href).catch(() => {
			window.prompt("Copy to clipboard:", location.href);
		});
		return;
	}
	const textField: HTMLTextAreaElement = document.createElement("textarea");
	textField.textContent = location.href;
	document.body.appendChild(textField);
	textField.select();
	const succeeded: boolean = document.execCommand("copy");
	textField.remove();
	if (!succeeded) window.prompt("Copy this:", location.href);
}

function onShareClicked(): void {
	(<any>navigator).share({ url: location.href });
}

	if ( top !== self ) {
	// In an iframe.
	copyLink.style.display = "none";
	shareLink.style.display = "none";
} else {
	// Fullscreen.
	fullscreenLink.style.display = "none";
	if (!("share" in navigator)) shareLink.style.display = "none";
}

if (getLocalStorage("volume") != null) {
	volumeSlider.value = getLocalStorage("volume")!;
}
setSynthVolume();

window.addEventListener("resize", onWindowResize);
window.addEventListener("keydown", onKeyPressed);

timeline.addEventListener("mousedown", onTimelineMouseDown);
window.addEventListener("mousemove", onTimelineMouseMove);
window.addEventListener("mouseup", onTimelineCursorUp);
timeline.addEventListener("touchstart", onTimelineTouchDown);
timeline.addEventListener("touchmove", onTimelineTouchMove);
timeline.addEventListener("touchend", onTimelineCursorUp);
timeline.addEventListener("touchcancel", onTimelineCursorUp);

playButton.addEventListener("click", onTogglePlay);
loopButton.addEventListener("click", onToggleLoop);
volumeSlider.addEventListener("input", onVolumeChange);
zoomButton.addEventListener("click", onToggleZoom);
copyLink.addEventListener("click", onCopyClicked);
shareLink.addEventListener("click", onShareClicked);
window.addEventListener("hashchange", hashUpdatedExternally);

hashUpdatedExternally();
renderLoopIcon();
renderZoomIcon();
renderPlayButton();

// When compiling synth.ts as a standalone module named "beepbox", expose these classes as members to JavaScript:
	export {Dictionary, DictionaryArray, EnvelopeType, InstrumentType, Transition, Chord, Envelope, Config, NotePin, Note, Pattern, Instrument, Channel, Synth};<|MERGE_RESOLUTION|>--- conflicted
+++ resolved
@@ -326,10 +326,7 @@
 
 		volumeUpdate();
 	}
-<<<<<<< HEAD
-		
-=======
->>>>>>> d355c185
+		
 	if (pauseButtonDisplayed != synth.playing) {
 		renderPlayButton();
 	}
@@ -377,6 +374,7 @@
 			animate();
 			clearInterval(pauseIfAnotherPlayerStartsHandle!);
 			pauseIfAnotherPlayerStartsHandle = setInterval(pauseIfAnotherPlayerStarts, 100);
+		
 		}
 	}
 	renderPlayButton();
