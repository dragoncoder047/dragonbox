// Copyright (c) 2012-2022 John Nesky and contributing authors, distributed under the MIT license, see accompanying the LICENSE.md file.

import { Dictionary, DictionaryArray, EnvelopeType, InstrumentType, Transition, Chord, Envelope, Config } from "../synth/SynthConfig";
import { ColorConfig } from "../editor/ColorConfig";
import { NotePin, Note, Pattern, Instrument, Channel, Synth } from "../synth/synth";
import { oscilascopeCanvas } from "../global/Oscilascope";
import { HTML, SVG } from "imperative-html/dist/esm/elements-strict";

	const {a, button, div, h1, input, canvas} = HTML;
	const {svg, circle, rect, path} = SVG;

	const isMobile: boolean = /Android|webOS|iPhone|iPad|iPod|BlackBerry|IEMobile|Opera Mini|android|ipad|playbook|silk/i.test(navigator.userAgent);

	document.head.appendChild(HTML.style({type: "text/css"}, `
	body {
		color: ${ColorConfig.primaryText};
		background: ${ColorConfig.editorBackground};
	}
	h1 {
		font-weight: bold;
		font-size: 14px;
		line-height: 22px;
		text-align: initial;
		margin: 0;
	}
	a {
		font-weight: bold;
		font-size: 12px;
		line-height: 22px;
		white-space: nowrap;
		color: ${ColorConfig.linkAccent};
	}
	button {
		margin: 0;
		padding: 0;
		position: relative;
		border: none;
		border-radius: 5px;
		background: ${ColorConfig.uiWidgetBackground};
		color: ${ColorConfig.primaryText};
		cursor: pointer;
		font-size: 14px;
		font-family: inherit;
	}
	button:hover, button:focus {
		background: ${ColorConfig.uiWidgetFocus};
	}
	.playButton, .pauseButton {
		padding-left: 24px;
		padding-right: 6px;
	}
	.playButton::before {
		content: "";
		position: absolute;
		left: 6px;
		top: 50%;
		margin-top: -6px;
		width: 12px;
		height: 12px;
		pointer-events: none;
		background: ${ColorConfig.primaryText};
		-webkit-mask-image: url('data:image/svg+xml,<svg xmlns="http://www.w3.org/2000/svg" width="12" height="12" viewBox="-6 -6 12 12"><path d="M 6 0 L -5 6 L -5 -6 z" fill="gray"/></svg>');
		-webkit-mask-repeat: no-repeat;
		-webkit-mask-position: center;
		mask-image: url('data:image/svg+xml,<svg xmlns="http://www.w3.org/2000/svg" width="12" height="12" viewBox="-6 -6 12 12"><path d="M 6 0 L -5 6 L -5 -6 z" fill="gray"/></svg>');
		mask-repeat: no-repeat;
		mask-position: center;
	}
	.pauseButton::before {
		content: "";
		position: absolute;
		left: 6px;
		top: 50%;
		margin-top: -6px;
		width: 12px;
		height: 12px;
		pointer-events: none;
		background: ${ColorConfig.primaryText};
		-webkit-mask-image: url('data:image/svg+xml,<svg xmlns="http://www.w3.org/2000/svg" width="12" height="12" viewBox="-6 -6 12 12"><rect x="-5" y="-6" width="3" height="12" fill="gray"/><rect x="2"  y="-6" width="3" height="12" fill="gray"/></svg>');
		-webkit-mask-repeat: no-repeat;
		-webkit-mask-position: center;
		mask-image: url('data:image/svg+xml,<svg xmlns="http://www.w3.org/2000/svg" width="12" height="12" viewBox="-6 -6 12 12"><rect x="-5" y="-6" width="3" height="12" fill="gray"/><rect x="2"  y="-6" width="3" height="12" fill="gray"/></svg>');
		mask-repeat: no-repeat;
		mask-position: center;
	}
	
	input[type=range] {
		-webkit-appearance: none;
		appearance: none;
		height: 16px;
		margin: 0;
		cursor: pointer;
		background-color: ${ColorConfig.editorBackground};
		touch-action: pan-y;
	}
	input[type=range]:focus {
		outline: none;
	}
	input[type=range]::-webkit-slider-runnable-track {
		width: 100%;
		height: 4px;
		cursor: pointer;
		background: ${ColorConfig.uiWidgetBackground};
	}
	input[type=range]::-webkit-slider-thumb {
		height: 16px;
		width: 4px;
		border-radius: 2px;
		background: ${ColorConfig.primaryText};
		cursor: pointer;
		-webkit-appearance: none;
		margin-top: -6px;
	}
	input[type=range]:focus::-webkit-slider-runnable-track, input[type=range]:hover::-webkit-slider-runnable-track {
		background: ${ColorConfig.uiWidgetFocus};
	}
	input[type=range]::-moz-range-track {
		width: 100%;
		height: 4px;
		cursor: pointer;
		background: ${ColorConfig.uiWidgetBackground};
	}
	input[type=range]:focus::-moz-range-track, input[type=range]:hover::-moz-range-track  {
		background: ${ColorConfig.uiWidgetFocus};
	}
	input[type=range]::-moz-range-thumb {
		height: 16px;
		width: 4px;
		border-radius: 2px;
		border: none;
		background: ${ColorConfig.primaryText};
		cursor: pointer;
	}
	input[type=range]::-ms-track {
		width: 100%;
		height: 4px;
		cursor: pointer;
		background: ${ColorConfig.uiWidgetBackground};
		border-color: transparent;
	}
	input[type=range]:focus::-ms-track, input[type=range]:hover::-ms-track {
		background: ${ColorConfig.uiWidgetFocus};
	}
	input[type=range]::-ms-thumb {
		height: 16px;
		width: 4px;
		border-radius: 2px;
		background: ${ColorConfig.primaryText};
		cursor: pointer;
	}
`));
const colorTheme: string | null = getLocalStorage("colorTheme");
ColorConfig.setTheme(colorTheme === null ? "dark classic" : colorTheme);

let prevHash: string | null = null;
let id: string = ((Math.random() * 0xffffffff) >>> 0).toString(16);
let pauseButtonDisplayed: boolean = false;
let animationRequest: number | null;
let zoomEnabled: boolean = false;
let timelineWidth: number = 1;
let outVolumeHistoricTimer: number = 0;
let outVolumeHistoricCap: number = 0;

const synth: Synth = new Synth();
const oscilascope: oscilascopeCanvas = new oscilascopeCanvas(canvas({ width: isMobile? 144:288, height: isMobile?32:64, style: `border:2px solid ${ColorConfig.uiWidgetBackground}; overflow: hidden;` , id: "oscilascopeAll" }), isMobile?1:2);
const showOscilloscope: boolean = getLocalStorage("showOscilloscope") != "false";
if (!showOscilloscope) {
	oscilascope.canvas.style.display = "none";
	synth.oscEnabled = false;
}
let titleText: HTMLHeadingElement = h1({ style: "flex-grow: 1; margin: 0 1px; margin-left: 10px; overflow: hidden;" }, "");
	let editLink: HTMLAnchorElement = a({target: "_top", style: "margin: 0 4px;"}, "✎ Edit");
	let copyLink: HTMLAnchorElement = a({href: "javascript:void(0)", style: "margin: 0 4px;"}, "⎘ Copy URL");
	let shareLink: HTMLAnchorElement = a({href: "javascript:void(0)", style: "margin: 0 4px;"}, "⤳ Share");
	let fullscreenLink: HTMLAnchorElement = a({target: "_top", style: "margin: 0 4px;"}, "⇱ Fullscreen");

let draggingPlayhead: boolean = false;
	const playButton: HTMLButtonElement = button({style: "width: 100%; height: 100%; max-height: 50px;"});
	const playButtonContainer: HTMLDivElement = div({style: "flex-shrink: 0; display: flex; padding: 2px; width: 80px; height: 100%; box-sizing: border-box; align-items: center;"},
	playButton,
);
	const loopIcon: SVGPathElement = path({d: "M 4 2 L 4 0 L 7 3 L 4 6 L 4 4 Q 2 4 2 6 Q 2 8 4 8 L 4 10 Q 0 10 0 6 Q 0 2 4 2 M 8 10 L 8 12 L 5 9 L 8 6 L 8 8 Q 10 8 10 6 Q 10 4 8 4 L 8 2 Q 12 2 12 6 Q 12 10 8 10 z"});
	const loopButton: HTMLButtonElement = button({title: "loop", style: "background: none; flex: 0 0 12px; margin: 0 3px; width: 12px; height: 12px; display: flex;"}, svg({width: 12, height: 12, viewBox: "0 0 12 12"},
	loopIcon,
));

	const volumeIcon: SVGSVGElement = svg({style: "flex: 0 0 12px; margin: 0 1px; width: 12px; height: 12px;", viewBox: "0 0 12 12"},
		path({fill: ColorConfig.uiWidgetBackground, d: "M 1 9 L 1 3 L 4 3 L 7 0 L 7 12 L 4 9 L 1 9 M 9 3 Q 12 6 9 9 L 8 8 Q 10.5 6 8 4 L 9 3 z"}),
);
const volumeSlider: HTMLInputElement = input({ title: "volume", type: "range", value: 75, min: 0, max: 75, step: 1, style: "width: 12vw; max-width: 100px; margin: 0 1px;" });

	const zoomIcon: SVGSVGElement = svg({width: 12, height: 12, viewBox: "0 0 12 12"},
		circle({cx: "5", cy: "5", r: "4.5", "stroke-width": "1", stroke: "currentColor", fill: "none"}),
		path({stroke: "currentColor", "stroke-width": "2", d: "M 8 8 L 11 11 M 5 2 L 5 8 M 2 5 L 8 5", fill: "none"}),
);
	const zoomButton: HTMLButtonElement = button({title: "zoom", style: "background: none; flex: 0 0 12px; margin: 0 3px; width: 12px; height: 12px; display: flex;"},
	zoomIcon,
);

	const timeline: SVGSVGElement = svg({style: "min-width: 0; min-height: 0; touch-action: pan-y pinch-zoom;"});
	const playhead: HTMLDivElement = div({style: `position: absolute; left: 0; top: 0; width: 2px; height: 100%; background: ${ColorConfig.playhead}; pointer-events: none;`});
	const timelineContainer: HTMLDivElement = div({style: "display: flex; flex-grow: 1; flex-shrink: 1; position: relative;"}, timeline, playhead);
	const visualizationContainer: HTMLDivElement = div({style: "display: flex; flex-grow: 1; flex-shrink: 1; height: 0; position: relative; align-items: center; overflow: hidden;"}, timelineContainer);
	let noteFlashElementsPerBar: (SVGPathElement[])[];
	let currentNoteFlashElements: SVGPathElement[] = [];
	let currentNoteFlashBar: number = -1;
	const notesFlashWhenPlayed: boolean = getLocalStorage("notesFlashWhenPlayed") == "true";

const outVolumeBarBg: SVGRectElement = SVG.rect({ "pointer-events": "none", width: "90%", height: "50%", x: "5%", y: "25%", fill: ColorConfig.uiWidgetBackground });
const outVolumeBar: SVGRectElement = SVG.rect({ "pointer-events": "none", height: "50%", width: "0%", x: "5%", y: "25%", fill: "url('#volumeGrad2')" });
const outVolumeCap: SVGRectElement = SVG.rect({ "pointer-events": "none", width: "2px", height: "50%", x: "5%", y: "25%", fill: ColorConfig.uiWidgetFocus });
const stop1: SVGStopElement = SVG.stop({ "stop-color": "lime", offset: "60%" });
const stop2: SVGStopElement = SVG.stop({ "stop-color": "orange", offset: "90%" });
const stop3: SVGStopElement = SVG.stop({ "stop-color": "red", offset: "100%" });
const gradient: SVGGradientElement = SVG.linearGradient({ id: "volumeGrad2", gradientUnits: "userSpaceOnUse" }, stop1, stop2, stop3);
const defs: SVGDefsElement = SVG.defs({}, gradient);
const volumeBarContainer: SVGSVGElement = SVG.svg({ style: `touch-action: none; overflow: hidden; margin: auto;`, width: "160px", height: "10px", preserveAspectRatio: "none" },
	defs,
	outVolumeBarBg,
	outVolumeBar,
	outVolumeCap,
);
document.body.appendChild(visualizationContainer);
document.body.appendChild(
		div({style: `flex-shrink: 0; height: 20vh; min-height: 22px; max-height: 70px; display: flex; align-items: center;`},
		playButtonContainer,
		loopButton,
		volumeIcon,
		volumeSlider,
		zoomButton,
		volumeBarContainer,
		oscilascope.canvas, //make it auto remove itself later
		titleText,
		editLink,
		copyLink,
		shareLink,
		fullscreenLink,
	),
);

// Some browsers have an option to "block third-party cookies" (it's enabled by
// default in icognito Chrome windows) that throws an error on trying to access
// localStorage from cross-domain iframe such as this song player, so wrap the
// access in a try-catch block to ignore the error instead of interrupting
// execution.
function setLocalStorage(key: string, value: string): void {
	try {
		localStorage.setItem(key, value);
	} catch (error) {
		// Ignore the error since we can't fix it.
	}
}
function getLocalStorage(key: string): string | null {
	try {
		return localStorage.getItem(key);
	} catch (error) {
		// Ignore the error since we can't fix it.
		return null;
	}
}

function removeFromUnorderedArray<T>(array: T[], index: number): void {
	if (array.length < 1) {
		// Don't need to do anything when `array` is empty.
		return;
	}
	if (index === array.length - 1) {
		// Trivial case.
		array.pop();
	} else if (index >= 0 && index < array.length - 1) {
		// The idea here is that we want to remove an element from the array
		// quickly, and the fastest way to do that is to use `array.pop()`. As
		// the name of this function says, we assume `array` to be unordered,
		// so this trick is okay to do.
		const lastElement: T = array.pop()!;
		array[index] = lastElement;
	}
}

function loadSong(songString: string, reuseParams: boolean): void {
	synth.setSong(songString);
	synth.snapToStart();
	const updatedSongString: string = synth.song!.toBase64String();
	editLink.href = "../" + (OFFLINE ? "index.html" : "") + "#" + updatedSongString;
	//@jummbus - these lines convert old url vers loaded into the player to the new url ver. The problem is, if special chars are included,
	// they appear to get double-encoded (e.g. the '%' in %20 is encoded again), which breaks the link. Disabled for now until I have a chance
	// to look into it more.
	//const hashQueryParams = new URLSearchParams(reuseParams ? location.hash.slice(1) : "");
	//hashQueryParams.set("song", updatedSongString);
	//location.hash = hashQueryParams.toString();
}

function hashUpdatedExternally(): void {
	let myHash: string = location.hash;
	if (prevHash == myHash || myHash == "") return;
		
	prevHash = myHash;
		
	if (myHash.charAt(0) == "#") {
		myHash = myHash.substring(1);
	}
		
	
	fullscreenLink.href = location.href;

	// @TODO: This can be moved back into splitting merely on & once samples
	// are reworked so that the URLs don't clash with the overall URL syntax
	// that's assumed to be respected here (and probably elsewhere...)
	for (const parameter of myHash.split(/&(?=[a-z]+=)/g)) {
		let equalsIndex: number = parameter.indexOf("=");
		if (equalsIndex != -1) {
			let paramName: string = parameter.substring(0, equalsIndex);
			let value: string = parameter.substring(equalsIndex + 1);
			switch (paramName) {
				case "song":
					loadSong(value, true);
					if (synth.song) {
						titleText.textContent = synth.song.title;
					}
					break;
				//case "title":
				//	titleText.textContent = decodeURIComponent(value);
				//	break;
				case "loop":
					synth.loopRepeatCount = (value != "1") ? 0 : -1;
					renderLoopIcon();
					break;
			}
		} else {
			loadSong(myHash, false);
		}
	}
		
	renderTimeline();
}

function onWindowResize(): void {
	renderTimeline();
}

let pauseIfAnotherPlayerStartsHandle: ReturnType<typeof setInterval> | null = null;
function pauseIfAnotherPlayerStarts(): void {
	if (!synth.playing) {
		clearInterval(pauseIfAnotherPlayerStartsHandle!);
		return;
	}

	const storedPlayerId: string | null = getLocalStorage("playerId");
	if (storedPlayerId != null && storedPlayerId != id) {
		onTogglePlay();
		renderPlayhead();
		clearInterval(pauseIfAnotherPlayerStartsHandle!);
	}
}

function animate(): void {
	if (synth.playing) {
		animationRequest = requestAnimationFrame(animate);
		renderPlayhead();

		volumeUpdate();
	}
	if (pauseButtonDisplayed != synth.playing) {
		renderPlayButton();
	}

}

function volumeUpdate(): void {
	if (synth.song == null) {
		outVolumeCap.setAttribute("x", "5%");
		outVolumeBar.setAttribute("width", "0%");
		return;
}
	outVolumeHistoricTimer--;
	if (outVolumeHistoricTimer <= 0) {
		outVolumeHistoricCap -= 0.03;
	}
	if (synth.song.outVolumeCap > outVolumeHistoricCap) {
		outVolumeHistoricCap = synth.song.outVolumeCap;
		outVolumeHistoricTimer = 50;
	}

	animateVolume(synth.song.outVolumeCap, outVolumeHistoricCap);

	if (!synth.playing) {
		outVolumeCap.setAttribute("x", "5%");
		outVolumeBar.setAttribute("width", "0%");
	}
}

function animateVolume(useOutVolumeCap: number, historicOutCap: number): void {
	outVolumeBar.setAttribute("width", "" + Math.min(144, useOutVolumeCap * 144));
	outVolumeCap.setAttribute("x", "" + (8 + Math.min(144, historicOutCap * 144)));
}

function onTogglePlay(): void {
	if (synth.song != null) {
		if (animationRequest != null) cancelAnimationFrame(animationRequest);
		animationRequest = null;
		if (synth.playing) {
			synth.pause();
			volumeUpdate();
		} else {
			synth.play();
			setLocalStorage("playerId", id);
			animate();
			clearInterval(pauseIfAnotherPlayerStartsHandle!);
			pauseIfAnotherPlayerStartsHandle = setInterval(pauseIfAnotherPlayerStarts, 100);
		}
	}
	renderPlayButton();
}

function onToggleLoop(): void {
	if (synth.loopRepeatCount == -1) {
		synth.loopRepeatCount = 0;
	} else {
		synth.loopRepeatCount = -1;
	}
	renderLoopIcon();
}

function onVolumeChange(): void {
	setLocalStorage("volume", volumeSlider.value);
	setSynthVolume();
}

function onToggleZoom(): void {
	zoomEnabled = !zoomEnabled;
	renderZoomIcon();
	renderTimeline();
}

function onTimelineMouseDown(event: MouseEvent): void {
	draggingPlayhead = true;
	onTimelineMouseMove(event);
}

function onTimelineMouseMove(event: MouseEvent): void {
	if (!draggingPlayhead) return;
	event.preventDefault();
	onTimelineCursorMove(event.clientX || event.pageX);
}

function onTimelineTouchDown(event: TouchEvent): void {
	draggingPlayhead = true;
	onTimelineTouchMove(event);
}

function onTimelineTouchMove(event: TouchEvent): void {
	onTimelineCursorMove(event.touches[0].clientX);
}

function onTimelineCursorMove(mouseX: number): void {
	if (draggingPlayhead && synth.song != null) {
		const boundingRect: ClientRect = visualizationContainer.getBoundingClientRect();
		synth.playhead = synth.song.barCount * (mouseX - boundingRect.left) / (boundingRect.right - boundingRect.left);
		synth.computeLatestModValues();
		renderPlayhead();
	}
}

function onTimelineCursorUp(): void {
	draggingPlayhead = false;
}

function setSynthVolume(): void {
	const volume: number = +volumeSlider.value;
	synth.volume = Math.min(1.0, Math.pow(volume / 50.0, 0.5)) * Math.pow(2.0, (volume - 75.0) / 25.0);
}

function renderPlayhead(): void {
	if (synth.song != null) {
		let pos: number = synth.playhead / synth.song.barCount;
		playhead.style.left = (timelineWidth * pos) + "px";
			
		const boundingRect: ClientRect = visualizationContainer.getBoundingClientRect();
		visualizationContainer.scrollLeft = pos * (timelineWidth - boundingRect.width);

		if (notesFlashWhenPlayed) {
			const playheadBar: number = Math.floor(synth.playhead);
			const modPlayhead: number = synth.playhead - playheadBar;
			const partsPerBar: number = synth.song.beatsPerBar * Config.partsPerBeat;
			const noteFlashElementsForThisBar: SVGPathElement[] = noteFlashElementsPerBar[playheadBar];

			if (noteFlashElementsForThisBar != null && playheadBar !== currentNoteFlashBar) {
				for (var i = currentNoteFlashElements.length - 1; i >= 0; i--) {
					var element: SVGPathElement = currentNoteFlashElements[i];
					const outsideOfCurrentBar = Number(element.getAttribute("note-bar")) !== playheadBar;
					const isInvisible: boolean = element.style.opacity === "0";
					if (outsideOfCurrentBar && isInvisible) {
						removeFromUnorderedArray(currentNoteFlashElements, i);
					}
				}
				for (var i = 0; i < noteFlashElementsForThisBar.length; i++) {
					var element: SVGPathElement = noteFlashElementsForThisBar[i];
					currentNoteFlashElements.push(element);
				}
			}

			if (currentNoteFlashElements != null) {
				for (var i = 0; i < currentNoteFlashElements.length; i++) {
					var element: SVGPathElement = currentNoteFlashElements[i];
					const noteStart: number = Number(element.getAttribute("note-start")) / partsPerBar;
					const noteEnd: number = Number(element.getAttribute("note-end")) / partsPerBar;
					const noteBar: number = Number(element.getAttribute("note-bar"));
					if ((modPlayhead >= noteStart) && (noteBar == playheadBar)) {
						const dist: number = noteEnd - noteStart;
						element.style.opacity = String((1 - (((modPlayhead - noteStart) - (dist / 2)) / (dist / 2))));
					} else {
						element.style.opacity = "0";
					}
				}
			}

			currentNoteFlashBar = playheadBar;
		}
	}
}

function renderTimeline(): void {
	timeline.innerHTML = "";
	if (synth.song == null) return;
		
	const boundingRect: ClientRect = visualizationContainer.getBoundingClientRect();
		
	let timelineHeight: number;
	let windowOctaves: number;
	let windowPitchCount: number;
		
	if (zoomEnabled) {
		timelineHeight = boundingRect.height;
		windowOctaves = Math.max(1, Math.min(Config.pitchOctaves, Math.round(timelineHeight / (12 * 2))));
		windowPitchCount = windowOctaves * 12 + 1;
		const semitoneHeight: number = (timelineHeight - 1) / windowPitchCount;
		const targetBeatWidth: number = Math.max(8, semitoneHeight * 4);
		timelineWidth = Math.max(boundingRect.width, targetBeatWidth * synth.song.barCount * synth.song.beatsPerBar);
	} else {
		timelineWidth = boundingRect.width;
		const targetSemitoneHeight: number = Math.max(1, timelineWidth / (synth.song.barCount * synth.song.beatsPerBar) / 6.0);
		timelineHeight = Math.min(boundingRect.height, targetSemitoneHeight * (Config.maxPitch + 1) + 1);
		windowOctaves = Math.max(3, Math.min(Config.pitchOctaves, Math.round(timelineHeight / (12 * targetSemitoneHeight))));
		windowPitchCount = windowOctaves * 12 + 1;
	}
		
	timelineContainer.style.width = timelineWidth + "px";
	timelineContainer.style.height = timelineHeight + "px";
	timeline.style.width = timelineWidth + "px";
	timeline.style.height = timelineHeight + "px";
		
	const barWidth: number = timelineWidth / synth.song.barCount;
	const partWidth: number = barWidth / (synth.song.beatsPerBar * Config.partsPerBeat);

		const wavePitchHeight: number = (timelineHeight-1) / windowPitchCount;
		const drumPitchHeight: number =  (timelineHeight-1) / Config.drumCount;
		
	for (let bar: number = 0; bar < synth.song.barCount + 1; bar++) {
		const color: string = (bar == synth.song.loopStart || bar == synth.song.loopStart + synth.song.loopLength) ? ColorConfig.loopAccent : ColorConfig.uiWidgetBackground;
			timeline.appendChild(rect({x: bar * barWidth - 1, y: 0, width: 2, height: timelineHeight, fill: color}));
	}
		
	for (let octave: number = 0; octave <= windowOctaves; octave++) {
			timeline.appendChild(rect({x: 0, y: octave * 12 * wavePitchHeight, width: timelineWidth, height: wavePitchHeight + 1, fill: ColorConfig.tonic, opacity: 0.75}));
	}

	// note flash colors
	let noteFlashColor: string = "#ffffff";
	let noteFlashColorSecondary: string = "#ffffff77";
	if (notesFlashWhenPlayed) {
		noteFlashColor = ColorConfig.getComputed("--note-flash") !== "" ? "var(--note-flash)" : "#ffffff";
		noteFlashColorSecondary = ColorConfig.getComputed("--note-flash-secondary") !== "" ? "var(--note-flash-secondary)" : "#ffffff77";
	}

	if (notesFlashWhenPlayed) {
		noteFlashElementsPerBar = [];
		for (let bar: number = 0; bar < synth.song.barCount; bar++) {
			noteFlashElementsPerBar.push([]);
		}
		currentNoteFlashBar = -1;
	}

	for (let channel: number = synth.song.channels.length - 1 - synth.song.modChannelCount; channel >= 0; channel--) {

		const isNoise: boolean = synth.song.getChannelIsNoise(channel);
		const pitchHeight: number = isNoise ? drumPitchHeight : wavePitchHeight;
			
		const configuredOctaveScroll: number = synth.song.channels[channel].octave;
		const newOctaveScroll: number = Math.max(0, Math.min(Config.pitchOctaves - windowOctaves, Math.ceil(configuredOctaveScroll - windowOctaves * 0.5)));
			
		const offsetY: number = newOctaveScroll * pitchHeight * 12 + timelineHeight - pitchHeight * 0.5 - 0.5;
			
		for (let bar: number = 0; bar < synth.song.barCount; bar++) {
			const pattern: Pattern | null = synth.song.getPattern(channel, bar);
			if (pattern == null) continue;
			const offsetX: number = bar * barWidth;
				
			for (let i: number = 0; i < pattern.notes.length; i++) {
				const note: Note = pattern.notes[i];
					
				for (const pitch of note.pitches) {
					const d: string = drawNote(pitch, note.start, note.pins, (pitchHeight + 1) / 2, offsetX, offsetY, partWidth, pitchHeight);
						const noteElement: SVGPathElement = path({d: d, fill: ColorConfig.getChannelColor(synth.song, channel).primaryChannel});
					if (isNoise) noteElement.style.opacity = String(0.6);
					timeline.appendChild(noteElement);

					if (notesFlashWhenPlayed) {
						const dflash: string = drawNote(pitch, note.start, note.pins, (pitchHeight + 1) / 2, offsetX, offsetY, partWidth, pitchHeight);
						// const noteFlashColorSecondary = ColorConfig.getComputed("--note-flash-secondary") !== "" ? "var(--note-flash-secondary)" : "#ffffff77";
						// const noteFlashColor = ColorConfig.getComputed("--note-flash") !== "" ? "var(--note-flash)" : "#ffffff77";
						const noteFlashElement: SVGPathElement = path({d: dflash, fill: (isNoise ? noteFlashColorSecondary : noteFlashColor)});
						noteFlashElement.style.opacity = "0";
						noteFlashElement.setAttribute('note-start', String(note.start));
						noteFlashElement.setAttribute('note-end', String(
							note.end
							));
						noteFlashElement.setAttribute('note-bar', String(bar));
						timeline.appendChild(noteFlashElement);
						const noteFlashElementsForThisBar: SVGPathElement[] = noteFlashElementsPerBar[bar];
						noteFlashElementsForThisBar.push(noteFlashElement);
					}
				}
			}
		}
	}
		
	renderPlayhead();
}

function drawNote(pitch: number, start: number, pins: NotePin[], radius: number, offsetX: number, offsetY: number, partWidth: number, pitchHeight: number): string {
	let d: string = `M ${offsetX + partWidth * (start + pins[0].time)} ${offsetY - pitch * pitchHeight + radius * (pins[0].size / Config.noteSizeMax)} `; 
	for (let i: number = 0; i < pins.length; i++) {
		const pin: NotePin = pins[i];
			const x:   number = offsetX + partWidth * (start + pin.time);
		const y: number = offsetY - pitchHeight * (pitch + pin.interval);
		const expression: number = pin.size / Config.noteSizeMax;
		d += `L ${x} ${y - radius * expression} `;
	}
	for (let i: number = pins.length - 1; i >= 0; i--) {
		const pin: NotePin = pins[i];
			const x:   number = offsetX + partWidth * (start + pin.time);
		const y: number = offsetY - pitchHeight * (pitch + pin.interval);
		const expression: number = pin.size / Config.noteSizeMax;
		d += `L ${x} ${y + radius * expression} `;
	}
	return d;
}

function renderPlayButton(): void {
	if (synth.playing) {
		playButton.classList.remove("playButton");
		playButton.classList.add("pauseButton");
		playButton.title = "Pause (Space)";
		playButton.textContent = "Pause";
	} else {
		playButton.classList.remove("pauseButton");
		playButton.classList.add("playButton");
		playButton.title = "Play (Space)";
		playButton.textContent = "Play";
	}
	pauseButtonDisplayed = synth.playing;
}

function renderLoopIcon(): void {
	loopIcon.setAttribute("fill", (synth.loopRepeatCount == -1) ? ColorConfig.linkAccent : ColorConfig.uiWidgetBackground);
}

function renderZoomIcon(): void {
	zoomIcon.style.color = zoomEnabled ? ColorConfig.linkAccent : ColorConfig.uiWidgetBackground;
}

function onKeyPressed(event: KeyboardEvent): void {
	switch (event.keyCode) {
		case 70: // first bar
			synth.playhead = 0;
			synth.computeLatestModValues();
			renderPlayhead();
			event.preventDefault();
			break;
		case 32: // space
			onTogglePlay();
			synth.computeLatestModValues();
			event.preventDefault();
			break;
		case 219: // left brace
			synth.goToPrevBar();
			synth.computeLatestModValues();
			renderPlayhead();
			event.preventDefault();
			break;
		case 221: // right brace
			synth.goToNextBar();
			synth.computeLatestModValues();
			renderPlayhead();
			event.preventDefault();
			break;
<<<<<<< HEAD
		case 69: // e
		case 80: // p
			hashUpdatedExternally();
			location.href = "../index.html#" + synth.song!.toBase64String();
			event.preventDefault();
			break;
		case 90: // z
		case 187: // +
		case 61: // Firefox +
		case 171: // Some users have this as +? Hmm.
		case 189: // -
		case 173: // Firefox -
			onToggleZoom();
			break;
		case 76: // l
			onToggleLoop();
			break;
		case 83: // s
			if (event.ctrlKey) {
				shortenUrl();
				event.preventDefault();
			} else {
				onShareClicked();
			}
			break;
		case 67: // c
			onCopyClicked();
			break;
=======
		case 80: // p
			if (event.shiftKey) {
				hashUpdatedExternally();
				location.href ="../" + (OFFLINE ? "index.html" : "") + "#" + synth.song!.toBase64String();
				event.preventDefault();
			}
			break;
>>>>>>> c864b6f4
	}
}

function shortenUrl() {
	hashUpdatedExternally();
	let shortenerStrategy: string = "https://tinyurl.com/api-create.php?url=";
	const localShortenerStrategy: string | null = window.localStorage.getItem("shortenerStrategySelect");

	// if (localShortenerStrategy == "beepboxnet") shortenerStrategy = "https://www.beepbox.net/api-create.php?url=";
	if (localShortenerStrategy == "isgd") shortenerStrategy = "https://is.gd/create.php?format=simple&url=";

	window.open(shortenerStrategy + encodeURIComponent(new URL("#" + synth.song!.toBase64String(), location.href).href));
}

function onCopyClicked(): void {
	// Set as any to allow compilation without clipboard types (since, uh, I didn't write this bit and don't know the proper types library) -jummbus
	let nav: any;
	nav = navigator;

	if (nav.clipboard && nav.clipboard.writeText) {
		nav.clipboard.writeText(location.href).catch(() => {
			window.prompt("Copy to clipboard:", location.href);
		});
		return;
	}
	const textField: HTMLTextAreaElement = document.createElement("textarea");
	textField.textContent = location.href;
	document.body.appendChild(textField);
	textField.select();
	const succeeded: boolean = document.execCommand("copy");
	textField.remove();
	if (!succeeded) window.prompt("Copy this:", location.href);
}

function onShareClicked(): void {
	(<any>navigator).share({ url: location.href });
}

	if ( top !== self ) {
	// In an iframe.
	copyLink.style.display = "none";
	shareLink.style.display = "none";
} else {
	// Fullscreen.
	fullscreenLink.style.display = "none";
	if (!("share" in navigator)) shareLink.style.display = "none";
}

if (getLocalStorage("volume") != null) {
	volumeSlider.value = getLocalStorage("volume")!;
}
setSynthVolume();

window.addEventListener("resize", onWindowResize);
window.addEventListener("keydown", onKeyPressed);

timeline.addEventListener("mousedown", onTimelineMouseDown);
window.addEventListener("mousemove", onTimelineMouseMove);
window.addEventListener("mouseup", onTimelineCursorUp);
timeline.addEventListener("touchstart", onTimelineTouchDown);
timeline.addEventListener("touchmove", onTimelineTouchMove);
timeline.addEventListener("touchend", onTimelineCursorUp);
timeline.addEventListener("touchcancel", onTimelineCursorUp);

playButton.addEventListener("click", onTogglePlay);
loopButton.addEventListener("click", onToggleLoop);
volumeSlider.addEventListener("input", onVolumeChange);
zoomButton.addEventListener("click", onToggleZoom);
copyLink.addEventListener("click", onCopyClicked);
shareLink.addEventListener("click", onShareClicked);
window.addEventListener("hashchange", hashUpdatedExternally);

hashUpdatedExternally();
renderLoopIcon();
renderZoomIcon();
renderPlayButton();

// When compiling synth.ts as a standalone module named "beepbox", expose these classes as members to JavaScript:
	export {Dictionary, DictionaryArray, EnvelopeType, InstrumentType, Transition, Chord, Envelope, Config, NotePin, Note, Pattern, Instrument, Channel, Synth};<|MERGE_RESOLUTION|>--- conflicted
+++ resolved
@@ -694,12 +694,13 @@
 			renderPlayhead();
 			event.preventDefault();
 			break;
-<<<<<<< HEAD
 		case 69: // e
 		case 80: // p
-			hashUpdatedExternally();
-			location.href = "../index.html#" + synth.song!.toBase64String();
-			event.preventDefault();
+			if (event.shiftKey) {
+				hashUpdatedExternally();
+				location.href ="../" + (OFFLINE ? "index.html" : "") + "#" + synth.song!.toBase64String();
+				event.preventDefault();
+			}
 			break;
 		case 90: // z
 		case 187: // +
@@ -716,22 +717,11 @@
 			if (event.ctrlKey) {
 				shortenUrl();
 				event.preventDefault();
-			} else {
-				onShareClicked();
 			}
 			break;
 		case 67: // c
 			onCopyClicked();
 			break;
-=======
-		case 80: // p
-			if (event.shiftKey) {
-				hashUpdatedExternally();
-				location.href ="../" + (OFFLINE ? "index.html" : "") + "#" + synth.song!.toBase64String();
-				event.preventDefault();
-			}
-			break;
->>>>>>> c864b6f4
 	}
 }
 
