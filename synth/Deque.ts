--- conflicted
+++ resolved
@@ -1,8 +1,4 @@
-<<<<<<< HEAD
-// Copyright (C) 2021 John Nesky, distributed under the MIT license.
-=======
 // Copyright (c) 2012-2022 John Nesky and contributing authors, distributed under the MIT license, see accompanying the LICENSE.md file.
->>>>>>> 6045fab4
 
 export class Deque<T> {
 	private _capacity: number = 1;
@@ -91,8 +87,4 @@
 		this._buffer = newBuffer;
 		this._mask = this._capacity - 1;
 	}
-<<<<<<< HEAD
-}
-=======
-}
->>>>>>> 6045fab4
+}