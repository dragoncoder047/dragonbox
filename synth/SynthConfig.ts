/*!
Copyright (C) 2021 John Nesky

Permission is hereby granted, free of charge, to any person obtaining a copy of 
this software and associated documentation files (the "Software"), to deal in 
the Software without restriction, including without limitation the rights to 
use, copy, modify, merge, publish, distribute, sublicense, and/or sell copies 
of the Software, and to permit persons to whom the Software is furnished to do 
so, subject to the following conditions:

The above copyright notice and this permission notice shall be included in all 
copies or substantial portions of the Software.

THE SOFTWARE IS PROVIDED "AS IS", WITHOUT WARRANTY OF ANY KIND, EXPRESS OR 
IMPLIED, INCLUDING BUT NOT LIMITED TO THE WARRANTIES OF MERCHANTABILITY, 
FITNESS FOR A PARTICULAR PURPOSE AND NONINFRINGEMENT. IN NO EVENT SHALL THE 
AUTHORS OR COPYRIGHT HOLDERS BE LIABLE FOR ANY CLAIM, DAMAGES OR OTHER 
LIABILITY, WHETHER IN AN ACTION OF CONTRACT, TORT OR OTHERWISE, ARISING FROM, 
OUT OF OR IN CONNECTION WITH THE SOFTWARE OR THE USE OR OTHER DEALINGS IN THE 
SOFTWARE.
*/

export interface Dictionary<T> {
    [K: string]: T;
}

export interface DictionaryArray<T> extends ReadonlyArray<T> {
    dictionary: Dictionary<T>;
}

export const enum FilterType {
    lowPass,
    highPass,
    peak,
    length,
}

export const enum EnvelopeType {
<<<<<<< HEAD
	custom,
	steady,
	punch,
	flare,
	twang,
	swell,
	tremolo,
	tremolo2,
    decay,
    wibble,
    hard,
    linear,
    rise,
}

export const enum InstrumentType {
	chip = 0,
	fm = 1,
	noise = 2,
	spectrum = 3,
	drumset = 4,
	harmonics = 5,
	pwm = 6,
	customChipWave = 7,
    mod = 8,
    fm6op = 9,
	length,
=======
    noteSize,
    none,
    punch,
    flare,
    twang,
    swell,
    tremolo,
    tremolo2,
    decay,
}

export const enum InstrumentType {
    chip,
    fm,
    noise,
    spectrum,
    drumset,
    harmonics,
    pwm,
    pickedString,
    customChipWave,
    mod,
    length,
>>>>>>> e3dad13b
}

export const enum DropdownID {
    Vibrato = 0,
    Pan = 1,
    Chord = 2,
    Transition = 3,
    FM = 4,

}

export const enum EffectType {
    reverb,
    chorus,
    panning,
    distortion,
    bitcrusher,
    noteFilter,
    echo,
    pitchShift,
    detune,
    vibrato,
    transition,
    chord,
    // If you add more, you'll also have to extend the bitfield used in Base64 which currently uses two six-bit characters.
    length,
}

export const enum NoteAutomationIndex {
    noteVolume,
    noteFilterAllFreqs,
    pulseWidth,
    stringSustain,
    unison,
    operatorFrequency0, operatorFrequency1, operatorFrequency2, operatorFrequency3,
    operatorAmplitude0, operatorAmplitude1, operatorAmplitude2, operatorAmplitude3,
    feedbackAmplitude,
    pitchShift,
    detune,
    vibratoDepth,
    noteFilterFreq0, noteFilterFreq1, noteFilterFreq2, noteFilterFreq3, noteFilterFreq4, noteFilterFreq5, noteFilterFreq6, noteFilterFreq7,
    noteFilterGain0, noteFilterGain1, noteFilterGain2, noteFilterGain3, noteFilterGain4, noteFilterGain5, noteFilterGain6, noteFilterGain7,
    length,
}

/*
export const enum InstrumentAutomationIndex {
    mixVolume,
    eqFilterAllFreqs,
    eqFilterFreq0, eqFilterFreq1, eqFilterFreq2, eqFilterFreq3, eqFilterFreq4, eqFilterFreq5, eqFilterFreq6, eqFilterFreq7,
    eqFilterGain0, eqFilterGain1, eqFilterGain2, eqFilterGain3, eqFilterGain4, eqFilterGain5, eqFilterGain6, eqFilterGain7,
    distortion,
    bitcrusherQuantization,
    bitcrusherFrequency,
    panning,
    chorus,
    echoSustain,
    //echoDelay, // Wait until tick settings can be computed once for multiple run lengths.
    reverb,
    length,
}
*/

export interface BeepBoxOption {
    readonly index: number;
    readonly name: string;
}

export interface Scale extends BeepBoxOption {
    readonly flags: ReadonlyArray<boolean>;
    readonly realName: string;
}

export interface Key extends BeepBoxOption {
    readonly isWhiteKey: boolean;
    readonly basePitch: number;
}

export interface Rhythm extends BeepBoxOption {
    readonly stepsPerBeat: number;
    readonly roundUpThresholds: number[] | null;
}

export interface ChipWave extends BeepBoxOption {
    readonly expression: number;
    samples: Float64Array;
}

export interface OperatorWave extends BeepBoxOption {
    samples: Float64Array;
}

export interface OperatorWave extends BeepBoxOption {
    samples: Float64Array;
}

export interface ChipNoise extends BeepBoxOption {
    readonly expression: number;
    readonly basePitch: number;
    readonly pitchFilterMult: number;
    readonly isSoft: boolean;
    samples: Float32Array | null;
}

export interface Transition extends BeepBoxOption {
    readonly isSeamless: boolean;
    readonly continues: boolean;
    readonly slides: boolean;
    readonly slideTicks: number;
    readonly includeAdjacentPatterns: boolean;
}

export interface Vibrato extends BeepBoxOption {
    readonly amplitude: number;
    readonly type: number;
    readonly delayTicks: number;
}

export interface VibratoType extends BeepBoxOption {
    readonly periodsSeconds: number[];
    readonly period: number;
}

export interface Unison extends BeepBoxOption {
    readonly voices: number;
    readonly spread: number;
    readonly offset: number;
    readonly expression: number;
    readonly sign: number;
}

export interface Modulator extends BeepBoxOption {
    readonly name: string; // name that shows up in song editor UI
    readonly pianoName: string; // short name that shows up in mod piano UI
    readonly maxRawVol: number; // raw
    readonly newNoteVol: number; // raw
    readonly forSong: boolean; // true - setting is song scope
    convertRealFactor: number; // offset that needs to be applied to get a "real" number display of value, for UI purposes
    readonly associatedEffect: EffectType; // effect that should be enabled for this modulator to work properly. If unused, set to EffectType.length.
    readonly promptName: string; // long-as-needed name that shows up in tip prompt
    readonly promptDesc: string[]; // paragraph(s) describing how to use this mod

}

export interface Chord extends BeepBoxOption {
    readonly customInterval: boolean;
    readonly arpeggiates: boolean;
    readonly strumParts: number;
    readonly singleTone: boolean;
}

export interface Algorithm extends BeepBoxOption {
    readonly carrierCount: number;
    readonly associatedCarrier: ReadonlyArray<number>;
    readonly modulatedBy: ReadonlyArray<ReadonlyArray<number>>;
}

export interface OperatorFrequency extends BeepBoxOption {
    readonly mult: number;
    readonly hzOffset: number;
    readonly amplitudeSign: number;
}

export interface Feedback extends BeepBoxOption {
    readonly indices: ReadonlyArray<ReadonlyArray<number>>;
}

export interface Envelope extends BeepBoxOption {
    readonly type: EnvelopeType;
    readonly speed: number;
}

export interface AutomationTarget extends BeepBoxOption {
    readonly computeIndex: NoteAutomationIndex /*| InstrumentAutomationIndex*/ | null;
    readonly displayName: string;
    //readonly perNote: boolean; // Whether to compute envelopes on a per-note basis.
    readonly interleave: boolean; // Whether to interleave this target with the next one in the menu.
    readonly isFilter: boolean; // Filters have a variable maxCount in practice.
    //readonly range: number | null; // set if automation is allowed.
    readonly maxCount: number;
    readonly effect: EffectType | null;
    readonly compatibleInstruments: InstrumentType[] | null;
}

export class Config {
<<<<<<< HEAD
	// Params for post-processing compressor
	public static thresholdVal: number = -10;
	public static kneeVal: number = 40;
	public static ratioVal: number = 12;
	public static attackVal: number = 0;
	public static releaseVal: number = 0.25;

	public static readonly scales: DictionaryArray<Scale> = toNameMap([

		//   C     Db      D     Eb      E      F     F#      G     Ab      A     Bb      B      C
		{ name: "Free", realName: "chromatic", flags:                       [true, true, true, true, true, true, true, true, true, true, true, true] }, // Free
		{ name: "Major", realName: "ionian", flags:                         [true, false, true, false, true, true, false, true, false, true, false, true] }, // Major
		{ name: "Minor", realName: "aeolian", flags:                        [true, false, true, true, false, true, false, true, true, false, true, false] }, // Minor
		{ name: "Mixolydian", realName: "mixolydian", flags:                [true, false, true, false, true, true, false, true, false, true, true, false] }, // Mixolydian
		{ name: "Lydian", realName: "lydian", flags:                        [true, false, true, false, true, false, true, true, false, true, false, true] }, // Lydian
		{ name: "Dorian", realName: "dorian", flags:                        [true, false, true, true, false, true, false, true, false, true, true, false] }, // Dorian
		{ name: "Phrygian", realName: "phrygian", flags:                    [true, true, false, true, false, true, false, true, true, false, true, false] }, // Phrygian
		{ name: "Locrian", realName: "locrian", flags:                      [true, true, false, true, false, true, true, false, true, false, true, false] }, // Locrian
		{ name: "Lydian Dominant", realName: "lydian dominant", flags:      [true, false, true, false, true, false, true, true, false, true, true, false] }, // Lydian Dominant
		{ name: "Phrygian Dominant", realName: "phrygian dominant", flags:  [true, true, false, false, true, true, false, true, true, false, true, false] }, // Phrygian Dominant
		{ name: "Harmonic Major", realName: "harmonic major", flags:        [true, false, true, false, true, true, false, true, true, false, false, true] }, // Harmonic Major
		{ name: "Harmonic Minor", realName: "harmonic minor", flags:        [true, false, true, true, false, true, false, true, true, false, false, true] }, // Harmonic Minor
		{ name: "Melodic Minor", realName: "melodic minor", flags:          [true, false, true, true, false, true, false, true, false, true, false, true] }, // Melodic Minor
		{ name: "Blues", realName: "blues", flags:                          [true, false, false, true, false, true, true, true, false, false, true, false] }, // Blues
		{ name: "Altered", realName: "altered", flags:                      [true, true, false, true, true, false, true, false, true, false, true, false] }, // Altered
		{ name: "Major Pentatonic", realName: "major pentatonic", flags:    [true, false, true, false, true, false, false, true, false, true, false, false] }, // Major Pentatonic
		{ name: "Minor Pentatonic", realName: "minor pentatonic", flags:    [true, false, false, true, false, true, false, true, false, false, true, false] }, // Minor Pentatonic
		{ name: "Whole Tone", realName: "whole tone", flags:                [true, false, true, false, true, false, true, false, true, false, true, false] }, // Whole Tone
		{ name: "Octatonic", realName: "octatonic", flags:                  [true, false, true, true, false, true, true, false, true, true, false, true] }, // Octatonic
        { name: "Hexatonic", realName: "hexatonic", flags:                  [true, false, false, true, true, false, false, true, true, false, false, true] }, // Hexatonic
        { name: "Custom", realName: "custom", flags:                        [true, false, true, true, false, false, false, true, true, false, true, true] }, // Custom? considering allowing this one to be be completely configurable
	]);
	public static readonly keys: DictionaryArray<Key> = toNameMap([
		{ name: "C", isWhiteKey: true, basePitch: 12 }, // C0 has index 12 on the MIDI scale. C7 is 96, and C9 is 120. C10 is barely in the audible range.
		{ name: "C♯", isWhiteKey: false, basePitch: 13 },
		{ name: "D", isWhiteKey: true, basePitch: 14 },
		{ name: "D♯", isWhiteKey: false, basePitch: 15 },
		{ name: "E", isWhiteKey: true, basePitch: 16 },
		{ name: "F", isWhiteKey: true, basePitch: 17 },
		{ name: "F♯", isWhiteKey: false, basePitch: 18 },
		{ name: "G", isWhiteKey: true, basePitch: 19 },
		{ name: "G♯", isWhiteKey: false, basePitch: 20 },
		{ name: "A", isWhiteKey: true, basePitch: 21 },
		{ name: "A♯", isWhiteKey: false, basePitch: 22 },
        { name: "B", isWhiteKey: true, basePitch: 23 },
	]);
	public static readonly blackKeyNameParents: ReadonlyArray<number> = [-1, 1, -1, 1, -1, 1, -1, -1, 1, -1, 1, -1];
	public static readonly tempoMin: number = 30;
	public static readonly tempoMax: number = 320;
	public static readonly reverbRange: number = 32;
	public static readonly beatsPerBarMin: number = 2;
	public static readonly beatsPerBarMax: number = 16;
	public static readonly barCountMin: number = 1;
	public static readonly barCountMax: number = 256;
	public static readonly instrumentsPerChannelMin: number = 1;
	public static readonly instrumentsPerChannelMax: number = 10;
	public static readonly partsPerBeat: number = 24;
	public static readonly ticksPerPart: number = 2;
	public static readonly ticksPerArpeggio: number = 3;
	public static readonly arpeggioPatterns: ReadonlyArray<ReadonlyArray<number>> = [[0], [0, 1], [0, 1, 2, 1], [0, 1, 2, 3], [0, 1, 2, 3, 4], [0, 1, 2, 3, 4, 5], [0, 1, 2, 3, 4, 5, 6], [0, 1, 2, 3, 4, 5, 6, 7] ];
	public static readonly rhythms: DictionaryArray<Rhythm> = toNameMap([
		{ name: "÷3 (triplets)", stepsPerBeat: 3, /*ticksPerArpeggio: 4, arpeggioPatterns: [[0], [0, 0, 1, 1], [0, 1, 2, 1], [0, 1, 2, 3]]*/ roundUpThresholds: [/*0*/ 5, /*8*/ 12, /*16*/ 18 /*24*/] },
		{ name: "÷4 (standard)", stepsPerBeat: 4, /*ticksPerArpeggio: 3, arpeggioPatterns: [[0], [0, 0, 1, 1], [0, 1, 2, 1], [0, 1, 2, 3]]*/ roundUpThresholds: [/*0*/ 3, /*6*/ 9, /*12*/ 17, /*18*/ 21 /*24*/] },
		{ name: "÷6", stepsPerBeat: 6, /*ticksPerArpeggio: 4, arpeggioPatterns: [[0], [0, 1], [0, 1, 2, 1], [0, 1, 2, 3]]*/ roundUpThresholds: null },
		{ name: "÷8", stepsPerBeat: 8, /*ticksPerArpeggio: 3, arpeggioPatterns: [[0], [0, 1], [0, 1, 2, 1], [0, 1, 2, 3]]*/ roundUpThresholds: null },
		{ name: "freehand", stepsPerBeat: 24, /*ticksPerArpeggio: 3, arpeggioPatterns: [[0], [0, 1], [0, 1, 2, 1], [0, 1, 2, 3]]*/ roundUpThresholds: null },
	]);

    public static readonly instrumentTypeNames: ReadonlyArray<string> = ["chip", "FM", "noise", "spectrum", "drumset", "harmonics", "PWM", "custom chip", "mod", "FM6op"];
	public static readonly instrumentTypeHasSpecialInterval: ReadonlyArray<boolean> = [true, true, false, false, false, true, false, true, true, true];
	public static readonly rawChipWaves: DictionaryArray<ChipWave> = toNameMap([
		{ name: "rounded", volume: 0.94, samples: centerWave([0.0, 0.2, 0.4, 0.5, 0.6, 0.7, 0.8, 0.85, 0.9, 0.95, 1.0, 1.0, 1.0, 1.0, 1.0, 1.0, 1.0, 1.0, 1.0, 1.0, 1.0, 1.0, 1.0, 1.0, 1.0, 0.95, 0.9, 0.85, 0.8, 0.7, 0.6, 0.5, 0.4, 0.2, 0.0, -0.2, -0.4, -0.5, -0.6, -0.7, -0.8, -0.85, -0.9, -0.95, -1.0, -1.0, -1.0, -1.0, -1.0, -1.0, -1.0, -1.0, -1.0, -1.0, -1.0, -0.95, -0.9, -0.85, -0.8, -0.7, -0.6, -0.5, -0.4, -0.2]) },
		{ name: "triangle", volume: 1.0, samples: centerWave([1.0 / 15.0, 3.0 / 15.0, 5.0 / 15.0, 7.0 / 15.0, 9.0 / 15.0, 11.0 / 15.0, 13.0 / 15.0, 15.0 / 15.0, 15.0 / 15.0, 13.0 / 15.0, 11.0 / 15.0, 9.0 / 15.0, 7.0 / 15.0, 5.0 / 15.0, 3.0 / 15.0, 1.0 / 15.0, -1.0 / 15.0, -3.0 / 15.0, -5.0 / 15.0, -7.0 / 15.0, -9.0 / 15.0, -11.0 / 15.0, -13.0 / 15.0, -15.0 / 15.0, -15.0 / 15.0, -13.0 / 15.0, -11.0 / 15.0, -9.0 / 15.0, -7.0 / 15.0, -5.0 / 15.0, -3.0 / 15.0, -1.0 / 15.0]) },
		{ name: "square", volume: 0.5, samples: centerWave([1.0, -1.0]) },
		{ name: "1/4 pulse", volume: 0.5, samples: centerWave([1.0, -1.0, -1.0, -1.0]) },
		{ name: "1/8 pulse", volume: 0.5, samples: centerWave([1.0, -1.0, -1.0, -1.0, -1.0, -1.0, -1.0, -1.0]) },
		{ name: "sawtooth", volume: 0.65, samples: centerWave([1.0 / 31.0, 3.0 / 31.0, 5.0 / 31.0, 7.0 / 31.0, 9.0 / 31.0, 11.0 / 31.0, 13.0 / 31.0, 15.0 / 31.0, 17.0 / 31.0, 19.0 / 31.0, 21.0 / 31.0, 23.0 / 31.0, 25.0 / 31.0, 27.0 / 31.0, 29.0 / 31.0, 31.0 / 31.0, -31.0 / 31.0, -29.0 / 31.0, -27.0 / 31.0, -25.0 / 31.0, -23.0 / 31.0, -21.0 / 31.0, -19.0 / 31.0, -17.0 / 31.0, -15.0 / 31.0, -13.0 / 31.0, -11.0 / 31.0, -9.0 / 31.0, -7.0 / 31.0, -5.0 / 31.0, -3.0 / 31.0, -1.0 / 31.0]) },
		{ name: "double saw", volume: 0.5, samples: centerWave([0.0, -0.2, -0.4, -0.6, -0.8, -1.0, 1.0, -0.8, -0.6, -0.4, -0.2, 1.0, 0.8, 0.6, 0.4, 0.2]) },
		{ name: "double pulse", volume: 0.4, samples: centerWave([1.0, 1.0, 1.0, 1.0, 1.0, -1.0, -1.0, -1.0, 1.0, 1.0, 1.0, 1.0, -1.0, -1.0, -1.0, -1.0]) },
		{ name: "spiky", volume: 0.4, samples: centerWave([1.0, -1.0, 1.0, -1.0, 1.0, 0.0]) },
		{ name: "sine", volume: 0.88, samples: centerAndNormalizeWave([8.0, 9.0, 11.0, 12.0, 13.0, 14.0, 15.0, 15.0, 15.0, 15.0, 14.0, 14.0, 13.0, 11.0, 10.0, 9.0, 7.0, 6.0, 4.0, 3.0, 2.0, 1.0, 0.0, 0.0, 0.0, 0.0, 1.0, 1.0, 2.0, 4.0, 5.0, 6.0]) },
		{ name: "flute", volume: 0.8, samples: centerAndNormalizeWave([3.0, 4.0, 6.0, 8.0, 10.0, 11.0, 13.0, 14.0, 15.0, 15.0, 14.0, 13.0, 11.0, 8.0, 5.0, 3.0]) },
		{ name: "harp", volume: 0.8, samples: centerAndNormalizeWave([0.0, 3.0, 3.0, 3.0, 4.0, 5.0, 5.0, 6.0, 7.0, 8.0, 9.0, 11.0, 11.0, 13.0, 13.0, 15.0, 15.0, 14.0, 12.0, 11.0, 10.0, 9.0, 8.0, 7.0, 7.0, 5.0, 4.0, 3.0, 2.0, 1.0, 0.0, 0.0]) },
		{ name: "sharp clarinet", volume: 0.38, samples: centerAndNormalizeWave([0.0, 0.0, 0.0, 1.0, 1.0, 8.0, 8.0, 9.0, 9.0, 9.0, 8.0, 8.0, 8.0, 8.0, 8.0, 9.0, 9.0, 7.0, 9.0, 9.0, 10.0, 4.0, 0.0, 0.0, 0.0, 0.0, 0.0, 0.0, 0.0, 0.0, 0.0, 0.0]) },
		{ name: "soft clarinet", volume: 0.45, samples: centerAndNormalizeWave([0.0, 1.0, 5.0, 8.0, 9.0, 9.0, 9.0, 9.0, 9.0, 9.0, 9.0, 11.0, 11.0, 12.0, 13.0, 12.0, 10.0, 9.0, 7.0, 6.0, 4.0, 3.0, 3.0, 3.0, 1.0, 1.0, 1.0, 1.0, 1.0, 1.0, 1.0, 1.0]) },
		{ name: "alto sax", volume: 0.3, samples: centerAndNormalizeWave([5.0, 5.0, 6.0, 4.0, 3.0, 6.0, 8.0, 7.0, 2.0, 1.0, 5.0, 6.0, 5.0, 4.0, 5.0, 7.0, 9.0, 11.0, 13.0, 14.0, 14.0, 14.0, 14.0, 13.0, 10.0, 8.0, 7.0, 7.0, 4.0, 3.0, 4.0, 2.0]) },
		{ name: "bassoon", volume: 0.35, samples: centerAndNormalizeWave([9.0, 9.0, 7.0, 6.0, 5.0, 4.0, 4.0, 4.0, 4.0, 5.0, 7.0, 8.0, 9.0, 10.0, 11.0, 13.0, 13.0, 11.0, 10.0, 9.0, 7.0, 6.0, 4.0, 2.0, 1.0, 1.0, 1.0, 2.0, 2.0, 5.0, 11.0, 14.0]) },
		{ name: "trumpet", volume: 0.22, samples: centerAndNormalizeWave([10.0, 11.0, 8.0, 6.0, 5.0, 5.0, 5.0, 6.0, 7.0, 7.0, 7.0, 7.0, 6.0, 6.0, 7.0, 7.0, 7.0, 7.0, 7.0, 6.0, 6.0, 6.0, 6.0, 6.0, 6.0, 6.0, 6.0, 7.0, 8.0, 9.0, 11.0, 14.0]) },
		{ name: "electric guitar", volume: 0.2, samples: centerAndNormalizeWave([11.0, 12.0, 12.0, 10.0, 6.0, 6.0, 8.0, 0.0, 2.0, 4.0, 8.0, 10.0, 9.0, 10.0, 1.0, 7.0, 11.0, 3.0, 6.0, 6.0, 8.0, 13.0, 14.0, 2.0, 0.0, 12.0, 8.0, 4.0, 13.0, 11.0, 10.0, 13.0]) },
		{ name: "organ", volume: 0.2, samples: centerAndNormalizeWave([11.0, 10.0, 12.0, 11.0, 14.0, 7.0, 5.0, 5.0, 12.0, 10.0, 10.0, 9.0, 12.0, 6.0, 4.0, 5.0, 13.0, 12.0, 12.0, 10.0, 12.0, 5.0, 2.0, 2.0, 8.0, 6.0, 6.0, 5.0, 8.0, 3.0, 2.0, 1.0]) },
		{ name: "pan flute", volume: 0.35, samples: centerAndNormalizeWave([1.0, 4.0, 7.0, 6.0, 7.0, 9.0, 7.0, 7.0, 11.0, 12.0, 13.0, 15.0, 13.0, 11.0, 11.0, 12.0, 13.0, 10.0, 7.0, 5.0, 3.0, 6.0, 10.0, 7.0, 3.0, 3.0, 1.0, 0.0, 1.0, 0.0, 1.0, 0.0]) },
        { name: "glitch", volume: 0.5, samples: centerWave([1.0, 1.0, 1.0, 1.0, 1.0, 1.0, 1.0, 1.0, 1.0, 1.0, 1.0, 1.0, 1.0, 1.0, 1.0, -1.0, 1.0, 1.0, 1.0, 1.0, 1.0, 1.0, 1.0, 1.0, 1.0, 1.0, 1.0, 1.0, 1.0, 1.0, -1.0, -1.0, 1.0, 1.0, 1.0, 1.0, 1.0, 1.0, 1.0, 1.0, 1.0, 1.0, 1.0, 1.0, 1.0, -1.0, -1.0, -1.0, 1.0, 1.0, 1.0, 1.0, 1.0, 1.0, 1.0, 1.0, 1.0, 1.0, 1.0, 1.0, -1.0, -1.0, -1.0, -1.0, 1.0, 1.0, 1.0, 1.0, 1.0, 1.0, 1.0, 1.0, 1.0, 1.0, 1.0, -1.0, -1.0, -1.0, -1.0, -1.0, 1.0, 1.0, 1.0, 1.0, 1.0, 1.0, 1.0, 1.0, 1.0, 1.0, -1.0, -1.0, -1.0, -1.0, -1.0, -1.0, 1.0, 1.0, 1.0, 1.0, 1.0, 1.0, 1.0, 1.0, 1.0, -1.0, -1.0, -1.0, -1.0, -1.0, -1.0, -1.0, 1.0, 1.0, 1.0, 1.0, 1.0, 1.0, 1.0, 1.0, -1.0, -1.0, -1.0, -1.0, -1.0, -1.0, -1.0, -1.0, 1.0, 1.0, 1.0, 1.0, 1.0, 1.0, 1.0, 1.0, 1.0, -1.0, -1.0, -1.0, -1.0, -1.0, -1.0, -1.0, 1.0, 1.0, 1.0, 1.0, 1.0, 1.0, 1.0, 1.0, 1.0, 1.0, -1.0, -1.0, -1.0, -1.0, -1.0, -1.0, 1.0, 1.0, 1.0, 1.0, 1.0, 1.0, 1.0, 1.0, 1.0, 1.0, 1.0, -1.0, -1.0, -1.0, -1.0, -1.0, 1.0, 1.0, 1.0, 1.0, 1.0, 1.0, 1.0, 1.0, 1.0, 1.0, 1.0, 1.0, -1.0, -1.0, -1.0, -1.0, 1.0, 1.0, 1.0, 1.0, 1.0, 1.0, 1.0, 1.0, 1.0, 1.0, 1.0, 1.0, 1.0, -1.0, -1.0, -1.0, 1.0, 1.0, 1.0, 1.0, 1.0, 1.0, 1.0, 1.0, 1.0, 1.0, 1.0, 1.0, 1.0, 1.0, -1.0, -1.0]) },
        { name: "trapezoid", volume: 1.0, samples: centerWave([1.0 / 15.0, 6.0 / 15.0, 10.0 / 15.0, 14.0 / 15.0, 15.0 / 15.0, 15.0 / 15.0, 15.0 / 15.0, 15.0 / 15.0, 15.0 / 15.0, 15.0 / 15.0, 15.0 / 15.0, 15.0 / 15.0, 14.0 / 15.0, 10.0 / 15.0, 6.0 / 15.0, 1.0 / 15.0, -1.0 / 15.0, -6.0 / 15.0, -10.0 / 15.0, -14.0 / 15.0, -15.0 / 15.0, -15.0 / 15.0, -15.0 / 15.0, -15.0 / 15.0, -15.0 / 15.0, -15.0 / 15.0, -15.0 / 15.0, -15.0 / 15.0, -14.0 / 15.0, -10.0 / 15.0, -6.0 / 15.0, -1.0 / 15.0,])},
    ]); 
	public static readonly chipWaves: DictionaryArray<ChipWave> = rawChipToIntegrated(Config.rawChipWaves);
	// Noise waves have too many samples to write by hand, they're generated on-demand by getDrumWave instead.
	public static readonly chipNoises: DictionaryArray<ChipNoise> = toNameMap([
		{ name: "retro", volume: 0.25, basePitch: 69, pitchFilterMult: 1024.0, isSoft: false, samples: null },
		{ name: "white", volume: 1.0, basePitch: 69, pitchFilterMult: 8.0, isSoft: true, samples: null },
		// The "clang" and "buzz" noises are based on similar noises in the modded beepbox! :D
		{ name: "clang", volume: 0.4, basePitch: 69, pitchFilterMult: 1024.0, isSoft: false, samples: null },
		{ name: "buzz", volume: 0.3, basePitch: 69, pitchFilterMult: 1024.0, isSoft: false, samples: null },
		{ name: "hollow", volume: 1.5, basePitch: 96, pitchFilterMult: 1.0, isSoft: true, samples: null },
		{ name: "shine", volume: 1.0, basePitch: 69, pitchFilterMult: 1024.0, isSoft: false, samples: null },
		{ name: "deep", volume: 1.5, basePitch: 120, pitchFilterMult: 1024.0, isSoft: true, samples: null },
		{ name: "cutter", volume: 0.005, basePitch: 96, pitchFilterMult: 1024.0, isSoft: false, samples: null },
        { name: "metallic", volume: 1.0, basePitch: 96, pitchFilterMult: 1024.0, isSoft: false, samples: null },
        { name: "static", volume: 1.0, basePitch: 96, pitchFilterMult: 1024.0, isSoft: false, samples: null },
	]);
	public static readonly filterCutoffMaxHz: number = 8000; // This is carefully calculated to correspond to no change when filtering at 48000 samples per second.
	public static readonly filterCutoffMinHz: number = 1;
	public static readonly filterMax: number = 0.95;
	public static readonly filterMaxResonance: number = 0.95;
	public static readonly filterCutoffRange: number = 11;
	public static readonly filterResonanceRange: number = 8;
	public static readonly transitions: DictionaryArray<Transition> = toNameMap([
		{ name: "seamless", isSeamless: true, attackSeconds: 0.0, releases: false, releaseTicks: 1, slides: false, slideTicks: 3 },
		{ name: "hard", isSeamless: false, attackSeconds: 0.0, releases: false, releaseTicks: 3, slides: false, slideTicks: 3 },
		{ name: "soft", isSeamless: false, attackSeconds: 0.025, releases: false, releaseTicks: 3, slides: false, slideTicks: 3 },
		{ name: "slide", isSeamless: true, attackSeconds: 0.025, releases: false, releaseTicks: 3, slides: true, slideTicks: 3 },
		{ name: "cross fade", isSeamless: false, attackSeconds: 0.04, releases: true, releaseTicks: 6, slides: false, slideTicks: 3 },
		{ name: "hard fade", isSeamless: false, attackSeconds: 0.0, releases: true, releaseTicks: 48, slides: false, slideTicks: 3 },
		{ name: "medium fade", isSeamless: false, attackSeconds: 0.0125, releases: true, releaseTicks: 72, slides: false, slideTicks: 3 },
        { name: "soft fade", isSeamless: false, attackSeconds: 0.06, releases: true, releaseTicks: 96, slides: false, slideTicks: 6 },
        { name: "sliding fade", isSeamless: false, attackSeconds: 0.08, releases: true, releaseTicks: 96, slides: true, slideTicks: 6 },
	]);
	public static readonly vibratos: DictionaryArray<Vibrato> = toNameMap([
		{ name: "none", amplitude: 0.0, type: 0, delayParts: 0 },
		{ name: "light", amplitude: 0.15, type: 0, delayParts: 0 },
		{ name: "delayed", amplitude: 0.3, type: 0, delayParts: 18 },
		{ name: "heavy", amplitude: 0.45, type: 0, delayParts: 0 },
		{ name: "shaky", amplitude: 0.1, type: 1, delayParts: 0 },
	]);
	public static readonly vibratoTypes: DictionaryArray<VibratoType> = toNameMap([
		{ name: "normal", periodsSeconds: [0.14], period: 0.14 },
		{ name: "shaky", periodsSeconds: [0.11, 1.618 * 0.11, 3 * 0.11], period: 266.97 }, // LCM of all periods
	]);
	// This array is more or less a linear step by 0.1 but there's a bit of range added at the start to hit specific ratios, and the end starts to grow faster.
	//                                                             0       1      2    3     4      5    6    7      8     9   10   11 12   13   14   15   16   17   18   19   20   21 22   23   24   25   26   27   28   29   30   31 32   33   34   35   36   37   38    39  40   41 42    43   44   45   46 47   48 49 50
	public static readonly arpSpeedScale: ReadonlyArray<number> = [0, 0.0625, 0.125, 0.2, 0.25, 1 / 3, 0.4, 0.5, 2 / 3, 0.75, 0.8, 0.9, 1, 1.1, 1.2, 1.3, 1.4, 1.5, 1.6, 1.7, 1.8, 1.9, 2, 2.1, 2.2, 2.3, 2.4, 2.5, 2.6, 2.7, 2.8, 2.9, 3, 3.1, 3.2, 3.3, 3.4, 3.5, 3.6, 3.7, 3.8, 3.9, 4, 4.15, 4.3, 4.5, 4.8, 5, 5.5, 6, 8];
	public static readonly intervals: DictionaryArray<Interval> = toNameMap([
		{ name: "union", spread: 0.0, offset: 0.0, volume: 0.7, sign: 1.0 },
		{ name: "shimmer", spread: 0.018, offset: 0.0, volume: 0.8, sign: 1.0 },
		{ name: "hum", spread: 0.045, offset: 0.0, volume: 1.0, sign: 1.0 },
		{ name: "honky tonk", spread: 0.09, offset: 0.0, volume: 1.0, sign: 1.0 },
		{ name: "dissonant", spread: 0.25, offset: 0.0, volume: 0.9, sign: 1.0 },
		{ name: "fifth", spread: 3.5, offset: 3.5, volume: 0.9, sign: 1.0 },
		{ name: "octave", spread: 6.0, offset: 6.0, volume: 0.8, sign: 1.0 },
		{ name: "bowed", spread: 0.02, offset: 0.0, volume: 1.0, sign: -1.0 },
        { name: "piano", spread: 0.01, offset: 0.0, volume: 1.0, sign: 0.7 },
        { name: "warbled", spread: 0.25, offset: 0.05, volume: 0.9, sign: -0.8 },
        { name: "hecking gosh", spread: 6.25, offset: -6.0, volume: 0.8, sign: -0.7 },
	]);
	public static readonly effectsNames: ReadonlyArray<string> = ["none", "reverb", "chorus", "chorus & reverb"];
	public static readonly volumeRange: number = 50;
	// Beepbox's old volume scale used factor -0.5 and was [0~7] had roughly value 6 = 0.125 power. This new value is chosen to have -21 be the same,
	// given that the new scale is [-25~25]. This is such that conversion between the scales is roughly equivalent by satisfying (0.5*6 = 0.1428*21)
	public static readonly volumeLogScale: number = 0.1428;
	public static readonly panCenter: number = 50;
	public static readonly panMax: number = Config.panCenter * 2;
	public static readonly detuneMin: number = -50;
	public static readonly detuneMax: number = 50;
	public static readonly songDetuneMin: number = -250;
	public static readonly songDetuneMax: number = 250;
	public static readonly chords: DictionaryArray<Chord> = toNameMap([
		{ name: "harmony", harmonizes: true, customInterval: false, arpeggiates: false, isCustomInterval: false, strumParts: 0 },
		{ name: "strum", harmonizes: true, customInterval: false, arpeggiates: false, isCustomInterval: false, strumParts: 1 },
        { name: "arpeggio", harmonizes: false, customInterval: false, arpeggiates: true, isCustomInterval: false, strumParts: 0 },
        { name: "custom interval", harmonizes: true, customInterval: true, arpeggiates: true, isCustomInterval: true, strumParts: 0 },
	]);
	public static readonly maxChordSize: number = 9; // Pandora's box...
	public static readonly operatorCount: number = 4;
	public static readonly algorithms: DictionaryArray<Algorithm> = toNameMap([
		{ name: "1←(2 3 4)", carrierCount: 1, associatedCarrier: [1, 1, 1, 1], modulatedBy: [[2, 3, 4], [], [], []] },
		{ name: "1←(2 3←4)", carrierCount: 1, associatedCarrier: [1, 1, 1, 1], modulatedBy: [[2, 3], [], [4], []] },
		{ name: "1←2←(3 4)", carrierCount: 1, associatedCarrier: [1, 1, 1, 1], modulatedBy: [[2], [3, 4], [], []] },
		{ name: "1←(2 3)←4", carrierCount: 1, associatedCarrier: [1, 1, 1, 1], modulatedBy: [[2, 3], [4], [4], []] },
		{ name: "1←2←3←4", carrierCount: 1, associatedCarrier: [1, 1, 1, 1], modulatedBy: [[2], [3], [4], []] },
		{ name: "1←3 2←4", carrierCount: 2, associatedCarrier: [1, 2, 1, 2], modulatedBy: [[3], [4], [], []] },
		{ name: "1 2←(3 4)", carrierCount: 2, associatedCarrier: [1, 2, 2, 2], modulatedBy: [[], [3, 4], [], []] },
		{ name: "1 2←3←4", carrierCount: 2, associatedCarrier: [1, 2, 2, 2], modulatedBy: [[], [3], [4], []] },
		{ name: "(1 2)←3←4", carrierCount: 2, associatedCarrier: [1, 2, 2, 2], modulatedBy: [[3], [3], [4], []] },
		{ name: "(1 2)←(3 4)", carrierCount: 2, associatedCarrier: [1, 2, 2, 2], modulatedBy: [[3, 4], [3, 4], [], []] },
        { name: "1 2 3←4", carrierCount: 3, associatedCarrier: [1, 2, 3, 3], modulatedBy: [[], [], [4], []] }, 
		{ name: "(1 2 3)←4", carrierCount: 3, associatedCarrier: [1, 2, 3, 3], modulatedBy: [[4], [4], [4], []] },
        { name: "1 2 3 4", carrierCount: 4, associatedCarrier: [1, 2, 3, 4], modulatedBy: [[], [], [], []] },
        { name: "1←(2 3) 2←4", carrierCount: 2, associatedCarrier: [1, 2, 1, 2], modulatedBy: [[2, 3], [4], [], []] },
        { name: "1←(2 (3 (4", carrierCount: 3, associatedCarrier: [1, 2, 3, 3], modulatedBy: [[2, 3, 4], [3, 4], [4], []] },
    ]);
    public static readonly algorithms6Op: DictionaryArray<Algorithm> = toNameMap([
        //placeholder makes life easier for later
        { name: "Custom", carrierCount: 1, associatedCarrier: [1, 1, 1, 1, 1, 1], modulatedBy: [[2, 3, 4, 5, 6], [], [], [], [], []] },
        //yoinked from SynthBox
        //algortihm Section 1
        { name: "1←2←3←4←5←6", carrierCount: 1, associatedCarrier: [1, 1, 1, 1, 1, 1], modulatedBy: [[2], [3], [4], [5], [6], []] },
        { name: "1←3 2←4←5←6", carrierCount: 2, associatedCarrier: [1, 2, 2, 2, 2, 2], modulatedBy: [[3], [4], [], [5], [6], []] },
        { name: "1←3←4 2←5←6", carrierCount: 2, associatedCarrier: [1, 1, 1, 2, 2, 2], modulatedBy: [[3], [5], [4], [], [6], []] },
        { name: "1←4 2←5 3←6", carrierCount: 3, associatedCarrier: [1, 2, 3, 1, 2, 3], modulatedBy: [[4], [5], [6], [], [], []] },
        //Algorithm Section 2
        { name: "1←3 2←(4 5←6)", carrierCount: 2, associatedCarrier: [1, 2, 2, 2, 2, 2], modulatedBy: [[3], [4, 5], [], [], [6], []] },
        { name: "1←(3 4) 2←5←6", carrierCount: 2, associatedCarrier: [1, 2, 2, 2, 2, 2], modulatedBy: [[3, 4], [5], [], [], [6], []] },
        { name: "1←3 2←(4 5 6)", carrierCount: 2, associatedCarrier: [1, 2, 2, 2, 2, 2], modulatedBy: [[3], [4, 5, 6], [], [], [], []] },
        { name: "1←3 2←(4 5)←6", carrierCount: 2, associatedCarrier: [1, 2, 2, 2, 2, 2], modulatedBy: [[3], [4, 5], [], [6], [6], []] },
        { name: "1←3 2←4←(5 6)", carrierCount: 2, associatedCarrier: [1, 2, 2, 2, 2, 2], modulatedBy: [[3], [4], [], [5, 6], [], []] },
        { name: "1←(2 3 4 5 6)", carrierCount: 1, associatedCarrier: [1, 1, 1, 1, 1, 1], modulatedBy: [[2, 3, 4, 5, 6], [], [], [], [], []] },
        { name: "1←(2 3←5 4←6)", carrierCount: 1, associatedCarrier: [1, 1, 1, 1, 1, 1], modulatedBy: [[2, 3, 4], [], [5], [6], [], []] },
        { name: "1←(2 3 4←5←6)", carrierCount: 1, associatedCarrier: [1, 1, 1, 1, 1, 1], modulatedBy: [[2, 3, 4], [], [], [5], [6], []] },
        //Algorithm Section 3
        { name: "1←4←5 (2 3)←6", carrierCount: 3, associatedCarrier: [1, 2, 3, 1, 2, 3], modulatedBy: [[4], [6], [6], [5], [], []] },
        { name: "1←(3 4)←5 2←6", carrierCount: 2, associatedCarrier: [1, 2, 2, 2, 2, 2], modulatedBy: [[3, 4], [6], [5], [5], [], []] },
        { name: "(1 2)←4 3←(5 6)", carrierCount: 3, associatedCarrier: [1, 2, 3, 1, 2, 3], modulatedBy: [[4], [4], [5, 6], [], [], []] },
        { name: "(1 2)←5 (3 4)←6", carrierCount: 4, associatedCarrier: [1, 2, 3, 4, 4, 4], modulatedBy: [[5], [5], [6], [6], [], []] },
        { name: "(1 2 3)←(4 5 6)", carrierCount: 3, associatedCarrier: [1, 2, 3, 1, 2, 3], modulatedBy: [[4, 5, 6], [4, 5, 6], [4, 5, 6], [], [], []] },
        { name: "1←5 (2 3 4)←6", carrierCount: 4, associatedCarrier: [1, 2, 3, 4, 4, 4], modulatedBy: [[5], [6], [6], [6], [], []] },
        { name: "1 2←5 (3 4)←6", carrierCount: 4, associatedCarrier: [1, 2, 3, 4, 4, 4], modulatedBy: [[], [5], [6], [6], [], []] },
        { name: "1 2 (3 4 5)←6", carrierCount: 5, associatedCarrier: [1, 2, 3, 4, 5, 5], modulatedBy: [[], [], [6], [6], [6], []] },
        { name: "1 2 3 (4 5)←6", carrierCount: 5, associatedCarrier: [1, 2, 3, 4, 5, 5], modulatedBy: [[], [], [], [6], [6], []] },
        //Algorithm Section 3
        { name: "1 2←4 3←(5 6)", carrierCount: 3, associatedCarrier: [1, 2, 3, 3, 3, 3], modulatedBy: [[], [4], [5, 6], [], [], []] },
        { name: "1←4 2←(5 6) 3", carrierCount: 3, associatedCarrier: [1, 2, 3, 3, 3, 3,], modulatedBy: [[4], [5, 6], [], [], [], []] },
        { name: "1 2 3←5 4←6", carrierCount: 4, associatedCarrier: [1, 2, 3, 4, 4, 4], modulatedBy: [[], [], [5], [6], [], []] },
        { name: "1 (2 3)←5←6 4", carrierCount: 4, associatedCarrier: [1, 2, 3, 4, 4, 4,], modulatedBy: [[], [5], [5], [], [6], []] },
        { name: "1 2 3←5←6 4", carrierCount: 4, associatedCarrier: [1, 2, 3, 4, 4, 4], modulatedBy: [[], [], [5, 6], [], [], []] },
        { name: "(1 2 3 4 5)←6", carrierCount: 5, associatedCarrier: [1, 2, 3, 4, 5, 5], modulatedBy: [[6], [6], [6], [6], [6], []] },
        { name: "1 2 3 4 5←6", carrierCount: 5, associatedCarrier: [1, 2, 3, 4, 5, 5], modulatedBy: [[], [], [], [], [6], []] },
        { name: "1 2 3 4 5 6", carrierCount: 6, associatedCarrier: [1, 2, 3, 4, 5, 6], modulatedBy: [[], [], [], [], [], []] },
        //Section 4 where we take our own previous ones for 4op and it gets weird
        { name: "1←(2 (3 (4 (5 (6", carrierCount: 5, associatedCarrier: [1, 2, 3, 4, 5, 5], modulatedBy: [[2, 3, 4, 5, 6], [3, 4, 5, 6], [4, 5, 6], [5, 6], [6], []] },
        { name: "1←(2(3(4(5(6", carrierCount: 1, associatedCarrier: [1, 1, 1, 1, 1, 1], modulatedBy: [[2, 3, 4, 5, 6], [3, 4, 5, 6], [4, 5, 6], [5, 6], [6], []] },
        { name: "1←4(2←5(3←6", carrierCount: 3, associatedCarrier: [1, 2, 3, 1, 2, 3], modulatedBy: [[2, 3, 4], [3, 5], [6], [], [], []] },
        { name: "1←4(2←5 3←6", carrierCount: 3, associatedCarrier: [1, 2, 3, 1, 2, 3], modulatedBy: [[2, 3, 4], [5], [6], [], [], []] },
    ]);
    public static readonly operatorCarrierInterval: ReadonlyArray<number> = [0.0, 0.04, -0.073, 0.091, 0.061, 0.024];
	public static readonly operatorAmplitudeMax: number = 15;
    public static readonly operatorFrequencies: DictionaryArray<OperatorFrequency> = toNameMap([
        { name: "0.12×", mult: 0.125, hzOffset: 0.0, amplitudeSign: 1.0 },
        { name: "0.25×", mult: 0.25, hzOffset: 0.0, amplitudeSign: 1.0 },
        { name: "0.5×", mult: 0.5, hzOffset: 0.0, amplitudeSign: 1.0 },
        { name: "0.75×", mult: 0.75, hzOffset: 0.0, amplitudeSign: 1.0 },
        { name: "1×", mult: 1.0, hzOffset: 0.0, amplitudeSign: 1.0 },
        { name: "~1×", mult: 1.0, hzOffset: 1.5, amplitudeSign: -1.0 },
        { name: "2×", mult: 2.0, hzOffset: 0.0, amplitudeSign: 1.0 },
        { name: "~2×", mult: 2.0, hzOffset: -1.3, amplitudeSign: -1.0 },
        { name: "3×", mult: 3.0, hzOffset: 0.0, amplitudeSign: 1.0 },
        { name: "3.5×", mult: 3.5, hzOffset: -0.05, amplitudeSign: 1.0 },
        { name: "4×", mult: 4.0, hzOffset: 0.0, amplitudeSign: 1.0 },
        { name: "~4x", mult: 4.0, hzOffset: -2.4, amplitudeSign: -1.0 },
        { name: "5×", mult: 5.0, hzOffset: 0.0, amplitudeSign: 1.0 },
        { name: "6×", mult: 6.0, hzOffset: 0.0, amplitudeSign: 1.0 },
        { name: "7×", mult: 7.0, hzOffset: 0.0, amplitudeSign: 1.0 },
        { name: "8×", mult: 8.0, hzOffset: 0.0, amplitudeSign: 1.0 },
        { name: "9×", mult: 9.0, hzOffset: 0.0, amplitudeSign: 1.0 },
        { name: "10×", mult: 10.0, hzOffset: 0.0, amplitudeSign: 1.0 },
        { name: "11×", mult: 11.0, hzOffset: 0.0, amplitudeSign: 1.0 },
        { name: "12×", mult: 12.0, hzOffset: 0.0, amplitudeSign: 1.0 },
        { name: "13×", mult: 13.0, hzOffset: 0.0, amplitudeSign: 1.0 },
        { name: "14×", mult: 14.0, hzOffset: 0.0, amplitudeSign: 1.0 },
        { name: "16×", mult: 16.0, hzOffset: 0.0, amplitudeSign: 1.0 },
        { name: "18×", mult: 18.0, hzOffset: 0.0, amplitudeSign: 1.0 },
        { name: "20×", mult: 20.0, hzOffset: 0.0, amplitudeSign: 1.0 },
    ]);

    public static readonly envelopes: DictionaryArray<Envelope> = toNameMap([
        { name: "custom", type: EnvelopeType.custom, speed: 0.0 },
        { name: "steady", type: EnvelopeType.steady, speed: 0.0 },
        { name: "punch", type: EnvelopeType.punch, speed: 0.0 },
        { name: "flare -1", type: EnvelopeType.flare, speed: 128.0 },
        { name: "flare 1", type: EnvelopeType.flare, speed: 32.0 },
        { name: "flare 2", type: EnvelopeType.flare, speed: 8.0 },
        { name: "flare 3", type: EnvelopeType.flare, speed: 2.0 },
        { name: "twang -1", type: EnvelopeType.twang, speed: 128.0 },
        { name: "twang 1", type: EnvelopeType.twang, speed: 32.0 },
        { name: "twang 2", type: EnvelopeType.twang, speed: 8.0 },
        { name: "twang 3", type: EnvelopeType.twang, speed: 2.0 },
        { name: "swell -1", type: EnvelopeType.swell, speed: 128.0 },
        { name: "swell 1", type: EnvelopeType.swell, speed: 32.0 },
        { name: "swell 2", type: EnvelopeType.swell, speed: 8.0 },
        { name: "swell 3", type: EnvelopeType.swell, speed: 2.0 },
        { name: "tremolo0", type: EnvelopeType.tremolo, speed: 8.0 },
        { name: "tremolo1", type: EnvelopeType.tremolo, speed: 4.0 },
        { name: "tremolo2", type: EnvelopeType.tremolo, speed: 2.0 },
        { name: "tremolo3", type: EnvelopeType.tremolo, speed: 1.0 },
        { name: "tremolo4", type: EnvelopeType.tremolo2, speed: 4.0 },
        { name: "tremolo5", type: EnvelopeType.tremolo2, speed: 2.0 },
        { name: "tremolo6", type: EnvelopeType.tremolo2, speed: 1.0 },
        { name: "decay -1", type: EnvelopeType.decay, speed: 40.0 },
        { name: "decay 1", type: EnvelopeType.decay, speed: 10.0 },
        { name: "decay 2", type: EnvelopeType.decay, speed: 7.0 },
        { name: "decay 3", type: EnvelopeType.decay, speed: 4.0 },
        { name: "wibble-1", type: EnvelopeType.wibble, speed: 96.0 },
        { name: "wibble 1", type: EnvelopeType.wibble, speed: 24.0 },
        { name: "wibble 2", type: EnvelopeType.wibble, speed: 12.0 },
        { name: "wibble 3", type: EnvelopeType.wibble, speed: 4.0 },
        { name: "linear-2", type: EnvelopeType.linear, speed: 256.0 },
        { name: "linear-1", type: EnvelopeType.linear, speed: 128.0 },
        { name: "linear 1", type: EnvelopeType.linear, speed: 32.0 },
        { name: "linear 2", type: EnvelopeType.linear, speed: 8.0 },
        { name: "linear 3", type: EnvelopeType.linear, speed: 2.0 },
        { name: "rise -2", type: EnvelopeType.rise, speed: 256.0 },
        { name: "rise -1", type: EnvelopeType.rise, speed: 128.0 },
        { name: "rise 1", type: EnvelopeType.rise, speed: 32.0 },
        { name: "rise 2", type: EnvelopeType.rise, speed: 8.0 },
        { name: "rise 3", type: EnvelopeType.rise, speed: 2.0 },
    ]);
	public static readonly feedbacks: DictionaryArray<Feedback> = toNameMap([
		{ name: "1⟲", indices: [[1], [], [], []] },
		{ name: "2⟲", indices: [[], [2], [], []] },
		{ name: "3⟲", indices: [[], [], [3], []] },
		{ name: "4⟲", indices: [[], [], [], [4]] },
		{ name: "1⟲ 2⟲", indices: [[1], [2], [], []] },
		{ name: "3⟲ 4⟲", indices: [[], [], [3], [4]] },
		{ name: "1⟲ 2⟲ 3⟲", indices: [[1], [2], [3], []] },
		{ name: "2⟲ 3⟲ 4⟲", indices: [[], [2], [3], [4]] },
		{ name: "1⟲ 2⟲ 3⟲ 4⟲", indices: [[1], [2], [3], [4]] },
		{ name: "1→2", indices: [[], [1], [], []] },
		{ name: "1→3", indices: [[], [], [1], []] },
		{ name: "1→4", indices: [[], [], [], [1]] },
		{ name: "2→3", indices: [[], [], [2], []] },
		{ name: "2→4", indices: [[], [], [], [2]] },
		{ name: "3→4", indices: [[], [], [], [3]] },
		{ name: "1→3 2→4", indices: [[], [], [1], [2]] },
		{ name: "1→4 2→3", indices: [[], [], [2], [1]] },
        { name: "1→2→3→4", indices: [[], [1], [2], [3]] },
        { name: "1↔2 3↔4", indices: [[2], [1], [4], [3]] },
        { name: "1↔4 2↔3", indices: [[4], [3], [2], [1]] },
        { name: "2→1→4→3→2", indices: [[2], [3], [4], [1]] },
        { name: "1→2→3→4→1", indices: [[4], [1], [2], [3]] },
        { name: "(1 2 3)→4", indices: [[], [], [], [1, 2, 3]] },
        { name: "ALL", indices: [[1,2,3,4], [1,2,3,4], [1,2,3,4], [1, 2, 3,4]] },
    ]);
    public static readonly feedbacks6Op: DictionaryArray<Feedback> = toNameMap([
        //placeholder makes life easier for later
        { name: "Custom", indices: [[2, 3, 4, 5, 6], [], [], [], [], []] },

        { name: "1⟲", indices: [[1], [], [], [], [], []] },
        { name: "2⟲", indices: [[], [2], [], [], [], []] },
        { name: "3⟲", indices: [[], [], [3], [], [], []] },
        { name: "4⟲", indices: [[], [], [], [4], [], []] },
        { name: "4⟲", indices: [[], [], [], [], [5], []] },
        { name: "4⟲", indices: [[], [], [], [], [], [6]] },
        { name: "1⟲ 2⟲", indices: [[1], [2], [], [], [], []] },
        { name: "3⟲ 4⟲", indices: [[], [], [3], [4], [], []] },
        { name: "1⟲ 2⟲ 3⟲", indices: [[1], [2], [3], [], [], []] },
        { name: "2⟲ 3⟲ 4⟲", indices: [[], [2], [3], [4], [], []] },
        { name: "1⟲ 2⟲ 3⟲ 4⟲", indices: [[1], [2], [3], [4], [], []] },
        { name: "1⟲ 2⟲ 3⟲ 4⟲ 5⟲", indices: [[1], [2], [3], [4], [5], []] },
        { name: "1⟲ 2⟲ 3⟲ 4⟲ 5⟲ 6⟲", indices: [[1], [2], [3], [4], [5], [6]] },
        { name: "1→2", indices: [[], [1], [], [], [], []] },
        { name: "1→3", indices: [[], [], [1], [], [], []] },
        { name: "1→4", indices: [[], [], [], [1], [], []] },
        { name: "1→5", indices: [[], [], [], [], [1], []] },
        { name: "1→6", indices: [[], [], [], [], [], [1]] },
        { name: "2→3", indices: [[], [], [2], [], [], []] },
        { name: "2→4", indices: [[], [], [], [2], [], []] },
        { name: "3→4", indices: [[], [], [], [3], [], []] },
        { name: "4→5", indices: [[], [], [], [], [4], []] },
        { name: "1→4 2→5 3→6", indices: [[], [], [], [1], [2], [3]] },
        { name: "1→5 2→6 3→4", indices: [[], [], [], [3], [1], [2]] },
        { name: "1→2→3→4→5→6", indices: [[], [1], [2], [3], [4], [5]] },
        { name: "2→1→6→5→4→3→2", indices: [[2], [3], [4], [5], [6], [1]] },
        { name: "1→2→3→4→5→6→1", indices: [[6], [1], [2], [3], [4], [5]] },
        { name: "1↔2 3↔4 5↔6", indices: [[2], [1], [4], [3], [6], [5]] },
        { name: "1↔4 2↔5 3↔6", indices: [[4], [5], [6], [1], [2], [3]] },
        { name: "(1,2,3,4,5)→6", indices: [[], [], [], [], [], [1, 2, 3, 4, 5]] },
        { name: "ALL", indices: [[1, 2, 3, 4, 5, 6], [1, 2, 3, 4, 5, 6], [1, 2, 3, 4, 5, 6], [1, 2, 3, 4, 5, 6], [1, 2, 3, 4, 5, 6], [1, 2, 3, 4, 5, 6]] },
    ]);
	public static readonly chipNoiseLength: number = 1 << 15; // 32768
	public static readonly spectrumBasePitch: number = 24;
	public static readonly spectrumControlPoints: number = 30;
	public static readonly spectrumControlPointsPerOctave: number = 7;
	public static readonly spectrumControlPointBits: number = 3;
	public static readonly spectrumMax: number = (1 << Config.spectrumControlPointBits) - 1;
	public static readonly harmonicsControlPoints: number = 28;
	public static readonly harmonicsRendered: number = 64;
	public static readonly harmonicsControlPointBits: number = 3;
	public static readonly harmonicsMax: number = (1 << Config.harmonicsControlPointBits) - 1;
	public static readonly harmonicsWavelength: number = 1 << 11; // 2048
	public static readonly pulseWidthRange: number = 50;
	public static readonly pitchChannelCountMin: number = 1;
	public static readonly pitchChannelCountMax: number = 40;
	public static readonly noiseChannelCountMin: number = 0;
	public static readonly noiseChannelCountMax: number = 8;
	public static readonly modChannelCountMin: number = 0;
	public static readonly modChannelCountMax: number = 16;
	public static readonly noiseInterval: number = 6;
	public static readonly pitchesPerOctave: number = 12; // TODO: Use this for converting pitch to frequency.
	public static readonly drumCount: number = 12;
	public static readonly modCount: number = 6;
	public static readonly pitchOctaves: number = 8;
	public static readonly maxScrollableOctaves: number = 5; // Largest number possible with any config setting
	public static readonly maxPitch: number = Config.pitchOctaves * Config.pitchesPerOctave;
	public static readonly maximumTonesPerChannel: number = Config.maxChordSize * 2;
	public static readonly sineWaveLength: number = 1 << 8; // 256
	public static readonly sineWaveMask: number = Config.sineWaveLength - 1;
	public static readonly sineWave: Float64Array = generateSineWave();
	public static readonly operatorWaves: DictionaryArray<OperatorWave> = toNameMap([
		{ name: "sine", samples: Config.sineWave },
		{ name: "triangle", samples: generateTriWave() },
		{ name: "pulse width", samples: generateSquareWave() },
		{ name: "sawtooth", samples: generateSawWave() },
		{ name: "ramp", samples: generateSawWave(true) },
		{ name: "trapezoid", samples: generateTrapezoidWave(2) },
	]);
	public static readonly pwmOperatorWaves: DictionaryArray<OperatorWave> = toNameMap([
		{ name: "1%", samples: generateSquareWave(0.01) },
		{ name: "5%", samples: generateSquareWave(0.05) },
		{ name: "12.5%", samples: generateSquareWave(0.125) },
		{ name: "25%", samples: generateSquareWave(0.25) },
		{ name: "33%", samples: generateSquareWave(1/3) },
		{ name: "50%", samples: generateSquareWave(0.5) },
		{ name: "66%", samples: generateSquareWave(2/3) },
		{ name: "75%", samples: generateSquareWave(0.75) },
		{ name: "87.5%", samples: generateSquareWave(0.875) },
		{ name: "95%", samples: generateSquareWave(0.95) },
		{ name: "99%", samples: generateSquareWave(0.99) },
	]);


	// Height of the small editor column for inserting/deleting rows, in pixels.
	public static readonly barEditorHeight: number = 10;
=======
    // Params for post-processing compressor
    public static thresholdVal: number = -10;
    public static kneeVal: number = 40;
    public static ratioVal: number = 12;
    public static attackVal: number = 0;
    public static releaseVal: number = 0.25;
>>>>>>> e3dad13b

    public static readonly scales: DictionaryArray<Scale> = toNameMap([

        //   C     Db      D     Eb      E      F     F#      G     Ab      A     Bb      B      C
        { name: "Free", realName: "chromatic", flags: [true, true, true, true, true, true, true, true, true, true, true, true] }, // Free
        { name: "Major", realName: "ionian", flags: [true, false, true, false, true, true, false, true, false, true, false, true] }, // Major
        { name: "Minor", realName: "aeolian", flags: [true, false, true, true, false, true, false, true, true, false, true, false] }, // Minor
        { name: "Mixolydian", realName: "mixolydian", flags: [true, false, true, false, true, true, false, true, false, true, true, false] }, // Mixolydian
        { name: "Lydian", realName: "lydian", flags: [true, false, true, false, true, false, true, true, false, true, false, true] }, // Lydian
        { name: "Dorian", realName: "dorian", flags: [true, false, true, true, false, true, false, true, false, true, true, false] }, // Dorian
        { name: "Phrygian", realName: "phrygian", flags: [true, true, false, true, false, true, false, true, true, false, true, false] }, // Phrygian
        { name: "Locrian", realName: "locrian", flags: [true, true, false, true, false, true, true, false, true, false, true, false] }, // Locrian
        { name: "Lydian Dominant", realName: "lydian dominant", flags: [true, false, true, false, true, false, true, true, false, true, true, false] }, // Lydian Dominant
        { name: "Phrygian Dominant", realName: "phrygian dominant", flags: [true, true, false, false, true, true, false, true, true, false, true, false] }, // Phrygian Dominant
        { name: "Harmonic Major", realName: "harmonic major", flags: [true, false, true, false, true, true, false, true, true, false, false, true] }, // Harmonic Major
        { name: "Harmonic Minor", realName: "harmonic minor", flags: [true, false, true, true, false, true, false, true, true, false, false, true] }, // Harmonic Minor
        { name: "Melodic Minor", realName: "melodic minor", flags: [true, false, true, true, false, true, false, true, false, true, false, true] }, // Melodic Minor
        { name: "Blues", realName: "blues", flags: [true, false, false, true, false, true, true, true, false, false, true, false] }, // Blues
        { name: "Altered", realName: "altered", flags: [true, true, false, true, true, false, true, false, true, false, true, false] }, // Altered
        { name: "Major Pentatonic", realName: "major pentatonic", flags: [true, false, true, false, true, false, false, true, false, true, false, false] }, // Major Pentatonic
        { name: "Minor Pentatonic", realName: "minor pentatonic", flags: [true, false, false, true, false, true, false, true, false, false, true, false] }, // Minor Pentatonic
        { name: "Whole Tone", realName: "whole tone", flags: [true, false, true, false, true, false, true, false, true, false, true, false] }, // Whole Tone
        { name: "Octatonic", realName: "octatonic", flags: [true, false, true, true, false, true, true, false, true, true, false, true] }, // Octatonic
        { name: "Hexatonic", realName: "hexatonic", flags: [true, false, false, true, true, false, false, true, true, false, false, true] }, // Hexatonic


    ]);
    public static readonly keys: DictionaryArray<Key> = toNameMap([
        { name: "C", isWhiteKey: true, basePitch: 12 }, // C0 has index 12 on the MIDI scale. C7 is 96, and C9 is 120. C10 is barely in the audible range.
        { name: "C♯", isWhiteKey: false, basePitch: 13 },
        { name: "D", isWhiteKey: true, basePitch: 14 },
        { name: "D♯", isWhiteKey: false, basePitch: 15 },
        { name: "E", isWhiteKey: true, basePitch: 16 },
        { name: "F", isWhiteKey: true, basePitch: 17 },
        { name: "F♯", isWhiteKey: false, basePitch: 18 },
        { name: "G", isWhiteKey: true, basePitch: 19 },
        { name: "G♯", isWhiteKey: false, basePitch: 20 },
        { name: "A", isWhiteKey: true, basePitch: 21 },
        { name: "A♯", isWhiteKey: false, basePitch: 22 },
        { name: "B", isWhiteKey: true, basePitch: 23 },
    ]);
    public static readonly blackKeyNameParents: ReadonlyArray<number> = [-1, 1, -1, 1, -1, 1, -1, -1, 1, -1, 1, -1];
    public static readonly tempoMin: number = 30;
    public static readonly tempoMax: number = 320;
    public static readonly echoDelayRange: number = 24;
    public static readonly echoDelayStepTicks: number = 4;
    public static readonly echoSustainRange: number = 8;
    public static readonly echoShelfHz: number = 4000.0; // The cutoff freq of the shelf filter that is used to decay echoes.
    public static readonly echoShelfGain: number = Math.pow(2.0, -0.5);
    public static readonly reverbShelfHz: number = 8000.0; // The cutoff freq of the shelf filter that is used to decay reverb.
    public static readonly reverbShelfGain: number = Math.pow(2.0, -1.5);
    public static readonly reverbRange: number = 32;
    public static readonly reverbDelayBufferSize: number = 16384; // TODO: Compute a buffer size based on sample rate.
    public static readonly reverbDelayBufferMask: number = Config.reverbDelayBufferSize - 1; // TODO: Compute a buffer size based on sample rate.
    public static readonly beatsPerBarMin: number = 3;
    public static readonly beatsPerBarMax: number = 16;
    public static readonly barCountMin: number = 1;
    public static readonly barCountMax: number = 256;
    public static readonly instrumentCountMin: number = 1;
    public static readonly layeredInstrumentCountMax: number = 4;
    public static readonly patternInstrumentCountMax: number = 10;
    public static readonly partsPerBeat: number = 24;
    public static readonly ticksPerPart: number = 2;
    public static readonly ticksPerArpeggio: number = 3;
    public static readonly arpeggioPatterns: ReadonlyArray<ReadonlyArray<number>> = [[0], [0, 1], [0, 1, 2, 1], [0, 1, 2, 3], [0, 1, 2, 3, 4], [0, 1, 2, 3, 4, 5], [0, 1, 2, 3, 4, 5, 6], [0, 1, 2, 3, 4, 5, 6, 7]];
    public static readonly rhythms: DictionaryArray<Rhythm> = toNameMap([
        { name: "÷3 (triplets)", stepsPerBeat: 3, /*ticksPerArpeggio: 4, arpeggioPatterns: [[0], [0, 0, 1, 1], [0, 1, 2, 1], [0, 1, 2, 3]]*/ roundUpThresholds: [/*0*/ 5, /*8*/ 12, /*16*/ 18 /*24*/] },
        { name: "÷4 (standard)", stepsPerBeat: 4, /*ticksPerArpeggio: 3, arpeggioPatterns: [[0], [0, 0, 1, 1], [0, 1, 2, 1], [0, 1, 2, 3]]*/ roundUpThresholds: [/*0*/ 3, /*6*/ 9, /*12*/ 17, /*18*/ 21 /*24*/] },
        { name: "÷6", stepsPerBeat: 6, /*ticksPerArpeggio: 4, arpeggioPatterns: [[0], [0, 1], [0, 1, 2, 1], [0, 1, 2, 3]]*/ roundUpThresholds: null },
        { name: "÷8", stepsPerBeat: 8, /*ticksPerArpeggio: 3, arpeggioPatterns: [[0], [0, 1], [0, 1, 2, 1], [0, 1, 2, 3]]*/ roundUpThresholds: null },
        { name: "freehand", stepsPerBeat: 24, /*ticksPerArpeggio: 3, arpeggioPatterns: [[0], [0, 1], [0, 1, 2, 1], [0, 1, 2, 3]]*/ roundUpThresholds: null },
    ]);

    public static readonly instrumentTypeNames: ReadonlyArray<string> = ["chip", "FM", "noise", "spectrum", "drumset", "harmonics", "PWM", "Picked String", "custom chip", "mod"];
    public static readonly instrumentTypeHasSpecialInterval: ReadonlyArray<boolean> = [true, true, false, false, false, true, false, false, false];
    public static readonly chipBaseExpression: number = 0.03375; // Doubled by unison feature, but affected by expression adjustments per unison setting and wave shape.
    public static readonly fmBaseExpression: number = 0.03;
    public static readonly noiseBaseExpression: number = 0.19;
    public static readonly spectrumBaseExpression: number = 0.3; // Spectrum can be in pitch or noise channels, the expression is doubled for noise.
    public static readonly drumsetBaseExpression: number = 0.45; // Drums tend to be loud but brief!
    public static readonly harmonicsBaseExpression: number = 0.025;
    public static readonly pwmBaseExpression: number = 0.04725; // It's actually closer to half of this, the synthesized pulse amplitude range is only .5 to -.5, but also note that the fundamental sine partial amplitude of a square wave is 4/π times the measured square wave amplitude.
    public static readonly pickedStringBaseExpression: number = 0.025; // Same as harmonics.
    public static readonly distortionBaseVolume: number = 0.011; // Distortion is not affected by pitchDamping, which otherwise approximately halves expression for notes around the middle of the range.
    public static readonly bitcrusherBaseVolume: number = 0.010; // Also not affected by pitchDamping, used when bit crushing is maxed out (aka "1-bit" output).

    public static readonly rawChipWaves: DictionaryArray<ChipWave> = toNameMap([
        { name: "rounded", expression: 0.94, samples: centerWave([0.0, 0.2, 0.4, 0.5, 0.6, 0.7, 0.8, 0.85, 0.9, 0.95, 1.0, 1.0, 1.0, 1.0, 1.0, 1.0, 1.0, 1.0, 1.0, 1.0, 1.0, 1.0, 1.0, 1.0, 1.0, 0.95, 0.9, 0.85, 0.8, 0.7, 0.6, 0.5, 0.4, 0.2, 0.0, -0.2, -0.4, -0.5, -0.6, -0.7, -0.8, -0.85, -0.9, -0.95, -1.0, -1.0, -1.0, -1.0, -1.0, -1.0, -1.0, -1.0, -1.0, -1.0, -1.0, -0.95, -0.9, -0.85, -0.8, -0.7, -0.6, -0.5, -0.4, -0.2]) },
        { name: "triangle", expression: 1.0, samples: centerWave([1.0 / 15.0, 3.0 / 15.0, 5.0 / 15.0, 7.0 / 15.0, 9.0 / 15.0, 11.0 / 15.0, 13.0 / 15.0, 15.0 / 15.0, 15.0 / 15.0, 13.0 / 15.0, 11.0 / 15.0, 9.0 / 15.0, 7.0 / 15.0, 5.0 / 15.0, 3.0 / 15.0, 1.0 / 15.0, -1.0 / 15.0, -3.0 / 15.0, -5.0 / 15.0, -7.0 / 15.0, -9.0 / 15.0, -11.0 / 15.0, -13.0 / 15.0, -15.0 / 15.0, -15.0 / 15.0, -13.0 / 15.0, -11.0 / 15.0, -9.0 / 15.0, -7.0 / 15.0, -5.0 / 15.0, -3.0 / 15.0, -1.0 / 15.0]) },
        { name: "square", expression: 0.5, samples: centerWave([1.0, -1.0]) },
        { name: "1/4 pulse", expression: 0.5, samples: centerWave([1.0, -1.0, -1.0, -1.0]) },
        { name: "1/8 pulse", expression: 0.5, samples: centerWave([1.0, -1.0, -1.0, -1.0, -1.0, -1.0, -1.0, -1.0]) },
        { name: "sawtooth", expression: 0.65, samples: centerWave([1.0 / 31.0, 3.0 / 31.0, 5.0 / 31.0, 7.0 / 31.0, 9.0 / 31.0, 11.0 / 31.0, 13.0 / 31.0, 15.0 / 31.0, 17.0 / 31.0, 19.0 / 31.0, 21.0 / 31.0, 23.0 / 31.0, 25.0 / 31.0, 27.0 / 31.0, 29.0 / 31.0, 31.0 / 31.0, -31.0 / 31.0, -29.0 / 31.0, -27.0 / 31.0, -25.0 / 31.0, -23.0 / 31.0, -21.0 / 31.0, -19.0 / 31.0, -17.0 / 31.0, -15.0 / 31.0, -13.0 / 31.0, -11.0 / 31.0, -9.0 / 31.0, -7.0 / 31.0, -5.0 / 31.0, -3.0 / 31.0, -1.0 / 31.0]) },
        { name: "double saw", expression: 0.5, samples: centerWave([0.0, -0.2, -0.4, -0.6, -0.8, -1.0, 1.0, -0.8, -0.6, -0.4, -0.2, 1.0, 0.8, 0.6, 0.4, 0.2]) },
        { name: "double pulse", expression: 0.4, samples: centerWave([1.0, 1.0, 1.0, 1.0, 1.0, -1.0, -1.0, -1.0, 1.0, 1.0, 1.0, 1.0, -1.0, -1.0, -1.0, -1.0]) },
        { name: "spiky", expression: 0.4, samples: centerWave([1.0, -1.0, 1.0, -1.0, 1.0, 0.0]) },
        { name: "sine", expression: 0.88, samples: centerAndNormalizeWave([8.0, 9.0, 11.0, 12.0, 13.0, 14.0, 15.0, 15.0, 15.0, 15.0, 14.0, 14.0, 13.0, 11.0, 10.0, 9.0, 7.0, 6.0, 4.0, 3.0, 2.0, 1.0, 0.0, 0.0, 0.0, 0.0, 1.0, 1.0, 2.0, 4.0, 5.0, 6.0]) },
        { name: "flute", expression: 0.8, samples: centerAndNormalizeWave([3.0, 4.0, 6.0, 8.0, 10.0, 11.0, 13.0, 14.0, 15.0, 15.0, 14.0, 13.0, 11.0, 8.0, 5.0, 3.0]) },
        { name: "harp", expression: 0.8, samples: centerAndNormalizeWave([0.0, 3.0, 3.0, 3.0, 4.0, 5.0, 5.0, 6.0, 7.0, 8.0, 9.0, 11.0, 11.0, 13.0, 13.0, 15.0, 15.0, 14.0, 12.0, 11.0, 10.0, 9.0, 8.0, 7.0, 7.0, 5.0, 4.0, 3.0, 2.0, 1.0, 0.0, 0.0]) },
        { name: "sharp clarinet", expression: 0.38, samples: centerAndNormalizeWave([0.0, 0.0, 0.0, 1.0, 1.0, 8.0, 8.0, 9.0, 9.0, 9.0, 8.0, 8.0, 8.0, 8.0, 8.0, 9.0, 9.0, 7.0, 9.0, 9.0, 10.0, 4.0, 0.0, 0.0, 0.0, 0.0, 0.0, 0.0, 0.0, 0.0, 0.0, 0.0]) },
        { name: "soft clarinet", expression: 0.45, samples: centerAndNormalizeWave([0.0, 1.0, 5.0, 8.0, 9.0, 9.0, 9.0, 9.0, 9.0, 9.0, 9.0, 11.0, 11.0, 12.0, 13.0, 12.0, 10.0, 9.0, 7.0, 6.0, 4.0, 3.0, 3.0, 3.0, 1.0, 1.0, 1.0, 1.0, 1.0, 1.0, 1.0, 1.0]) },
        { name: "alto sax", expression: 0.3, samples: centerAndNormalizeWave([5.0, 5.0, 6.0, 4.0, 3.0, 6.0, 8.0, 7.0, 2.0, 1.0, 5.0, 6.0, 5.0, 4.0, 5.0, 7.0, 9.0, 11.0, 13.0, 14.0, 14.0, 14.0, 14.0, 13.0, 10.0, 8.0, 7.0, 7.0, 4.0, 3.0, 4.0, 2.0]) },
        { name: "bassoon", expression: 0.35, samples: centerAndNormalizeWave([9.0, 9.0, 7.0, 6.0, 5.0, 4.0, 4.0, 4.0, 4.0, 5.0, 7.0, 8.0, 9.0, 10.0, 11.0, 13.0, 13.0, 11.0, 10.0, 9.0, 7.0, 6.0, 4.0, 2.0, 1.0, 1.0, 1.0, 2.0, 2.0, 5.0, 11.0, 14.0]) },
        { name: "trumpet", expression: 0.22, samples: centerAndNormalizeWave([10.0, 11.0, 8.0, 6.0, 5.0, 5.0, 5.0, 6.0, 7.0, 7.0, 7.0, 7.0, 6.0, 6.0, 7.0, 7.0, 7.0, 7.0, 7.0, 6.0, 6.0, 6.0, 6.0, 6.0, 6.0, 6.0, 6.0, 7.0, 8.0, 9.0, 11.0, 14.0]) },
        { name: "electric guitar", expression: 0.2, samples: centerAndNormalizeWave([11.0, 12.0, 12.0, 10.0, 6.0, 6.0, 8.0, 0.0, 2.0, 4.0, 8.0, 10.0, 9.0, 10.0, 1.0, 7.0, 11.0, 3.0, 6.0, 6.0, 8.0, 13.0, 14.0, 2.0, 0.0, 12.0, 8.0, 4.0, 13.0, 11.0, 10.0, 13.0]) },
        { name: "organ", expression: 0.2, samples: centerAndNormalizeWave([11.0, 10.0, 12.0, 11.0, 14.0, 7.0, 5.0, 5.0, 12.0, 10.0, 10.0, 9.0, 12.0, 6.0, 4.0, 5.0, 13.0, 12.0, 12.0, 10.0, 12.0, 5.0, 2.0, 2.0, 8.0, 6.0, 6.0, 5.0, 8.0, 3.0, 2.0, 1.0]) },
        { name: "pan flute", expression: 0.35, samples: centerAndNormalizeWave([1.0, 4.0, 7.0, 6.0, 7.0, 9.0, 7.0, 7.0, 11.0, 12.0, 13.0, 15.0, 13.0, 11.0, 11.0, 12.0, 13.0, 10.0, 7.0, 5.0, 3.0, 6.0, 10.0, 7.0, 3.0, 3.0, 1.0, 0.0, 1.0, 0.0, 1.0, 0.0]) },
        { name: "glitch", expression: 0.5, samples: centerWave([1.0, 1.0, 1.0, 1.0, 1.0, 1.0, 1.0, 1.0, 1.0, 1.0, 1.0, 1.0, 1.0, 1.0, 1.0, -1.0, 1.0, 1.0, 1.0, 1.0, 1.0, 1.0, 1.0, 1.0, 1.0, 1.0, 1.0, 1.0, 1.0, 1.0, -1.0, -1.0, 1.0, 1.0, 1.0, 1.0, 1.0, 1.0, 1.0, 1.0, 1.0, 1.0, 1.0, 1.0, 1.0, -1.0, -1.0, -1.0, 1.0, 1.0, 1.0, 1.0, 1.0, 1.0, 1.0, 1.0, 1.0, 1.0, 1.0, 1.0, -1.0, -1.0, -1.0, -1.0, 1.0, 1.0, 1.0, 1.0, 1.0, 1.0, 1.0, 1.0, 1.0, 1.0, 1.0, -1.0, -1.0, -1.0, -1.0, -1.0, 1.0, 1.0, 1.0, 1.0, 1.0, 1.0, 1.0, 1.0, 1.0, 1.0, -1.0, -1.0, -1.0, -1.0, -1.0, -1.0, 1.0, 1.0, 1.0, 1.0, 1.0, 1.0, 1.0, 1.0, 1.0, -1.0, -1.0, -1.0, -1.0, -1.0, -1.0, -1.0, 1.0, 1.0, 1.0, 1.0, 1.0, 1.0, 1.0, 1.0, -1.0, -1.0, -1.0, -1.0, -1.0, -1.0, -1.0, -1.0, 1.0, 1.0, 1.0, 1.0, 1.0, 1.0, 1.0, 1.0, 1.0, -1.0, -1.0, -1.0, -1.0, -1.0, -1.0, -1.0, 1.0, 1.0, 1.0, 1.0, 1.0, 1.0, 1.0, 1.0, 1.0, 1.0, -1.0, -1.0, -1.0, -1.0, -1.0, -1.0, 1.0, 1.0, 1.0, 1.0, 1.0, 1.0, 1.0, 1.0, 1.0, 1.0, 1.0, -1.0, -1.0, -1.0, -1.0, -1.0, 1.0, 1.0, 1.0, 1.0, 1.0, 1.0, 1.0, 1.0, 1.0, 1.0, 1.0, 1.0, -1.0, -1.0, -1.0, -1.0, 1.0, 1.0, 1.0, 1.0, 1.0, 1.0, 1.0, 1.0, 1.0, 1.0, 1.0, 1.0, 1.0, -1.0, -1.0, -1.0, 1.0, 1.0, 1.0, 1.0, 1.0, 1.0, 1.0, 1.0, 1.0, 1.0, 1.0, 1.0, 1.0, 1.0, -1.0, -1.0]) },
    ]);
    public static readonly chipWaves: DictionaryArray<ChipWave> = rawChipToIntegrated(Config.rawChipWaves);
    // Noise waves have too many samples to write by hand, they're generated on-demand by getDrumWave instead.
    public static readonly chipNoises: DictionaryArray<ChipNoise> = toNameMap([
        { name: "retro", expression: 0.25, basePitch: 69, pitchFilterMult: 1024.0, isSoft: false, samples: null },
        { name: "white", expression: 1.0, basePitch: 69, pitchFilterMult: 8.0, isSoft: true, samples: null },
        // The "clang" and "buzz" noises are based on similar noises in the modded beepbox! :D
        { name: "clang", expression: 0.4, basePitch: 69, pitchFilterMult: 1024.0, isSoft: false, samples: null },
        { name: "buzz", expression: 0.3, basePitch: 69, pitchFilterMult: 1024.0, isSoft: false, samples: null },
        { name: "hollow", expression: 1.5, basePitch: 96, pitchFilterMult: 1.0, isSoft: true, samples: null },
        { name: "shine", expression: 1.0, basePitch: 69, pitchFilterMult: 1024.0, isSoft: false, samples: null },
        { name: "deep", expression: 1.5, basePitch: 120, pitchFilterMult: 1024.0, isSoft: true, samples: null },
        { name: "cutter", expression: 0.005, basePitch: 96, pitchFilterMult: 1024.0, isSoft: false, samples: null },
        { name: "metallic", expression: 1.0, basePitch: 96, pitchFilterMult: 1024.0, isSoft: false, samples: null },
    ]);

    public static readonly filterFreqStep: number = 1.0 / 4.0;
    public static readonly filterFreqRange: number = 34;
    public static readonly filterFreqReferenceSetting: number = 28;
    public static readonly filterFreqReferenceHz: number = 8000.0;
    public static readonly filterFreqMaxHz: number = Config.filterFreqReferenceHz * Math.pow(2.0, Config.filterFreqStep * (Config.filterFreqRange - 1 - Config.filterFreqReferenceSetting)); // ~19khz
    public static readonly filterFreqMinHz: number = 8.0;
    public static readonly filterGainRange: number = 15;
    public static readonly filterGainCenter: number = 7;
    public static readonly filterGainStep: number = 1.0 / 2.0;
    public static readonly filterMaxPoints: number = 8;
    public static readonly filterTypeNames: ReadonlyArray<string> = ["low-pass", "high-pass", "peak"]; // See FilterType enum above.
    public static readonly filterMorphCount: number = 10; // Number of filter shapes allowed for modulating between. Counts the 0/default position.

    public static readonly filterSimpleCutRange: number = 11;
    public static readonly filterSimplePeakRange: number = 8;

    public static readonly fadeInRange: number = 10;
    public static readonly fadeOutTicks: ReadonlyArray<number> = [-24, -12, -6, -3, -1, 6, 12, 24, 48, 72, 96];
    public static readonly fadeOutNeutral: number = 4;
    public static readonly drumsetFadeOutTicks: number = 48;
    public static readonly transitions: DictionaryArray<Transition> = toNameMap([
        { name: "normal", isSeamless: false, continues: false, slides: false, slideTicks: 3, includeAdjacentPatterns: false },
        { name: "interrupt", isSeamless: true, continues: false, slides: false, slideTicks: 3, includeAdjacentPatterns: true },
        { name: "continue", isSeamless: true, continues: true, slides: false, slideTicks: 3, includeAdjacentPatterns: true },
        { name: "slide", isSeamless: true, continues: false, slides: true, slideTicks: 3, includeAdjacentPatterns: true },
        { name: "slide in pattern", isSeamless: true, continues: false, slides: true, slideTicks: 3, includeAdjacentPatterns: false },
    ]);
    public static readonly vibratos: DictionaryArray<Vibrato> = toNameMap([
        { name: "none", amplitude: 0.0, type: 0, delayTicks: 0 },
        { name: "light", amplitude: 0.15, type: 0, delayTicks: 0 },
        { name: "delayed", amplitude: 0.3, type: 0, delayTicks: 37 }, // It will fade in over the previous two ticks.
        { name: "heavy", amplitude: 0.45, type: 0, delayTicks: 0 },
        { name: "shaky", amplitude: 0.1, type: 1, delayTicks: 0 },
    ]);
    public static readonly vibratoTypes: DictionaryArray<VibratoType> = toNameMap([
        { name: "normal", periodsSeconds: [0.14], period: 0.14 },
        { name: "shaky", periodsSeconds: [0.11, 1.618 * 0.11, 3 * 0.11], period: 266.97 }, // LCM of all periods
    ]);
    // This array is more or less a linear step by 0.1 but there's a bit of range added at the start to hit specific ratios, and the end starts to grow faster.
    //                                                             0       1      2    3     4      5    6    7      8     9   10   11 12   13   14   15   16   17   18   19   20   21 22   23   24   25   26   27   28   29   30   31 32   33   34   35   36   37   38    39  40   41 42    43   44   45   46 47   48 49 50
    public static readonly arpSpeedScale: ReadonlyArray<number> = [0, 0.0625, 0.125, 0.2, 0.25, 1 / 3, 0.4, 0.5, 2 / 3, 0.75, 0.8, 0.9, 1, 1.1, 1.2, 1.3, 1.4, 1.5, 1.6, 1.7, 1.8, 1.9, 2, 2.1, 2.2, 2.3, 2.4, 2.5, 2.6, 2.7, 2.8, 2.9, 3, 3.1, 3.2, 3.3, 3.4, 3.5, 3.6, 3.7, 3.8, 3.9, 4, 4.15, 4.3, 4.5, 4.8, 5, 5.5, 6, 8];

    public static readonly unisons: DictionaryArray<Unison> = toNameMap([
        { name: "none", voices: 1, spread: 0.0, offset: 0.0, expression: 1.4, sign: 1.0 },
        { name: "shimmer", voices: 2, spread: 0.018, offset: 0.0, expression: 0.8, sign: 1.0 },
        { name: "hum", voices: 2, spread: 0.045, offset: 0.0, expression: 1.0, sign: 1.0 },
        { name: "honky tonk", voices: 2, spread: 0.09, offset: 0.0, expression: 1.0, sign: 1.0 },
        { name: "dissonant", voices: 2, spread: 0.25, offset: 0.0, expression: 0.9, sign: 1.0 },
        { name: "fifth", voices: 2, spread: 3.5, offset: 3.5, expression: 0.9, sign: 1.0 },
        { name: "octave", voices: 2, spread: 6.0, offset: 6.0, expression: 0.8, sign: 1.0 },
        { name: "bowed", voices: 2, spread: 0.02, offset: 0.0, expression: 1.0, sign: -1.0 },
        { name: "piano", voices: 2, spread: 0.01, offset: 0.0, expression: 1.0, sign: 0.7 },
        { name: "warbled", voices: 2, spread: 0.25, offset: 0.05, expression: 0.9, sign: -0.8 },
    ]);
    public static readonly effectNames: ReadonlyArray<string> = ["reverb", "chorus", "panning", "distortion", "bitcrusher", "note filter", "echo", "pitch shift", "detune", "vibrato", "transition type", "chord type"];
    public static readonly effectOrder: ReadonlyArray<EffectType> = [EffectType.panning, EffectType.transition, EffectType.chord, EffectType.pitchShift, EffectType.detune, EffectType.vibrato, EffectType.noteFilter, EffectType.distortion, EffectType.bitcrusher, EffectType.chorus, EffectType.echo, EffectType.reverb];
    public static readonly noteSizeMax: number = 6;
    public static readonly volumeRange: number = 50;
    // Beepbox's old volume scale used factor -0.5 and was [0~7] had roughly value 6 = 0.125 power. This new value is chosen to have -21 be the same,
    // given that the new scale is [-25~25]. This is such that conversion between the scales is roughly equivalent by satisfying (0.5*6 = 0.1428*21)	
    public static readonly volumeLogScale: number = 0.1428;
    public static readonly panCenter: number = 50;
    public static readonly panMax: number = Config.panCenter * 2;
    public static readonly panDelaySecondsMax: number = 0.001;
    public static readonly chorusRange: number = 8;
    public static readonly chorusPeriodSeconds: number = 2.0;
    public static readonly chorusDelayRange: number = 0.0034;
    public static readonly chorusDelayOffsets: ReadonlyArray<ReadonlyArray<number>> = [[1.51, 2.10, 3.35], [1.47, 2.15, 3.25]];
    public static readonly chorusPhaseOffsets: ReadonlyArray<ReadonlyArray<number>> = [[0.0, 2.1, 4.2], [3.2, 5.3, 1.0]];
    public static readonly chorusMaxDelay: number = Config.chorusDelayRange * (1.0 + Config.chorusDelayOffsets[0].concat(Config.chorusDelayOffsets[1]).reduce((x, y) => Math.max(x, y)));
    public static readonly chords: DictionaryArray<Chord> = toNameMap([
        { name: "simultaneous", customInterval: false, arpeggiates: false, strumParts: 0, singleTone: false },
        { name: "strum", customInterval: false, arpeggiates: false, strumParts: 1, singleTone: false },
        { name: "arpeggio", customInterval: false, arpeggiates: true, strumParts: 0, singleTone: true },
        { name: "custom interval", customInterval: true, arpeggiates: false, strumParts: 0, singleTone: true },
    ]);
    public static readonly maxChordSize: number = 9;
    public static readonly operatorCount: number = 4;
    public static readonly algorithms: DictionaryArray<Algorithm> = toNameMap([
        { name: "1←(2 3 4)", carrierCount: 1, associatedCarrier: [1, 1, 1, 1], modulatedBy: [[2, 3, 4], [], [], []] },
        { name: "1←(2 3←4)", carrierCount: 1, associatedCarrier: [1, 1, 1, 1], modulatedBy: [[2, 3], [], [4], []] },
        { name: "1←2←(3 4)", carrierCount: 1, associatedCarrier: [1, 1, 1, 1], modulatedBy: [[2], [3, 4], [], []] },
        { name: "1←(2 3)←4", carrierCount: 1, associatedCarrier: [1, 1, 1, 1], modulatedBy: [[2, 3], [4], [4], []] },
        { name: "1←2←3←4", carrierCount: 1, associatedCarrier: [1, 1, 1, 1], modulatedBy: [[2], [3], [4], []] },
        { name: "1←3 2←4", carrierCount: 2, associatedCarrier: [1, 2, 1, 2], modulatedBy: [[3], [4], [], []] },
        { name: "1 2←(3 4)", carrierCount: 2, associatedCarrier: [1, 2, 2, 2], modulatedBy: [[], [3, 4], [], []] },
        { name: "1 2←3←4", carrierCount: 2, associatedCarrier: [1, 2, 2, 2], modulatedBy: [[], [3], [4], []] },
        { name: "(1 2)←3←4", carrierCount: 2, associatedCarrier: [1, 2, 2, 2], modulatedBy: [[3], [3], [4], []] },
        { name: "(1 2)←(3 4)", carrierCount: 2, associatedCarrier: [1, 2, 2, 2], modulatedBy: [[3, 4], [3, 4], [], []] },
        { name: "1 2 3←4", carrierCount: 3, associatedCarrier: [1, 2, 3, 3], modulatedBy: [[], [], [4], []] },
        { name: "(1 2 3)←4", carrierCount: 3, associatedCarrier: [1, 2, 3, 3], modulatedBy: [[4], [4], [4], []] },
        { name: "1 2 3 4", carrierCount: 4, associatedCarrier: [1, 2, 3, 4], modulatedBy: [[], [], [], []] },
    ]);
    public static readonly operatorCarrierInterval: ReadonlyArray<number> = [0.0, 0.04, -0.073, 0.091];
    public static readonly operatorAmplitudeMax: number = 15;
    public static readonly operatorFrequencies: DictionaryArray<OperatorFrequency> = toNameMap([
        { name: "1×", mult: 1.0, hzOffset: 0.0, amplitudeSign: 1.0 },
        { name: "~1×", mult: 1.0, hzOffset: 1.5, amplitudeSign: -1.0 },
        { name: "2×", mult: 2.0, hzOffset: 0.0, amplitudeSign: 1.0 },
        { name: "~2×", mult: 2.0, hzOffset: -1.3, amplitudeSign: -1.0 },
        { name: "3×", mult: 3.0, hzOffset: 0.0, amplitudeSign: 1.0 },
        { name: "4×", mult: 4.0, hzOffset: 0.0, amplitudeSign: 1.0 },
        { name: "5×", mult: 5.0, hzOffset: 0.0, amplitudeSign: 1.0 },
        { name: "6×", mult: 6.0, hzOffset: 0.0, amplitudeSign: 1.0 },
        { name: "7×", mult: 7.0, hzOffset: 0.0, amplitudeSign: 1.0 },
        { name: "8×", mult: 8.0, hzOffset: 0.0, amplitudeSign: 1.0 },
        { name: "9×", mult: 9.0, hzOffset: 0.0, amplitudeSign: 1.0 },
        { name: "11×", mult: 11.0, hzOffset: 0.0, amplitudeSign: 1.0 },
        { name: "13×", mult: 13.0, hzOffset: 0.0, amplitudeSign: 1.0 },
        { name: "16×", mult: 16.0, hzOffset: 0.0, amplitudeSign: 1.0 },
        { name: "20×", mult: 20.0, hzOffset: 0.0, amplitudeSign: 1.0 },
    ]);
    public static readonly envelopes: DictionaryArray<Envelope> = toNameMap([
        { name: "none", type: EnvelopeType.none, speed: 0.0 },
        { name: "note size", type: EnvelopeType.noteSize, speed: 0.0 },
        { name: "punch", type: EnvelopeType.punch, speed: 0.0 },
        { name: "flare 1", type: EnvelopeType.flare, speed: 32.0 },
        { name: "flare 2", type: EnvelopeType.flare, speed: 8.0 },
        { name: "flare 3", type: EnvelopeType.flare, speed: 2.0 },
        { name: "twang 1", type: EnvelopeType.twang, speed: 32.0 },
        { name: "twang 2", type: EnvelopeType.twang, speed: 8.0 },
        { name: "twang 3", type: EnvelopeType.twang, speed: 2.0 },
        { name: "swell 1", type: EnvelopeType.swell, speed: 32.0 },
        { name: "swell 2", type: EnvelopeType.swell, speed: 8.0 },
        { name: "swell 3", type: EnvelopeType.swell, speed: 2.0 },
        { name: "tremolo1", type: EnvelopeType.tremolo, speed: 4.0 },
        { name: "tremolo2", type: EnvelopeType.tremolo, speed: 2.0 },
        { name: "tremolo3", type: EnvelopeType.tremolo, speed: 1.0 },
        { name: "tremolo4", type: EnvelopeType.tremolo2, speed: 4.0 },
        { name: "tremolo5", type: EnvelopeType.tremolo2, speed: 2.0 },
        { name: "tremolo6", type: EnvelopeType.tremolo2, speed: 1.0 },
        { name: "decay 1", type: EnvelopeType.decay, speed: 10.0 },
        { name: "decay 2", type: EnvelopeType.decay, speed: 7.0 },
        { name: "decay 3", type: EnvelopeType.decay, speed: 4.0 },
    ]);
    public static readonly feedbacks: DictionaryArray<Feedback> = toNameMap([
        { name: "1⟲", indices: [[1], [], [], []] },
        { name: "2⟲", indices: [[], [2], [], []] },
        { name: "3⟲", indices: [[], [], [3], []] },
        { name: "4⟲", indices: [[], [], [], [4]] },
        { name: "1⟲ 2⟲", indices: [[1], [2], [], []] },
        { name: "3⟲ 4⟲", indices: [[], [], [3], [4]] },
        { name: "1⟲ 2⟲ 3⟲", indices: [[1], [2], [3], []] },
        { name: "2⟲ 3⟲ 4⟲", indices: [[], [2], [3], [4]] },
        { name: "1⟲ 2⟲ 3⟲ 4⟲", indices: [[1], [2], [3], [4]] },
        { name: "1→2", indices: [[], [1], [], []] },
        { name: "1→3", indices: [[], [], [1], []] },
        { name: "1→4", indices: [[], [], [], [1]] },
        { name: "2→3", indices: [[], [], [2], []] },
        { name: "2→4", indices: [[], [], [], [2]] },
        { name: "3→4", indices: [[], [], [], [3]] },
        { name: "1→3 2→4", indices: [[], [], [1], [2]] },
        { name: "1→4 2→3", indices: [[], [], [2], [1]] },
        { name: "1→2→3→4", indices: [[], [1], [2], [3]] },
    ]);
    public static readonly chipNoiseLength: number = 1 << 15; // 32768
    public static readonly spectrumNoiseLength: number = 1 << 15; // 32768
    public static readonly spectrumBasePitch: number = 24;
    public static readonly spectrumControlPoints: number = 30;
    public static readonly spectrumControlPointsPerOctave: number = 7;
    public static readonly spectrumControlPointBits: number = 3;
    public static readonly spectrumMax: number = (1 << Config.spectrumControlPointBits) - 1;
    public static readonly harmonicsControlPoints: number = 28;
    public static readonly harmonicsRendered: number = 64;
    public static readonly harmonicsRenderedForPickedString: number = 1 << 8; // 256
    public static readonly harmonicsControlPointBits: number = 3;
    public static readonly harmonicsMax: number = (1 << Config.harmonicsControlPointBits) - 1;
    public static readonly harmonicsWavelength: number = 1 << 11; // 2048
    public static readonly pulseWidthRange: number = 50;
    public static readonly pulseWidthStepPower: number = 0.5;
    public static readonly pitchChannelCountMin: number = 1;
    public static readonly pitchChannelCountMax: number = 40;
    public static readonly noiseChannelCountMin: number = 0;
    public static readonly noiseChannelCountMax: number = 16;
    public static readonly modChannelCountMin: number = 0;
    public static readonly modChannelCountMax: number = 12;
    public static readonly noiseInterval: number = 6;
    public static readonly pitchesPerOctave: number = 12; // TODO: Use this for converting pitch to frequency.
    public static readonly drumCount: number = 12;
    public static readonly pitchOctaves: number = 8;
    public static readonly modCount: number = 6;
    public static readonly maxPitch: number = Config.pitchOctaves * Config.pitchesPerOctave;
    public static readonly maximumTonesPerChannel: number = Config.maxChordSize * 2;
    public static readonly justIntonationSemitones: number[] = [1.0 / 2.0, 8.0 / 15.0, 9.0 / 16.0, 3.0 / 5.0, 5.0 / 8.0, 2.0 / 3.0, 32.0 / 45.0, 3.0 / 4.0, 4.0 / 5.0, 5.0 / 6.0, 8.0 / 9.0, 15.0 / 16.0, 1.0, 16.0 / 15.0, 9.0 / 8.0, 6.0 / 5.0, 5.0 / 4.0, 4.0 / 3.0, 45.0 / 32.0, 3.0 / 2.0, 8.0 / 5.0, 5.0 / 3.0, 16.0 / 9.0, 15.0 / 8.0, 2.0].map(x => Math.log2(x) * Config.pitchesPerOctave);
    public static readonly pitchShiftRange: number = Config.justIntonationSemitones.length;
    public static readonly pitchShiftCenter: number = Config.pitchShiftRange >> 1;
    public static readonly detuneCenter: number = 200;
    public static readonly detuneMax: number = 400;
    public static readonly detuneMin: number = 0;
    public static readonly songDetuneMin: number = 0;
    public static readonly songDetuneMax: number = 500;
    public static readonly sineWaveLength: number = 1 << 8; // 256
    public static readonly sineWaveMask: number = Config.sineWaveLength - 1;
    public static readonly sineWave: Float64Array = generateSineWave();

    // Picked strings have an all-pass filter with a corner frequency based on the tone fundamental frequency, in order to add a slight inharmonicity. (Which is important for distortion.)
    public static readonly pickedStringDispersionCenterFreq: number = 6000.0; // The tone fundamental freq is pulled toward this freq for computing the all-pass corner freq.
    public static readonly pickedStringDispersionFreqScale: number = 0.3; // The tone fundamental freq freq moves this much toward the center freq for computing the all-pass corner freq.
    public static readonly pickedStringDispersionFreqMult: number = 4.0; // The all-pass corner freq is based on this times the adjusted tone fundamental freq.
    public static readonly pickedStringShelfHz: number = 4000.0; // The cutoff freq of the shelf filter that is used to decay the high frequency energy in the picked string.

    public static readonly distortionRange: number = 8;
    public static readonly stringSustainRange: number = 15;
    public static readonly stringDecayRate: number = 0.12;
    public static readonly bitcrusherFreqRange: number = 14;
    public static readonly bitcrusherOctaveStep: number = 0.5;
    public static readonly bitcrusherQuantizationRange: number = 8;

    public static readonly maxEnvelopeCount: number = 12;
    public static readonly defaultAutomationRange: number = 13;
    public static readonly instrumentAutomationTargets: DictionaryArray<AutomationTarget> = toNameMap([
        { name: "none", computeIndex: null, displayName: "none",             /*perNote: false,*/ interleave: false, isFilter: false, /*range: 0,                              */    maxCount: 1, effect: null, compatibleInstruments: null },
        { name: "noteVolume", computeIndex: NoteAutomationIndex.noteVolume, displayName: "note volume",      /*perNote:  true,*/ interleave: false, isFilter: false, /*range: Config.volumeRange,             */    maxCount: 1, effect: null, compatibleInstruments: null },
        { name: "pulseWidth", computeIndex: NoteAutomationIndex.pulseWidth, displayName: "pulse width",      /*perNote:  true,*/ interleave: false, isFilter: false, /*range: Config.pulseWidthRange,         */    maxCount: 1, effect: null, compatibleInstruments: [InstrumentType.pwm] },
        { name: "stringSustain", computeIndex: NoteAutomationIndex.stringSustain, displayName: "sustain",          /*perNote:  true,*/ interleave: false, isFilter: false, /*range: Config.stringSustainRange,      */    maxCount: 1, effect: null, compatibleInstruments: [InstrumentType.pickedString] },
        { name: "unison", computeIndex: NoteAutomationIndex.unison, displayName: "unison",           /*perNote:  true,*/ interleave: false, isFilter: false, /*range: Config.defaultAutomationRange,  */    maxCount: 1, effect: null, compatibleInstruments: [InstrumentType.chip, InstrumentType.harmonics, InstrumentType.pickedString] },
        { name: "operatorFrequency", computeIndex: NoteAutomationIndex.operatorFrequency0, displayName: "fm# freq",         /*perNote:  true,*/ interleave: true, isFilter: false, /*range: Config.defaultAutomationRange,  */    maxCount: Config.operatorCount, effect: null, compatibleInstruments: [InstrumentType.fm] },
        { name: "operatorAmplitude", computeIndex: NoteAutomationIndex.operatorAmplitude0, displayName: "fm# volume",       /*perNote:  true,*/ interleave: false, isFilter: false, /*range: Config.operatorAmplitudeMax + 1,*/    maxCount: Config.operatorCount, effect: null, compatibleInstruments: [InstrumentType.fm] },
        { name: "feedbackAmplitude", computeIndex: NoteAutomationIndex.feedbackAmplitude, displayName: "fm feedback",      /*perNote:  true,*/ interleave: false, isFilter: false, /*range: Config.operatorAmplitudeMax + 1,*/    maxCount: 1, effect: null, compatibleInstruments: [InstrumentType.fm] },
        { name: "pitchShift", computeIndex: NoteAutomationIndex.pitchShift, displayName: "pitch shift",      /*perNote:  true,*/ interleave: false, isFilter: false, /*range: Config.pitchShiftRange,         */    maxCount: 1, effect: EffectType.pitchShift, compatibleInstruments: null },
        { name: "detune", computeIndex: NoteAutomationIndex.detune, displayName: "detune",           /*perNote:  true,*/ interleave: false, isFilter: false, /*range: Config.detuneMax + 1,           */    maxCount: 1, effect: EffectType.detune, compatibleInstruments: null },
        { name: "vibratoDepth", computeIndex: NoteAutomationIndex.vibratoDepth, displayName: "vibrato range",    /*perNote:  true,*/ interleave: false, isFilter: false, /*range: Config.defaultAutomationRange,  */    maxCount: 1, effect: EffectType.vibrato, compatibleInstruments: null },
        { name: "noteFilterAllFreqs", computeIndex: NoteAutomationIndex.noteFilterAllFreqs, displayName: "n. filter freqs",  /*perNote:  true,*/ interleave: false, isFilter: true, /*range: null,                           */    maxCount: 1, effect: EffectType.noteFilter, compatibleInstruments: null },
        { name: "noteFilterFreq", computeIndex: NoteAutomationIndex.noteFilterFreq0, displayName: "n. filter # freq", /*perNote:  true,*/ interleave: false/*true*/, isFilter: true, /*range: Config.filterFreqRange,     */        maxCount: Config.filterMaxPoints, effect: EffectType.noteFilter, compatibleInstruments: null },
        // Controlling filter gain is less obvious and intuitive than controlling filter freq, so to avoid confusion I've disabled it for now...
        //{name: "noteFilterGain",         computeIndex:       NoteAutomationIndex.noteFilterGain0,        displayName: "n. filter # vol",  /*perNote:  true,*/ interleave: false, isFilter:  true, range: Config.filterGainRange,             maxCount: Config.filterMaxPoints, effect: EffectType.noteFilter, compatibleInstruments: null},
        /*
        {name: "distortion",             computeIndex: InstrumentAutomationIndex.distortion,             displayName: "distortion",       perNote: false, interleave: false, isFilter: false, range: Config.distortionRange,             maxCount: 1,    effect: EffectType.distortion,   compatibleInstruments: null},
        {name: "bitcrusherQuantization", computeIndex: InstrumentAutomationIndex.bitcrusherQuantization, displayName: "bit crush",        perNote: false, interleave: false, isFilter: false, range: Config.bitcrusherQuantizationRange, maxCount: 1,    effect: EffectType.bitcrusher,   compatibleInstruments: null},
        {name: "bitcrusherFrequency",    computeIndex: InstrumentAutomationIndex.bitcrusherFrequency,    displayName: "freq crush",       perNote: false, interleave: false, isFilter: false, range: Config.bitcrusherFreqRange,         maxCount: 1,    effect: EffectType.bitcrusher,   compatibleInstruments: null},
        {name: "eqFilterAllFreqs",       computeIndex: InstrumentAutomationIndex.eqFilterAllFreqs,       displayName: "eq filter freqs",  perNote: false, interleave: false, isFilter:  true, range: null,                               maxCount: 1,    effect: null,                    compatibleInstruments: null},
        {name: "eqFilterFreq",           computeIndex: InstrumentAutomationIndex.eqFilterFreq0,          displayName: "eq filter # freq", perNote: false, interleave:  true, isFilter:  true, range: Config.filterFreqRange,             maxCount: Config.filterMaxPoints, effect: null,  compatibleInstruments: null},
        {name: "eqFilterGain",           computeIndex: InstrumentAutomationIndex.eqFilterGain0,          displayName: "eq filter # vol",  perNote: false, interleave: false, isFilter:  true, range: Config.filterGainRange,             maxCount: Config.filterMaxPoints, effect: null,  compatibleInstruments: null},
        {name: "panning",                computeIndex: InstrumentAutomationIndex.panning,                displayName: "panning",          perNote: false, interleave: false, isFilter: false, range: Config.panMax + 1,                  maxCount: 1,    effect: EffectType.panning,      compatibleInstruments: null},
        {name: "chorus",                 computeIndex: InstrumentAutomationIndex.chorus,                 displayName: "chorus",           perNote: false, interleave: false, isFilter: false, range: Config.chorusRange,                 maxCount: 1,    effect: EffectType.chorus,       compatibleInstruments: null},
        {name: "echoSustain",            computeIndex: InstrumentAutomationIndex.echoSustain,            displayName: "echo",             perNote: false, interleave: false, isFilter: false, range: Config.echoSustainRange,            maxCount: 1,    effect: EffectType.echo,         compatibleInstruments: null},
        {name: "echoDelay",              computeIndex: InstrumentAutomationIndex.echoDelay,              displayName: "echo delay",       perNote: false, interleave: false, isFilter: false, range: Config.echoDelayRange,              maxCount: 1,    effect: EffectType.echo,         compatibleInstruments: null}, // wait until after we're computing a tick's settings for multiple run lengths.
        {name: "reverb",                 computeIndex: InstrumentAutomationIndex.reverb,                 displayName: "reverb",           perNote: false, interleave: false, isFilter: false, range: Config.reverbRange,                 maxCount: 1,    effect: EffectType.reverb,       compatibleInstruments: null},
        {name: "mixVolume",              computeIndex: InstrumentAutomationIndex.mixVolume,              displayName: "mix volume",       perNote: false, interleave: false, isFilter: false, range: Config.volumeRange,                 maxCount: 1,    effect: null,                    compatibleInstruments: null},
        {name: "envelope#",              computeIndex: null,                                             displayName: "envelope",         perNote: false, interleave: false, isFilter: false, range: Config.defaultAutomationRange,      maxCount: Config.maxEnvelopeCount, effect: null, compatibleInstruments: null}, // maxCount special case for envelopes to be allowed to target earlier ones.
        */
    ]);
    public static readonly operatorWaves: DictionaryArray<OperatorWave> = toNameMap([
        { name: "sine", samples: Config.sineWave },
        { name: "triangle", samples: generateTriWave() },
        { name: "sawtooth", samples: generateSawWave() },
        { name: "pulse width", samples: generateSquareWave() },
        { name: "ramp", samples: generateSawWave(true) },
        { name: "trapezoid", samples: generateTrapezoidWave(2) },
    ]);
    public static readonly pwmOperatorWaves: DictionaryArray<OperatorWave> = toNameMap([
        { name: "1%", samples: generateSquareWave(0.01) },
        { name: "5%", samples: generateSquareWave(0.05) },
        { name: "12.5%", samples: generateSquareWave(0.125) },
        { name: "25%", samples: generateSquareWave(0.25) },
        { name: "33%", samples: generateSquareWave(1 / 3) },
        { name: "50%", samples: generateSquareWave(0.5) },
        { name: "66%", samples: generateSquareWave(2 / 3) },
        { name: "75%", samples: generateSquareWave(0.75) },
        { name: "87.5%", samples: generateSquareWave(0.875) },
        { name: "95%", samples: generateSquareWave(0.95) },
        { name: "99%", samples: generateSquareWave(0.99) },
    ]);


    // Height of the small editor column for inserting/deleting rows, in pixels.
    public static readonly barEditorHeight: number = 10;

    // Careful about changing index ordering for this. Index is stored in URL/JSON etc.
    public static readonly modulators: DictionaryArray<Modulator> = toNameMap([
        { name: "none", pianoName: "None", maxRawVol: 6, newNoteVol: 6, forSong: true, convertRealFactor: 0, associatedEffect: EffectType.length,
            promptName: "No Mod Setting", promptDesc: [ "No setting has been chosen yet, so this modulator will have no effect. Try choosing a setting with the dropdown, then click this '?' again for more info.", "[$LO - $HI]" ] },
        { name: "song volume", pianoName: "Volume", maxRawVol: 100, newNoteVol: 100, forSong: true, convertRealFactor: 0, associatedEffect: EffectType.length,
            promptName: "Song Volume", promptDesc: [ "This setting affects the overall volume of the song, just like the main volume slider.", "At $HI, the volume will be unchanged from default, and it will get gradually quieter down to $LO.", "[MULTIPLICATIVE] [$LO - $HI] [%]" ] },
        { name: "tempo", pianoName: "Tempo", maxRawVol: Config.tempoMax - Config.tempoMin, newNoteVol: Math.ceil((Config.tempoMax - Config.tempoMin) / 2), forSong: true, convertRealFactor: Config.tempoMin, associatedEffect: EffectType.length,
            promptName: "Song Tempo", promptDesc: [ "This setting controls the speed your song plays at, just like the tempo slider.", "When you first make a note for this setting, it will default to your current tempo. Raising it speeds up the song, up to $HI BPM, and lowering it slows it down, to a minimum of $LO BPM.", "Note that you can make a 'swing' effect by rapidly changing between two tempo values.", "[OVERWRITING] [$LO - $HI] [BPM]" ] },
        { name: "song reverb", pianoName: "Reverb", maxRawVol: Config.reverbRange * 2, newNoteVol: Config.reverbRange, forSong: true, convertRealFactor: -Config.reverbRange, associatedEffect: EffectType.length,
            promptName: "Song Reverb", promptDesc: [ "This setting affects the overall reverb of your song. It works by multiplying existing reverb for instruments, so those with no reverb set will be unaffected.", "At $MID, all instruments' reverb will be unchanged from default. This increases up to double the reverb value at $HI, or down to no reverb at $LO.", "[MULTIPLICATIVE] [$LO - $HI]" ] },
        { name: "next bar", pianoName: "Next Bar", maxRawVol: 1, newNoteVol: 1, forSong: true, convertRealFactor: 0, associatedEffect: EffectType.length,
            promptName: "Go To Next Bar", promptDesc: [ "This setting functions a little different from most. Wherever a note is placed, the song will jump immediately to the next bar when it is encountered.", "This jump happens at the very start of the note, so the length of a next-bar note is irrelevant. Also, the note can be value 0 or 1, but the value is also irrelevant - wherever you place a note, the song will jump.", "You can make mixed-meter songs or intro sections by cutting off unneeded beats with a next-bar modulator.", "[$LO - $HI]" ] },
        { name: "note volume", pianoName: "Note Vol.", maxRawVol: Config.volumeRange, newNoteVol: Math.ceil(Config.volumeRange / 2), forSong: false, convertRealFactor: Math.ceil(-Config.volumeRange / 2.0), associatedEffect: EffectType.length,
            promptName: "Note Volume", promptDesc: [ "This setting affects the volume of your instrument as if its note size had been scaled.", "At $MID, an instrument's volume will be unchanged from default. This means you can still use the volume sliders to mix the base volume of instruments. The volume gradually increases up to $HI, or decreases down to mute at $LO.", "This setting was the default for volume modulation in JummBox for a long time. Due to some new effects like distortion and bitcrush, note volume doesn't always allow fine volume control. Also, this modulator affects the value of FM modulator waves instead of just carriers. This can distort the sound which may be useful, but also may be undesirable. In those cases, use the 'mix volume' modulator instead, which will always just scale the volume with no added effects.", "For display purposes, this mod will show up on the instrument volume slider, as long as there is not also an active 'mix volume' modulator anyhow. However, as mentioned, it works more like changing note volume.", "[MULTIPLICATIVE] [$LO - $HI]" ] },
        { name: "pan", pianoName: "Pan", maxRawVol: Config.panMax, newNoteVol: Math.ceil(Config.panMax / 2), forSong: false, convertRealFactor: 0, associatedEffect: EffectType.panning,
            promptName: "Instrument Panning", promptDesc: [ "This setting controls the panning of your instrument, just like the panning slider.", "At $LO, your instrument will sound like it is coming fully from the left-ear side. At $MID it will be right in the middle, and at $HI, it will sound like it's on the right.", "[OVERWRITING] [$LO - $HI] [L-R]" ] },
        { name: "reverb", pianoName: "Reverb", maxRawVol: Config.reverbRange, newNoteVol: 0, forSong: false, convertRealFactor: 0, associatedEffect: EffectType.reverb,
            promptName: "Instrument Reverb", promptDesc: [ "This setting controls the reverb of your insturment, just like the reverb slider.", "At $LO, your instrument will have no reverb. At $HI, it will be at maximum.", "[OVERWRITING] [$LO - $HI]"] },
        { name: "distortion", pianoName: "Distortion", maxRawVol: Config.distortionRange-1, newNoteVol: 0, forSong: false, convertRealFactor: 0, associatedEffect: EffectType.distortion,
            promptName: "Instrument Distortion", promptDesc: [ "This setting controls the amount of distortion for your instrument, just like the distortion slider.", "At $LO, your instrument will have no distortion. At $HI, it will be at maximum.", "[OVERWRITING] [$LO - $HI]" ] },
        { name: "fm slider 1", pianoName: "FM 1", maxRawVol: 15, newNoteVol: 15, forSong: false, convertRealFactor: 0, associatedEffect: EffectType.length,
            promptName: "FM Slider 1", promptDesc: [ "This setting affects the strength of the first FM slider, just like the corresponding slider on your instrument.", "It works in a multiplicative way, so at $HI your slider will sound the same is its default value, and at $LO it will sound like it has been moved all the way to the left.", "For the full range of control with this mod, move your underlying slider all the way to the right.", "[MULTIPLICATIVE] [$LO - $HI] [%]"] },
        { name: "fm slider 2", pianoName: "FM 2", maxRawVol: 15, newNoteVol: 15, forSong: false, convertRealFactor: 0, associatedEffect: EffectType.length,
            promptName: "FM Slider 2", promptDesc: ["This setting affects the strength of the second FM slider, just like the corresponding slider on your instrument.", "It works in a multiplicative way, so at $HI your slider will sound the same is its default value, and at $LO it will sound like it has been moved all the way to the left.", "For the full range of control with this mod, move your underlying slider all the way to the right.", "[MULTIPLICATIVE] [$LO - $HI] [%]" ] },
        { name: "fm slider 3", pianoName: "FM 3", maxRawVol: 15, newNoteVol: 15, forSong: false, convertRealFactor: 0, associatedEffect: EffectType.length,
            promptName: "FM Slider 3", promptDesc: ["This setting affects the strength of the third FM slider, just like the corresponding slider on your instrument.", "It works in a multiplicative way, so at $HI your slider will sound the same is its default value, and at $LO it will sound like it has been moved all the way to the left.", "For the full range of control with this mod, move your underlying slider all the way to the right.", "[MULTIPLICATIVE] [$LO - $HI] [%]" ] },
        { name: "fm slider 4", pianoName: "FM 4", maxRawVol: 15, newNoteVol: 15, forSong: false, convertRealFactor: 0, associatedEffect: EffectType.length,
            promptName: "FM Slider 4", promptDesc: ["This setting affects the strength of the fourth FM slider, just like the corresponding slider on your instrument.", "It works in a multiplicative way, so at $HI your slider will sound the same is its default value, and at $LO it will sound like it has been moved all the way to the left.", "For the full range of control with this mod, move your underlying slider all the way to the right.", "[MULTIPLICATIVE] [$LO - $HI] [%]"] },
        { name: "fm feedback", pianoName: "FM Feedback", maxRawVol: 15, newNoteVol: 15, forSong: false, convertRealFactor: 0, associatedEffect: EffectType.length,
            promptName: "FM Feedback", promptDesc: ["This setting affects the strength of the FM feedback slider, just like the corresponding slider on your instrument.", "It works in a multiplicative way, so at $HI your slider will sound the same is its default value, and at $LO it will sound like it has been moved all the way to the left.", "For the full range of control with this mod, move your underlying slider all the way to the right.", "[MULTIPLICATIVE] [$LO - $HI] [%]"] },
        { name: "pulse width", pianoName: "Pulse Width", maxRawVol: Config.pulseWidthRange, newNoteVol: Config.pulseWidthRange, forSong: false, convertRealFactor: 0, associatedEffect: EffectType.length,
            promptName: "Pulse Width", promptDesc: ["This setting controls the width of this instrument's pulse wave, just like the pulse width slider.", "At $HI, your instrument will sound like a pure square wave (on 50% of the time). It will gradually sound narrower down to $LO, where it will be inaudible (as it is on 0% of the time).", "Changing pulse width randomly between a few values is a common strategy in chiptune music to lend some personality to a lead instrument.", "[OVERWRITING] [$LO - $HI] [%Duty]"] },
        { name: "detune", pianoName: "Detune", maxRawVol: Config.detuneMax - Config.detuneMin, newNoteVol: Config.detuneCenter, forSong: false, convertRealFactor: -Config.detuneCenter, associatedEffect: EffectType.detune,
            promptName: "Instrument Detune", promptDesc: ["This setting controls the detune for this instrument, just like the detune slider.", "At $MID, your instrument will have no detune applied. Each tick corresponds to one cent, or one-hundredth of a pitch. Thus, each change of 100 ticks corresponds to one half-step of detune, up to two half-steps up at $HI, or two half-steps down at $LO.", "[OVERWRITING] [$LO - $HI] [cents]"] },
        { name: "vibrato depth", pianoName: "Vibrato Depth", maxRawVol: 50, newNoteVol: 0, forSong: false, convertRealFactor: 0, associatedEffect: EffectType.vibrato,
            promptName: "Vibrato Depth", promptDesc: ["This setting controls the amount that your pitch moves up and down by during vibrato, just like the vibrato depth slider.", "At $LO, your instrument will have no vibrato depth so its vibrato would be inaudible. This increases up to $HI, where an extreme pitch change will be noticeable.", "[OVERWRITING] [$LO - $HI] [pitch ÷25]"] },
        { name: "song detune", pianoName: "Detune", maxRawVol: Config.songDetuneMax - Config.songDetuneMin, newNoteVol: Math.ceil((Config.songDetuneMax - Config.songDetuneMin) / 2), forSong: true, convertRealFactor: -250, associatedEffect: EffectType.length,
            promptName: "Song Detune", promptDesc: ["This setting controls the overall detune of the entire song. There is no associated slider.", "At $MID, your song will have no extra detune applied and sound unchanged from default. Each tick corresponds to four cents, or four hundredths of a pitch. Thus, each change of 25 ticks corresponds to one half-step of detune, up to 10 half-steps up at $HI, or 10 half-steps down at $LO.", "[MULTIPLICATIVE] [$LO - $HI] [cents x4]"] },
        { name: "vibrato speed", pianoName: "Vibrato Speed", maxRawVol: 30, newNoteVol: 0, forSong: false, convertRealFactor: 0, associatedEffect: EffectType.vibrato,
            promptName: "Vibrato Speed", promptDesc: ["This setting controls the speed your instrument will vibrato at, just like the slider.", "A setting of $LO means there will be no oscillation, and vibrato will be disabled. Higher settings will increase the speed, up to a dramatic trill at the max value, $HI.", "[OVERWRITING] [$LO - $HI]"] },
        { name: "vibrato delay", pianoName: "Vibrato Delay", maxRawVol: 50, newNoteVol: 0, forSong: false, convertRealFactor: 0, associatedEffect: EffectType.vibrato,
            promptName: "Vibrato Delay", promptDesc: ["This setting controls the amount of time vibrato will be held off for before triggering for every new note, just like the slider.", "A setting of $LO means there will be no delay. A setting of 24 corresponds to one full beat of delay. As a sole exception to this scale, setting delay to $HI will completely disable vibrato (as if it had infinite delay).", "[OVERWRITING] [$LO - $HI] [beats ÷24]"] },
        { name: "arp speed", pianoName: "Arp Speed", maxRawVol: 50, newNoteVol: 10, forSong: false, convertRealFactor: 0, associatedEffect: EffectType.chord,
            promptName: "Arpeggio Speed", promptDesc: ["This setting controls the speed at which your instrument's chords arpeggiate, just like the arpeggio speed slider.", "Each setting corresponds to a different speed, from the slowest to the fastest. The speeds are listed below.",
                "[0-4]: x0, x1/16, x⅛, x⅕, x¼,", "[5-9]: x⅓, x⅖, x½, x⅔, x¾,", "[10-14]: x⅘, x0.9, x1, x1.1, x1.2,", "[15-19]: x1.3, x1.4, x1.5, x1.6, x1.7,", "[20-24]: x1.8, x1.9, x2, x2.1, x2.2,", "[25-29]: x2.3, x2.4, x2.5, x2.6, x2.7,", "[30-34]: x2.8, x2.9, x3, x3.1, x3.2,", "[35-39]: x3.3, x3.4, x3.5, x3.6, x3.7," ,"[40-44]: x3.8, x3.9, x4, x4.15, x4.3,", "[45-50]: x4.5, x4.8, x5, x5.5, x6, x8", "[OVERWRITING] [$LO - $HI]"] },
        { name: "pan delay", pianoName: "Pan Delay", maxRawVol: 20, newNoteVol: 10, forSong: false, convertRealFactor: 0, associatedEffect: EffectType.panning,
            promptName: "Panning Delay", promptDesc: ["This setting controls the delay applied to panning for your instrument, just like the pan delay slider.", "With more delay, the panning effect will generally be more pronounced. $MID is the default value, whereas $LO will remove any delay at all. No delay can be desirable for chiptune songs.", "[OVERWRITING] [$LO - $HI]"] },
        { name: "reset arp", pianoName: "Reset Arp", maxRawVol: 1, newNoteVol: 1, forSong: false, convertRealFactor: 0, associatedEffect: EffectType.chord,
            promptName: "Reset Arpeggio", promptDesc: ["This setting functions a little different from most. Wherever a note is placed, the arpeggio of this instrument will reset at the very start of that note. This is most noticeable with lower arpeggio speeds. The lengths and values of notes for this setting don't matter, just the note start times.", "This mod can be used to sync up your apreggios so that they always sound the same, even if you are using an odd-ratio arpeggio speed or modulating arpeggio speed.", "[$LO - $HI]"] },
        { name: "eq filter", pianoName: "EQFlt", maxRawVol: 10, newNoteVol: 0, forSong: false, convertRealFactor: 0, associatedEffect: EffectType.length,
            promptName: "EQ Filter", promptDesc: ["This setting controls a few separate things for your instrument's EQ filter.", "When the option 'morph' is selected, your modulator values will indicate a sub-filter index of your EQ filter to 'morph' to over time. For example, a change from 0 to 1 means your main filter (default) will morph to sub-filter 1 over the specified duration. You can shape the main filter and sub-filters in the large filter editor ('+' button). If your two filters' number, type, and order of filter dots all match up, the morph will happen smoothly and you'll be able to hear them changing. If they do not match up, the filters will simply jump between each other.", "Note that filters will morph based on endpoints in the pattern editor. So, if you specify a morph from sub-filter 1 to 4 but do not specifically drag in new endpoints for 2 and 3, it will morph directly between 1 and 4 without going through the others.", "If you target Dot X or Dot Y, you can finely tune the coordinates of a single dot for your filter. The number of available dots to choose is dependent on your main filter's dot count.", "[OVERWRITING] [$LO - $HI]"] },
        { name: "note filter", pianoName: "N.Flt", maxRawVol: 10, newNoteVol: 0, forSong: false, convertRealFactor: 0, associatedEffect: EffectType.noteFilter,
            promptName: "Note Filter", promptDesc: ["This setting controls a few separate things for your instrument's note filter.", "When the option 'morph' is selected, your modulator values will indicate a sub-filter index of your note filter to 'morph' to over time. For example, a change from 0 to 1 means your main filter (default) will morph to sub-filter 1 over the specified duration. You can shape the main filter and sub-filters in the large filter editor ('+' button). If your two filters' number, type, and order of filter dots all match up, the morph will happen smoothly and you'll be able to hear them changing. If they do not match up, the filters will simply jump between each other.", "Note that filters will morph based on endpoints in the pattern editor. So, if you specify a morph from sub-filter 1 to 4 but do not specifically drag in new endpoints for 2 and 3, it will morph directly between 1 and 4 without going through the others.", "If you target Dot X or Dot Y, you can finely tune the coordinates of a single dot for your filter. The number of available dots to choose is dependent on your main filter's dot count.", "[OVERWRITING] [$LO - $HI]"] },
        { name: "bit crush", pianoName: "Bitcrush", maxRawVol: Config.bitcrusherQuantizationRange-1, newNoteVol: Math.round(Config.bitcrusherQuantizationRange / 2), forSong: false, convertRealFactor: 0, associatedEffect: EffectType.bitcrusher,
            promptName: "Instrument Bit Crush", promptDesc: ["This setting controls the bit crush of your instrument, just like the bit crush slider.", "At a value of $LO, no bit crush will be applied. This increases and the bit crush effect gets more noticeable up to the max value, $HI.", "[OVERWRITING] [$LO - $HI]"] },
        { name: "freq crush", pianoName: "Freq Crush", maxRawVol: Config.bitcrusherFreqRange-1, newNoteVol: Math.round(Config.bitcrusherFreqRange / 2), forSong: false, convertRealFactor: 0, associatedEffect: EffectType.bitcrusher,
            promptName: "Instrument Frequency Crush", promptDesc: ["This setting controls the frequency crush of your instrument, just like the freq crush slider.", "At a value of $LO, no frequency crush will be applied. This increases and the frequency crush effect gets more noticeable up to the max value, $HI.", "[OVERWRITING] [$LO - $HI]"] },
        { name: "echo", pianoName: "Echo", maxRawVol: Config.echoSustainRange-1, newNoteVol: 0, forSong: false, convertRealFactor: 0, associatedEffect: EffectType.echo,
            promptName: "Instrument Echo Sustain", promptDesc: ["This setting controls the echo sustain (echo loudness) of your instrument, just like the echo slider.", "At $LO, your instrument will have no echo sustain and echo will not be audible. Echo sustain increases and the echo effect gets more noticeable up to the max value, $HI.", "[OVERWRITING] [$LO - $HI]"] },
        { name: "echo delay", pianoName: "Echo Delay", maxRawVol: Config.echoDelayRange, newNoteVol: 0, forSong: false, convertRealFactor: 0, associatedEffect: EffectType.length,
            promptName: "Instrument Echo Delay", promptDesc: ["This setting controls the echo delay of your instrument, just like the echo delay slider.", "At $LO, your instrument will have very little echo delay, and this increases up to 2 beats of delay at $HI.", "[OVERWRITING] [$LO - $HI] [~beats ÷12]" ]
        }, // Disabled via associatedEffect and manually in list build in SongEditor, enable and set back to echo after fixing bugginess!
        { name: "chorus", pianoName: "Chorus", maxRawVol: Config.chorusRange, newNoteVol: 0, forSong: false, convertRealFactor: 0, associatedEffect: EffectType.chorus,
            promptName: "Instrument Chorus", promptDesc: ["This setting controls the chorus strength of your instrument, just like the chorus slider.", "At $LO, the chorus effect will be disabled. The strength of the chorus effect increases up to the max value, $HI.", "[OVERWRITING] [$LO - $HI]"] },
        { name: "eq filt cut", pianoName: "EQFlt Cut", maxRawVol: Config.filterSimpleCutRange - 1, newNoteVol: Config.filterSimpleCutRange - 1, forSong: false, convertRealFactor: 0, associatedEffect: EffectType.length,
            promptName: "EQ Filter Cutoff Frequency", promptDesc: ["This setting controls the filter cut position of your instrument, just like the filter cut slider.", "This setting is roughly analagous to the horizontal position of a single low-pass dot on the advanced filter editor. At lower values, a wider range of frequencies is cut off.", "[OVERWRITING] [$LO - $HI]"] },
        { name: "eq filt peak", pianoName: "EQFlt Peak", maxRawVol: Config.filterSimplePeakRange - 1, newNoteVol: 0, forSong: false, convertRealFactor: 0, associatedEffect: EffectType.length,
            promptName: "EQ Filter Peak Gain", promptDesc: ["This setting controls the filter peak position of your instrument, just like the filter peak slider.", "This setting is roughly analagous to the vertical position of a single low-pass dot on the advanced filter editor. At lower values, the cutoff frequency will not be emphasized, and at higher values you will hear emphasis on the cutoff frequency.", "[OVERWRITING] [$LO - $HI]"] },
        { name: "note filt cut", pianoName: "N.Flt Cut", maxRawVol: Config.filterSimpleCutRange - 1, newNoteVol: Config.filterSimpleCutRange - 1, forSong: false, convertRealFactor: 0, associatedEffect: EffectType.noteFilter,
            promptName: "Note Filter Cutoff Frequency", promptDesc: ["This setting controls the filter cut position of your instrument, just like the filter cut slider.", "This setting is roughly analagous to the horizontal position of a single low-pass dot on the advanced filter editor. At lower values, a wider range of frequencies is cut off.", "[OVERWRITING] [$LO - $HI]"] },
        { name: "note filt peak", pianoName: "N.Flt Peak", maxRawVol: Config.filterSimplePeakRange - 1, newNoteVol: 0, forSong: false, convertRealFactor: 0, associatedEffect: EffectType.noteFilter,
            promptName: "Note Filter Peak Gain", promptDesc: ["This setting controls the filter peak position of your instrument, just like the filter peak slider.", "This setting is roughly analagous to the vertical position of a single low-pass dot on the advanced filter editor. At lower values, the cutoff frequency will not be emphasized, and at higher values you will hear emphasis on the cutoff frequency.", "[OVERWRITING] [$LO - $HI]"] },
        { name: "pitch shift", pianoName: "Pitch Shift", maxRawVol: Config.pitchShiftRange - 1, newNoteVol: Config.pitchShiftCenter, forSong: false, convertRealFactor: -Config.pitchShiftCenter, associatedEffect: EffectType.pitchShift,
            promptName: "Pitch Shift", promptDesc: ["This setting controls the pitch offset of your instrument, just like the pitch shift slider.", "At $MID your instrument will have no pitch shift. This increases as you decrease toward $LO pitches (half-steps) at the low end, or increases towards +$HI pitches at the high end.", "[OVERWRITING] [$LO - $HI] [pitch]"] },
        { name: "sustain", pianoName: "Sustain", maxRawVol: Config.stringSustainRange - 1, newNoteVol: 0, forSong: false, convertRealFactor: 0, associatedEffect: EffectType.length,
            promptName: "Picked String Sustain", promptDesc: ["This setting controls the sustain of your picked string instrument, just like the sustain slider.", "At $LO, your instrument will have minimum sustain and sound 'plucky'. This increases to a more held sound as your modulator approaches the maximum, $HI.", "[OVERWRITING] [$LO - $HI]"] },
        { name: "mix volume", pianoName: "Mix Vol.", maxRawVol: Config.volumeRange, newNoteVol: Math.ceil(Config.volumeRange / 2), forSong: false, convertRealFactor: Math.ceil(-Config.volumeRange / 2.0), associatedEffect: EffectType.length,
            promptName: "Mix Volume", promptDesc: ["This setting affects the volume of your instrument as if its volume slider had been moved.", "At $MID, an instrument's volume will be unchanged from default. This means you can still use the volume sliders to mix the base volume of instruments, since this setting and the default value work multiplicatively. The volume gradually increases up to $HI, or decreases down to mute at $LO.", "Unlike the 'note volume' setting, mix volume is very straightforward and simply affects the resultant instrument volume after all effects are applied.", "[MULTIPLICATIVE] [$LO - $HI]"] },
    ]);
}

function centerWave(wave: Array<number>): Float64Array {
    let sum: number = 0.0;
    for (let i: number = 0; i < wave.length; i++) sum += wave[i];
    const average: number = sum / wave.length;
    for (let i: number = 0; i < wave.length; i++) wave[i] -= average;
    performIntegral(wave);
    // The first sample should be zero, and we'll duplicate it at the end for easier interpolation.
    wave.push(0);
    return new Float64Array(wave);
}
function centerAndNormalizeWave(wave: Array<number>): Float64Array {
    let magn: number = 0.0;

    centerWave(wave);

    // Going to length-1 because an extra 0 sample is added on the end as part of centerWave, which shouldn't impact magnitude calculation.
    for (let i: number = 0; i < wave.length - 1; i++) {
        magn += Math.abs(wave[i]);
    }
    const magnAvg: number = magn / (wave.length - 1);

    for (let i: number = 0; i < wave.length - 1; i++) {
        wave[i] = wave[i] / magnAvg;
    }

    return new Float64Array(wave);

}
export function performIntegral(wave: { length: number, [index: number]: number }): Float64Array {
    // Perform the integral on the wave. The synth function will perform the derivative to get the original wave back but with antialiasing.
    let cumulative: number = 0.0;
    let newWave: Float64Array = new Float64Array(wave.length);
    for (let i: number = 0; i < wave.length; i++) {
        newWave[i] = cumulative;
        cumulative += wave[i];
    }

    return newWave;
}
export function performIntegralOld(wave: { length: number, [index: number]: number }): void {
	// Old ver used in harmonics/picked string instruments, manipulates wave in place.
	let cumulative: number = 0.0;
	for (let i: number = 0; i < wave.length; i++) {
		const temp = wave[i];
		wave[i] = cumulative;
		cumulative += temp;
	}
}

export function getPulseWidthRatio(pulseWidth: number): number {
    // BeepBox formula for reference
    //return Math.pow(0.5, (Config.pulseWidthRange - 1 - pulseWidth) * Config.pulseWidthStepPower) * 0.5;

    return pulseWidth / (Config.pulseWidthRange * 2);
}


// The function arguments will be defined in FFT.ts, but I want
// SynthConfig.ts to be at the top of the compiled JS so I won't directly
// depend on FFT here. synth.ts will take care of importing FFT.ts.
//function inverseRealFourierTransform(array: {length: number, [index: number]: number}, fullArrayLength: number): void;
//function scaleElementsByFactor(array: {length: number, [index: number]: number}, factor: number): void;
<<<<<<< HEAD
export function getDrumWave(index: number, inverseRealFourierTransform: Function | null = null, scaleElementsByFactor: Function | null = null): Float32Array {
	let wave: Float32Array | null = Config.chipNoises[index].samples;
	if (wave == null) {
		wave = new Float32Array(Config.chipNoiseLength + 1);
		Config.chipNoises[index].samples = wave;

		if (index == 0) {
			// The "retro" drum uses a "Linear Feedback Shift Register" similar to the NES noise channel.
			let drumBuffer: number = 1;
			for (let i: number = 0; i < Config.chipNoiseLength; i++) {
				wave[i] = (drumBuffer & 1) * 2.0 - 1.0;
				let newBuffer: number = drumBuffer >> 1;
				if (((drumBuffer + newBuffer) & 1) == 1) {
					newBuffer += 1 << 14;
				}
				drumBuffer = newBuffer;
			}
		} else if (index == 1) {
			// White noise is just random values for each sample.
			for (let i: number = 0; i < Config.chipNoiseLength; i++) {
				wave[i] = Math.random() * 2.0 - 1.0;
			}
		} else if (index == 2) {
			// The "clang" noise wave is based on a similar noise wave in the modded beepbox made by DAzombieRE.
			let drumBuffer: number = 1;
			for (let i: number = 0; i < Config.chipNoiseLength; i++) {
				wave[i] = (drumBuffer & 1) * 2.0 - 1.0;
				let newBuffer: number = drumBuffer >> 1;
				if (((drumBuffer + newBuffer) & 1) == 1) {
					newBuffer += 2 << 14;
				}
				drumBuffer = newBuffer;
			}
		} else if (index == 3) {
			// The "buzz" noise wave is based on a similar noise wave in the modded beepbox made by DAzombieRE.
			let drumBuffer: number = 1;
			for (let i: number = 0; i < Config.chipNoiseLength; i++) {
				wave[i] = (drumBuffer & 1) * 2.0 - 1.0;
				let newBuffer: number = drumBuffer >> 1;
				if (((drumBuffer + newBuffer) & 1) == 1) {
					newBuffer += 10 << 2;
				}
				drumBuffer = newBuffer;
			}
		} else if (index == 4) {
			// "hollow" drums, designed in frequency space and then converted via FFT:
			drawNoiseSpectrum(wave, 10, 11, 1, 1, 0);
			drawNoiseSpectrum(wave, 11, 14, .6578, .6578, 0);
			inverseRealFourierTransform!(wave, Config.chipNoiseLength);
			scaleElementsByFactor!(wave, 1.0 / Math.sqrt(Config.chipNoiseLength));
		} else if (index == 5) {
			// "Shine" drums from modbox!
			var drumBuffer = 1;
			for (var i = 0; i < Config.chipNoiseLength; i++) {
				wave[i] = (drumBuffer & 1) * 2.0 - 1.0;
				var newBuffer = drumBuffer >> 1;
				if (((drumBuffer + newBuffer) & 1) == 1) {
					newBuffer += 10 << 2;
				}
				drumBuffer = newBuffer;
			}
		} else if (index == 6) {
			// "Deep" drums from modbox!
			drawNoiseSpectrum(wave, 1, 10, 1, 1, 0);
			drawNoiseSpectrum(wave, 20, 14, -2, -2, 0);
			inverseRealFourierTransform!(wave, Config.chipNoiseLength);
			scaleElementsByFactor!(wave, 1.0 / Math.sqrt(Config.chipNoiseLength));
		} else if (index == 7) {
			// "Cutter" drums from modbox!
			var drumBuffer = 1;
			for (var i = 0; i < Config.chipNoiseLength; i++) {
				wave[i] = (drumBuffer & 1) * 4.0 * (Math.random() * 14 + 1);
				var newBuffer = drumBuffer >> 1;
				if (((drumBuffer + newBuffer) & 1) == 1) {
					newBuffer += 15 << 2;
				}
				drumBuffer = newBuffer;
			}
		} else if (index == 8) {
			// "Metallic" drums from modbox!
			var drumBuffer = 1;
			for (var i = 0; i < 32768; i++) {
				wave[i] = (drumBuffer & 1) / 2.0 + 0.5;
				var newBuffer = drumBuffer >> 1;
				if (((drumBuffer + newBuffer) & 1) == 1) {
					newBuffer -= 10 << 2;
				}
				drumBuffer = newBuffer;
            }
        } else if (index == 9) {
            // a noise more like old static than white noise
            let drumBuffer: number = 1;
            for (let i: number = 0; i < Config.chipNoiseLength; i++) {
                wave[i] = (drumBuffer & 1) * 2.0 - 1.1;
                let newBuffer: number = drumBuffer >> 1;
                if (((drumBuffer + newBuffer) & 1) == 1) {
                    newBuffer += 8 ^ 2 << 16;
                }
                drumBuffer = newBuffer;
            }
		} else {
			throw new Error("Unrecognized drum index: " + index);
		}

		wave[Config.chipNoiseLength] = wave[0];
	}
=======
export function getDrumWave(index: number, inverseRealFourierTransform: Function | null, scaleElementsByFactor: Function | null): Float32Array {
    let wave: Float32Array | null = Config.chipNoises[index].samples;
    if (wave == null) {
        wave = new Float32Array(Config.chipNoiseLength + 1);
        Config.chipNoises[index].samples = wave;
>>>>>>> e3dad13b

        if (index == 0) {
            // The "retro" drum uses a "Linear Feedback Shift Register" similar to the NES noise channel.
            let drumBuffer: number = 1;
            for (let i: number = 0; i < Config.chipNoiseLength; i++) {
                wave[i] = (drumBuffer & 1) * 2.0 - 1.0;
                let newBuffer: number = drumBuffer >> 1;
                if (((drumBuffer + newBuffer) & 1) == 1) {
                    newBuffer += 1 << 14;
                }
                drumBuffer = newBuffer;
            }
        } else if (index == 1) {
            // White noise is just random values for each sample.
            for (let i: number = 0; i < Config.chipNoiseLength; i++) {
                wave[i] = Math.random() * 2.0 - 1.0;
            }
        } else if (index == 2) {
            // The "clang" noise wave is based on a similar noise wave in the modded beepbox made by DAzombieRE.
            let drumBuffer: number = 1;
            for (let i: number = 0; i < Config.chipNoiseLength; i++) {
                wave[i] = (drumBuffer & 1) * 2.0 - 1.0;
                let newBuffer: number = drumBuffer >> 1;
                if (((drumBuffer + newBuffer) & 1) == 1) {
                    newBuffer += 2 << 14;
                }
                drumBuffer = newBuffer;
            }
        } else if (index == 3) {
            // The "buzz" noise wave is based on a similar noise wave in the modded beepbox made by DAzombieRE.
            let drumBuffer: number = 1;
            for (let i: number = 0; i < Config.chipNoiseLength; i++) {
                wave[i] = (drumBuffer & 1) * 2.0 - 1.0;
                let newBuffer: number = drumBuffer >> 1;
                if (((drumBuffer + newBuffer) & 1) == 1) {
                    newBuffer += 10 << 2;
                }
                drumBuffer = newBuffer;
            }
        } else if (index == 4) {
            // "hollow" drums, designed in frequency space and then converted via FFT:
            drawNoiseSpectrum(wave, Config.chipNoiseLength, 10, 11, 1, 1, 0);
            drawNoiseSpectrum(wave, Config.chipNoiseLength, 11, 14, .6578, .6578, 0);
            inverseRealFourierTransform!(wave, Config.chipNoiseLength);
            scaleElementsByFactor!(wave, 1.0 / Math.sqrt(Config.chipNoiseLength));
        } else if (index == 5) {
            // "Shine" drums from modbox!
            var drumBuffer = 1;
            for (var i = 0; i < Config.chipNoiseLength; i++) {
                wave[i] = (drumBuffer & 1) * 2.0 - 1.0;
                var newBuffer = drumBuffer >> 1;
                if (((drumBuffer + newBuffer) & 1) == 1) {
                    newBuffer += 10 << 2;
                }
                drumBuffer = newBuffer;
            }
        } else if (index == 6) {
            // "Deep" drums from modbox!
            drawNoiseSpectrum(wave, Config.chipNoiseLength, 1, 10, 1, 1, 0);
            drawNoiseSpectrum(wave, Config.chipNoiseLength, 20, 14, -2, -2, 0);
            inverseRealFourierTransform!(wave, Config.chipNoiseLength);
            scaleElementsByFactor!(wave, 1.0 / Math.sqrt(Config.chipNoiseLength));
        } else if (index == 7) {
            // "Cutter" drums from modbox!
            var drumBuffer = 1;
            for (var i = 0; i < Config.chipNoiseLength; i++) {
                wave[i] = (drumBuffer & 1) * 4.0 * (Math.random() * 14 + 1);
                var newBuffer = drumBuffer >> 1;
                if (((drumBuffer + newBuffer) & 1) == 1) {
                    newBuffer += 15 << 2;
                }
                drumBuffer = newBuffer;
            }
        } else if (index == 8) {
            // "Metallic" drums from modbox!
            var drumBuffer = 1;
            for (var i = 0; i < 32768; i++) {
                wave[i] = (drumBuffer & 1) / 2.0 + 0.5;
                var newBuffer = drumBuffer >> 1;
                if (((drumBuffer + newBuffer) & 1) == 1) {
                    newBuffer -= 10 << 2;
                }
                drumBuffer = newBuffer;
            }
        } else {
            throw new Error("Unrecognized drum index: " + index);
        }

        wave[Config.chipNoiseLength] = wave[0];
    }

    return wave;
}

export function drawNoiseSpectrum(wave: Float32Array, waveLength: number, lowOctave: number, highOctave: number, lowPower: number, highPower: number, overallSlope: number): number {
    const referenceOctave: number = 11;
    const referenceIndex: number = 1 << referenceOctave;
    const lowIndex: number = Math.pow(2, lowOctave) | 0;
    const highIndex: number = Math.min(waveLength >> 1, Math.pow(2, highOctave) | 0);
    const retroWave: Float32Array = getDrumWave(0, null, null);
    let combinedAmplitude: number = 0.0;
    for (let i: number = lowIndex; i < highIndex; i++) {

        let lerped: number = lowPower + (highPower - lowPower) * (Math.log2(i) - lowOctave) / (highOctave - lowOctave);
        let amplitude: number = Math.pow(2, (lerped - 1) * 7 + 1) * lerped;

        amplitude *= Math.pow(i / referenceIndex, overallSlope);

        combinedAmplitude += amplitude;

        // Add two different sources of psuedo-randomness to the noise
        // (individually they aren't random enough) but in a deterministic
        // way so that live spectrum editing doesn't result in audible pops.
        // Multiply all the sine wave amplitudes by 1 or -1 based on the
        // LFSR retro wave (effectively random), and also rotate the phase
        // of each sine wave based on the golden angle to disrupt the symmetry.
        amplitude *= retroWave[i];
        const radians: number = 0.61803398875 * i * i * Math.PI * 2.0;

        wave[i] = Math.cos(radians) * amplitude;
        wave[waveLength - i] = Math.sin(radians) * amplitude;
    }

    return combinedAmplitude;
}

function generateSineWave(): Float64Array {
    const wave: Float64Array = new Float64Array(Config.sineWaveLength + 1);
    for (let i: number = 0; i < Config.sineWaveLength + 1; i++) {
        wave[i] = Math.sin(i * Math.PI * 2.0 / Config.sineWaveLength);
    }
    return wave;
}

function generateTriWave(): Float64Array {
    const wave: Float64Array = new Float64Array(Config.sineWaveLength + 1);
    for (let i: number = 0; i < Config.sineWaveLength + 1; i++) {
        wave[i] = Math.asin(Math.sin(i * Math.PI * 2.0 / Config.sineWaveLength)) / (Math.PI / 2);
    }
    return wave;
}

function generateTrapezoidWave(drive: number = 2): Float64Array {
    const wave: Float64Array = new Float64Array(Config.sineWaveLength + 1);
    for (let i: number = 0; i < Config.sineWaveLength + 1; i++) {
        wave[i] = Math.max(-1.0, Math.min(1.0, Math.asin(Math.sin(i * Math.PI * 2.0 / Config.sineWaveLength)) * drive));
    }
    return wave;
}

function generateSquareWave(phaseWidth: number = 0): Float64Array {
    const wave: Float64Array = new Float64Array(Config.sineWaveLength + 1);
    const centerPoint: number = Config.sineWaveLength / 4;
    for (let i: number = 0; i < Config.sineWaveLength + 1; i++) {
        wave[i] = +((Math.abs(i - centerPoint) < phaseWidth * Config.sineWaveLength / 2)
            || ((Math.abs(i - Config.sineWaveLength - centerPoint) < phaseWidth * Config.sineWaveLength / 2))) * 2 - 1;
    }
    return wave;
}

function generateSawWave(inverse: boolean = false): Float64Array {
    const wave: Float64Array = new Float64Array(Config.sineWaveLength + 1);
    for (let i: number = 0; i < Config.sineWaveLength + 1; i++) {
        wave[i] = ((i + (Config.sineWaveLength / 4.0)) * 2.0 / Config.sineWaveLength) % 2 - 1;
        wave[i] = inverse ? -wave[i] : wave[i];
    }
    return wave;
}

export function getArpeggioPitchIndex(pitchCount: number, useFastTwoNoteArp: boolean, arpeggio: number): number {
    let arpeggioPattern: ReadonlyArray<number> = Config.arpeggioPatterns[pitchCount - 1];
    if (arpeggioPattern != null) {
        if (pitchCount == 2 && useFastTwoNoteArp == false) {
            arpeggioPattern = [0, 0, 1, 1];
        }
        return arpeggioPattern[arpeggio % arpeggioPattern.length];
    } else {
        return arpeggio % pitchCount;
    }
}

// Pardon the messy type casting. This allows accessing array members by numerical index or string name.
export function toNameMap<T extends BeepBoxOption>(array: Array<Pick<T, Exclude<keyof T, "index">>>): DictionaryArray<T> {
    const dictionary: Dictionary<T> = {};
    for (let i: number = 0; i < array.length; i++) {
        const value: any = array[i];
        value.index = i;
        dictionary[value.name] = <T>value;
    }
    const result: DictionaryArray<T> = <DictionaryArray<T>><any>array;
    result.dictionary = dictionary;
    return result;
}

export function effectsIncludeTransition(effects: number): boolean {
    return (effects & (1 << EffectType.transition)) != 0;
}
export function effectsIncludeChord(effects: number): boolean {
    return (effects & (1 << EffectType.chord)) != 0;
}
export function effectsIncludePitchShift(effects: number): boolean {
    return (effects & (1 << EffectType.pitchShift)) != 0;
}
export function effectsIncludeDetune(effects: number): boolean {
    return (effects & (1 << EffectType.detune)) != 0;
}
export function effectsIncludeVibrato(effects: number): boolean {
    return (effects & (1 << EffectType.vibrato)) != 0;
}
export function effectsIncludeNoteFilter(effects: number): boolean {
    return (effects & (1 << EffectType.noteFilter)) != 0;
}
export function effectsIncludeDistortion(effects: number): boolean {
    return (effects & (1 << EffectType.distortion)) != 0;
}
export function effectsIncludeBitcrusher(effects: number): boolean {
    return (effects & (1 << EffectType.bitcrusher)) != 0;
}
export function effectsIncludePanning(effects: number): boolean {
    return (effects & (1 << EffectType.panning)) != 0;
}
export function effectsIncludeChorus(effects: number): boolean {
    return (effects & (1 << EffectType.chorus)) != 0;
}
export function effectsIncludeEcho(effects: number): boolean {
    return (effects & (1 << EffectType.echo)) != 0;
}
export function effectsIncludeReverb(effects: number): boolean {
    return (effects & (1 << EffectType.reverb)) != 0;
}
export function rawChipToIntegrated(raw: DictionaryArray<ChipWave>): DictionaryArray<ChipWave> {
    const newArray: Array<ChipWave> = new Array<ChipWave>(raw.length);
    const dictionary: Dictionary<ChipWave> = {};
    for (let i: number = 0; i < newArray.length; i++) {
        newArray[i] = Object.assign([], raw[i]);
        const value: any = newArray[i];
        value.index = i;
        dictionary[value.name] = <ChipWave>value;
    }
    for (let key in dictionary) {
        dictionary[key].samples = performIntegral(dictionary[key].samples);
    }
    const result: DictionaryArray<ChipWave> = <DictionaryArray<ChipWave>><any>newArray;
    result.dictionary = dictionary;
    return result;
}
//}<|MERGE_RESOLUTION|>--- conflicted
+++ resolved
@@ -36,9 +36,8 @@
 }
 
 export const enum EnvelopeType {
-<<<<<<< HEAD
-	custom,
-	steady,
+	noteSize,
+    none,
 	punch,
 	flare,
 	twang,
@@ -53,30 +52,6 @@
 }
 
 export const enum InstrumentType {
-	chip = 0,
-	fm = 1,
-	noise = 2,
-	spectrum = 3,
-	drumset = 4,
-	harmonics = 5,
-	pwm = 6,
-	customChipWave = 7,
-    mod = 8,
-    fm6op = 9,
-	length,
-=======
-    noteSize,
-    none,
-    punch,
-    flare,
-    twang,
-    swell,
-    tremolo,
-    tremolo2,
-    decay,
-}
-
-export const enum InstrumentType {
     chip,
     fm,
     noise,
@@ -87,8 +62,8 @@
     pickedString,
     customChipWave,
     mod,
+	fm6op,
     length,
->>>>>>> e3dad13b
 }
 
 export const enum DropdownID {
@@ -274,37 +249,36 @@
 }
 
 export class Config {
-<<<<<<< HEAD
-	// Params for post-processing compressor
-	public static thresholdVal: number = -10;
-	public static kneeVal: number = 40;
-	public static ratioVal: number = 12;
-	public static attackVal: number = 0;
-	public static releaseVal: number = 0.25;
-
-	public static readonly scales: DictionaryArray<Scale> = toNameMap([
+    // Params for post-processing compressor
+    public static thresholdVal: number = -10;
+    public static kneeVal: number = 40;
+    public static ratioVal: number = 12;
+    public static attackVal: number = 0;
+    public static releaseVal: number = 0.25;
+
+    public static readonly scales: DictionaryArray<Scale> = toNameMap([
 
 		//   C     Db      D     Eb      E      F     F#      G     Ab      A     Bb      B      C
-		{ name: "Free", realName: "chromatic", flags:                       [true, true, true, true, true, true, true, true, true, true, true, true] }, // Free
-		{ name: "Major", realName: "ionian", flags:                         [true, false, true, false, true, true, false, true, false, true, false, true] }, // Major
-		{ name: "Minor", realName: "aeolian", flags:                        [true, false, true, true, false, true, false, true, true, false, true, false] }, // Minor
-		{ name: "Mixolydian", realName: "mixolydian", flags:                [true, false, true, false, true, true, false, true, false, true, true, false] }, // Mixolydian
-		{ name: "Lydian", realName: "lydian", flags:                        [true, false, true, false, true, false, true, true, false, true, false, true] }, // Lydian
-		{ name: "Dorian", realName: "dorian", flags:                        [true, false, true, true, false, true, false, true, false, true, true, false] }, // Dorian
-		{ name: "Phrygian", realName: "phrygian", flags:                    [true, true, false, true, false, true, false, true, true, false, true, false] }, // Phrygian
-		{ name: "Locrian", realName: "locrian", flags:                      [true, true, false, true, false, true, true, false, true, false, true, false] }, // Locrian
-		{ name: "Lydian Dominant", realName: "lydian dominant", flags:      [true, false, true, false, true, false, true, true, false, true, true, false] }, // Lydian Dominant
-		{ name: "Phrygian Dominant", realName: "phrygian dominant", flags:  [true, true, false, false, true, true, false, true, true, false, true, false] }, // Phrygian Dominant
-		{ name: "Harmonic Major", realName: "harmonic major", flags:        [true, false, true, false, true, true, false, true, true, false, false, true] }, // Harmonic Major
-		{ name: "Harmonic Minor", realName: "harmonic minor", flags:        [true, false, true, true, false, true, false, true, true, false, false, true] }, // Harmonic Minor
-		{ name: "Melodic Minor", realName: "melodic minor", flags:          [true, false, true, true, false, true, false, true, false, true, false, true] }, // Melodic Minor
-		{ name: "Blues", realName: "blues", flags:                          [true, false, false, true, false, true, true, true, false, false, true, false] }, // Blues
-		{ name: "Altered", realName: "altered", flags:                      [true, true, false, true, true, false, true, false, true, false, true, false] }, // Altered
-		{ name: "Major Pentatonic", realName: "major pentatonic", flags:    [true, false, true, false, true, false, false, true, false, true, false, false] }, // Major Pentatonic
-		{ name: "Minor Pentatonic", realName: "minor pentatonic", flags:    [true, false, false, true, false, true, false, true, false, false, true, false] }, // Minor Pentatonic
-		{ name: "Whole Tone", realName: "whole tone", flags:                [true, false, true, false, true, false, true, false, true, false, true, false] }, // Whole Tone
-		{ name: "Octatonic", realName: "octatonic", flags:                  [true, false, true, true, false, true, true, false, true, true, false, true] }, // Octatonic
-        { name: "Hexatonic", realName: "hexatonic", flags:                  [true, false, false, true, true, false, false, true, true, false, false, true] }, // Hexatonic
+		{ name: "Free", realName: "chromatic", flags: [true, true, true, true, true, true, true, true, true, true, true, true] }, // Free
+        { name: "Major", realName: "ionian", flags: [true, false, true, false, true, true, false, true, false, true, false, true] }, // Major
+        { name: "Minor", realName: "aeolian", flags: [true, false, true, true, false, true, false, true, true, false, true, false] }, // Minor
+        { name: "Mixolydian", realName: "mixolydian", flags: [true, false, true, false, true, true, false, true, false, true, true, false] }, // Mixolydian
+        { name: "Lydian", realName: "lydian", flags: [true, false, true, false, true, false, true, true, false, true, false, true] }, // Lydian
+        { name: "Dorian", realName: "dorian", flags: [true, false, true, true, false, true, false, true, false, true, true, false] }, // Dorian
+        { name: "Phrygian", realName: "phrygian", flags: [true, true, false, true, false, true, false, true, true, false, true, false] }, // Phrygian
+        { name: "Locrian", realName: "locrian", flags: [true, true, false, true, false, true, true, false, true, false, true, false] }, // Locrian
+        { name: "Lydian Dominant", realName: "lydian dominant", flags: [true, false, true, false, true, false, true, true, false, true, true, false] }, // Lydian Dominant
+        { name: "Phrygian Dominant", realName: "phrygian dominant", flags: [true, true, false, false, true, true, false, true, true, false, true, false] }, // Phrygian Dominant
+        { name: "Harmonic Major", realName: "harmonic major", flags: [true, false, true, false, true, true, false, true, true, false, false, true] }, // Harmonic Major
+        { name: "Harmonic Minor", realName: "harmonic minor", flags: [true, false, true, true, false, true, false, true, true, false, false, true] }, // Harmonic Minor
+        { name: "Melodic Minor", realName: "melodic minor", flags: [true, false, true, true, false, true, false, true, false, true, false, true] }, // Melodic Minor
+        { name: "Blues", realName: "blues", flags: [true, false, false, true, false, true, true, true, false, false, true, false] }, // Blues
+        { name: "Altered", realName: "altered", flags: [true, true, false, true, true, false, true, false, true, false, true, false] }, // Altered
+        { name: "Major Pentatonic", realName: "major pentatonic", flags: [true, false, true, false, true, false, false, true, false, true, false, false] }, // Major Pentatonic
+        { name: "Minor Pentatonic", realName: "minor pentatonic", flags: [true, false, false, true, false, true, false, true, false, false, true, false] }, // Minor Pentatonic
+        { name: "Whole Tone", realName: "whole tone", flags: [true, false, true, false, true, false, true, false, true, false, true, false] }, // Whole Tone
+        { name: "Octatonic", realName: "octatonic", flags: [true, false, true, true, false, true, true, false, true, true, false, true] }, // Octatonic
+        { name: "Hexatonic", realName: "hexatonic", flags: [true, false, false, true, true, false, false, true, true, false, false, true] }, // Hexatonic
         { name: "Custom", realName: "custom", flags:                        [true, false, true, true, false, false, false, true, true, false, true, true] }, // Custom? considering allowing this one to be be completely configurable
 	]);
 	public static readonly keys: DictionaryArray<Key> = toNameMap([
@@ -324,13 +298,23 @@
 	public static readonly blackKeyNameParents: ReadonlyArray<number> = [-1, 1, -1, 1, -1, 1, -1, -1, 1, -1, 1, -1];
 	public static readonly tempoMin: number = 30;
 	public static readonly tempoMax: number = 320;
+    public static readonly echoDelayRange: number = 24;
+    public static readonly echoDelayStepTicks: number = 4;
+    public static readonly echoSustainRange: number = 8;
+    public static readonly echoShelfHz: number = 4000.0; // The cutoff freq of the shelf filter that is used to decay echoes.
+    public static readonly echoShelfGain: number = Math.pow(2.0, -0.5);
+    public static readonly reverbShelfHz: number = 8000.0; // The cutoff freq of the shelf filter that is used to decay reverb.
+    public static readonly reverbShelfGain: number = Math.pow(2.0, -1.5);
 	public static readonly reverbRange: number = 32;
-	public static readonly beatsPerBarMin: number = 2;
+    public static readonly reverbDelayBufferSize: number = 16384; // TODO: Compute a buffer size based on sample rate.
+    public static readonly reverbDelayBufferMask: number = Config.reverbDelayBufferSize - 1; // TODO: Compute a buffer size based on sample rate.
+    public static readonly beatsPerBarMin: number = 2;
 	public static readonly beatsPerBarMax: number = 16;
 	public static readonly barCountMin: number = 1;
 	public static readonly barCountMax: number = 256;
-	public static readonly instrumentsPerChannelMin: number = 1;
-	public static readonly instrumentsPerChannelMax: number = 10;
+    public static readonly instrumentCountMin: number = 1;
+    public static readonly layeredInstrumentCountMax: number = 4;
+    public static readonly patternInstrumentCountMax: number = 10;
 	public static readonly partsPerBeat: number = 24;
 	public static readonly ticksPerPart: number = 2;
 	public static readonly ticksPerArpeggio: number = 3;
@@ -343,70 +327,91 @@
 		{ name: "freehand", stepsPerBeat: 24, /*ticksPerArpeggio: 3, arpeggioPatterns: [[0], [0, 1], [0, 1, 2, 1], [0, 1, 2, 3]]*/ roundUpThresholds: null },
 	]);
 
-    public static readonly instrumentTypeNames: ReadonlyArray<string> = ["chip", "FM", "noise", "spectrum", "drumset", "harmonics", "PWM", "custom chip", "mod", "FM6op"];
-	public static readonly instrumentTypeHasSpecialInterval: ReadonlyArray<boolean> = [true, true, false, false, false, true, false, true, true, true];
+    public static readonly instrumentTypeNames: ReadonlyArray<string> = ["chip", "FM", "noise", "spectrum", "drumset", "harmonics", "PWM", "Picked String", "custom chip", "mod", "FM6op"];
+	public static readonly instrumentTypeHasSpecialInterval: ReadonlyArray<boolean> = [true, true, false, false, false, true, false, false, false, false];
+    public static readonly chipBaseExpression: number = 0.03375; // Doubled by unison feature, but affected by expression adjustments per unison setting and wave shape.
+    public static readonly fmBaseExpression: number = 0.03;
+    public static readonly noiseBaseExpression: number = 0.19;
+    public static readonly spectrumBaseExpression: number = 0.3; // Spectrum can be in pitch or noise channels, the expression is doubled for noise.
+    public static readonly drumsetBaseExpression: number = 0.45; // Drums tend to be loud but brief!
+    public static readonly harmonicsBaseExpression: number = 0.025;
+    public static readonly pwmBaseExpression: number = 0.04725; // It's actually closer to half of this, the synthesized pulse amplitude range is only .5 to -.5, but also note that the fundamental sine partial amplitude of a square wave is 4/π times the measured square wave amplitude.
+    public static readonly pickedStringBaseExpression: number = 0.025; // Same as harmonics.
+    public static readonly distortionBaseVolume: number = 0.011; // Distortion is not affected by pitchDamping, which otherwise approximately halves expression for notes around the middle of the range.
+    public static readonly bitcrusherBaseVolume: number = 0.010; // Also not affected by pitchDamping, used when bit crushing is maxed out (aka "1-bit" output).
 	public static readonly rawChipWaves: DictionaryArray<ChipWave> = toNameMap([
-		{ name: "rounded", volume: 0.94, samples: centerWave([0.0, 0.2, 0.4, 0.5, 0.6, 0.7, 0.8, 0.85, 0.9, 0.95, 1.0, 1.0, 1.0, 1.0, 1.0, 1.0, 1.0, 1.0, 1.0, 1.0, 1.0, 1.0, 1.0, 1.0, 1.0, 0.95, 0.9, 0.85, 0.8, 0.7, 0.6, 0.5, 0.4, 0.2, 0.0, -0.2, -0.4, -0.5, -0.6, -0.7, -0.8, -0.85, -0.9, -0.95, -1.0, -1.0, -1.0, -1.0, -1.0, -1.0, -1.0, -1.0, -1.0, -1.0, -1.0, -0.95, -0.9, -0.85, -0.8, -0.7, -0.6, -0.5, -0.4, -0.2]) },
-		{ name: "triangle", volume: 1.0, samples: centerWave([1.0 / 15.0, 3.0 / 15.0, 5.0 / 15.0, 7.0 / 15.0, 9.0 / 15.0, 11.0 / 15.0, 13.0 / 15.0, 15.0 / 15.0, 15.0 / 15.0, 13.0 / 15.0, 11.0 / 15.0, 9.0 / 15.0, 7.0 / 15.0, 5.0 / 15.0, 3.0 / 15.0, 1.0 / 15.0, -1.0 / 15.0, -3.0 / 15.0, -5.0 / 15.0, -7.0 / 15.0, -9.0 / 15.0, -11.0 / 15.0, -13.0 / 15.0, -15.0 / 15.0, -15.0 / 15.0, -13.0 / 15.0, -11.0 / 15.0, -9.0 / 15.0, -7.0 / 15.0, -5.0 / 15.0, -3.0 / 15.0, -1.0 / 15.0]) },
-		{ name: "square", volume: 0.5, samples: centerWave([1.0, -1.0]) },
-		{ name: "1/4 pulse", volume: 0.5, samples: centerWave([1.0, -1.0, -1.0, -1.0]) },
-		{ name: "1/8 pulse", volume: 0.5, samples: centerWave([1.0, -1.0, -1.0, -1.0, -1.0, -1.0, -1.0, -1.0]) },
-		{ name: "sawtooth", volume: 0.65, samples: centerWave([1.0 / 31.0, 3.0 / 31.0, 5.0 / 31.0, 7.0 / 31.0, 9.0 / 31.0, 11.0 / 31.0, 13.0 / 31.0, 15.0 / 31.0, 17.0 / 31.0, 19.0 / 31.0, 21.0 / 31.0, 23.0 / 31.0, 25.0 / 31.0, 27.0 / 31.0, 29.0 / 31.0, 31.0 / 31.0, -31.0 / 31.0, -29.0 / 31.0, -27.0 / 31.0, -25.0 / 31.0, -23.0 / 31.0, -21.0 / 31.0, -19.0 / 31.0, -17.0 / 31.0, -15.0 / 31.0, -13.0 / 31.0, -11.0 / 31.0, -9.0 / 31.0, -7.0 / 31.0, -5.0 / 31.0, -3.0 / 31.0, -1.0 / 31.0]) },
-		{ name: "double saw", volume: 0.5, samples: centerWave([0.0, -0.2, -0.4, -0.6, -0.8, -1.0, 1.0, -0.8, -0.6, -0.4, -0.2, 1.0, 0.8, 0.6, 0.4, 0.2]) },
-		{ name: "double pulse", volume: 0.4, samples: centerWave([1.0, 1.0, 1.0, 1.0, 1.0, -1.0, -1.0, -1.0, 1.0, 1.0, 1.0, 1.0, -1.0, -1.0, -1.0, -1.0]) },
-		{ name: "spiky", volume: 0.4, samples: centerWave([1.0, -1.0, 1.0, -1.0, 1.0, 0.0]) },
-		{ name: "sine", volume: 0.88, samples: centerAndNormalizeWave([8.0, 9.0, 11.0, 12.0, 13.0, 14.0, 15.0, 15.0, 15.0, 15.0, 14.0, 14.0, 13.0, 11.0, 10.0, 9.0, 7.0, 6.0, 4.0, 3.0, 2.0, 1.0, 0.0, 0.0, 0.0, 0.0, 1.0, 1.0, 2.0, 4.0, 5.0, 6.0]) },
-		{ name: "flute", volume: 0.8, samples: centerAndNormalizeWave([3.0, 4.0, 6.0, 8.0, 10.0, 11.0, 13.0, 14.0, 15.0, 15.0, 14.0, 13.0, 11.0, 8.0, 5.0, 3.0]) },
-		{ name: "harp", volume: 0.8, samples: centerAndNormalizeWave([0.0, 3.0, 3.0, 3.0, 4.0, 5.0, 5.0, 6.0, 7.0, 8.0, 9.0, 11.0, 11.0, 13.0, 13.0, 15.0, 15.0, 14.0, 12.0, 11.0, 10.0, 9.0, 8.0, 7.0, 7.0, 5.0, 4.0, 3.0, 2.0, 1.0, 0.0, 0.0]) },
-		{ name: "sharp clarinet", volume: 0.38, samples: centerAndNormalizeWave([0.0, 0.0, 0.0, 1.0, 1.0, 8.0, 8.0, 9.0, 9.0, 9.0, 8.0, 8.0, 8.0, 8.0, 8.0, 9.0, 9.0, 7.0, 9.0, 9.0, 10.0, 4.0, 0.0, 0.0, 0.0, 0.0, 0.0, 0.0, 0.0, 0.0, 0.0, 0.0]) },
-		{ name: "soft clarinet", volume: 0.45, samples: centerAndNormalizeWave([0.0, 1.0, 5.0, 8.0, 9.0, 9.0, 9.0, 9.0, 9.0, 9.0, 9.0, 11.0, 11.0, 12.0, 13.0, 12.0, 10.0, 9.0, 7.0, 6.0, 4.0, 3.0, 3.0, 3.0, 1.0, 1.0, 1.0, 1.0, 1.0, 1.0, 1.0, 1.0]) },
-		{ name: "alto sax", volume: 0.3, samples: centerAndNormalizeWave([5.0, 5.0, 6.0, 4.0, 3.0, 6.0, 8.0, 7.0, 2.0, 1.0, 5.0, 6.0, 5.0, 4.0, 5.0, 7.0, 9.0, 11.0, 13.0, 14.0, 14.0, 14.0, 14.0, 13.0, 10.0, 8.0, 7.0, 7.0, 4.0, 3.0, 4.0, 2.0]) },
-		{ name: "bassoon", volume: 0.35, samples: centerAndNormalizeWave([9.0, 9.0, 7.0, 6.0, 5.0, 4.0, 4.0, 4.0, 4.0, 5.0, 7.0, 8.0, 9.0, 10.0, 11.0, 13.0, 13.0, 11.0, 10.0, 9.0, 7.0, 6.0, 4.0, 2.0, 1.0, 1.0, 1.0, 2.0, 2.0, 5.0, 11.0, 14.0]) },
-		{ name: "trumpet", volume: 0.22, samples: centerAndNormalizeWave([10.0, 11.0, 8.0, 6.0, 5.0, 5.0, 5.0, 6.0, 7.0, 7.0, 7.0, 7.0, 6.0, 6.0, 7.0, 7.0, 7.0, 7.0, 7.0, 6.0, 6.0, 6.0, 6.0, 6.0, 6.0, 6.0, 6.0, 7.0, 8.0, 9.0, 11.0, 14.0]) },
-		{ name: "electric guitar", volume: 0.2, samples: centerAndNormalizeWave([11.0, 12.0, 12.0, 10.0, 6.0, 6.0, 8.0, 0.0, 2.0, 4.0, 8.0, 10.0, 9.0, 10.0, 1.0, 7.0, 11.0, 3.0, 6.0, 6.0, 8.0, 13.0, 14.0, 2.0, 0.0, 12.0, 8.0, 4.0, 13.0, 11.0, 10.0, 13.0]) },
-		{ name: "organ", volume: 0.2, samples: centerAndNormalizeWave([11.0, 10.0, 12.0, 11.0, 14.0, 7.0, 5.0, 5.0, 12.0, 10.0, 10.0, 9.0, 12.0, 6.0, 4.0, 5.0, 13.0, 12.0, 12.0, 10.0, 12.0, 5.0, 2.0, 2.0, 8.0, 6.0, 6.0, 5.0, 8.0, 3.0, 2.0, 1.0]) },
-		{ name: "pan flute", volume: 0.35, samples: centerAndNormalizeWave([1.0, 4.0, 7.0, 6.0, 7.0, 9.0, 7.0, 7.0, 11.0, 12.0, 13.0, 15.0, 13.0, 11.0, 11.0, 12.0, 13.0, 10.0, 7.0, 5.0, 3.0, 6.0, 10.0, 7.0, 3.0, 3.0, 1.0, 0.0, 1.0, 0.0, 1.0, 0.0]) },
-        { name: "glitch", volume: 0.5, samples: centerWave([1.0, 1.0, 1.0, 1.0, 1.0, 1.0, 1.0, 1.0, 1.0, 1.0, 1.0, 1.0, 1.0, 1.0, 1.0, -1.0, 1.0, 1.0, 1.0, 1.0, 1.0, 1.0, 1.0, 1.0, 1.0, 1.0, 1.0, 1.0, 1.0, 1.0, -1.0, -1.0, 1.0, 1.0, 1.0, 1.0, 1.0, 1.0, 1.0, 1.0, 1.0, 1.0, 1.0, 1.0, 1.0, -1.0, -1.0, -1.0, 1.0, 1.0, 1.0, 1.0, 1.0, 1.0, 1.0, 1.0, 1.0, 1.0, 1.0, 1.0, -1.0, -1.0, -1.0, -1.0, 1.0, 1.0, 1.0, 1.0, 1.0, 1.0, 1.0, 1.0, 1.0, 1.0, 1.0, -1.0, -1.0, -1.0, -1.0, -1.0, 1.0, 1.0, 1.0, 1.0, 1.0, 1.0, 1.0, 1.0, 1.0, 1.0, -1.0, -1.0, -1.0, -1.0, -1.0, -1.0, 1.0, 1.0, 1.0, 1.0, 1.0, 1.0, 1.0, 1.0, 1.0, -1.0, -1.0, -1.0, -1.0, -1.0, -1.0, -1.0, 1.0, 1.0, 1.0, 1.0, 1.0, 1.0, 1.0, 1.0, -1.0, -1.0, -1.0, -1.0, -1.0, -1.0, -1.0, -1.0, 1.0, 1.0, 1.0, 1.0, 1.0, 1.0, 1.0, 1.0, 1.0, -1.0, -1.0, -1.0, -1.0, -1.0, -1.0, -1.0, 1.0, 1.0, 1.0, 1.0, 1.0, 1.0, 1.0, 1.0, 1.0, 1.0, -1.0, -1.0, -1.0, -1.0, -1.0, -1.0, 1.0, 1.0, 1.0, 1.0, 1.0, 1.0, 1.0, 1.0, 1.0, 1.0, 1.0, -1.0, -1.0, -1.0, -1.0, -1.0, 1.0, 1.0, 1.0, 1.0, 1.0, 1.0, 1.0, 1.0, 1.0, 1.0, 1.0, 1.0, -1.0, -1.0, -1.0, -1.0, 1.0, 1.0, 1.0, 1.0, 1.0, 1.0, 1.0, 1.0, 1.0, 1.0, 1.0, 1.0, 1.0, -1.0, -1.0, -1.0, 1.0, 1.0, 1.0, 1.0, 1.0, 1.0, 1.0, 1.0, 1.0, 1.0, 1.0, 1.0, 1.0, 1.0, -1.0, -1.0]) },
-        { name: "trapezoid", volume: 1.0, samples: centerWave([1.0 / 15.0, 6.0 / 15.0, 10.0 / 15.0, 14.0 / 15.0, 15.0 / 15.0, 15.0 / 15.0, 15.0 / 15.0, 15.0 / 15.0, 15.0 / 15.0, 15.0 / 15.0, 15.0 / 15.0, 15.0 / 15.0, 14.0 / 15.0, 10.0 / 15.0, 6.0 / 15.0, 1.0 / 15.0, -1.0 / 15.0, -6.0 / 15.0, -10.0 / 15.0, -14.0 / 15.0, -15.0 / 15.0, -15.0 / 15.0, -15.0 / 15.0, -15.0 / 15.0, -15.0 / 15.0, -15.0 / 15.0, -15.0 / 15.0, -15.0 / 15.0, -14.0 / 15.0, -10.0 / 15.0, -6.0 / 15.0, -1.0 / 15.0,])},
+        { name: "rounded", expression: 0.94, samples: centerWave([0.0, 0.2, 0.4, 0.5, 0.6, 0.7, 0.8, 0.85, 0.9, 0.95, 1.0, 1.0, 1.0, 1.0, 1.0, 1.0, 1.0, 1.0, 1.0, 1.0, 1.0, 1.0, 1.0, 1.0, 1.0, 0.95, 0.9, 0.85, 0.8, 0.7, 0.6, 0.5, 0.4, 0.2, 0.0, -0.2, -0.4, -0.5, -0.6, -0.7, -0.8, -0.85, -0.9, -0.95, -1.0, -1.0, -1.0, -1.0, -1.0, -1.0, -1.0, -1.0, -1.0, -1.0, -1.0, -0.95, -0.9, -0.85, -0.8, -0.7, -0.6, -0.5, -0.4, -0.2]) },
+        { name: "triangle", expression: 1.0, samples: centerWave([1.0 / 15.0, 3.0 / 15.0, 5.0 / 15.0, 7.0 / 15.0, 9.0 / 15.0, 11.0 / 15.0, 13.0 / 15.0, 15.0 / 15.0, 15.0 / 15.0, 13.0 / 15.0, 11.0 / 15.0, 9.0 / 15.0, 7.0 / 15.0, 5.0 / 15.0, 3.0 / 15.0, 1.0 / 15.0, -1.0 / 15.0, -3.0 / 15.0, -5.0 / 15.0, -7.0 / 15.0, -9.0 / 15.0, -11.0 / 15.0, -13.0 / 15.0, -15.0 / 15.0, -15.0 / 15.0, -13.0 / 15.0, -11.0 / 15.0, -9.0 / 15.0, -7.0 / 15.0, -5.0 / 15.0, -3.0 / 15.0, -1.0 / 15.0]) },
+        { name: "square", expression: 0.5, samples: centerWave([1.0, -1.0]) },
+        { name: "1/4 pulse", expression: 0.5, samples: centerWave([1.0, -1.0, -1.0, -1.0]) },
+        { name: "1/8 pulse", expression: 0.5, samples: centerWave([1.0, -1.0, -1.0, -1.0, -1.0, -1.0, -1.0, -1.0]) },
+        { name: "sawtooth", expression: 0.65, samples: centerWave([1.0 / 31.0, 3.0 / 31.0, 5.0 / 31.0, 7.0 / 31.0, 9.0 / 31.0, 11.0 / 31.0, 13.0 / 31.0, 15.0 / 31.0, 17.0 / 31.0, 19.0 / 31.0, 21.0 / 31.0, 23.0 / 31.0, 25.0 / 31.0, 27.0 / 31.0, 29.0 / 31.0, 31.0 / 31.0, -31.0 / 31.0, -29.0 / 31.0, -27.0 / 31.0, -25.0 / 31.0, -23.0 / 31.0, -21.0 / 31.0, -19.0 / 31.0, -17.0 / 31.0, -15.0 / 31.0, -13.0 / 31.0, -11.0 / 31.0, -9.0 / 31.0, -7.0 / 31.0, -5.0 / 31.0, -3.0 / 31.0, -1.0 / 31.0]) },
+        { name: "double saw", expression: 0.5, samples: centerWave([0.0, -0.2, -0.4, -0.6, -0.8, -1.0, 1.0, -0.8, -0.6, -0.4, -0.2, 1.0, 0.8, 0.6, 0.4, 0.2]) },
+        { name: "double pulse", expression: 0.4, samples: centerWave([1.0, 1.0, 1.0, 1.0, 1.0, -1.0, -1.0, -1.0, 1.0, 1.0, 1.0, 1.0, -1.0, -1.0, -1.0, -1.0]) },
+        { name: "spiky", expression: 0.4, samples: centerWave([1.0, -1.0, 1.0, -1.0, 1.0, 0.0]) },
+        { name: "sine", expression: 0.88, samples: centerAndNormalizeWave([8.0, 9.0, 11.0, 12.0, 13.0, 14.0, 15.0, 15.0, 15.0, 15.0, 14.0, 14.0, 13.0, 11.0, 10.0, 9.0, 7.0, 6.0, 4.0, 3.0, 2.0, 1.0, 0.0, 0.0, 0.0, 0.0, 1.0, 1.0, 2.0, 4.0, 5.0, 6.0]) },
+        { name: "flute", expression: 0.8, samples: centerAndNormalizeWave([3.0, 4.0, 6.0, 8.0, 10.0, 11.0, 13.0, 14.0, 15.0, 15.0, 14.0, 13.0, 11.0, 8.0, 5.0, 3.0]) },
+        { name: "harp", expression: 0.8, samples: centerAndNormalizeWave([0.0, 3.0, 3.0, 3.0, 4.0, 5.0, 5.0, 6.0, 7.0, 8.0, 9.0, 11.0, 11.0, 13.0, 13.0, 15.0, 15.0, 14.0, 12.0, 11.0, 10.0, 9.0, 8.0, 7.0, 7.0, 5.0, 4.0, 3.0, 2.0, 1.0, 0.0, 0.0]) },
+        { name: "sharp clarinet", expression: 0.38, samples: centerAndNormalizeWave([0.0, 0.0, 0.0, 1.0, 1.0, 8.0, 8.0, 9.0, 9.0, 9.0, 8.0, 8.0, 8.0, 8.0, 8.0, 9.0, 9.0, 7.0, 9.0, 9.0, 10.0, 4.0, 0.0, 0.0, 0.0, 0.0, 0.0, 0.0, 0.0, 0.0, 0.0, 0.0]) },
+        { name: "soft clarinet", expression: 0.45, samples: centerAndNormalizeWave([0.0, 1.0, 5.0, 8.0, 9.0, 9.0, 9.0, 9.0, 9.0, 9.0, 9.0, 11.0, 11.0, 12.0, 13.0, 12.0, 10.0, 9.0, 7.0, 6.0, 4.0, 3.0, 3.0, 3.0, 1.0, 1.0, 1.0, 1.0, 1.0, 1.0, 1.0, 1.0]) },
+        { name: "alto sax", expression: 0.3, samples: centerAndNormalizeWave([5.0, 5.0, 6.0, 4.0, 3.0, 6.0, 8.0, 7.0, 2.0, 1.0, 5.0, 6.0, 5.0, 4.0, 5.0, 7.0, 9.0, 11.0, 13.0, 14.0, 14.0, 14.0, 14.0, 13.0, 10.0, 8.0, 7.0, 7.0, 4.0, 3.0, 4.0, 2.0]) },
+        { name: "bassoon", expression: 0.35, samples: centerAndNormalizeWave([9.0, 9.0, 7.0, 6.0, 5.0, 4.0, 4.0, 4.0, 4.0, 5.0, 7.0, 8.0, 9.0, 10.0, 11.0, 13.0, 13.0, 11.0, 10.0, 9.0, 7.0, 6.0, 4.0, 2.0, 1.0, 1.0, 1.0, 2.0, 2.0, 5.0, 11.0, 14.0]) },
+        { name: "trumpet", expression: 0.22, samples: centerAndNormalizeWave([10.0, 11.0, 8.0, 6.0, 5.0, 5.0, 5.0, 6.0, 7.0, 7.0, 7.0, 7.0, 6.0, 6.0, 7.0, 7.0, 7.0, 7.0, 7.0, 6.0, 6.0, 6.0, 6.0, 6.0, 6.0, 6.0, 6.0, 7.0, 8.0, 9.0, 11.0, 14.0]) },
+        { name: "electric guitar", expression: 0.2, samples: centerAndNormalizeWave([11.0, 12.0, 12.0, 10.0, 6.0, 6.0, 8.0, 0.0, 2.0, 4.0, 8.0, 10.0, 9.0, 10.0, 1.0, 7.0, 11.0, 3.0, 6.0, 6.0, 8.0, 13.0, 14.0, 2.0, 0.0, 12.0, 8.0, 4.0, 13.0, 11.0, 10.0, 13.0]) },
+        { name: "organ", expression: 0.2, samples: centerAndNormalizeWave([11.0, 10.0, 12.0, 11.0, 14.0, 7.0, 5.0, 5.0, 12.0, 10.0, 10.0, 9.0, 12.0, 6.0, 4.0, 5.0, 13.0, 12.0, 12.0, 10.0, 12.0, 5.0, 2.0, 2.0, 8.0, 6.0, 6.0, 5.0, 8.0, 3.0, 2.0, 1.0]) },
+        { name: "pan flute", expression: 0.35, samples: centerAndNormalizeWave([1.0, 4.0, 7.0, 6.0, 7.0, 9.0, 7.0, 7.0, 11.0, 12.0, 13.0, 15.0, 13.0, 11.0, 11.0, 12.0, 13.0, 10.0, 7.0, 5.0, 3.0, 6.0, 10.0, 7.0, 3.0, 3.0, 1.0, 0.0, 1.0, 0.0, 1.0, 0.0]) },
+        { name: "glitch", expression: 0.5, samples: centerWave([1.0, 1.0, 1.0, 1.0, 1.0, 1.0, 1.0, 1.0, 1.0, 1.0, 1.0, 1.0, 1.0, 1.0, 1.0, -1.0, 1.0, 1.0, 1.0, 1.0, 1.0, 1.0, 1.0, 1.0, 1.0, 1.0, 1.0, 1.0, 1.0, 1.0, -1.0, -1.0, 1.0, 1.0, 1.0, 1.0, 1.0, 1.0, 1.0, 1.0, 1.0, 1.0, 1.0, 1.0, 1.0, -1.0, -1.0, -1.0, 1.0, 1.0, 1.0, 1.0, 1.0, 1.0, 1.0, 1.0, 1.0, 1.0, 1.0, 1.0, -1.0, -1.0, -1.0, -1.0, 1.0, 1.0, 1.0, 1.0, 1.0, 1.0, 1.0, 1.0, 1.0, 1.0, 1.0, -1.0, -1.0, -1.0, -1.0, -1.0, 1.0, 1.0, 1.0, 1.0, 1.0, 1.0, 1.0, 1.0, 1.0, 1.0, -1.0, -1.0, -1.0, -1.0, -1.0, -1.0, 1.0, 1.0, 1.0, 1.0, 1.0, 1.0, 1.0, 1.0, 1.0, -1.0, -1.0, -1.0, -1.0, -1.0, -1.0, -1.0, 1.0, 1.0, 1.0, 1.0, 1.0, 1.0, 1.0, 1.0, -1.0, -1.0, -1.0, -1.0, -1.0, -1.0, -1.0, -1.0, 1.0, 1.0, 1.0, 1.0, 1.0, 1.0, 1.0, 1.0, 1.0, -1.0, -1.0, -1.0, -1.0, -1.0, -1.0, -1.0, 1.0, 1.0, 1.0, 1.0, 1.0, 1.0, 1.0, 1.0, 1.0, 1.0, -1.0, -1.0, -1.0, -1.0, -1.0, -1.0, 1.0, 1.0, 1.0, 1.0, 1.0, 1.0, 1.0, 1.0, 1.0, 1.0, 1.0, -1.0, -1.0, -1.0, -1.0, -1.0, 1.0, 1.0, 1.0, 1.0, 1.0, 1.0, 1.0, 1.0, 1.0, 1.0, 1.0, 1.0, -1.0, -1.0, -1.0, -1.0, 1.0, 1.0, 1.0, 1.0, 1.0, 1.0, 1.0, 1.0, 1.0, 1.0, 1.0, 1.0, 1.0, -1.0, -1.0, -1.0, 1.0, 1.0, 1.0, 1.0, 1.0, 1.0, 1.0, 1.0, 1.0, 1.0, 1.0, 1.0, 1.0, 1.0, -1.0, -1.0]) },
+        { name: "trapezoid", expression: 1.0, samples: centerWave([1.0 / 15.0, 6.0 / 15.0, 10.0 / 15.0, 14.0 / 15.0, 15.0 / 15.0, 15.0 / 15.0, 15.0 / 15.0, 15.0 / 15.0, 15.0 / 15.0, 15.0 / 15.0, 15.0 / 15.0, 15.0 / 15.0, 14.0 / 15.0, 10.0 / 15.0, 6.0 / 15.0, 1.0 / 15.0, -1.0 / 15.0, -6.0 / 15.0, -10.0 / 15.0, -14.0 / 15.0, -15.0 / 15.0, -15.0 / 15.0, -15.0 / 15.0, -15.0 / 15.0, -15.0 / 15.0, -15.0 / 15.0, -15.0 / 15.0, -15.0 / 15.0, -14.0 / 15.0, -10.0 / 15.0, -6.0 / 15.0, -1.0 / 15.0,])},
     ]); 
 	public static readonly chipWaves: DictionaryArray<ChipWave> = rawChipToIntegrated(Config.rawChipWaves);
 	// Noise waves have too many samples to write by hand, they're generated on-demand by getDrumWave instead.
 	public static readonly chipNoises: DictionaryArray<ChipNoise> = toNameMap([
-		{ name: "retro", volume: 0.25, basePitch: 69, pitchFilterMult: 1024.0, isSoft: false, samples: null },
-		{ name: "white", volume: 1.0, basePitch: 69, pitchFilterMult: 8.0, isSoft: true, samples: null },
+		{ name: "retro", expression: 0.25, basePitch: 69, pitchFilterMult: 1024.0, isSoft: false, samples: null },
+		{ name: "white", expression: 1.0, basePitch: 69, pitchFilterMult: 8.0, isSoft: true, samples: null },
 		// The "clang" and "buzz" noises are based on similar noises in the modded beepbox! :D
-		{ name: "clang", volume: 0.4, basePitch: 69, pitchFilterMult: 1024.0, isSoft: false, samples: null },
-		{ name: "buzz", volume: 0.3, basePitch: 69, pitchFilterMult: 1024.0, isSoft: false, samples: null },
-		{ name: "hollow", volume: 1.5, basePitch: 96, pitchFilterMult: 1.0, isSoft: true, samples: null },
-		{ name: "shine", volume: 1.0, basePitch: 69, pitchFilterMult: 1024.0, isSoft: false, samples: null },
-		{ name: "deep", volume: 1.5, basePitch: 120, pitchFilterMult: 1024.0, isSoft: true, samples: null },
-		{ name: "cutter", volume: 0.005, basePitch: 96, pitchFilterMult: 1024.0, isSoft: false, samples: null },
-        { name: "metallic", volume: 1.0, basePitch: 96, pitchFilterMult: 1024.0, isSoft: false, samples: null },
-        { name: "static", volume: 1.0, basePitch: 96, pitchFilterMult: 1024.0, isSoft: false, samples: null },
+		{ name: "clang", expression: 0.4, basePitch: 69, pitchFilterMult: 1024.0, isSoft: false, samples: null },
+		{ name: "buzz", expression: 0.3, basePitch: 69, pitchFilterMult: 1024.0, isSoft: false, samples: null },
+		{ name: "hollow", expression: 1.5, basePitch: 96, pitchFilterMult: 1.0, isSoft: true, samples: null },
+		{ name: "shine", expression: 1.0, basePitch: 69, pitchFilterMult: 1024.0, isSoft: false, samples: null },
+		{ name: "deep", expression: 1.5, basePitch: 120, pitchFilterMult: 1024.0, isSoft: true, samples: null },
+		{ name: "cutter", expression: 0.005, basePitch: 96, pitchFilterMult: 1024.0, isSoft: false, samples: null },
+        { name: "metallic", expression: 1.0, basePitch: 96, pitchFilterMult: 1024.0, isSoft: false, samples: null },
+        { name: "static", expression: 1.0, basePitch: 96, pitchFilterMult: 1024.0, isSoft: false, samples: null },
 	]);
-	public static readonly filterCutoffMaxHz: number = 8000; // This is carefully calculated to correspond to no change when filtering at 48000 samples per second.
-	public static readonly filterCutoffMinHz: number = 1;
-	public static readonly filterMax: number = 0.95;
-	public static readonly filterMaxResonance: number = 0.95;
-	public static readonly filterCutoffRange: number = 11;
-	public static readonly filterResonanceRange: number = 8;
+	
+    public static readonly filterFreqStep: number = 1.0 / 4.0;
+    public static readonly filterFreqRange: number = 34;
+    public static readonly filterFreqReferenceSetting: number = 28;
+    public static readonly filterFreqReferenceHz: number = 8000.0;
+    public static readonly filterFreqMaxHz: number = Config.filterFreqReferenceHz * Math.pow(2.0, Config.filterFreqStep * (Config.filterFreqRange - 1 - Config.filterFreqReferenceSetting)); // ~19khz
+    public static readonly filterFreqMinHz: number = 8.0;
+    public static readonly filterGainRange: number = 15;
+    public static readonly filterGainCenter: number = 7;
+    public static readonly filterGainStep: number = 1.0 / 2.0;
+    public static readonly filterMaxPoints: number = 8;
+    public static readonly filterTypeNames: ReadonlyArray<string> = ["low-pass", "high-pass", "peak"]; // See FilterType enum above.
+    public static readonly filterMorphCount: number = 10; // Number of filter shapes allowed for modulating between. Counts the 0/default position.
+
+    public static readonly filterSimpleCutRange: number = 11;
+    public static readonly filterSimplePeakRange: number = 8;
+
+    public static readonly fadeInRange: number = 10;
+    public static readonly fadeOutTicks: ReadonlyArray<number> = [-24, -12, -6, -3, -1, 6, 12, 24, 48, 72, 96];
+    public static readonly fadeOutNeutral: number = 4;
+    public static readonly drumsetFadeOutTicks: number = 48;
 	public static readonly transitions: DictionaryArray<Transition> = toNameMap([
-		{ name: "seamless", isSeamless: true, attackSeconds: 0.0, releases: false, releaseTicks: 1, slides: false, slideTicks: 3 },
-		{ name: "hard", isSeamless: false, attackSeconds: 0.0, releases: false, releaseTicks: 3, slides: false, slideTicks: 3 },
-		{ name: "soft", isSeamless: false, attackSeconds: 0.025, releases: false, releaseTicks: 3, slides: false, slideTicks: 3 },
-		{ name: "slide", isSeamless: true, attackSeconds: 0.025, releases: false, releaseTicks: 3, slides: true, slideTicks: 3 },
-		{ name: "cross fade", isSeamless: false, attackSeconds: 0.04, releases: true, releaseTicks: 6, slides: false, slideTicks: 3 },
-		{ name: "hard fade", isSeamless: false, attackSeconds: 0.0, releases: true, releaseTicks: 48, slides: false, slideTicks: 3 },
-		{ name: "medium fade", isSeamless: false, attackSeconds: 0.0125, releases: true, releaseTicks: 72, slides: false, slideTicks: 3 },
-        { name: "soft fade", isSeamless: false, attackSeconds: 0.06, releases: true, releaseTicks: 96, slides: false, slideTicks: 6 },
-        { name: "sliding fade", isSeamless: false, attackSeconds: 0.08, releases: true, releaseTicks: 96, slides: true, slideTicks: 6 },
+        { name: "normal", isSeamless: false, continues: false, slides: false, slideTicks: 3, includeAdjacentPatterns: false },
+        { name: "interrupt", isSeamless: true, continues: false, slides: false, slideTicks: 3, includeAdjacentPatterns: true },
+        { name: "continue", isSeamless: true, continues: true, slides: false, slideTicks: 3, includeAdjacentPatterns: true },
+        { name: "slide", isSeamless: true, continues: false, slides: true, slideTicks: 3, includeAdjacentPatterns: true },
+        { name: "slide in pattern", isSeamless: true, continues: false, slides: true, slideTicks: 3, includeAdjacentPatterns: false }
 	]);
 	public static readonly vibratos: DictionaryArray<Vibrato> = toNameMap([
-		{ name: "none", amplitude: 0.0, type: 0, delayParts: 0 },
-		{ name: "light", amplitude: 0.15, type: 0, delayParts: 0 },
-		{ name: "delayed", amplitude: 0.3, type: 0, delayParts: 18 },
-		{ name: "heavy", amplitude: 0.45, type: 0, delayParts: 0 },
-		{ name: "shaky", amplitude: 0.1, type: 1, delayParts: 0 },
+        { name: "none", amplitude: 0.0, type: 0, delayTicks: 0 },
+        { name: "light", amplitude: 0.15, type: 0, delayTicks: 0 },
+        { name: "delayed", amplitude: 0.3, type: 0, delayTicks: 37 }, // It will fade in over the previous two ticks.
+        { name: "heavy", amplitude: 0.45, type: 0, delayTicks: 0 },
+        { name: "shaky", amplitude: 0.1, type: 1, delayTicks: 0 },
 	]);
 	public static readonly vibratoTypes: DictionaryArray<VibratoType> = toNameMap([
 		{ name: "normal", periodsSeconds: [0.14], period: 0.14 },
@@ -415,37 +420,42 @@
 	// This array is more or less a linear step by 0.1 but there's a bit of range added at the start to hit specific ratios, and the end starts to grow faster.
 	//                                                             0       1      2    3     4      5    6    7      8     9   10   11 12   13   14   15   16   17   18   19   20   21 22   23   24   25   26   27   28   29   30   31 32   33   34   35   36   37   38    39  40   41 42    43   44   45   46 47   48 49 50
 	public static readonly arpSpeedScale: ReadonlyArray<number> = [0, 0.0625, 0.125, 0.2, 0.25, 1 / 3, 0.4, 0.5, 2 / 3, 0.75, 0.8, 0.9, 1, 1.1, 1.2, 1.3, 1.4, 1.5, 1.6, 1.7, 1.8, 1.9, 2, 2.1, 2.2, 2.3, 2.4, 2.5, 2.6, 2.7, 2.8, 2.9, 3, 3.1, 3.2, 3.3, 3.4, 3.5, 3.6, 3.7, 3.8, 3.9, 4, 4.15, 4.3, 4.5, 4.8, 5, 5.5, 6, 8];
-	public static readonly intervals: DictionaryArray<Interval> = toNameMap([
-		{ name: "union", spread: 0.0, offset: 0.0, volume: 0.7, sign: 1.0 },
-		{ name: "shimmer", spread: 0.018, offset: 0.0, volume: 0.8, sign: 1.0 },
-		{ name: "hum", spread: 0.045, offset: 0.0, volume: 1.0, sign: 1.0 },
-		{ name: "honky tonk", spread: 0.09, offset: 0.0, volume: 1.0, sign: 1.0 },
-		{ name: "dissonant", spread: 0.25, offset: 0.0, volume: 0.9, sign: 1.0 },
-		{ name: "fifth", spread: 3.5, offset: 3.5, volume: 0.9, sign: 1.0 },
-		{ name: "octave", spread: 6.0, offset: 6.0, volume: 0.8, sign: 1.0 },
-		{ name: "bowed", spread: 0.02, offset: 0.0, volume: 1.0, sign: -1.0 },
-        { name: "piano", spread: 0.01, offset: 0.0, volume: 1.0, sign: 0.7 },
-        { name: "warbled", spread: 0.25, offset: 0.05, volume: 0.9, sign: -0.8 },
-        { name: "hecking gosh", spread: 6.25, offset: -6.0, volume: 0.8, sign: -0.7 },
+	public static readonly unisons: DictionaryArray<Unison> = toNameMap([
+        { name: "none", voices: 1, spread: 0.0, offset: 0.0, expression: 1.4, sign: 1.0 },
+        { name: "shimmer", voices: 2, spread: 0.018, offset: 0.0, expression: 0.8, sign: 1.0 },
+        { name: "hum", voices: 2, spread: 0.045, offset: 0.0, expression: 1.0, sign: 1.0 },
+        { name: "honky tonk", voices: 2, spread: 0.09, offset: 0.0, expression: 1.0, sign: 1.0 },
+        { name: "dissonant", voices: 2, spread: 0.25, offset: 0.0, expression: 0.9, sign: 1.0 },
+        { name: "fifth", voices: 2, spread: 3.5, offset: 3.5, expression: 0.9, sign: 1.0 },
+        { name: "octave", voices: 2, spread: 6.0, offset: 6.0, expression: 0.8, sign: 1.0 },
+        { name: "bowed", voices: 2, spread: 0.02, offset: 0.0, expression: 1.0, sign: -1.0 },
+        { name: "piano", voices: 2, spread: 0.01, offset: 0.0, expression: 1.0, sign: 0.7 },
+        { name: "warbled", voices: 2, spread: 0.25, offset: 0.05, expression: 0.9, sign: -0.8 },
+        { name: "hecking gosh", voices: 2, spread: 6.25, offset: -6.0, expression: 0.8, sign: -0.7 },
 	]);
-	public static readonly effectsNames: ReadonlyArray<string> = ["none", "reverb", "chorus", "chorus & reverb"];
+    public static readonly effectNames: ReadonlyArray<string> = ["reverb", "chorus", "panning", "distortion", "bitcrusher", "note filter", "echo", "pitch shift", "detune", "vibrato", "transition type", "chord type"];
+    public static readonly effectOrder: ReadonlyArray<EffectType> = [EffectType.panning, EffectType.transition, EffectType.chord, EffectType.pitchShift, EffectType.detune, EffectType.vibrato, EffectType.noteFilter, EffectType.distortion, EffectType.bitcrusher, EffectType.chorus, EffectType.echo, EffectType.reverb];
+    public static readonly noteSizeMax: number = 6;
 	public static readonly volumeRange: number = 50;
 	// Beepbox's old volume scale used factor -0.5 and was [0~7] had roughly value 6 = 0.125 power. This new value is chosen to have -21 be the same,
 	// given that the new scale is [-25~25]. This is such that conversion between the scales is roughly equivalent by satisfying (0.5*6 = 0.1428*21)
 	public static readonly volumeLogScale: number = 0.1428;
 	public static readonly panCenter: number = 50;
 	public static readonly panMax: number = Config.panCenter * 2;
-	public static readonly detuneMin: number = -50;
-	public static readonly detuneMax: number = 50;
-	public static readonly songDetuneMin: number = -250;
-	public static readonly songDetuneMax: number = 250;
+	public static readonly panDelaySecondsMax: number = 0.001;
+    public static readonly chorusRange: number = 8;
+    public static readonly chorusPeriodSeconds: number = 2.0;
+    public static readonly chorusDelayRange: number = 0.0034;
+    public static readonly chorusDelayOffsets: ReadonlyArray<ReadonlyArray<number>> = [[1.51, 2.10, 3.35], [1.47, 2.15, 3.25]];
+    public static readonly chorusPhaseOffsets: ReadonlyArray<ReadonlyArray<number>> = [[0.0, 2.1, 4.2], [3.2, 5.3, 1.0]];
+    public static readonly chorusMaxDelay: number = Config.chorusDelayRange * (1.0 + Config.chorusDelayOffsets[0].concat(Config.chorusDelayOffsets[1]).reduce((x, y) => Math.max(x, y)));
 	public static readonly chords: DictionaryArray<Chord> = toNameMap([
-		{ name: "harmony", harmonizes: true, customInterval: false, arpeggiates: false, isCustomInterval: false, strumParts: 0 },
-		{ name: "strum", harmonizes: true, customInterval: false, arpeggiates: false, isCustomInterval: false, strumParts: 1 },
-        { name: "arpeggio", harmonizes: false, customInterval: false, arpeggiates: true, isCustomInterval: false, strumParts: 0 },
-        { name: "custom interval", harmonizes: true, customInterval: true, arpeggiates: true, isCustomInterval: true, strumParts: 0 },
+        { name: "simultaneous", customInterval: false, arpeggiates: false, strumParts: 0, singleTone: false },
+        { name: "strum", customInterval: false, arpeggiates: false, strumParts: 1, singleTone: false },
+        { name: "arpeggio", customInterval: false, arpeggiates: true, strumParts: 0, singleTone: true },
+        { name: "custom interval", customInterval: true, arpeggiates: false, strumParts: 0, singleTone: true },
 	]);
-	public static readonly maxChordSize: number = 9; // Pandora's box...
+	public static readonly maxChordSize: number = 9;
 	public static readonly operatorCount: number = 4;
 	public static readonly algorithms: DictionaryArray<Algorithm> = toNameMap([
 		{ name: "1←(2 3 4)", carrierCount: 1, associatedCarrier: [1, 1, 1, 1], modulatedBy: [[2, 3, 4], [], [], []] },
@@ -521,7 +531,7 @@
         { name: "3×", mult: 3.0, hzOffset: 0.0, amplitudeSign: 1.0 },
         { name: "3.5×", mult: 3.5, hzOffset: -0.05, amplitudeSign: 1.0 },
         { name: "4×", mult: 4.0, hzOffset: 0.0, amplitudeSign: 1.0 },
-        { name: "~4x", mult: 4.0, hzOffset: -2.4, amplitudeSign: -1.0 },
+        { name: "~4×", mult: 4.0, hzOffset: -2.4, amplitudeSign: -1.0 },
         { name: "5×", mult: 5.0, hzOffset: 0.0, amplitudeSign: 1.0 },
         { name: "6×", mult: 6.0, hzOffset: 0.0, amplitudeSign: 1.0 },
         { name: "7×", mult: 7.0, hzOffset: 0.0, amplitudeSign: 1.0 },
@@ -538,8 +548,8 @@
     ]);
 
     public static readonly envelopes: DictionaryArray<Envelope> = toNameMap([
-        { name: "custom", type: EnvelopeType.custom, speed: 0.0 },
-        { name: "steady", type: EnvelopeType.steady, speed: 0.0 },
+        { name: "none", type: EnvelopeType.none, speed: 0.0 },
+        { name: "note size", type: EnvelopeType.noteSize, speed: 0.0 },
         { name: "punch", type: EnvelopeType.punch, speed: 0.0 },
         { name: "flare -1", type: EnvelopeType.flare, speed: 128.0 },
         { name: "flare 1", type: EnvelopeType.flare, speed: 32.0 },
@@ -641,347 +651,6 @@
         { name: "(1,2,3,4,5)→6", indices: [[], [], [], [], [], [1, 2, 3, 4, 5]] },
         { name: "ALL", indices: [[1, 2, 3, 4, 5, 6], [1, 2, 3, 4, 5, 6], [1, 2, 3, 4, 5, 6], [1, 2, 3, 4, 5, 6], [1, 2, 3, 4, 5, 6], [1, 2, 3, 4, 5, 6]] },
     ]);
-	public static readonly chipNoiseLength: number = 1 << 15; // 32768
-	public static readonly spectrumBasePitch: number = 24;
-	public static readonly spectrumControlPoints: number = 30;
-	public static readonly spectrumControlPointsPerOctave: number = 7;
-	public static readonly spectrumControlPointBits: number = 3;
-	public static readonly spectrumMax: number = (1 << Config.spectrumControlPointBits) - 1;
-	public static readonly harmonicsControlPoints: number = 28;
-	public static readonly harmonicsRendered: number = 64;
-	public static readonly harmonicsControlPointBits: number = 3;
-	public static readonly harmonicsMax: number = (1 << Config.harmonicsControlPointBits) - 1;
-	public static readonly harmonicsWavelength: number = 1 << 11; // 2048
-	public static readonly pulseWidthRange: number = 50;
-	public static readonly pitchChannelCountMin: number = 1;
-	public static readonly pitchChannelCountMax: number = 40;
-	public static readonly noiseChannelCountMin: number = 0;
-	public static readonly noiseChannelCountMax: number = 8;
-	public static readonly modChannelCountMin: number = 0;
-	public static readonly modChannelCountMax: number = 16;
-	public static readonly noiseInterval: number = 6;
-	public static readonly pitchesPerOctave: number = 12; // TODO: Use this for converting pitch to frequency.
-	public static readonly drumCount: number = 12;
-	public static readonly modCount: number = 6;
-	public static readonly pitchOctaves: number = 8;
-	public static readonly maxScrollableOctaves: number = 5; // Largest number possible with any config setting
-	public static readonly maxPitch: number = Config.pitchOctaves * Config.pitchesPerOctave;
-	public static readonly maximumTonesPerChannel: number = Config.maxChordSize * 2;
-	public static readonly sineWaveLength: number = 1 << 8; // 256
-	public static readonly sineWaveMask: number = Config.sineWaveLength - 1;
-	public static readonly sineWave: Float64Array = generateSineWave();
-	public static readonly operatorWaves: DictionaryArray<OperatorWave> = toNameMap([
-		{ name: "sine", samples: Config.sineWave },
-		{ name: "triangle", samples: generateTriWave() },
-		{ name: "pulse width", samples: generateSquareWave() },
-		{ name: "sawtooth", samples: generateSawWave() },
-		{ name: "ramp", samples: generateSawWave(true) },
-		{ name: "trapezoid", samples: generateTrapezoidWave(2) },
-	]);
-	public static readonly pwmOperatorWaves: DictionaryArray<OperatorWave> = toNameMap([
-		{ name: "1%", samples: generateSquareWave(0.01) },
-		{ name: "5%", samples: generateSquareWave(0.05) },
-		{ name: "12.5%", samples: generateSquareWave(0.125) },
-		{ name: "25%", samples: generateSquareWave(0.25) },
-		{ name: "33%", samples: generateSquareWave(1/3) },
-		{ name: "50%", samples: generateSquareWave(0.5) },
-		{ name: "66%", samples: generateSquareWave(2/3) },
-		{ name: "75%", samples: generateSquareWave(0.75) },
-		{ name: "87.5%", samples: generateSquareWave(0.875) },
-		{ name: "95%", samples: generateSquareWave(0.95) },
-		{ name: "99%", samples: generateSquareWave(0.99) },
-	]);
-
-
-	// Height of the small editor column for inserting/deleting rows, in pixels.
-	public static readonly barEditorHeight: number = 10;
-=======
-    // Params for post-processing compressor
-    public static thresholdVal: number = -10;
-    public static kneeVal: number = 40;
-    public static ratioVal: number = 12;
-    public static attackVal: number = 0;
-    public static releaseVal: number = 0.25;
->>>>>>> e3dad13b
-
-    public static readonly scales: DictionaryArray<Scale> = toNameMap([
-
-        //   C     Db      D     Eb      E      F     F#      G     Ab      A     Bb      B      C
-        { name: "Free", realName: "chromatic", flags: [true, true, true, true, true, true, true, true, true, true, true, true] }, // Free
-        { name: "Major", realName: "ionian", flags: [true, false, true, false, true, true, false, true, false, true, false, true] }, // Major
-        { name: "Minor", realName: "aeolian", flags: [true, false, true, true, false, true, false, true, true, false, true, false] }, // Minor
-        { name: "Mixolydian", realName: "mixolydian", flags: [true, false, true, false, true, true, false, true, false, true, true, false] }, // Mixolydian
-        { name: "Lydian", realName: "lydian", flags: [true, false, true, false, true, false, true, true, false, true, false, true] }, // Lydian
-        { name: "Dorian", realName: "dorian", flags: [true, false, true, true, false, true, false, true, false, true, true, false] }, // Dorian
-        { name: "Phrygian", realName: "phrygian", flags: [true, true, false, true, false, true, false, true, true, false, true, false] }, // Phrygian
-        { name: "Locrian", realName: "locrian", flags: [true, true, false, true, false, true, true, false, true, false, true, false] }, // Locrian
-        { name: "Lydian Dominant", realName: "lydian dominant", flags: [true, false, true, false, true, false, true, true, false, true, true, false] }, // Lydian Dominant
-        { name: "Phrygian Dominant", realName: "phrygian dominant", flags: [true, true, false, false, true, true, false, true, true, false, true, false] }, // Phrygian Dominant
-        { name: "Harmonic Major", realName: "harmonic major", flags: [true, false, true, false, true, true, false, true, true, false, false, true] }, // Harmonic Major
-        { name: "Harmonic Minor", realName: "harmonic minor", flags: [true, false, true, true, false, true, false, true, true, false, false, true] }, // Harmonic Minor
-        { name: "Melodic Minor", realName: "melodic minor", flags: [true, false, true, true, false, true, false, true, false, true, false, true] }, // Melodic Minor
-        { name: "Blues", realName: "blues", flags: [true, false, false, true, false, true, true, true, false, false, true, false] }, // Blues
-        { name: "Altered", realName: "altered", flags: [true, true, false, true, true, false, true, false, true, false, true, false] }, // Altered
-        { name: "Major Pentatonic", realName: "major pentatonic", flags: [true, false, true, false, true, false, false, true, false, true, false, false] }, // Major Pentatonic
-        { name: "Minor Pentatonic", realName: "minor pentatonic", flags: [true, false, false, true, false, true, false, true, false, false, true, false] }, // Minor Pentatonic
-        { name: "Whole Tone", realName: "whole tone", flags: [true, false, true, false, true, false, true, false, true, false, true, false] }, // Whole Tone
-        { name: "Octatonic", realName: "octatonic", flags: [true, false, true, true, false, true, true, false, true, true, false, true] }, // Octatonic
-        { name: "Hexatonic", realName: "hexatonic", flags: [true, false, false, true, true, false, false, true, true, false, false, true] }, // Hexatonic
-
-
-    ]);
-    public static readonly keys: DictionaryArray<Key> = toNameMap([
-        { name: "C", isWhiteKey: true, basePitch: 12 }, // C0 has index 12 on the MIDI scale. C7 is 96, and C9 is 120. C10 is barely in the audible range.
-        { name: "C♯", isWhiteKey: false, basePitch: 13 },
-        { name: "D", isWhiteKey: true, basePitch: 14 },
-        { name: "D♯", isWhiteKey: false, basePitch: 15 },
-        { name: "E", isWhiteKey: true, basePitch: 16 },
-        { name: "F", isWhiteKey: true, basePitch: 17 },
-        { name: "F♯", isWhiteKey: false, basePitch: 18 },
-        { name: "G", isWhiteKey: true, basePitch: 19 },
-        { name: "G♯", isWhiteKey: false, basePitch: 20 },
-        { name: "A", isWhiteKey: true, basePitch: 21 },
-        { name: "A♯", isWhiteKey: false, basePitch: 22 },
-        { name: "B", isWhiteKey: true, basePitch: 23 },
-    ]);
-    public static readonly blackKeyNameParents: ReadonlyArray<number> = [-1, 1, -1, 1, -1, 1, -1, -1, 1, -1, 1, -1];
-    public static readonly tempoMin: number = 30;
-    public static readonly tempoMax: number = 320;
-    public static readonly echoDelayRange: number = 24;
-    public static readonly echoDelayStepTicks: number = 4;
-    public static readonly echoSustainRange: number = 8;
-    public static readonly echoShelfHz: number = 4000.0; // The cutoff freq of the shelf filter that is used to decay echoes.
-    public static readonly echoShelfGain: number = Math.pow(2.0, -0.5);
-    public static readonly reverbShelfHz: number = 8000.0; // The cutoff freq of the shelf filter that is used to decay reverb.
-    public static readonly reverbShelfGain: number = Math.pow(2.0, -1.5);
-    public static readonly reverbRange: number = 32;
-    public static readonly reverbDelayBufferSize: number = 16384; // TODO: Compute a buffer size based on sample rate.
-    public static readonly reverbDelayBufferMask: number = Config.reverbDelayBufferSize - 1; // TODO: Compute a buffer size based on sample rate.
-    public static readonly beatsPerBarMin: number = 3;
-    public static readonly beatsPerBarMax: number = 16;
-    public static readonly barCountMin: number = 1;
-    public static readonly barCountMax: number = 256;
-    public static readonly instrumentCountMin: number = 1;
-    public static readonly layeredInstrumentCountMax: number = 4;
-    public static readonly patternInstrumentCountMax: number = 10;
-    public static readonly partsPerBeat: number = 24;
-    public static readonly ticksPerPart: number = 2;
-    public static readonly ticksPerArpeggio: number = 3;
-    public static readonly arpeggioPatterns: ReadonlyArray<ReadonlyArray<number>> = [[0], [0, 1], [0, 1, 2, 1], [0, 1, 2, 3], [0, 1, 2, 3, 4], [0, 1, 2, 3, 4, 5], [0, 1, 2, 3, 4, 5, 6], [0, 1, 2, 3, 4, 5, 6, 7]];
-    public static readonly rhythms: DictionaryArray<Rhythm> = toNameMap([
-        { name: "÷3 (triplets)", stepsPerBeat: 3, /*ticksPerArpeggio: 4, arpeggioPatterns: [[0], [0, 0, 1, 1], [0, 1, 2, 1], [0, 1, 2, 3]]*/ roundUpThresholds: [/*0*/ 5, /*8*/ 12, /*16*/ 18 /*24*/] },
-        { name: "÷4 (standard)", stepsPerBeat: 4, /*ticksPerArpeggio: 3, arpeggioPatterns: [[0], [0, 0, 1, 1], [0, 1, 2, 1], [0, 1, 2, 3]]*/ roundUpThresholds: [/*0*/ 3, /*6*/ 9, /*12*/ 17, /*18*/ 21 /*24*/] },
-        { name: "÷6", stepsPerBeat: 6, /*ticksPerArpeggio: 4, arpeggioPatterns: [[0], [0, 1], [0, 1, 2, 1], [0, 1, 2, 3]]*/ roundUpThresholds: null },
-        { name: "÷8", stepsPerBeat: 8, /*ticksPerArpeggio: 3, arpeggioPatterns: [[0], [0, 1], [0, 1, 2, 1], [0, 1, 2, 3]]*/ roundUpThresholds: null },
-        { name: "freehand", stepsPerBeat: 24, /*ticksPerArpeggio: 3, arpeggioPatterns: [[0], [0, 1], [0, 1, 2, 1], [0, 1, 2, 3]]*/ roundUpThresholds: null },
-    ]);
-
-    public static readonly instrumentTypeNames: ReadonlyArray<string> = ["chip", "FM", "noise", "spectrum", "drumset", "harmonics", "PWM", "Picked String", "custom chip", "mod"];
-    public static readonly instrumentTypeHasSpecialInterval: ReadonlyArray<boolean> = [true, true, false, false, false, true, false, false, false];
-    public static readonly chipBaseExpression: number = 0.03375; // Doubled by unison feature, but affected by expression adjustments per unison setting and wave shape.
-    public static readonly fmBaseExpression: number = 0.03;
-    public static readonly noiseBaseExpression: number = 0.19;
-    public static readonly spectrumBaseExpression: number = 0.3; // Spectrum can be in pitch or noise channels, the expression is doubled for noise.
-    public static readonly drumsetBaseExpression: number = 0.45; // Drums tend to be loud but brief!
-    public static readonly harmonicsBaseExpression: number = 0.025;
-    public static readonly pwmBaseExpression: number = 0.04725; // It's actually closer to half of this, the synthesized pulse amplitude range is only .5 to -.5, but also note that the fundamental sine partial amplitude of a square wave is 4/π times the measured square wave amplitude.
-    public static readonly pickedStringBaseExpression: number = 0.025; // Same as harmonics.
-    public static readonly distortionBaseVolume: number = 0.011; // Distortion is not affected by pitchDamping, which otherwise approximately halves expression for notes around the middle of the range.
-    public static readonly bitcrusherBaseVolume: number = 0.010; // Also not affected by pitchDamping, used when bit crushing is maxed out (aka "1-bit" output).
-
-    public static readonly rawChipWaves: DictionaryArray<ChipWave> = toNameMap([
-        { name: "rounded", expression: 0.94, samples: centerWave([0.0, 0.2, 0.4, 0.5, 0.6, 0.7, 0.8, 0.85, 0.9, 0.95, 1.0, 1.0, 1.0, 1.0, 1.0, 1.0, 1.0, 1.0, 1.0, 1.0, 1.0, 1.0, 1.0, 1.0, 1.0, 0.95, 0.9, 0.85, 0.8, 0.7, 0.6, 0.5, 0.4, 0.2, 0.0, -0.2, -0.4, -0.5, -0.6, -0.7, -0.8, -0.85, -0.9, -0.95, -1.0, -1.0, -1.0, -1.0, -1.0, -1.0, -1.0, -1.0, -1.0, -1.0, -1.0, -0.95, -0.9, -0.85, -0.8, -0.7, -0.6, -0.5, -0.4, -0.2]) },
-        { name: "triangle", expression: 1.0, samples: centerWave([1.0 / 15.0, 3.0 / 15.0, 5.0 / 15.0, 7.0 / 15.0, 9.0 / 15.0, 11.0 / 15.0, 13.0 / 15.0, 15.0 / 15.0, 15.0 / 15.0, 13.0 / 15.0, 11.0 / 15.0, 9.0 / 15.0, 7.0 / 15.0, 5.0 / 15.0, 3.0 / 15.0, 1.0 / 15.0, -1.0 / 15.0, -3.0 / 15.0, -5.0 / 15.0, -7.0 / 15.0, -9.0 / 15.0, -11.0 / 15.0, -13.0 / 15.0, -15.0 / 15.0, -15.0 / 15.0, -13.0 / 15.0, -11.0 / 15.0, -9.0 / 15.0, -7.0 / 15.0, -5.0 / 15.0, -3.0 / 15.0, -1.0 / 15.0]) },
-        { name: "square", expression: 0.5, samples: centerWave([1.0, -1.0]) },
-        { name: "1/4 pulse", expression: 0.5, samples: centerWave([1.0, -1.0, -1.0, -1.0]) },
-        { name: "1/8 pulse", expression: 0.5, samples: centerWave([1.0, -1.0, -1.0, -1.0, -1.0, -1.0, -1.0, -1.0]) },
-        { name: "sawtooth", expression: 0.65, samples: centerWave([1.0 / 31.0, 3.0 / 31.0, 5.0 / 31.0, 7.0 / 31.0, 9.0 / 31.0, 11.0 / 31.0, 13.0 / 31.0, 15.0 / 31.0, 17.0 / 31.0, 19.0 / 31.0, 21.0 / 31.0, 23.0 / 31.0, 25.0 / 31.0, 27.0 / 31.0, 29.0 / 31.0, 31.0 / 31.0, -31.0 / 31.0, -29.0 / 31.0, -27.0 / 31.0, -25.0 / 31.0, -23.0 / 31.0, -21.0 / 31.0, -19.0 / 31.0, -17.0 / 31.0, -15.0 / 31.0, -13.0 / 31.0, -11.0 / 31.0, -9.0 / 31.0, -7.0 / 31.0, -5.0 / 31.0, -3.0 / 31.0, -1.0 / 31.0]) },
-        { name: "double saw", expression: 0.5, samples: centerWave([0.0, -0.2, -0.4, -0.6, -0.8, -1.0, 1.0, -0.8, -0.6, -0.4, -0.2, 1.0, 0.8, 0.6, 0.4, 0.2]) },
-        { name: "double pulse", expression: 0.4, samples: centerWave([1.0, 1.0, 1.0, 1.0, 1.0, -1.0, -1.0, -1.0, 1.0, 1.0, 1.0, 1.0, -1.0, -1.0, -1.0, -1.0]) },
-        { name: "spiky", expression: 0.4, samples: centerWave([1.0, -1.0, 1.0, -1.0, 1.0, 0.0]) },
-        { name: "sine", expression: 0.88, samples: centerAndNormalizeWave([8.0, 9.0, 11.0, 12.0, 13.0, 14.0, 15.0, 15.0, 15.0, 15.0, 14.0, 14.0, 13.0, 11.0, 10.0, 9.0, 7.0, 6.0, 4.0, 3.0, 2.0, 1.0, 0.0, 0.0, 0.0, 0.0, 1.0, 1.0, 2.0, 4.0, 5.0, 6.0]) },
-        { name: "flute", expression: 0.8, samples: centerAndNormalizeWave([3.0, 4.0, 6.0, 8.0, 10.0, 11.0, 13.0, 14.0, 15.0, 15.0, 14.0, 13.0, 11.0, 8.0, 5.0, 3.0]) },
-        { name: "harp", expression: 0.8, samples: centerAndNormalizeWave([0.0, 3.0, 3.0, 3.0, 4.0, 5.0, 5.0, 6.0, 7.0, 8.0, 9.0, 11.0, 11.0, 13.0, 13.0, 15.0, 15.0, 14.0, 12.0, 11.0, 10.0, 9.0, 8.0, 7.0, 7.0, 5.0, 4.0, 3.0, 2.0, 1.0, 0.0, 0.0]) },
-        { name: "sharp clarinet", expression: 0.38, samples: centerAndNormalizeWave([0.0, 0.0, 0.0, 1.0, 1.0, 8.0, 8.0, 9.0, 9.0, 9.0, 8.0, 8.0, 8.0, 8.0, 8.0, 9.0, 9.0, 7.0, 9.0, 9.0, 10.0, 4.0, 0.0, 0.0, 0.0, 0.0, 0.0, 0.0, 0.0, 0.0, 0.0, 0.0]) },
-        { name: "soft clarinet", expression: 0.45, samples: centerAndNormalizeWave([0.0, 1.0, 5.0, 8.0, 9.0, 9.0, 9.0, 9.0, 9.0, 9.0, 9.0, 11.0, 11.0, 12.0, 13.0, 12.0, 10.0, 9.0, 7.0, 6.0, 4.0, 3.0, 3.0, 3.0, 1.0, 1.0, 1.0, 1.0, 1.0, 1.0, 1.0, 1.0]) },
-        { name: "alto sax", expression: 0.3, samples: centerAndNormalizeWave([5.0, 5.0, 6.0, 4.0, 3.0, 6.0, 8.0, 7.0, 2.0, 1.0, 5.0, 6.0, 5.0, 4.0, 5.0, 7.0, 9.0, 11.0, 13.0, 14.0, 14.0, 14.0, 14.0, 13.0, 10.0, 8.0, 7.0, 7.0, 4.0, 3.0, 4.0, 2.0]) },
-        { name: "bassoon", expression: 0.35, samples: centerAndNormalizeWave([9.0, 9.0, 7.0, 6.0, 5.0, 4.0, 4.0, 4.0, 4.0, 5.0, 7.0, 8.0, 9.0, 10.0, 11.0, 13.0, 13.0, 11.0, 10.0, 9.0, 7.0, 6.0, 4.0, 2.0, 1.0, 1.0, 1.0, 2.0, 2.0, 5.0, 11.0, 14.0]) },
-        { name: "trumpet", expression: 0.22, samples: centerAndNormalizeWave([10.0, 11.0, 8.0, 6.0, 5.0, 5.0, 5.0, 6.0, 7.0, 7.0, 7.0, 7.0, 6.0, 6.0, 7.0, 7.0, 7.0, 7.0, 7.0, 6.0, 6.0, 6.0, 6.0, 6.0, 6.0, 6.0, 6.0, 7.0, 8.0, 9.0, 11.0, 14.0]) },
-        { name: "electric guitar", expression: 0.2, samples: centerAndNormalizeWave([11.0, 12.0, 12.0, 10.0, 6.0, 6.0, 8.0, 0.0, 2.0, 4.0, 8.0, 10.0, 9.0, 10.0, 1.0, 7.0, 11.0, 3.0, 6.0, 6.0, 8.0, 13.0, 14.0, 2.0, 0.0, 12.0, 8.0, 4.0, 13.0, 11.0, 10.0, 13.0]) },
-        { name: "organ", expression: 0.2, samples: centerAndNormalizeWave([11.0, 10.0, 12.0, 11.0, 14.0, 7.0, 5.0, 5.0, 12.0, 10.0, 10.0, 9.0, 12.0, 6.0, 4.0, 5.0, 13.0, 12.0, 12.0, 10.0, 12.0, 5.0, 2.0, 2.0, 8.0, 6.0, 6.0, 5.0, 8.0, 3.0, 2.0, 1.0]) },
-        { name: "pan flute", expression: 0.35, samples: centerAndNormalizeWave([1.0, 4.0, 7.0, 6.0, 7.0, 9.0, 7.0, 7.0, 11.0, 12.0, 13.0, 15.0, 13.0, 11.0, 11.0, 12.0, 13.0, 10.0, 7.0, 5.0, 3.0, 6.0, 10.0, 7.0, 3.0, 3.0, 1.0, 0.0, 1.0, 0.0, 1.0, 0.0]) },
-        { name: "glitch", expression: 0.5, samples: centerWave([1.0, 1.0, 1.0, 1.0, 1.0, 1.0, 1.0, 1.0, 1.0, 1.0, 1.0, 1.0, 1.0, 1.0, 1.0, -1.0, 1.0, 1.0, 1.0, 1.0, 1.0, 1.0, 1.0, 1.0, 1.0, 1.0, 1.0, 1.0, 1.0, 1.0, -1.0, -1.0, 1.0, 1.0, 1.0, 1.0, 1.0, 1.0, 1.0, 1.0, 1.0, 1.0, 1.0, 1.0, 1.0, -1.0, -1.0, -1.0, 1.0, 1.0, 1.0, 1.0, 1.0, 1.0, 1.0, 1.0, 1.0, 1.0, 1.0, 1.0, -1.0, -1.0, -1.0, -1.0, 1.0, 1.0, 1.0, 1.0, 1.0, 1.0, 1.0, 1.0, 1.0, 1.0, 1.0, -1.0, -1.0, -1.0, -1.0, -1.0, 1.0, 1.0, 1.0, 1.0, 1.0, 1.0, 1.0, 1.0, 1.0, 1.0, -1.0, -1.0, -1.0, -1.0, -1.0, -1.0, 1.0, 1.0, 1.0, 1.0, 1.0, 1.0, 1.0, 1.0, 1.0, -1.0, -1.0, -1.0, -1.0, -1.0, -1.0, -1.0, 1.0, 1.0, 1.0, 1.0, 1.0, 1.0, 1.0, 1.0, -1.0, -1.0, -1.0, -1.0, -1.0, -1.0, -1.0, -1.0, 1.0, 1.0, 1.0, 1.0, 1.0, 1.0, 1.0, 1.0, 1.0, -1.0, -1.0, -1.0, -1.0, -1.0, -1.0, -1.0, 1.0, 1.0, 1.0, 1.0, 1.0, 1.0, 1.0, 1.0, 1.0, 1.0, -1.0, -1.0, -1.0, -1.0, -1.0, -1.0, 1.0, 1.0, 1.0, 1.0, 1.0, 1.0, 1.0, 1.0, 1.0, 1.0, 1.0, -1.0, -1.0, -1.0, -1.0, -1.0, 1.0, 1.0, 1.0, 1.0, 1.0, 1.0, 1.0, 1.0, 1.0, 1.0, 1.0, 1.0, -1.0, -1.0, -1.0, -1.0, 1.0, 1.0, 1.0, 1.0, 1.0, 1.0, 1.0, 1.0, 1.0, 1.0, 1.0, 1.0, 1.0, -1.0, -1.0, -1.0, 1.0, 1.0, 1.0, 1.0, 1.0, 1.0, 1.0, 1.0, 1.0, 1.0, 1.0, 1.0, 1.0, 1.0, -1.0, -1.0]) },
-    ]);
-    public static readonly chipWaves: DictionaryArray<ChipWave> = rawChipToIntegrated(Config.rawChipWaves);
-    // Noise waves have too many samples to write by hand, they're generated on-demand by getDrumWave instead.
-    public static readonly chipNoises: DictionaryArray<ChipNoise> = toNameMap([
-        { name: "retro", expression: 0.25, basePitch: 69, pitchFilterMult: 1024.0, isSoft: false, samples: null },
-        { name: "white", expression: 1.0, basePitch: 69, pitchFilterMult: 8.0, isSoft: true, samples: null },
-        // The "clang" and "buzz" noises are based on similar noises in the modded beepbox! :D
-        { name: "clang", expression: 0.4, basePitch: 69, pitchFilterMult: 1024.0, isSoft: false, samples: null },
-        { name: "buzz", expression: 0.3, basePitch: 69, pitchFilterMult: 1024.0, isSoft: false, samples: null },
-        { name: "hollow", expression: 1.5, basePitch: 96, pitchFilterMult: 1.0, isSoft: true, samples: null },
-        { name: "shine", expression: 1.0, basePitch: 69, pitchFilterMult: 1024.0, isSoft: false, samples: null },
-        { name: "deep", expression: 1.5, basePitch: 120, pitchFilterMult: 1024.0, isSoft: true, samples: null },
-        { name: "cutter", expression: 0.005, basePitch: 96, pitchFilterMult: 1024.0, isSoft: false, samples: null },
-        { name: "metallic", expression: 1.0, basePitch: 96, pitchFilterMult: 1024.0, isSoft: false, samples: null },
-    ]);
-
-    public static readonly filterFreqStep: number = 1.0 / 4.0;
-    public static readonly filterFreqRange: number = 34;
-    public static readonly filterFreqReferenceSetting: number = 28;
-    public static readonly filterFreqReferenceHz: number = 8000.0;
-    public static readonly filterFreqMaxHz: number = Config.filterFreqReferenceHz * Math.pow(2.0, Config.filterFreqStep * (Config.filterFreqRange - 1 - Config.filterFreqReferenceSetting)); // ~19khz
-    public static readonly filterFreqMinHz: number = 8.0;
-    public static readonly filterGainRange: number = 15;
-    public static readonly filterGainCenter: number = 7;
-    public static readonly filterGainStep: number = 1.0 / 2.0;
-    public static readonly filterMaxPoints: number = 8;
-    public static readonly filterTypeNames: ReadonlyArray<string> = ["low-pass", "high-pass", "peak"]; // See FilterType enum above.
-    public static readonly filterMorphCount: number = 10; // Number of filter shapes allowed for modulating between. Counts the 0/default position.
-
-    public static readonly filterSimpleCutRange: number = 11;
-    public static readonly filterSimplePeakRange: number = 8;
-
-    public static readonly fadeInRange: number = 10;
-    public static readonly fadeOutTicks: ReadonlyArray<number> = [-24, -12, -6, -3, -1, 6, 12, 24, 48, 72, 96];
-    public static readonly fadeOutNeutral: number = 4;
-    public static readonly drumsetFadeOutTicks: number = 48;
-    public static readonly transitions: DictionaryArray<Transition> = toNameMap([
-        { name: "normal", isSeamless: false, continues: false, slides: false, slideTicks: 3, includeAdjacentPatterns: false },
-        { name: "interrupt", isSeamless: true, continues: false, slides: false, slideTicks: 3, includeAdjacentPatterns: true },
-        { name: "continue", isSeamless: true, continues: true, slides: false, slideTicks: 3, includeAdjacentPatterns: true },
-        { name: "slide", isSeamless: true, continues: false, slides: true, slideTicks: 3, includeAdjacentPatterns: true },
-        { name: "slide in pattern", isSeamless: true, continues: false, slides: true, slideTicks: 3, includeAdjacentPatterns: false },
-    ]);
-    public static readonly vibratos: DictionaryArray<Vibrato> = toNameMap([
-        { name: "none", amplitude: 0.0, type: 0, delayTicks: 0 },
-        { name: "light", amplitude: 0.15, type: 0, delayTicks: 0 },
-        { name: "delayed", amplitude: 0.3, type: 0, delayTicks: 37 }, // It will fade in over the previous two ticks.
-        { name: "heavy", amplitude: 0.45, type: 0, delayTicks: 0 },
-        { name: "shaky", amplitude: 0.1, type: 1, delayTicks: 0 },
-    ]);
-    public static readonly vibratoTypes: DictionaryArray<VibratoType> = toNameMap([
-        { name: "normal", periodsSeconds: [0.14], period: 0.14 },
-        { name: "shaky", periodsSeconds: [0.11, 1.618 * 0.11, 3 * 0.11], period: 266.97 }, // LCM of all periods
-    ]);
-    // This array is more or less a linear step by 0.1 but there's a bit of range added at the start to hit specific ratios, and the end starts to grow faster.
-    //                                                             0       1      2    3     4      5    6    7      8     9   10   11 12   13   14   15   16   17   18   19   20   21 22   23   24   25   26   27   28   29   30   31 32   33   34   35   36   37   38    39  40   41 42    43   44   45   46 47   48 49 50
-    public static readonly arpSpeedScale: ReadonlyArray<number> = [0, 0.0625, 0.125, 0.2, 0.25, 1 / 3, 0.4, 0.5, 2 / 3, 0.75, 0.8, 0.9, 1, 1.1, 1.2, 1.3, 1.4, 1.5, 1.6, 1.7, 1.8, 1.9, 2, 2.1, 2.2, 2.3, 2.4, 2.5, 2.6, 2.7, 2.8, 2.9, 3, 3.1, 3.2, 3.3, 3.4, 3.5, 3.6, 3.7, 3.8, 3.9, 4, 4.15, 4.3, 4.5, 4.8, 5, 5.5, 6, 8];
-
-    public static readonly unisons: DictionaryArray<Unison> = toNameMap([
-        { name: "none", voices: 1, spread: 0.0, offset: 0.0, expression: 1.4, sign: 1.0 },
-        { name: "shimmer", voices: 2, spread: 0.018, offset: 0.0, expression: 0.8, sign: 1.0 },
-        { name: "hum", voices: 2, spread: 0.045, offset: 0.0, expression: 1.0, sign: 1.0 },
-        { name: "honky tonk", voices: 2, spread: 0.09, offset: 0.0, expression: 1.0, sign: 1.0 },
-        { name: "dissonant", voices: 2, spread: 0.25, offset: 0.0, expression: 0.9, sign: 1.0 },
-        { name: "fifth", voices: 2, spread: 3.5, offset: 3.5, expression: 0.9, sign: 1.0 },
-        { name: "octave", voices: 2, spread: 6.0, offset: 6.0, expression: 0.8, sign: 1.0 },
-        { name: "bowed", voices: 2, spread: 0.02, offset: 0.0, expression: 1.0, sign: -1.0 },
-        { name: "piano", voices: 2, spread: 0.01, offset: 0.0, expression: 1.0, sign: 0.7 },
-        { name: "warbled", voices: 2, spread: 0.25, offset: 0.05, expression: 0.9, sign: -0.8 },
-    ]);
-    public static readonly effectNames: ReadonlyArray<string> = ["reverb", "chorus", "panning", "distortion", "bitcrusher", "note filter", "echo", "pitch shift", "detune", "vibrato", "transition type", "chord type"];
-    public static readonly effectOrder: ReadonlyArray<EffectType> = [EffectType.panning, EffectType.transition, EffectType.chord, EffectType.pitchShift, EffectType.detune, EffectType.vibrato, EffectType.noteFilter, EffectType.distortion, EffectType.bitcrusher, EffectType.chorus, EffectType.echo, EffectType.reverb];
-    public static readonly noteSizeMax: number = 6;
-    public static readonly volumeRange: number = 50;
-    // Beepbox's old volume scale used factor -0.5 and was [0~7] had roughly value 6 = 0.125 power. This new value is chosen to have -21 be the same,
-    // given that the new scale is [-25~25]. This is such that conversion between the scales is roughly equivalent by satisfying (0.5*6 = 0.1428*21)	
-    public static readonly volumeLogScale: number = 0.1428;
-    public static readonly panCenter: number = 50;
-    public static readonly panMax: number = Config.panCenter * 2;
-    public static readonly panDelaySecondsMax: number = 0.001;
-    public static readonly chorusRange: number = 8;
-    public static readonly chorusPeriodSeconds: number = 2.0;
-    public static readonly chorusDelayRange: number = 0.0034;
-    public static readonly chorusDelayOffsets: ReadonlyArray<ReadonlyArray<number>> = [[1.51, 2.10, 3.35], [1.47, 2.15, 3.25]];
-    public static readonly chorusPhaseOffsets: ReadonlyArray<ReadonlyArray<number>> = [[0.0, 2.1, 4.2], [3.2, 5.3, 1.0]];
-    public static readonly chorusMaxDelay: number = Config.chorusDelayRange * (1.0 + Config.chorusDelayOffsets[0].concat(Config.chorusDelayOffsets[1]).reduce((x, y) => Math.max(x, y)));
-    public static readonly chords: DictionaryArray<Chord> = toNameMap([
-        { name: "simultaneous", customInterval: false, arpeggiates: false, strumParts: 0, singleTone: false },
-        { name: "strum", customInterval: false, arpeggiates: false, strumParts: 1, singleTone: false },
-        { name: "arpeggio", customInterval: false, arpeggiates: true, strumParts: 0, singleTone: true },
-        { name: "custom interval", customInterval: true, arpeggiates: false, strumParts: 0, singleTone: true },
-    ]);
-    public static readonly maxChordSize: number = 9;
-    public static readonly operatorCount: number = 4;
-    public static readonly algorithms: DictionaryArray<Algorithm> = toNameMap([
-        { name: "1←(2 3 4)", carrierCount: 1, associatedCarrier: [1, 1, 1, 1], modulatedBy: [[2, 3, 4], [], [], []] },
-        { name: "1←(2 3←4)", carrierCount: 1, associatedCarrier: [1, 1, 1, 1], modulatedBy: [[2, 3], [], [4], []] },
-        { name: "1←2←(3 4)", carrierCount: 1, associatedCarrier: [1, 1, 1, 1], modulatedBy: [[2], [3, 4], [], []] },
-        { name: "1←(2 3)←4", carrierCount: 1, associatedCarrier: [1, 1, 1, 1], modulatedBy: [[2, 3], [4], [4], []] },
-        { name: "1←2←3←4", carrierCount: 1, associatedCarrier: [1, 1, 1, 1], modulatedBy: [[2], [3], [4], []] },
-        { name: "1←3 2←4", carrierCount: 2, associatedCarrier: [1, 2, 1, 2], modulatedBy: [[3], [4], [], []] },
-        { name: "1 2←(3 4)", carrierCount: 2, associatedCarrier: [1, 2, 2, 2], modulatedBy: [[], [3, 4], [], []] },
-        { name: "1 2←3←4", carrierCount: 2, associatedCarrier: [1, 2, 2, 2], modulatedBy: [[], [3], [4], []] },
-        { name: "(1 2)←3←4", carrierCount: 2, associatedCarrier: [1, 2, 2, 2], modulatedBy: [[3], [3], [4], []] },
-        { name: "(1 2)←(3 4)", carrierCount: 2, associatedCarrier: [1, 2, 2, 2], modulatedBy: [[3, 4], [3, 4], [], []] },
-        { name: "1 2 3←4", carrierCount: 3, associatedCarrier: [1, 2, 3, 3], modulatedBy: [[], [], [4], []] },
-        { name: "(1 2 3)←4", carrierCount: 3, associatedCarrier: [1, 2, 3, 3], modulatedBy: [[4], [4], [4], []] },
-        { name: "1 2 3 4", carrierCount: 4, associatedCarrier: [1, 2, 3, 4], modulatedBy: [[], [], [], []] },
-    ]);
-    public static readonly operatorCarrierInterval: ReadonlyArray<number> = [0.0, 0.04, -0.073, 0.091];
-    public static readonly operatorAmplitudeMax: number = 15;
-    public static readonly operatorFrequencies: DictionaryArray<OperatorFrequency> = toNameMap([
-        { name: "1×", mult: 1.0, hzOffset: 0.0, amplitudeSign: 1.0 },
-        { name: "~1×", mult: 1.0, hzOffset: 1.5, amplitudeSign: -1.0 },
-        { name: "2×", mult: 2.0, hzOffset: 0.0, amplitudeSign: 1.0 },
-        { name: "~2×", mult: 2.0, hzOffset: -1.3, amplitudeSign: -1.0 },
-        { name: "3×", mult: 3.0, hzOffset: 0.0, amplitudeSign: 1.0 },
-        { name: "4×", mult: 4.0, hzOffset: 0.0, amplitudeSign: 1.0 },
-        { name: "5×", mult: 5.0, hzOffset: 0.0, amplitudeSign: 1.0 },
-        { name: "6×", mult: 6.0, hzOffset: 0.0, amplitudeSign: 1.0 },
-        { name: "7×", mult: 7.0, hzOffset: 0.0, amplitudeSign: 1.0 },
-        { name: "8×", mult: 8.0, hzOffset: 0.0, amplitudeSign: 1.0 },
-        { name: "9×", mult: 9.0, hzOffset: 0.0, amplitudeSign: 1.0 },
-        { name: "11×", mult: 11.0, hzOffset: 0.0, amplitudeSign: 1.0 },
-        { name: "13×", mult: 13.0, hzOffset: 0.0, amplitudeSign: 1.0 },
-        { name: "16×", mult: 16.0, hzOffset: 0.0, amplitudeSign: 1.0 },
-        { name: "20×", mult: 20.0, hzOffset: 0.0, amplitudeSign: 1.0 },
-    ]);
-    public static readonly envelopes: DictionaryArray<Envelope> = toNameMap([
-        { name: "none", type: EnvelopeType.none, speed: 0.0 },
-        { name: "note size", type: EnvelopeType.noteSize, speed: 0.0 },
-        { name: "punch", type: EnvelopeType.punch, speed: 0.0 },
-        { name: "flare 1", type: EnvelopeType.flare, speed: 32.0 },
-        { name: "flare 2", type: EnvelopeType.flare, speed: 8.0 },
-        { name: "flare 3", type: EnvelopeType.flare, speed: 2.0 },
-        { name: "twang 1", type: EnvelopeType.twang, speed: 32.0 },
-        { name: "twang 2", type: EnvelopeType.twang, speed: 8.0 },
-        { name: "twang 3", type: EnvelopeType.twang, speed: 2.0 },
-        { name: "swell 1", type: EnvelopeType.swell, speed: 32.0 },
-        { name: "swell 2", type: EnvelopeType.swell, speed: 8.0 },
-        { name: "swell 3", type: EnvelopeType.swell, speed: 2.0 },
-        { name: "tremolo1", type: EnvelopeType.tremolo, speed: 4.0 },
-        { name: "tremolo2", type: EnvelopeType.tremolo, speed: 2.0 },
-        { name: "tremolo3", type: EnvelopeType.tremolo, speed: 1.0 },
-        { name: "tremolo4", type: EnvelopeType.tremolo2, speed: 4.0 },
-        { name: "tremolo5", type: EnvelopeType.tremolo2, speed: 2.0 },
-        { name: "tremolo6", type: EnvelopeType.tremolo2, speed: 1.0 },
-        { name: "decay 1", type: EnvelopeType.decay, speed: 10.0 },
-        { name: "decay 2", type: EnvelopeType.decay, speed: 7.0 },
-        { name: "decay 3", type: EnvelopeType.decay, speed: 4.0 },
-    ]);
-    public static readonly feedbacks: DictionaryArray<Feedback> = toNameMap([
-        { name: "1⟲", indices: [[1], [], [], []] },
-        { name: "2⟲", indices: [[], [2], [], []] },
-        { name: "3⟲", indices: [[], [], [3], []] },
-        { name: "4⟲", indices: [[], [], [], [4]] },
-        { name: "1⟲ 2⟲", indices: [[1], [2], [], []] },
-        { name: "3⟲ 4⟲", indices: [[], [], [3], [4]] },
-        { name: "1⟲ 2⟲ 3⟲", indices: [[1], [2], [3], []] },
-        { name: "2⟲ 3⟲ 4⟲", indices: [[], [2], [3], [4]] },
-        { name: "1⟲ 2⟲ 3⟲ 4⟲", indices: [[1], [2], [3], [4]] },
-        { name: "1→2", indices: [[], [1], [], []] },
-        { name: "1→3", indices: [[], [], [1], []] },
-        { name: "1→4", indices: [[], [], [], [1]] },
-        { name: "2→3", indices: [[], [], [2], []] },
-        { name: "2→4", indices: [[], [], [], [2]] },
-        { name: "3→4", indices: [[], [], [], [3]] },
-        { name: "1→3 2→4", indices: [[], [], [1], [2]] },
-        { name: "1→4 2→3", indices: [[], [], [2], [1]] },
-        { name: "1→2→3→4", indices: [[], [1], [2], [3]] },
-    ]);
     public static readonly chipNoiseLength: number = 1 << 15; // 32768
     public static readonly spectrumNoiseLength: number = 1 << 15; // 32768
     public static readonly spectrumBasePitch: number = 24;
@@ -1070,12 +739,12 @@
         */
     ]);
     public static readonly operatorWaves: DictionaryArray<OperatorWave> = toNameMap([
-        { name: "sine", samples: Config.sineWave },
-        { name: "triangle", samples: generateTriWave() },
-        { name: "sawtooth", samples: generateSawWave() },
-        { name: "pulse width", samples: generateSquareWave() },
-        { name: "ramp", samples: generateSawWave(true) },
-        { name: "trapezoid", samples: generateTrapezoidWave(2) },
+		{ name: "sine", samples: Config.sineWave },
+		{ name: "triangle", samples: generateTriWave() },
+		{ name: "pulse width", samples: generateSquareWave() },
+		{ name: "sawtooth", samples: generateSawWave() },
+		{ name: "ramp", samples: generateSawWave(true) },
+		{ name: "trapezoid", samples: generateTrapezoidWave(2) },
     ]);
     public static readonly pwmOperatorWaves: DictionaryArray<OperatorWave> = toNameMap([
         { name: "1%", samples: generateSquareWave(0.01) },
@@ -1173,6 +842,10 @@
             promptName: "Picked String Sustain", promptDesc: ["This setting controls the sustain of your picked string instrument, just like the sustain slider.", "At $LO, your instrument will have minimum sustain and sound 'plucky'. This increases to a more held sound as your modulator approaches the maximum, $HI.", "[OVERWRITING] [$LO - $HI]"] },
         { name: "mix volume", pianoName: "Mix Vol.", maxRawVol: Config.volumeRange, newNoteVol: Math.ceil(Config.volumeRange / 2), forSong: false, convertRealFactor: Math.ceil(-Config.volumeRange / 2.0), associatedEffect: EffectType.length,
             promptName: "Mix Volume", promptDesc: ["This setting affects the volume of your instrument as if its volume slider had been moved.", "At $MID, an instrument's volume will be unchanged from default. This means you can still use the volume sliders to mix the base volume of instruments, since this setting and the default value work multiplicatively. The volume gradually increases up to $HI, or decreases down to mute at $LO.", "Unlike the 'note volume' setting, mix volume is very straightforward and simply affects the resultant instrument volume after all effects are applied.", "[MULTIPLICATIVE] [$LO - $HI]"] },
+            { name: "fm slider 5", pianoName: "FM 4", maxRawVol: 15, newNoteVol: 15, forSong: false, convertRealFactor: 0, associatedEffect: EffectType.length,
+            promptName: "FM Slider 6", promptDesc: ["This setting affects the strength of the fourth FM slider, just like the corresponding slider on your instrument.", "It works in a multiplicative way, so at $HI your slider will sound the same is its default value, and at $LO it will sound like it has been moved all the way to the left.", "For the full range of control with this mod, move your underlying slider all the way to the right.", "[MULTIPLICATIVE] [$LO - $HI] [%]"] },
+        { name: "fm feedback", pianoName: "FM Feedback", maxRawVol: 15, newNoteVol: 15, forSong: false, convertRealFactor: 0, associatedEffect: EffectType.length,
+            promptName: "FM Feedback", promptDesc: ["This setting affects the strength of the FM feedback slider, just like the corresponding slider on your instrument.", "It works in a multiplicative way, so at $HI your slider will sound the same is its default value, and at $LO it will sound like it has been moved all the way to the left.", "For the full range of control with this mod, move your underlying slider all the way to the right.", "[MULTIPLICATIVE] [$LO - $HI] [%]"] },
     ]);
 }
 
@@ -1238,12 +911,11 @@
 // depend on FFT here. synth.ts will take care of importing FFT.ts.
 //function inverseRealFourierTransform(array: {length: number, [index: number]: number}, fullArrayLength: number): void;
 //function scaleElementsByFactor(array: {length: number, [index: number]: number}, factor: number): void;
-<<<<<<< HEAD
-export function getDrumWave(index: number, inverseRealFourierTransform: Function | null = null, scaleElementsByFactor: Function | null = null): Float32Array {
-	let wave: Float32Array | null = Config.chipNoises[index].samples;
-	if (wave == null) {
-		wave = new Float32Array(Config.chipNoiseLength + 1);
-		Config.chipNoises[index].samples = wave;
+export function getDrumWave(index: number, inverseRealFourierTransform: Function | null, scaleElementsByFactor: Function | null): Float32Array {
+    let wave: Float32Array | null = Config.chipNoises[index].samples;
+    if (wave == null) {
+        wave = new Float32Array(Config.chipNoiseLength + 1);
+        Config.chipNoises[index].samples = wave;
 
 		if (index == 0) {
 			// The "retro" drum uses a "Linear Feedback Shift Register" similar to the NES noise channel.
@@ -1285,8 +957,8 @@
 			}
 		} else if (index == 4) {
 			// "hollow" drums, designed in frequency space and then converted via FFT:
-			drawNoiseSpectrum(wave, 10, 11, 1, 1, 0);
-			drawNoiseSpectrum(wave, 11, 14, .6578, .6578, 0);
+			drawNoiseSpectrum(wave, Config.chipNoiseLength, 10, 11, 1, 1, 0);
+			drawNoiseSpectrum(wave, Config.chipNoiseLength, 11, 14, .6578, .6578, 0);
 			inverseRealFourierTransform!(wave, Config.chipNoiseLength);
 			scaleElementsByFactor!(wave, 1.0 / Math.sqrt(Config.chipNoiseLength));
 		} else if (index == 5) {
@@ -1302,8 +974,8 @@
 			}
 		} else if (index == 6) {
 			// "Deep" drums from modbox!
-			drawNoiseSpectrum(wave, 1, 10, 1, 1, 0);
-			drawNoiseSpectrum(wave, 20, 14, -2, -2, 0);
+			drawNoiseSpectrum(wave, Config.chipNoiseLength, 1, 10, 1, 1, 0);
+			drawNoiseSpectrum(wave, Config.chipNoiseLength, 20, 14, -2, -2, 0);
 			inverseRealFourierTransform!(wave, Config.chipNoiseLength);
 			scaleElementsByFactor!(wave, 1.0 / Math.sqrt(Config.chipNoiseLength));
 		} else if (index == 7) {
@@ -1343,103 +1015,6 @@
 			throw new Error("Unrecognized drum index: " + index);
 		}
 
-		wave[Config.chipNoiseLength] = wave[0];
-	}
-=======
-export function getDrumWave(index: number, inverseRealFourierTransform: Function | null, scaleElementsByFactor: Function | null): Float32Array {
-    let wave: Float32Array | null = Config.chipNoises[index].samples;
-    if (wave == null) {
-        wave = new Float32Array(Config.chipNoiseLength + 1);
-        Config.chipNoises[index].samples = wave;
->>>>>>> e3dad13b
-
-        if (index == 0) {
-            // The "retro" drum uses a "Linear Feedback Shift Register" similar to the NES noise channel.
-            let drumBuffer: number = 1;
-            for (let i: number = 0; i < Config.chipNoiseLength; i++) {
-                wave[i] = (drumBuffer & 1) * 2.0 - 1.0;
-                let newBuffer: number = drumBuffer >> 1;
-                if (((drumBuffer + newBuffer) & 1) == 1) {
-                    newBuffer += 1 << 14;
-                }
-                drumBuffer = newBuffer;
-            }
-        } else if (index == 1) {
-            // White noise is just random values for each sample.
-            for (let i: number = 0; i < Config.chipNoiseLength; i++) {
-                wave[i] = Math.random() * 2.0 - 1.0;
-            }
-        } else if (index == 2) {
-            // The "clang" noise wave is based on a similar noise wave in the modded beepbox made by DAzombieRE.
-            let drumBuffer: number = 1;
-            for (let i: number = 0; i < Config.chipNoiseLength; i++) {
-                wave[i] = (drumBuffer & 1) * 2.0 - 1.0;
-                let newBuffer: number = drumBuffer >> 1;
-                if (((drumBuffer + newBuffer) & 1) == 1) {
-                    newBuffer += 2 << 14;
-                }
-                drumBuffer = newBuffer;
-            }
-        } else if (index == 3) {
-            // The "buzz" noise wave is based on a similar noise wave in the modded beepbox made by DAzombieRE.
-            let drumBuffer: number = 1;
-            for (let i: number = 0; i < Config.chipNoiseLength; i++) {
-                wave[i] = (drumBuffer & 1) * 2.0 - 1.0;
-                let newBuffer: number = drumBuffer >> 1;
-                if (((drumBuffer + newBuffer) & 1) == 1) {
-                    newBuffer += 10 << 2;
-                }
-                drumBuffer = newBuffer;
-            }
-        } else if (index == 4) {
-            // "hollow" drums, designed in frequency space and then converted via FFT:
-            drawNoiseSpectrum(wave, Config.chipNoiseLength, 10, 11, 1, 1, 0);
-            drawNoiseSpectrum(wave, Config.chipNoiseLength, 11, 14, .6578, .6578, 0);
-            inverseRealFourierTransform!(wave, Config.chipNoiseLength);
-            scaleElementsByFactor!(wave, 1.0 / Math.sqrt(Config.chipNoiseLength));
-        } else if (index == 5) {
-            // "Shine" drums from modbox!
-            var drumBuffer = 1;
-            for (var i = 0; i < Config.chipNoiseLength; i++) {
-                wave[i] = (drumBuffer & 1) * 2.0 - 1.0;
-                var newBuffer = drumBuffer >> 1;
-                if (((drumBuffer + newBuffer) & 1) == 1) {
-                    newBuffer += 10 << 2;
-                }
-                drumBuffer = newBuffer;
-            }
-        } else if (index == 6) {
-            // "Deep" drums from modbox!
-            drawNoiseSpectrum(wave, Config.chipNoiseLength, 1, 10, 1, 1, 0);
-            drawNoiseSpectrum(wave, Config.chipNoiseLength, 20, 14, -2, -2, 0);
-            inverseRealFourierTransform!(wave, Config.chipNoiseLength);
-            scaleElementsByFactor!(wave, 1.0 / Math.sqrt(Config.chipNoiseLength));
-        } else if (index == 7) {
-            // "Cutter" drums from modbox!
-            var drumBuffer = 1;
-            for (var i = 0; i < Config.chipNoiseLength; i++) {
-                wave[i] = (drumBuffer & 1) * 4.0 * (Math.random() * 14 + 1);
-                var newBuffer = drumBuffer >> 1;
-                if (((drumBuffer + newBuffer) & 1) == 1) {
-                    newBuffer += 15 << 2;
-                }
-                drumBuffer = newBuffer;
-            }
-        } else if (index == 8) {
-            // "Metallic" drums from modbox!
-            var drumBuffer = 1;
-            for (var i = 0; i < 32768; i++) {
-                wave[i] = (drumBuffer & 1) / 2.0 + 0.5;
-                var newBuffer = drumBuffer >> 1;
-                if (((drumBuffer + newBuffer) & 1) == 1) {
-                    newBuffer -= 10 << 2;
-                }
-                drumBuffer = newBuffer;
-            }
-        } else {
-            throw new Error("Unrecognized drum index: " + index);
-        }
-
         wave[Config.chipNoiseLength] = wave[0];
     }
 
