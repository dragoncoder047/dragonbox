/*!
Copyright (c) 2012-2022 John Nesky and contributing authors

Permission is hereby granted, free of charge, to any person obtaining a copy of 
this software and associated documentation files (the "Software"), to deal in 
the Software without restriction, including without limitation the rights to 
use, copy, modify, merge, publish, distribute, sublicense, and/or sell copies 
of the Software, and to permit persons to whom the Software is furnished to do 
so, subject to the following conditions:

The above copyright notice and this permission notice shall be included in all 
copies or substantial portions of the Software.

THE SOFTWARE IS PROVIDED "AS IS", WITHOUT WARRANTY OF ANY KIND, EXPRESS OR 
IMPLIED, INCLUDING BUT NOT LIMITED TO THE WARRANTIES OF MERCHANTABILITY, 
FITNESS FOR A PARTICULAR PURPOSE AND NONINFRINGEMENT. IN NO EVENT SHALL THE 
AUTHORS OR COPYRIGHT HOLDERS BE LIABLE FOR ANY CLAIM, DAMAGES OR OTHER 
LIABILITY, WHETHER IN AN ACTION OF CONTRACT, TORT OR OTHERWISE, ARISING FROM, 
OUT OF OR IN CONNECTION WITH THE SOFTWARE OR THE USE OR OTHER DEALINGS IN THE 
SOFTWARE.
*/

export interface Dictionary<T> {
    [K: string]: T;
}

// @TODO: Not ideal to make this writable like this.
// export interface DictionaryArray<T> extends ReadonlyArray<T> {
export interface DictionaryArray<T> extends Array<T> {
    dictionary: Dictionary<T>;
}

export const enum FilterType {
    lowPass,
    highPass,
    peak,
    length,
}

export const enum SustainType {
	bright,
	acoustic,
	length,
}

export const enum EnvelopeType {
    none,
    noteSize,
    pitch, //slarmoo's box 0.9
    pseudorandom, //slarmoo's box 1.3
	punch,
	flare,
	twang,
	swell,
	tremolo,
	tremolo2,
    decay,
    wibble,
    //hard, hoping nothing goes wrong by removing this
    linear,
    rise,
    blip,
    fall, //slarmoo's box 1.2
    //add new envelope types here
}

export const enum InstrumentType {
    chip,
    fm,
    noise,
    spectrum,
    drumset,
    harmonics,
    pwm,
    pickedString,
    supersaw,
    customChipWave,
    mod,
    fm6op,
    additive,
    length,
}

export const TypePresets: ReadonlyArray<string> = ["chip", "FM", "noise", "spectrum", "drumset", "harmonics", "pulse width", "picked string", "supersaw", "chip (custom)", "mod", "FM (6-op)", "additive"];

export const enum DropdownID {
    Vibrato = 0,
    Pan = 1,
    Chord = 2,
    Transition = 3,
    FM = 4,
    PulseWidth = 5,
    Unison = 6,
    Envelope = 7,
    EnvelopeSettings = 8,
}

export const enum EffectType {
    reverb,
    chorus,
    panning,
    distortion,
    bitcrusher,
    noteFilter,
    echo,
    pitchShift,
    detune,
    vibrato,
    transition,
    chord,
    // If you add more, you'll also have to extend the bitfield used in Base64 which currently uses two six-bit characters.
    length,
}

export const enum EnvelopeComputeIndex {
    noteVolume,
    noteFilterAllFreqs,
    pulseWidth,
    stringSustain,
    unison,
    operatorFrequency0, operatorFrequency1, operatorFrequency2, operatorFrequency3, operatorFrequency4, operatorFrequency5,
    operatorAmplitude0, operatorAmplitude1, operatorAmplitude2, operatorAmplitude3, operatorAmplitude4, operatorAmplitude5,
    feedbackAmplitude,
    pitchShift,
    detune,
    vibratoDepth,
    //vibratoSpeed, doesn't follow normal envelope pattern; will figure out. 
    noteFilterFreq0, noteFilterFreq1, noteFilterFreq2, noteFilterFreq3, noteFilterFreq4, noteFilterFreq5, noteFilterFreq6, noteFilterFreq7,
    noteFilterGain0, noteFilterGain1, noteFilterGain2, noteFilterGain3, noteFilterGain4, noteFilterGain5, noteFilterGain6, noteFilterGain7,
    decimalOffset,
    supersawDynamism,
	supersawSpread,
    supersawShape,
    panning,
    distortion,
    bitcrusherQuantization,
    bitcrusherFrequency,
    chorus,
    echoSustain,
    reverb,
    arpeggioSpeed,
    //Add more here

    length,
}

export const enum BaseWaveTypes {
    sine,
    square,
    triangle,
    sawtooth,
    ramp,
    trapezoid,
    length,
}

/*
export const enum InstrumentAutomationIndex {
    mixVolume,
    eqFilterAllFreqs,
    eqFilterFreq0, eqFilterFreq1, eqFilterFreq2, eqFilterFreq3, eqFilterFreq4, eqFilterFreq5, eqFilterFreq6, eqFilterFreq7,
    eqFilterGain0, eqFilterGain1, eqFilterGain2, eqFilterGain3, eqFilterGain4, eqFilterGain5, eqFilterGain6, eqFilterGain7,
    distortion,
    bitcrusherQuantization,
    bitcrusherFrequency,
    panning,
    chorus,
    echoSustain,
    //echoDelay, // Wait until tick settings can be computed once for multiple run lengths.
    reverb,
    length,
}
*/

export interface BeepBoxOption {
    readonly index: number;
    readonly name: string;
}

export interface Scale extends BeepBoxOption {
    readonly flags: ReadonlyArray<boolean>;
    readonly realName: string;
}

export interface Key extends BeepBoxOption {
    readonly isWhiteKey: boolean;
    readonly basePitch: number;
}

export interface Rhythm extends BeepBoxOption {
    readonly stepsPerBeat: number;
    readonly roundUpThresholds: number[] | null;
}

export interface ChipWave extends BeepBoxOption {
    readonly expression: number;
    samples: Float32Array;
    isPercussion?: boolean;
    isCustomSampled?: boolean;
    isSampled?: boolean;
    extraSampleDetune?: number;
    rootKey?: number;
    sampleRate?: number;
}

export interface OperatorWave extends BeepBoxOption {
    samples: Float32Array;
}

export interface ChipNoise extends BeepBoxOption {
    readonly expression: number;
    readonly basePitch: number;
    readonly pitchFilterMult: number;
    readonly isSoft: boolean;
    samples: Float32Array | null;
}

export interface Transition extends BeepBoxOption {
    readonly isSeamless: boolean;
    readonly continues: boolean;
    readonly slides: boolean;
    readonly slideTicks: number;
    readonly includeAdjacentPatterns: boolean;
}

export interface Vibrato extends BeepBoxOption {
    readonly amplitude: number;
    readonly type: number;
    readonly delayTicks: number;
}

export interface VibratoType extends BeepBoxOption {
    readonly periodsSeconds: number[];
    readonly period: number;
}

export interface Unison extends BeepBoxOption {
    readonly voices: number;
    readonly spread: number;
    readonly offset: number;
    readonly expression: number;
    readonly sign: number;
}

export interface Modulator extends BeepBoxOption {
    readonly name: string; // name that shows up in song editor UI
    readonly pianoName: string; // short name that shows up in mod piano UI
    readonly maxRawVol: number; // raw
    readonly newNoteVol: number; // raw
    readonly forSong: boolean; // true - setting is song scope
    convertRealFactor: number; // offset that needs to be applied to get a "real" number display of value, for UI purposes
    readonly associatedEffect: EffectType; // effect that should be enabled for this modulator to work properly. If unused, set to EffectType.length.
    readonly promptName: string; // long-as-needed name that shows up in tip prompt
    readonly promptDesc: string[]; // paragraph(s) describing how to use this mod
    invertSliderIndicator?: boolean; // for whether or not you want to invert the slider indicator

}

export interface Chord extends BeepBoxOption {
    readonly customInterval: boolean;
    readonly arpeggiates: boolean;
    readonly strumParts: number;
    readonly singleTone: boolean;
}

export interface Algorithm extends BeepBoxOption {
    readonly carrierCount: number;
    readonly associatedCarrier: ReadonlyArray<number>;
    readonly modulatedBy: ReadonlyArray<ReadonlyArray<number>>;
}

export interface OperatorFrequency extends BeepBoxOption {
    readonly mult: number;
    readonly hzOffset: number;
    readonly amplitudeSign: number;
}

export interface Feedback extends BeepBoxOption {
    readonly indices: ReadonlyArray<ReadonlyArray<number>>;
}

export interface Envelope extends BeepBoxOption {
    readonly type: EnvelopeType;
    readonly speed: number;
}

export interface AutomationTarget extends BeepBoxOption {
    readonly computeIndex: EnvelopeComputeIndex /*| InstrumentAutomationIndex*/ | null;
    readonly displayName: string;
    //readonly perNote: boolean; // Whether to compute envelopes on a per-note basis.
    readonly interleave: boolean; // Whether to interleave this target with the next one in the menu (e.g. filter frequency and gain).
	readonly isFilter: boolean; // Filters are special because the maxCount depends on other instrument settings.
	//readonly range: number | null; // set if automation is allowed.
    readonly maxCount: number;
    readonly effect: EffectType | null;
    readonly compatibleInstruments: InstrumentType[] | null;
}

export const enum SampleLoadingStatus {
    loading,
    loaded,
    error,
}

export function getSampleLoadingStatusName(status: SampleLoadingStatus): string {
    switch (status) {
	case SampleLoadingStatus.loading: return "loading";
	case SampleLoadingStatus.loaded: return "loaded";
	case SampleLoadingStatus.error: return "error";
    }
}

export class SampleLoadingState {
    public statusTable: Dictionary<SampleLoadingStatus>;
    public urlTable: Dictionary<string>;
    public totalSamples: number;
    public samplesLoaded: number;

    constructor() {
	this.statusTable = {};
	this.urlTable = {};
	this.totalSamples = 0;
	this.samplesLoaded = 0;
    }
}

export const sampleLoadingState: SampleLoadingState = new SampleLoadingState();

export class SampleLoadedEvent extends Event {
    public readonly totalSamples: number;
    public readonly samplesLoaded: number;

    constructor(totalSamples: number, samplesLoaded: number) {
	super("sampleloaded");
	this.totalSamples = totalSamples;
	this.samplesLoaded = samplesLoaded;
    }
}

export interface SampleLoadEventMap {
    "sampleloaded": SampleLoadedEvent;
}

export class SampleLoadEvents extends EventTarget {
    constructor() {
	super();
    }
}

export const sampleLoadEvents: SampleLoadEvents = new SampleLoadEvents();

export async function startLoadingSample(url: string, chipWaveIndex: number, presetSettings: Dictionary<any>, rawLoopOptions: any, customSampleRate: number): Promise<void> {
    // @TODO: Make parts of the code that expect everything to already be
    // in memory work correctly.
    // It would be easy to only instantiate `SongEditor` and company after
    // everything is loaded, but if dynamic sample loading without a reload
    // is deemed necessary, anything that involves chip waves has to be
    // revisited so as to be able to work with a changing list of chip
    // waves that may or may not be ready to be used.
    const sampleLoaderAudioContext = new AudioContext({ sampleRate: customSampleRate });
    let closedSampleLoaderAudioContext: boolean = false;
    const chipWave = Config.chipWaves[chipWaveIndex];
    const rawChipWave = Config.rawChipWaves[chipWaveIndex];
    const rawRawChipWave = Config.rawRawChipWaves[chipWaveIndex];
    if (OFFLINE) {
        if (url.slice(0, 5) === "file:") {
            const dirname = await getDirname();
            const joined = await pathJoin(dirname, url.slice(5));
            url = joined;
        }
    }
    fetch(url).then((response) => {
	if (!response.ok) {
	    // @TODO: Be specific with the error handling.
	    sampleLoadingState.statusTable[chipWaveIndex] = SampleLoadingStatus.error;
	    return Promise.reject(new Error("Couldn't load sample"));
	}
	return response.arrayBuffer();
    }).then((arrayBuffer) => {
	return sampleLoaderAudioContext.decodeAudioData(arrayBuffer);
    }).then((audioBuffer) => {
	// @TODO: Downmix.
	const samples = centerWave(Array.from(audioBuffer.getChannelData(0)));
	const integratedSamples = performIntegral(samples);
	chipWave.samples = integratedSamples;
	rawChipWave.samples = samples;
	rawRawChipWave.samples = samples;
	if (rawLoopOptions["isUsingAdvancedLoopControls"]) {
	    presetSettings["chipWaveLoopStart"] = rawLoopOptions["chipWaveLoopStart"] != null ? rawLoopOptions["chipWaveLoopStart"] : 0;
	    presetSettings["chipWaveLoopEnd"] = rawLoopOptions["chipWaveLoopEnd"] != null ? rawLoopOptions["chipWaveLoopEnd"] : samples.length - 1;
	    presetSettings["chipWaveLoopMode"] = rawLoopOptions["chipWaveLoopMode"] != null ? rawLoopOptions["chipWaveLoopMode"] : 0;
	    presetSettings["chipWavePlayBackwards"] = rawLoopOptions["chipWavePlayBackwards"];
	    presetSettings["chipWaveStartOffset"] = rawLoopOptions["chipWaveStartOffset"] != null ? rawLoopOptions["chipWaveStartOffset"] : 0;
	}
	sampleLoadingState.samplesLoaded++;
	sampleLoadingState.statusTable[chipWaveIndex] = SampleLoadingStatus.loaded;
	sampleLoadEvents.dispatchEvent(new SampleLoadedEvent(
	    sampleLoadingState.totalSamples,
	    sampleLoadingState.samplesLoaded
	));
	if (!closedSampleLoaderAudioContext) {
	    closedSampleLoaderAudioContext = true;
	    sampleLoaderAudioContext.close();
	}
    }).catch((error) => {
	//console.error(error);
	sampleLoadingState.statusTable[chipWaveIndex] = SampleLoadingStatus.error;
	alert("Failed to load " + url + ":\n" + error);
	if (!closedSampleLoaderAudioContext) {
	    closedSampleLoaderAudioContext = true;
	    sampleLoaderAudioContext.close();
	}
    });
}

export function getLocalStorageItem<T>(key: string, defaultValue: T): T | string {
    let value: T | string | null = localStorage.getItem(key);
    if (value == null || value === "null" || value === "undefined") {
        value = defaultValue;
    }
    return value;
}

// @HACK: This just assumes these exist, regardless of whether they actually do
// or not.
declare global {
    const OFFLINE: boolean; // for UB offline
    const getDirname: () => Promise<string>; // for UB offline
    const pathJoin: (...parts: string[]) => Promise<string>; // for UB offline
    const kicksample: number[];
    const snaresample: number[];
    const pianosample: number[];
    const WOWsample: number[];
    const overdrivesample: number[];
    const trumpetsample: number[];
    const saxophonesample: number[];
    const orchhitsample: number[];
    const detatchedviolinsample: number[];
    const synthsample: number[];
    const sonic3snaresample: number[];
    const comeonsample: number[];
    const choirsample: number[];
    const overdrivensample: number[];
    const flutesample: number[];
    const legatoviolinsample: number[];
    const tremoloviolinsample: number[];
    const amenbreaksample: number[];
    const pizzicatoviolinsample: number[];
    const timallengruntsample: number[];
    const tubasample: number[];
    const loopingcymbalsample: number[];
    const kickdrumsample: number[];
    const snaredrumsample: number[];
    const closedhihatsample: number[];
    const foothihatsample: number[];
    const openhihatsample: number[];
    const crashsample: number[];
    const pianoC4sample: number[];
    const liverpadsample: number[];
    const marimbasample: number[];
    const susdotwavsample: number[];
    const wackyboxttssample: number[];
    const peppersteak1: number[];
    const peppersteak2: number[];
    const vinyl: number[];
    const slapbass: number[];
    const hdeboverdrive: number[];
    const sunsoftbass: number[];
    const masculinechoir: number[];
    const femininechoir: number[];
    const southtololoche: number[];
    const harp: number[];
    const panflute: number[];
    const krumhorn: number[];
    const timpani: number[];
    const crowdhey: number[];
    const warioland4brass: number[];
    const warioland4organ: number[];
    const warioland4daow: number[];
    const warioland4hourchime: number[];
    const warioland4tick: number[];
    const kirbykick: number[];
    const kirbysnare: number[];
    const kirbybongo: number[];
    const kirbyclick: number[];
    const funkkick: number[];
    const funksnare: number[];
    const funksnareleft: number[];
    const funksnareright: number[];
    const funktomhigh: number[];
    const funktomlow: number[];
    const funkhihatclosed: number[];
    const funkhihathalfopen: number[];
    const funkhihatopen: number[];
    const funkhihatopentip: number[];
    const funkhihatfoot: number[];
    const funkcrash: number[];
    const funkcrashtip: number[];
    const funkride: number[];
    const chronoperc1finalsample: number[];
    const synthkickfmsample: number[];
    const woodclicksample: number[];
    const acousticsnaresample: number[];
    const catpaintboxsample: number[];
    const gameboypaintboxsample: number[];
    const mariopaintboxsample: number[];
    const drumpaintboxsample: number[];
    const yoshipaintboxsample: number[];
    const starpaintboxsample: number[];
    const fireflowerpaintboxsample: number[];
    const dogpaintbox: number[];
    const oinkpaintbox: number[];
    const swanpaintboxsample: number[];
    const facepaintboxsample: number[];
}

function loadScript(url: string): Promise<void> {
    const result: Promise<void> = new Promise((resolve, reject) => {
	if (!Config.willReloadForCustomSamples) {
	    const script = document.createElement("script");
	    script.src = url;
	    document.head.appendChild(script);
	    script.addEventListener("load", (event) => {
		resolve();
	    });
	} else {
	    // There's not really any errors that show up if the loading for
	    // this script is stopped early, but it won't really do anything
	    // particularly useful either in that case.
	}
    });
    return result;
}

export function loadBuiltInSamples(set: number): void {
    const defaultIndex: number = 0;
    const defaultIntegratedSamples: Float32Array = Config.chipWaves[defaultIndex].samples;
    const defaultSamples: Float32Array = Config.rawRawChipWaves[defaultIndex].samples;

    if (set == 0) {
	// Create chip waves with the wrong sound.
	const chipWaves = [
	    { name: "paandorasbox kick", expression: 4.0, isSampled: true, isPercussion: true, extraSampleDetune: 0 },
	    { name: "paandorasbox snare", expression: 3.0, isSampled: true, isPercussion: true, extraSampleDetune: 0 },
	    { name: "paandorasbox piano1", expression: 3.0, isSampled: true, isPercussion: false, extraSampleDetune: 2 },
	    { name: "paandorasbox WOW", expression: 1.0, isSampled: true, isPercussion: false, extraSampleDetune: 0 },
	    { name: "paandorasbox overdrive", expression: 1.0, isSampled: true, isPercussion: false, extraSampleDetune: -2 },
	    { name: "paandorasbox trumpet", expression: 3.0, isSampled: true, isPercussion: false, extraSampleDetune: 1.2 },
	    { name: "paandorasbox saxophone", expression: 2.0, isSampled: true, isPercussion: false, extraSampleDetune: -5 },
	    { name: "paandorasbox orchestrahit", expression: 2.0, isSampled: true, isPercussion: false, extraSampleDetune: 4.2 },
	    { name: "paandorasbox detatched violin", expression: 2.0, isSampled: true, isPercussion: false, extraSampleDetune: 4.2 },
	    { name: "paandorasbox synth", expression: 2.0, isSampled: true, isPercussion: false, extraSampleDetune: -0.8 },
	    { name: "paandorasbox sonic3snare", expression: 2.0, isSampled: true, isPercussion: true, extraSampleDetune: 0 },
	    { name: "paandorasbox come on", expression: 2.0, isSampled: true, isPercussion: false, extraSampleDetune: 0 },
	    { name: "paandorasbox choir", expression: 2.0, isSampled: true, isPercussion: false, extraSampleDetune: -3 },
	    { name: "paandorasbox overdriveguitar", expression: 2.0, isSampled: true, isPercussion: false, extraSampleDetune: -6.2 },
	    { name: "paandorasbox flute", expression: 2.0, isSampled: true, isPercussion: false, extraSampleDetune: -6 },
	    { name: "paandorasbox legato violin", expression: 2.0, isSampled: true, isPercussion: false, extraSampleDetune: -28 },
	    { name: "paandorasbox tremolo violin", expression: 2.0, isSampled: true, isPercussion: false, extraSampleDetune: -33 },
	    { name: "paandorasbox amen break", expression: 1.0, isSampled: true, isPercussion: true, extraSampleDetune: -55 },
	    { name: "paandorasbox pizzicato violin", expression: 2.0, isSampled: true, isPercussion: false, extraSampleDetune: -11 },
	    { name: "paandorasbox tim allen grunt", expression: 2.0, isSampled: true, isPercussion: false, extraSampleDetune: -20 },
	    { name: "paandorasbox tuba", expression: 2.0, isSampled: true, isPercussion: false, extraSampleDetune: 44 },
	    { name: "paandorasbox loopingcymbal", expression: 2.0, isSampled: true, isPercussion: false, extraSampleDetune: -17 },
	    { name: "paandorasbox standardkick", expression: 2.0, isSampled: true, isPercussion: true, extraSampleDetune: -7 },
	    { name: "paandorasbox standardsnare", expression: 2.0, isSampled: true, isPercussion: true, extraSampleDetune: 0 },
	    { name: "paandorasbox closedhihat", expression: 2.0, isSampled: true, isPercussion: true, extraSampleDetune: 5 },
	    { name: "paandorasbox foothihat", expression: 2.0, isSampled: true, isPercussion: true, extraSampleDetune: 4 },
	    { name: "paandorasbox openhihat", expression: 2.0, isSampled: true, isPercussion: true, extraSampleDetune: -31 },
	    { name: "paandorasbox crashcymbal", expression: 2.0, isSampled: true, isPercussion: true, extraSampleDetune: -43 },
	    { name: "paandorasbox pianoC4", expression: 2.0, isSampled: true, isPercussion: false, extraSampleDetune: -42.5 },
	    { name: "paandorasbox liver pad", expression: 2.0, isSampled: true, isPercussion: false, extraSampleDetune: -22.5 },
	    { name: "paandorasbox marimba", expression: 2.0, isSampled: true, isPercussion: false, extraSampleDetune: -15.5 },
	    { name: "paandorasbox susdotwav", expression: 2.0, isSampled: true, isPercussion: false, extraSampleDetune: -24.5 },
	    { name: "paandorasbox wackyboxtts", expression: 2.0, isSampled: true, isPercussion: false, extraSampleDetune: -17.5 },
	    { name: "paandorasbox peppersteak_1", expression: 2.0, isSampled: true, isPercussion: false, extraSampleDetune: -42.2 },
	    { name: "paandorasbox peppersteak_2", expression: 2.0, isSampled: true, isPercussion: false, extraSampleDetune: -47 },
	    { name: "paandorasbox vinyl_noise", expression: 2.0, isSampled: true, isPercussion: true, extraSampleDetune: -50 },
	    { name: "paandorasbeta slap bass", expression: 1.0, isSampled: true, isPercussion: false, extraSampleDetune: -56 },
	    { name: "paandorasbeta HD EB overdrive guitar", expression: 1.0, isSampled: true, isPercussion: false, extraSampleDetune: -60 },
	    { name: "paandorasbeta sunsoft bass", expression: 1.0, isSampled: true, isPercussion: false, extraSampleDetune: -18.5 },
	    { name: "paandorasbeta masculine choir", expression: 1.0, isSampled: true, isPercussion: false, extraSampleDetune: -50 },
	    { name: "paandorasbeta feminine choir", expression: 1.0, isSampled: true, isPercussion: false, extraSampleDetune: -60.5 },
	    { name: "paandorasbeta tololoche", expression: 1.0, isSampled: true, isPercussion: false, extraSampleDetune: -29.5 },
	    { name: "paandorasbeta harp", expression: 1.0, isSampled: true, isPercussion: false, extraSampleDetune: -54 },
	    { name: "paandorasbeta pan flute", expression: 1.0, isSampled: true, isPercussion: false, extraSampleDetune: -58 },
	    { name: "paandorasbeta krumhorn", expression: 1.0, isSampled: true, isPercussion: false, extraSampleDetune: -46 },
	    { name: "paandorasbeta timpani", expression: 1.0, isSampled: true, isPercussion: false, extraSampleDetune: -50 },
	    { name: "paandorasbeta crowd hey", expression: 1.0, isSampled: true, isPercussion: true, extraSampleDetune: -29 },
	    { name: "paandorasbeta wario land 4 brass", expression: 1.0, isSampled: true, isPercussion: false, extraSampleDetune: -68 },
	    { name: "paandorasbeta wario land 4 rock organ", expression: 1.0, isSampled: true, isPercussion: false, extraSampleDetune: -63 },
	    { name: "paandorasbeta wario land 4 DAOW", expression: 1.0, isSampled: true, isPercussion: false, extraSampleDetune: -35 },
	    { name: "paandorasbeta wario land 4 hour chime", expression: 1.0, isSampled: true, isPercussion: false, extraSampleDetune: -47.5 },
	    { name: "paandorasbeta wario land 4 tick", expression: 1.0, isSampled: true, isPercussion: true, extraSampleDetune: -12.5 },
	    { name: "paandorasbeta kirby kick", expression: 1.0, isSampled: true, isPercussion: true, extraSampleDetune: -46.5 },
	    { name: "paandorasbeta kirby snare", expression: 1.0, isSampled: true, isPercussion: true, extraSampleDetune: -46.5 },
	    { name: "paandorasbeta kirby bongo", expression: 1.0, isSampled: true, isPercussion: true, extraSampleDetune: -46.5 },
	    { name: "paandorasbeta kirby click", expression: 1.0, isSampled: true, isPercussion: true, extraSampleDetune: -46.5 },
	    { name: "paandorasbeta sonor kick", expression: 1.0, isSampled: true, isPercussion: true, extraSampleDetune: -28.5 },
	    { name: "paandorasbeta sonor snare", expression: 1.0, isSampled: true, isPercussion: true, extraSampleDetune: -28.5 },
	    { name: "paandorasbeta sonor snare (left hand)", expression: 1.0, isSampled: true, isPercussion: true, extraSampleDetune: -22.5 },
	    { name: "paandorasbeta sonor snare (right hand)", expression: 1.0, isSampled: true, isPercussion: true, extraSampleDetune: -22.5 },
	    { name: "paandorasbeta sonor high tom", expression: 1.0, isSampled: true, isPercussion: true, extraSampleDetune: -41.5 },
	    { name: "paandorasbeta sonor low tom", expression: 1.0, isSampled: true, isPercussion: true, extraSampleDetune: -41.5 },
	    { name: "paandorasbeta sonor hihat (closed)", expression: 1.0, isSampled: true, isPercussion: true, extraSampleDetune: -17 },
	    { name: "paandorasbeta sonor hihat (half opened)", expression: 1.0, isSampled: true, isPercussion: true, extraSampleDetune: -21 },
	    { name: "paandorasbeta sonor hihat (open)", expression: 1.0, isSampled: true, isPercussion: true, extraSampleDetune: -54.5 },
	    { name: "paandorasbeta sonor hihat (open tip)", expression: 1.0, isSampled: true, isPercussion: true, extraSampleDetune: -43.5 },
	    { name: "paandorasbeta sonor hihat (pedal)", expression: 1.0, isSampled: true, isPercussion: true, extraSampleDetune: -28 },
	    { name: "paandorasbeta sonor crash", expression: 1.0, isSampled: true, isPercussion: true, extraSampleDetune: -51 },
	    { name: "paandorasbeta sonor crash (tip)", expression: 1.0, isSampled: true, isPercussion: true, extraSampleDetune: -50.5 },
	    { name: "paandorasbeta sonor ride", expression: 1.0, isSampled: true, isPercussion: true, extraSampleDetune: -46 }
	];

	sampleLoadingState.totalSamples += chipWaves.length;

	// This assumes that Config.rawRawChipWaves and Config.chipWaves have
	// the same number of elements.
	const startIndex: number = Config.rawRawChipWaves.length;
	for (const chipWave of chipWaves) {
	    const chipWaveIndex: number = Config.rawRawChipWaves.length;
	    const rawChipWave = { index: chipWaveIndex, name: chipWave.name, expression: chipWave.expression, isSampled: chipWave.isSampled, isPercussion: chipWave.isPercussion, extraSampleDetune: chipWave.extraSampleDetune, samples: defaultSamples };
	    const rawRawChipWave = { index: chipWaveIndex, name: chipWave.name, expression: chipWave.expression, isSampled: chipWave.isSampled, isPercussion: chipWave.isPercussion, extraSampleDetune: chipWave.extraSampleDetune, samples: defaultSamples };
	    const integratedChipWave = { index: chipWaveIndex, name: chipWave.name, expression: chipWave.expression, isSampled: chipWave.isSampled, isPercussion: chipWave.isPercussion, extraSampleDetune: chipWave.extraSampleDetune, samples: defaultIntegratedSamples };
	    Config.rawRawChipWaves[chipWaveIndex] = rawRawChipWave;
	    Config.rawRawChipWaves.dictionary[chipWave.name] = rawRawChipWave;
	    Config.rawChipWaves[chipWaveIndex] = rawChipWave;
	    Config.rawChipWaves.dictionary[chipWave.name] = rawChipWave;
	    Config.chipWaves[chipWaveIndex] = integratedChipWave;
	    Config.chipWaves.dictionary[chipWave.name] = rawChipWave;
	    sampleLoadingState.statusTable[chipWaveIndex] = SampleLoadingStatus.loading;
	    sampleLoadingState.urlTable[chipWaveIndex] = "legacySamples";
	}

	loadScript("samples.js")
	.then(() => loadScript("samples2.js"))
	.then(() => loadScript("samples3.js"))
	.then(() => loadScript("drumsamples.js"))
	.then(() => loadScript("wario_samples.js"))
	.then(() => loadScript("kirby_samples.js"))
	.then(() => {
	    // Now put the right sounds in there after everything
	    // got loaded.
	    const chipWaveSamples: Float32Array[] = [
		centerWave(kicksample),
		centerWave(snaresample),
		centerWave(pianosample),
		centerWave(WOWsample),
		centerWave(overdrivesample),
		centerWave(trumpetsample),
		centerWave(saxophonesample),
		centerWave(orchhitsample),
		centerWave(detatchedviolinsample),
		centerWave(synthsample),
		centerWave(sonic3snaresample),
		centerWave(comeonsample),
		centerWave(choirsample),
		centerWave(overdrivensample),
		centerWave(flutesample),
		centerWave(legatoviolinsample),
		centerWave(tremoloviolinsample),
		centerWave(amenbreaksample),
		centerWave(pizzicatoviolinsample),
		centerWave(timallengruntsample),
		centerWave(tubasample),
		centerWave(loopingcymbalsample),
		centerWave(kickdrumsample),
		centerWave(snaredrumsample),
		centerWave(closedhihatsample),
		centerWave(foothihatsample),
		centerWave(openhihatsample),
		centerWave(crashsample),
		centerWave(pianoC4sample),
		centerWave(liverpadsample),
		centerWave(marimbasample),
		centerWave(susdotwavsample),
		centerWave(wackyboxttssample),
		centerWave(peppersteak1),
		centerWave(peppersteak2),
		centerWave(vinyl),
		centerWave(slapbass),
		centerWave(hdeboverdrive),
		centerWave(sunsoftbass),
		centerWave(masculinechoir),
		centerWave(femininechoir),
		centerWave(southtololoche),
		centerWave(harp),
		centerWave(panflute),
		centerWave(krumhorn),
		centerWave(timpani),
		centerWave(crowdhey),
		centerWave(warioland4brass),
		centerWave(warioland4organ),
		centerWave(warioland4daow),
		centerWave(warioland4hourchime),
		centerWave(warioland4tick),
		centerWave(kirbykick),
		centerWave(kirbysnare),
		centerWave(kirbybongo),
		centerWave(kirbyclick),
		centerWave(funkkick),
		centerWave(funksnare),
		centerWave(funksnareleft),
		centerWave(funksnareright),
		centerWave(funktomhigh),
		centerWave(funktomlow),
		centerWave(funkhihatclosed),
		centerWave(funkhihathalfopen),
		centerWave(funkhihatopen),
		centerWave(funkhihatopentip),
		centerWave(funkhihatfoot),
		centerWave(funkcrash),
		centerWave(funkcrashtip),
		centerWave(funkride)
	    ];
	    let chipWaveIndexOffset: number = 0;
	    for (const chipWaveSample of chipWaveSamples) {
		const chipWaveIndex: number = startIndex + chipWaveIndexOffset;
		Config.rawChipWaves[chipWaveIndex].samples = chipWaveSample;
		Config.rawRawChipWaves[chipWaveIndex].samples = chipWaveSample;
		Config.chipWaves[chipWaveIndex].samples = performIntegral(chipWaveSample);
		sampleLoadingState.statusTable[chipWaveIndex] = SampleLoadingStatus.loaded;
		sampleLoadingState.samplesLoaded++;
		sampleLoadEvents.dispatchEvent(new SampleLoadedEvent(
		    sampleLoadingState.totalSamples,
		    sampleLoadingState.samplesLoaded
		));
		chipWaveIndexOffset++;
	    }
	});
	//EditorConfig.presetCategories[EditorConfig.presetCategories.length] = {name: "Legacy Sample Presets", presets:  { name: "Earthbound O. Guitar", midiProgram: 80, settings: { "type": "chip", "eqFilter": [], "effects": [], "transition": "normal", "fadeInSeconds": 0, "fadeOutTicks": -1, "chord": "arpeggio", "wave": "paandorasbox overdrive", "unison": "none", "envelopes": [] } }, index: EditorConfig.presetCategories.length,};
    }
    else if (set == 1) {
	// Create chip waves with the wrong sound.
	const chipWaves = [
	    { name: "chronoperc1final", expression: 4.0, isSampled: true, isPercussion: true, extraSampleDetune: 0 },
	    { name: "synthkickfm", expression: 4.0, isSampled: true, isPercussion: true, extraSampleDetune: 0 },
	    { name: "mcwoodclick1", expression: 4.0, isSampled: true, isPercussion: true, extraSampleDetune: 0 },
	    { name: "acoustic snare", expression: 4.0, isSampled: true, isPercussion: true, extraSampleDetune: 0 }
	];

	sampleLoadingState.totalSamples += chipWaves.length;

	// This assumes that Config.rawRawChipWaves and Config.chipWaves have
	// the same number of elements.
	const startIndex: number = Config.rawRawChipWaves.length;
	for (const chipWave of chipWaves) {
	    const chipWaveIndex: number = Config.rawRawChipWaves.length;
	    const rawChipWave = { index: chipWaveIndex, name: chipWave.name, expression: chipWave.expression, isSampled: chipWave.isSampled, isPercussion: chipWave.isPercussion, extraSampleDetune: chipWave.extraSampleDetune, samples: defaultSamples };
	    const rawRawChipWave = { index: chipWaveIndex, name: chipWave.name, expression: chipWave.expression, isSampled: chipWave.isSampled, isPercussion: chipWave.isPercussion, extraSampleDetune: chipWave.extraSampleDetune, samples: defaultSamples };
	    const integratedChipWave = { index: chipWaveIndex, name: chipWave.name, expression: chipWave.expression, isSampled: chipWave.isSampled, isPercussion: chipWave.isPercussion, extraSampleDetune: chipWave.extraSampleDetune, samples: defaultIntegratedSamples };
	    Config.rawRawChipWaves[chipWaveIndex] = rawRawChipWave;
	    Config.rawRawChipWaves.dictionary[chipWave.name] = rawRawChipWave;
	    Config.rawChipWaves[chipWaveIndex] = rawChipWave;
	    Config.rawChipWaves.dictionary[chipWave.name] = rawChipWave;
	    Config.chipWaves[chipWaveIndex] = integratedChipWave;
	    Config.chipWaves.dictionary[chipWave.name] = rawChipWave;
	    sampleLoadingState.statusTable[chipWaveIndex] = SampleLoadingStatus.loading;
	    sampleLoadingState.urlTable[chipWaveIndex] = "nintariboxSamples";
	}

	loadScript("nintaribox_samples.js")
	.then(() => {
	    // Now put the right sounds in there after everything
	    // got loaded.
	    const chipWaveSamples: Float32Array[] = [
		centerWave(chronoperc1finalsample),
		centerWave(synthkickfmsample),
		centerWave(woodclicksample),
		centerWave(acousticsnaresample)
	    ];
	    let chipWaveIndexOffset: number = 0;
	    for (const chipWaveSample of chipWaveSamples) {
		const chipWaveIndex: number = startIndex + chipWaveIndexOffset;
		Config.rawChipWaves[chipWaveIndex].samples = chipWaveSample;
		Config.rawRawChipWaves[chipWaveIndex].samples = chipWaveSample;
		Config.chipWaves[chipWaveIndex].samples = performIntegral(chipWaveSample);
		sampleLoadingState.statusTable[chipWaveIndex] = SampleLoadingStatus.loaded;
		sampleLoadingState.samplesLoaded++;
		sampleLoadEvents.dispatchEvent(new SampleLoadedEvent(
		    sampleLoadingState.totalSamples,
		    sampleLoadingState.samplesLoaded
		));
		chipWaveIndexOffset++;
	    }
	});
    }
    else if (set == 2) {
	// Create chip waves with the wrong sound.
	const chipWaves = [
	    { name: "cat", expression: 1, isSampled: true, isPercussion: false, extraSampleDetune: -3 },
	    { name: "gameboy", expression: 1, isSampled: true, isPercussion: false, extraSampleDetune: 7 },
	    { name: "mario", expression: 1, isSampled: true, isPercussion: false, extraSampleDetune: 0 },
	    { name: "drum", expression: 1, isSampled: true, isPercussion: false, extraSampleDetune: 4 },
	    { name: "yoshi", expression: 1, isSampled: true, isPercussion: false, extraSampleDetune: -16 },
	    { name: "star", expression: 1, isSampled: true, isPercussion: false, extraSampleDetune: -16 },
	    { name: "fire flower", expression: 1, isSampled: true, isPercussion: false, extraSampleDetune: -1 },
	    { name: "dog", expression: 1, isSampled: true, isPercussion: false, extraSampleDetune: -1 },
	    { name: "oink", expression: 1, isSampled: true, isPercussion: false, extraSampleDetune: 3 },
	    { name: "swan", expression: 1, isSampled: true, isPercussion: false, extraSampleDetune: 1 },
	    { name: "face", expression: 1, isSampled: true, isPercussion: false, extraSampleDetune: -12 }
	];

	sampleLoadingState.totalSamples += chipWaves.length;

	// This assumes that Config.rawRawChipWaves and Config.chipWaves have
	// the same number of elements.
	const startIndex: number = Config.rawRawChipWaves.length;
	for (const chipWave of chipWaves) {
	    const chipWaveIndex: number = Config.rawRawChipWaves.length;
	    const rawChipWave = { index: chipWaveIndex, name: chipWave.name, expression: chipWave.expression, isSampled: chipWave.isSampled, isPercussion: chipWave.isPercussion, extraSampleDetune: chipWave.extraSampleDetune, samples: defaultSamples };
	    const rawRawChipWave = { index: chipWaveIndex, name: chipWave.name, expression: chipWave.expression, isSampled: chipWave.isSampled, isPercussion: chipWave.isPercussion, extraSampleDetune: chipWave.extraSampleDetune, samples: defaultSamples };
	    const integratedChipWave = { index: chipWaveIndex, name: chipWave.name, expression: chipWave.expression, isSampled: chipWave.isSampled, isPercussion: chipWave.isPercussion, extraSampleDetune: chipWave.extraSampleDetune, samples: defaultIntegratedSamples };
	    Config.rawRawChipWaves[chipWaveIndex] = rawRawChipWave;
	    Config.rawRawChipWaves.dictionary[chipWave.name] = rawRawChipWave;
	    Config.rawChipWaves[chipWaveIndex] = rawChipWave;
	    Config.rawChipWaves.dictionary[chipWave.name] = rawChipWave;
	    Config.chipWaves[chipWaveIndex] = integratedChipWave;
	    Config.chipWaves.dictionary[chipWave.name] = rawChipWave;
	    sampleLoadingState.statusTable[chipWaveIndex] = SampleLoadingStatus.loading;
	    sampleLoadingState.urlTable[chipWaveIndex] = "marioPaintboxSamples";
	}

	loadScript("mario_paintbox_samples.js")
	.then(() => {
	    // Now put the right sounds in there after everything
	    // got loaded.
	    const chipWaveSamples: Float32Array[] = [
		centerWave(catpaintboxsample),
		centerWave(gameboypaintboxsample),
		centerWave(mariopaintboxsample),
		centerWave(drumpaintboxsample),
		centerWave(yoshipaintboxsample),
		centerWave(starpaintboxsample),
		centerWave(fireflowerpaintboxsample),
		centerWave(dogpaintbox),
		centerWave(oinkpaintbox),
		centerWave(swanpaintboxsample),
		centerWave(facepaintboxsample)
	    ];
	    let chipWaveIndexOffset: number = 0;
	    for (const chipWaveSample of chipWaveSamples) {
		const chipWaveIndex: number = startIndex + chipWaveIndexOffset;
		Config.rawChipWaves[chipWaveIndex].samples = chipWaveSample;
		Config.rawRawChipWaves[chipWaveIndex].samples = chipWaveSample;
		Config.chipWaves[chipWaveIndex].samples = performIntegral(chipWaveSample);
		sampleLoadingState.statusTable[chipWaveIndex] = SampleLoadingStatus.loaded;
		sampleLoadingState.samplesLoaded++;
		sampleLoadEvents.dispatchEvent(new SampleLoadedEvent(
		    sampleLoadingState.totalSamples,
		    sampleLoadingState.samplesLoaded
		));
		chipWaveIndexOffset++;
	    }
	});
    }
    else {
        console.log("invalid set of built-in samples");
    }
}

export class Config {
    // Params for post-processing compressor
    public static thresholdVal: number = -10;
    public static kneeVal: number = 40;
    public static ratioVal: number = 12;
    public static attackVal: number = 0;
    public static releaseVal: number = 0.25;

    public static willReloadForCustomSamples: boolean = false;

    public static jsonFormat: string = "slarmoosbox";
    // public static thurmboxImportUrl: string = "https://file.garden/ZMQ0Om5nmTe-x2hq/PandoraArchive%20Samples/";

    public static readonly scales: DictionaryArray<Scale> = toNameMap([

        //   C     Db      D     Eb      E      F     F#      G     Ab      A     Bb      B      C
        { name: "Free", realName: "chromatic", flags: [true, true, true, true, true, true, true, true, true, true, true, true] }, // Free
        { name: "Major", realName: "ionian", flags: [true, false, true, false, true, true, false, true, false, true, false, true] }, // Major
        { name: "Minor", realName: "aeolian", flags: [true, false, true, true, false, true, false, true, true, false, true, false] }, // Minor
        { name: "Mixolydian", realName: "mixolydian", flags: [true, false, true, false, true, true, false, true, false, true, true, false] }, // Mixolydian
        { name: "Lydian", realName: "lydian", flags: [true, false, true, false, true, false, true, true, false, true, false, true] }, // Lydian
        { name: "Dorian", realName: "dorian", flags: [true, false, true, true, false, true, false, true, false, true, true, false] }, // Dorian
        { name: "Phrygian", realName: "phrygian", flags: [true, true, false, true, false, true, false, true, true, false, true, false] }, // Phrygian
        { name: "Locrian", realName: "locrian", flags: [true, true, false, true, false, true, true, false, true, false, true, false] }, // Locrian
        { name: "Lydian Dominant", realName: "lydian dominant", flags: [true, false, true, false, true, false, true, true, false, true, true, false] }, // Lydian Dominant
        { name: "Phrygian Dominant", realName: "phrygian dominant", flags: [true, true, false, false, true, true, false, true, true, false, true, false] }, // Phrygian Dominant
        { name: "Harmonic Major", realName: "harmonic major", flags: [true, false, true, false, true, true, false, true, true, false, false, true] }, // Harmonic Major
        { name: "Harmonic Minor", realName: "harmonic minor", flags: [true, false, true, true, false, true, false, true, true, false, false, true] }, // Harmonic Minor
        { name: "Melodic Minor", realName: "melodic minor", flags: [true, false, true, true, false, true, false, true, false, true, false, true] }, // Melodic Minor
        { name: "Blues", realName: "blues", flags: [true, false, false, true, false, true, true, true, false, false, true, false] }, // Blues
        { name: "Altered", realName: "altered", flags: [true, true, false, true, true, false, true, false, true, false, true, false] }, // Altered
        { name: "Major Pentatonic", realName: "major pentatonic", flags: [true, false, true, false, true, false, false, true, false, true, false, false] }, // Major Pentatonic
        { name: "Minor Pentatonic", realName: "minor pentatonic", flags: [true, false, false, true, false, true, false, true, false, false, true, false] }, // Minor Pentatonic
        { name: "Whole Tone", realName: "whole tone", flags: [true, false, true, false, true, false, true, false, true, false, true, false] }, // Whole Tone
        { name: "Octatonic", realName: "octatonic", flags: [true, false, true, true, false, true, true, false, true, true, false, true] }, // Octatonic
        { name: "Hexatonic", realName: "hexatonic", flags: [true, false, false, true, true, false, false, true, true, false, false, true] }, // Hexatonic
        // modbox
        { name: "No Dabbing", realName: "no dabbing", flags: [true, true, false, true, true, true, true, true, true, false, true, false] },
        // todbox
        { name: "Jacked Toad", realName: "jacked toad", flags: [true, false, true, true, false, true, true, true, true, false, true, true] },
        { name: "Dumb", realName: "Originally named, currently named, and will always be named 'dumb.'", flags: [true, false, false, false, false, true, true, true, true, false, false, true] },
        { name: "Test Scale", realName: "**t", flags: [true, true, false, false, false, true, true, false, false, true, true, false] },
        // wackybox
        { name: "die", realName: "death", flags: [true, false, false, false, false, false, false, false, true, false, false, false] },
        { name: "Custom", realName: "custom", flags: [true, false, true, true, false, false, false, true, true, false, true, true] }, // Custom? considering allowing this one to be be completely configurable
    ]);
    public static readonly keys: DictionaryArray<Key> = toNameMap([
        { name: "C", isWhiteKey: true, basePitch: 12 }, // C0 has index 12 on the MIDI scale. C7 is 96, and C9 is 120. C10 is barely in the audible range.
        { name: "C♯", isWhiteKey: false, basePitch: 13 },
        { name: "D", isWhiteKey: true, basePitch: 14 },
        { name: "D♯", isWhiteKey: false, basePitch: 15 },
        { name: "E", isWhiteKey: true, basePitch: 16 },
        { name: "F", isWhiteKey: true, basePitch: 17 },
        { name: "F♯", isWhiteKey: false, basePitch: 18 },
        { name: "G", isWhiteKey: true, basePitch: 19 },
        { name: "G♯", isWhiteKey: false, basePitch: 20 },
        { name: "A", isWhiteKey: true, basePitch: 21 },
        { name: "A♯", isWhiteKey: false, basePitch: 22 },
        { name: "B", isWhiteKey: true, basePitch: 23 },
        // { name: "C+", isWhiteKey: false, basePitch: 24 },
        //taken from todbox, called "B#" for some reason lol
        // { name: "G- (actually F#-)", isWhiteKey: false, basePitch: 6 },
        // { name: "C-", isWhiteKey: true, basePitch: 0 },
        //brucebox
        //g- isn't actually g-???
        // { name: "oh no (F-)", isWhiteKey: true, basePitch: 5 },
        //shitbox
    ]);
    public static readonly blackKeyNameParents: ReadonlyArray<number> = [-1, 1, -1, 1, -1, 1, -1, -1, 1, -1, 1, -1];
    public static readonly tempoMin: number = 1;
    public static readonly tempoMax: number = 500;
    public static readonly octaveMin: number = -2;
    public static readonly octaveMax: number = 2;
    public static readonly echoDelayRange: number = 24;
    public static readonly echoDelayStepTicks: number = 4;
    public static readonly echoSustainRange: number = 8;
    public static readonly echoShelfHz: number = 4000.0; // The cutoff freq of the shelf filter that is used to decay echoes.
    public static readonly echoShelfGain: number = Math.pow(2.0, -0.5);
    public static readonly reverbShelfHz: number = 8000.0; // The cutoff freq of the shelf filter that is used to decay reverb.
    public static readonly reverbShelfGain: number = Math.pow(2.0, -1.5);
    public static readonly reverbRange: number = 32;
    public static readonly reverbDelayBufferSize: number = 16384; // TODO: Compute a buffer size based on sample rate.
    public static readonly reverbDelayBufferMask: number = Config.reverbDelayBufferSize - 1; // TODO: Compute a buffer size based on sample rate.
    public static readonly beatsPerBarMin: number = 1;
    public static readonly beatsPerBarMax: number = 64;
    public static readonly barCountMin: number = 1;
    public static readonly barCountMax: number = 1024;
    public static readonly instrumentCountMin: number = 1;
    public static readonly layeredInstrumentCountMax: number = 10;
    public static readonly patternInstrumentCountMax: number = 10;
<<<<<<< HEAD
    public static readonly partsPerBeat: number = 24;
    public static readonly ticksPerPart: number = 2;
    public static readonly ticksPerArpeggio: number = 3;
    public static readonly arpeggioPatterns: ReadonlyArray<ReadonlyArray<number>> = [[0], [0, 1], [0, 1, 2, 1], [0, 1, 2, 3], [0, 1, 2, 3, 4], [0, 1, 2, 3, 4, 5], [0, 1, 2, 3, 4, 5, 6], [0, 1, 2, 3, 4, 5, 6, 7]];
    public static readonly rhythms: DictionaryArray<Rhythm> = toNameMap([
        { name: "÷1 (whole notes)", stepsPerBeat: 1, /*ticksPerArpeggio: 6, arpeggioPatterns: [[0], [0, 0, 1, 1], [0, 1, 2, 1]],*/ roundUpThresholds: [3] },
        { name: "÷2 (half notes)", stepsPerBeat: 2, /*ticksPerArpeggio: 5, arpeggioPatterns: [[0], [0, 0, 1, 1], [0, 1, 2, 1]],*/ roundUpThresholds: [3, 9] },
        { name: "÷3 (triplets)", stepsPerBeat: 3, /*ticksPerArpeggio: 4, arpeggioPatterns: [[0], [0, 0, 1, 1], [0, 1, 2, 1], [0, 1, 2, 3]]*/ roundUpThresholds: [/*0*/ 5, /*8*/ 12, /*16*/ 18 /*24*/] },
        { name: "÷4 (standard)", stepsPerBeat: 4, /*ticksPerArpeggio: 3, arpeggioPatterns: [[0], [0, 0, 1, 1], [0, 1, 2, 1], [0, 1, 2, 3]]*/ roundUpThresholds: [/*0*/ 3, /*6*/ 9, /*12*/ 17, /*18*/ 21 /*24*/] },
        { name: "÷6 (sextuplets)", stepsPerBeat: 6, /*ticksPerArpeggio: 4, arpeggioPatterns: [[0], [0, 1], [0, 1, 2, 1], [0, 1, 2, 3]]*/ roundUpThresholds: null },
        { name: "÷8 (32nd notes)", stepsPerBeat: 8, /*ticksPerArpeggio: 3, arpeggioPatterns: [[0], [0, 1], [0, 1, 2, 1], [0, 1, 2, 3]]*/ roundUpThresholds: null },
        { name: "÷12 (doudectuplets)", stepsPerBeat: 12, /*ticksPerArpeggio: 3, arpeggioPatterns: [[0], [0, 1], [0, 1, 2, 1]]*/ roundUpThresholds: null },
        { name: "freehand", stepsPerBeat: 24, /*ticksPerArpeggio: 3, arpeggioPatterns: [[0], [0, 1], [0, 1, 2, 1], [0, 1, 2, 3]]*/ roundUpThresholds: null },
    ]);

    public static readonly instrumentTypeNames: ReadonlyArray<string> = ["chip", "FM", "noise", "spectrum", "drumset", "harmonics", "PWM", "Picked String", "supersaw", "custom chip", "mod", "FM6op", "additive"];
    public static readonly instrumentTypeHasSpecialInterval: ReadonlyArray<boolean> = [true, true, false, false, false, true, false, false, false, false, false];
=======
	public static readonly partsPerBeat: number = 24;
	public static readonly ticksPerPart: number = 2;
	public static readonly ticksPerArpeggio: number = 3;
	public static readonly arpeggioPatterns: ReadonlyArray<ReadonlyArray<number>> = [[0], [0, 1], [0, 1, 2, 1], [0, 1, 2, 3], [0, 1, 2, 3, 4], [0, 1, 2, 3, 4, 5], [0, 1, 2, 3, 4, 5, 6], [0, 1, 2, 3, 4, 5, 6, 7] ];
	public static readonly rhythms: DictionaryArray<Rhythm> = toNameMap([
		{ name: "÷1 (quarter notes)", stepsPerBeat: 1, /*ticksPerArpeggio: 6, arpeggioPatterns: [[0], [0, 0, 1, 1], [0, 1, 2, 1]],*/ roundUpThresholds: [3] },
		{ name: "÷2 (eighth notes)", stepsPerBeat: 2, /*ticksPerArpeggio: 5, arpeggioPatterns: [[0], [0, 0, 1, 1], [0, 1, 2, 1]],*/ roundUpThresholds: [3, 9] },
		{ name: "÷3 (triplets)", stepsPerBeat: 3, /*ticksPerArpeggio: 4, arpeggioPatterns: [[0], [0, 0, 1, 1], [0, 1, 2, 1], [0, 1, 2, 3]]*/ roundUpThresholds: [/*0*/ 5, /*8*/ 12, /*16*/ 18 /*24*/] },
		{ name: "÷4 (standard)", stepsPerBeat: 4, /*ticksPerArpeggio: 3, arpeggioPatterns: [[0], [0, 0, 1, 1], [0, 1, 2, 1], [0, 1, 2, 3]]*/ roundUpThresholds: [/*0*/ 3, /*6*/ 9, /*12*/ 17, /*18*/ 21 /*24*/] },
		{ name: "÷6 (sextuplets)", stepsPerBeat: 6, /*ticksPerArpeggio: 4, arpeggioPatterns: [[0], [0, 1], [0, 1, 2, 1], [0, 1, 2, 3]]*/ roundUpThresholds: null },
		{ name: "÷8 (32nd notes)", stepsPerBeat: 8, /*ticksPerArpeggio: 3, arpeggioPatterns: [[0], [0, 1], [0, 1, 2, 1], [0, 1, 2, 3]]*/ roundUpThresholds: null },
		{ name: "÷12 (doudectuplets)", stepsPerBeat: 12, /*ticksPerArpeggio: 3, arpeggioPatterns: [[0], [0, 1], [0, 1, 2, 1]]*/ roundUpThresholds: null },
		{ name: "freehand", stepsPerBeat: 24, /*ticksPerArpeggio: 3, arpeggioPatterns: [[0], [0, 1], [0, 1, 2, 1], [0, 1, 2, 3]]*/ roundUpThresholds: null },
	]);

    public static readonly instrumentTypeNames: ReadonlyArray<string> = ["chip", "FM", "noise", "spectrum", "drumset", "harmonics", "PWM", "Picked String", "supersaw", "custom chip", "mod", "FM6op"];
	public static readonly instrumentTypeHasSpecialInterval: ReadonlyArray<boolean> = [true, true, false, false, false, true, false, false, false, false, false];
>>>>>>> 62af6e39
    public static readonly chipBaseExpression: number = 0.03375; // Doubled by unison feature, but affected by expression adjustments per unison setting and wave shape.
    public static readonly fmBaseExpression: number = 0.03;
    public static readonly noiseBaseExpression: number = 0.19;
    public static readonly spectrumBaseExpression: number = 0.3; // Spectrum can be in pitch or noise channels, the expression is doubled for noise.
    public static readonly drumsetBaseExpression: number = 0.45; // Drums tend to be loud but brief!
    public static readonly harmonicsBaseExpression: number = 0.025;
    public static readonly pwmBaseExpression: number = 0.04725; // It's actually closer to half of this, the synthesized pulse amplitude range is only .5 to -.5, but also note that the fundamental sine partial amplitude of a square wave is 4/π times the measured square wave amplitude.
    public static readonly supersawBaseExpression: number = 0.061425; // It's actually closer to half of this, the synthesized sawtooth amplitude range is only .5 to -.5.
    public static readonly pickedStringBaseExpression: number = 0.025; // Same as harmonics.
    public static readonly additiveBaseExpression: number = 0.012; //For now. We'll see how is goes
    public static readonly distortionBaseVolume: number = 0.011; // Distortion is not affected by pitchDamping, which otherwise approximately halves expression for notes around the middle of the range.
    public static readonly bitcrusherBaseVolume: number = 0.010; // Also not affected by pitchDamping, used when bit crushing is maxed out (aka "1-bit" output).
    public static rawChipWaves: DictionaryArray<ChipWave> = toNameMap([
        { name: "rounded", expression: 0.94, samples: centerWave([0.0, 0.2, 0.4, 0.5, 0.6, 0.7, 0.8, 0.85, 0.9, 0.95, 1.0, 1.0, 1.0, 1.0, 1.0, 1.0, 1.0, 1.0, 1.0, 1.0, 1.0, 1.0, 1.0, 1.0, 1.0, 0.95, 0.9, 0.85, 0.8, 0.7, 0.6, 0.5, 0.4, 0.2, 0.0, -0.2, -0.4, -0.5, -0.6, -0.7, -0.8, -0.85, -0.9, -0.95, -1.0, -1.0, -1.0, -1.0, -1.0, -1.0, -1.0, -1.0, -1.0, -1.0, -1.0, -0.95, -0.9, -0.85, -0.8, -0.7, -0.6, -0.5, -0.4, -0.2]) },
        { name: "triangle", expression: 1.0, samples: centerWave([1.0 / 15.0, 3.0 / 15.0, 5.0 / 15.0, 7.0 / 15.0, 9.0 / 15.0, 11.0 / 15.0, 13.0 / 15.0, 15.0 / 15.0, 15.0 / 15.0, 13.0 / 15.0, 11.0 / 15.0, 9.0 / 15.0, 7.0 / 15.0, 5.0 / 15.0, 3.0 / 15.0, 1.0 / 15.0, -1.0 / 15.0, -3.0 / 15.0, -5.0 / 15.0, -7.0 / 15.0, -9.0 / 15.0, -11.0 / 15.0, -13.0 / 15.0, -15.0 / 15.0, -15.0 / 15.0, -13.0 / 15.0, -11.0 / 15.0, -9.0 / 15.0, -7.0 / 15.0, -5.0 / 15.0, -3.0 / 15.0, -1.0 / 15.0]) },
        { name: "square", expression: 0.5, samples: centerWave([1.0, -1.0]) },
        { name: "1/4 pulse", expression: 0.5, samples: centerWave([1.0, -1.0, -1.0, -1.0]) },
        { name: "1/8 pulse", expression: 0.5, samples: centerWave([1.0, -1.0, -1.0, -1.0, -1.0, -1.0, -1.0, -1.0]) },
        { name: "sawtooth", expression: 0.65, samples: centerWave([1.0 / 31.0, 3.0 / 31.0, 5.0 / 31.0, 7.0 / 31.0, 9.0 / 31.0, 11.0 / 31.0, 13.0 / 31.0, 15.0 / 31.0, 17.0 / 31.0, 19.0 / 31.0, 21.0 / 31.0, 23.0 / 31.0, 25.0 / 31.0, 27.0 / 31.0, 29.0 / 31.0, 31.0 / 31.0, -31.0 / 31.0, -29.0 / 31.0, -27.0 / 31.0, -25.0 / 31.0, -23.0 / 31.0, -21.0 / 31.0, -19.0 / 31.0, -17.0 / 31.0, -15.0 / 31.0, -13.0 / 31.0, -11.0 / 31.0, -9.0 / 31.0, -7.0 / 31.0, -5.0 / 31.0, -3.0 / 31.0, -1.0 / 31.0]) },
        { name: "double saw", expression: 0.5, samples: centerWave([0.0, -0.2, -0.4, -0.6, -0.8, -1.0, 1.0, -0.8, -0.6, -0.4, -0.2, 1.0, 0.8, 0.6, 0.4, 0.2]) },
        { name: "double pulse", expression: 0.4, samples: centerWave([1.0, 1.0, 1.0, 1.0, 1.0, -1.0, -1.0, -1.0, 1.0, 1.0, 1.0, 1.0, -1.0, -1.0, -1.0, -1.0]) },
        { name: "spiky", expression: 0.4, samples: centerWave([1.0, -1.0, 1.0, -1.0, 1.0, 0.0]) },
        { name: "sine", expression: 0.88, samples: centerAndNormalizeWave([8.0, 9.0, 11.0, 12.0, 13.0, 14.0, 15.0, 15.0, 15.0, 15.0, 14.0, 14.0, 13.0, 11.0, 10.0, 9.0, 7.0, 6.0, 4.0, 3.0, 2.0, 1.0, 0.0, 0.0, 0.0, 0.0, 1.0, 1.0, 2.0, 4.0, 5.0, 6.0]) },
        { name: "flute", expression: 0.8, samples: centerAndNormalizeWave([3.0, 4.0, 6.0, 8.0, 10.0, 11.0, 13.0, 14.0, 15.0, 15.0, 14.0, 13.0, 11.0, 8.0, 5.0, 3.0]) },
        { name: "harp", expression: 0.8, samples: centerAndNormalizeWave([0.0, 3.0, 3.0, 3.0, 4.0, 5.0, 5.0, 6.0, 7.0, 8.0, 9.0, 11.0, 11.0, 13.0, 13.0, 15.0, 15.0, 14.0, 12.0, 11.0, 10.0, 9.0, 8.0, 7.0, 7.0, 5.0, 4.0, 3.0, 2.0, 1.0, 0.0, 0.0]) },
        { name: "sharp clarinet", expression: 0.38, samples: centerAndNormalizeWave([0.0, 0.0, 0.0, 1.0, 1.0, 8.0, 8.0, 9.0, 9.0, 9.0, 8.0, 8.0, 8.0, 8.0, 8.0, 9.0, 9.0, 7.0, 9.0, 9.0, 10.0, 4.0, 0.0, 0.0, 0.0, 0.0, 0.0, 0.0, 0.0, 0.0, 0.0, 0.0]) },
        { name: "soft clarinet", expression: 0.45, samples: centerAndNormalizeWave([0.0, 1.0, 5.0, 8.0, 9.0, 9.0, 9.0, 9.0, 9.0, 9.0, 9.0, 11.0, 11.0, 12.0, 13.0, 12.0, 10.0, 9.0, 7.0, 6.0, 4.0, 3.0, 3.0, 3.0, 1.0, 1.0, 1.0, 1.0, 1.0, 1.0, 1.0, 1.0]) },
        { name: "alto sax", expression: 0.3, samples: centerAndNormalizeWave([5.0, 5.0, 6.0, 4.0, 3.0, 6.0, 8.0, 7.0, 2.0, 1.0, 5.0, 6.0, 5.0, 4.0, 5.0, 7.0, 9.0, 11.0, 13.0, 14.0, 14.0, 14.0, 14.0, 13.0, 10.0, 8.0, 7.0, 7.0, 4.0, 3.0, 4.0, 2.0]) },
        { name: "bassoon", expression: 0.35, samples: centerAndNormalizeWave([9.0, 9.0, 7.0, 6.0, 5.0, 4.0, 4.0, 4.0, 4.0, 5.0, 7.0, 8.0, 9.0, 10.0, 11.0, 13.0, 13.0, 11.0, 10.0, 9.0, 7.0, 6.0, 4.0, 2.0, 1.0, 1.0, 1.0, 2.0, 2.0, 5.0, 11.0, 14.0]) },
        { name: "trumpet", expression: 0.22, samples: centerAndNormalizeWave([10.0, 11.0, 8.0, 6.0, 5.0, 5.0, 5.0, 6.0, 7.0, 7.0, 7.0, 7.0, 6.0, 6.0, 7.0, 7.0, 7.0, 7.0, 7.0, 6.0, 6.0, 6.0, 6.0, 6.0, 6.0, 6.0, 6.0, 7.0, 8.0, 9.0, 11.0, 14.0]) },
        { name: "electric guitar", expression: 0.2, samples: centerAndNormalizeWave([11.0, 12.0, 12.0, 10.0, 6.0, 6.0, 8.0, 0.0, 2.0, 4.0, 8.0, 10.0, 9.0, 10.0, 1.0, 7.0, 11.0, 3.0, 6.0, 6.0, 8.0, 13.0, 14.0, 2.0, 0.0, 12.0, 8.0, 4.0, 13.0, 11.0, 10.0, 13.0]) },
        { name: "organ", expression: 0.2, samples: centerAndNormalizeWave([11.0, 10.0, 12.0, 11.0, 14.0, 7.0, 5.0, 5.0, 12.0, 10.0, 10.0, 9.0, 12.0, 6.0, 4.0, 5.0, 13.0, 12.0, 12.0, 10.0, 12.0, 5.0, 2.0, 2.0, 8.0, 6.0, 6.0, 5.0, 8.0, 3.0, 2.0, 1.0]) },
        { name: "pan flute", expression: 0.35, samples: centerAndNormalizeWave([1.0, 4.0, 7.0, 6.0, 7.0, 9.0, 7.0, 7.0, 11.0, 12.0, 13.0, 15.0, 13.0, 11.0, 11.0, 12.0, 13.0, 10.0, 7.0, 5.0, 3.0, 6.0, 10.0, 7.0, 3.0, 3.0, 1.0, 0.0, 1.0, 0.0, 1.0, 0.0]) },
        { name: "glitch", expression: 0.5, samples: centerWave([1.0, 1.0, 1.0, 1.0, 1.0, 1.0, 1.0, 1.0, 1.0, 1.0, 1.0, 1.0, 1.0, 1.0, 1.0, -1.0, 1.0, 1.0, 1.0, 1.0, 1.0, 1.0, 1.0, 1.0, 1.0, 1.0, 1.0, 1.0, 1.0, 1.0, -1.0, -1.0, 1.0, 1.0, 1.0, 1.0, 1.0, 1.0, 1.0, 1.0, 1.0, 1.0, 1.0, 1.0, 1.0, -1.0, -1.0, -1.0, 1.0, 1.0, 1.0, 1.0, 1.0, 1.0, 1.0, 1.0, 1.0, 1.0, 1.0, 1.0, -1.0, -1.0, -1.0, -1.0, 1.0, 1.0, 1.0, 1.0, 1.0, 1.0, 1.0, 1.0, 1.0, 1.0, 1.0, -1.0, -1.0, -1.0, -1.0, -1.0, 1.0, 1.0, 1.0, 1.0, 1.0, 1.0, 1.0, 1.0, 1.0, 1.0, -1.0, -1.0, -1.0, -1.0, -1.0, -1.0, 1.0, 1.0, 1.0, 1.0, 1.0, 1.0, 1.0, 1.0, 1.0, -1.0, -1.0, -1.0, -1.0, -1.0, -1.0, -1.0, 1.0, 1.0, 1.0, 1.0, 1.0, 1.0, 1.0, 1.0, -1.0, -1.0, -1.0, -1.0, -1.0, -1.0, -1.0, -1.0, 1.0, 1.0, 1.0, 1.0, 1.0, 1.0, 1.0, 1.0, 1.0, -1.0, -1.0, -1.0, -1.0, -1.0, -1.0, -1.0, 1.0, 1.0, 1.0, 1.0, 1.0, 1.0, 1.0, 1.0, 1.0, 1.0, -1.0, -1.0, -1.0, -1.0, -1.0, -1.0, 1.0, 1.0, 1.0, 1.0, 1.0, 1.0, 1.0, 1.0, 1.0, 1.0, 1.0, -1.0, -1.0, -1.0, -1.0, -1.0, 1.0, 1.0, 1.0, 1.0, 1.0, 1.0, 1.0, 1.0, 1.0, 1.0, 1.0, 1.0, -1.0, -1.0, -1.0, -1.0, 1.0, 1.0, 1.0, 1.0, 1.0, 1.0, 1.0, 1.0, 1.0, 1.0, 1.0, 1.0, 1.0, -1.0, -1.0, -1.0, 1.0, 1.0, 1.0, 1.0, 1.0, 1.0, 1.0, 1.0, 1.0, 1.0, 1.0, 1.0, 1.0, 1.0, -1.0, -1.0]) },
        { name: "trapezoid", expression: 1.0, samples: centerWave([1.0 / 15.0, 6.0 / 15.0, 10.0 / 15.0, 14.0 / 15.0, 15.0 / 15.0, 15.0 / 15.0, 15.0 / 15.0, 15.0 / 15.0, 15.0 / 15.0, 15.0 / 15.0, 15.0 / 15.0, 15.0 / 15.0, 14.0 / 15.0, 10.0 / 15.0, 6.0 / 15.0, 1.0 / 15.0, -1.0 / 15.0, -6.0 / 15.0, -10.0 / 15.0, -14.0 / 15.0, -15.0 / 15.0, -15.0 / 15.0, -15.0 / 15.0, -15.0 / 15.0, -15.0 / 15.0, -15.0 / 15.0, -15.0 / 15.0, -15.0 / 15.0, -14.0 / 15.0, -10.0 / 15.0, -6.0 / 15.0, -1.0 / 15.0,]) },
        // modbox
        { name: "modbox 10% pulse", expression: 0.5, samples: centerAndNormalizeWave([1.0, -1.0, -1.0, -1.0, -1.0, -1.0, -1.0, -1.0, -1.0, -1.0]) },
        { name: "modbox sunsoft bass", expression: 1.0, samples: centerAndNormalizeWave([0.0, 0.1875, 0.3125, 0.5625, 0.5, 0.75, 0.875, 1.0, 1.0, 0.6875, 0.5, 0.625, 0.625, 0.5, 0.375, 0.5625, 0.4375, 0.5625, 0.4375, 0.4375, 0.3125, 0.1875, 0.1875, 0.375, 0.5625, 0.5625, 0.5625, 0.5625, 0.5625, 0.4375, 0.25, 0.0]) },
        { name: "modbox loud pulse", expression: 0.5, samples: centerAndNormalizeWave([1.0, 0.7, 0.1, 0.1, 0, 0, 0, 0, 0, 0.1, 0.2, 0.15, 0.25, 0.125, 0.215, 0.345, 4.0]) },
        { name: "modbox sax", expression: 0.5, samples: centerAndNormalizeWave([1.0 / 15.0, 3.0 / 15.0, 5.0 / 15.0, 9.0, 0.06]) },
        { name: "modbox guitar", expression: 0.5, samples: centerAndNormalizeWave([-0.5, 3.5, 3.0, -0.5, -0.25, -1.0]) },
        { name: "modbox sine", expression: 0.5, samples: centerAndNormalizeWave([0.0, 0.05, 0.125, 0.2, 0.25, 0.3, 0.425, 0.475, 0.525, 0.625, 0.675, 0.725, 0.775, 0.8, 0.825, 0.875, 0.9, 0.925, 0.95, 0.975, 0.98, 0.99, 0.995, 1, 0.995, 0.99, 0.98, 0.975, 0.95, 0.925, 0.9, 0.875, 0.825, 0.8, 0.775, 0.725, 0.675, 0.625, 0.525, 0.475, 0.425, 0.3, 0.25, 0.2, 0.125, 0.05, 0.0, -0.05, -0.125, -0.2, -0.25, -0.3, -0.425, -0.475, -0.525, -0.625, -0.675, -0.725, -0.775, -0.8, -0.825, -0.875, -0.9, -0.925, -0.95, -0.975, -0.98, -0.99, -0.995, -1, -0.995, -0.99, -0.98, -0.975, -0.95, -0.925, -0.9, -0.875, -0.825, -0.8, -0.775, -0.725, -0.675, -0.625, -0.525, -0.475, -0.425, -0.3, -0.25, -0.2, -0.125, -0.05]) },
        { name: "modbox atari bass", expression: 0.5, samples: centerAndNormalizeWave([1.0, 1.0, 1.0, 1.0, 0.0, 1.0, 0.0, 1.0, 1.0, 0.0, 0.0, 1.0, 0.0, 0.0, 0.0]) },
        { name: "modbox atari pulse", expression: 0.5, samples: centerAndNormalizeWave([1.0, 0.0, 1.0, 1.0, 1.0, 1.0, 1.0, 1.0, 1.0, 1.0, 1.0, 1.0, 1.0, 1.0, 1.0]) },
        { name: "modbox 1% pulse", expression: 0.5, samples: centerAndNormalizeWave([1.0, -1.0, -1.0, -1.0, -1.0, -1.0, -1.0, -1.0, -1.0, -1.0, -1.0, -1.0, -1.0, -1.0, -1.0, -1.0, -1.0, -1.0, -1.0, -1.0, -1.0, -1.0, -1.0, -1.0, -1.0, -1.0, -1.0, -1.0, -1.0, -1.0, -1.0, -1.0, -1.0, -1.0, -1.0, -1.0, -1.0, -1.0, -1.0, -1.0, -1.0, -1.0, -1.0, -1.0, -1.0, -1.0, -1.0, -1.0, -1.0, -1.0, -1.0, -1.0, -1.0, -1.0, -1.0, -1.0, -1.0, -1.0, -1.0, -1.0, -1.0, -1.0, -1.0, -1.0, -1.0, -1.0, -1.0, -1.0, -1.0, -1.0, -1.0, -1.0, -1.0, -1.0, -1.0, -1.0, -1.0, -1.0, -1.0, -1.0, -1.0, -1.0, -1.0, -1.0, -1.0, -1.0, -1.0, -1.0, -1.0, -1.0, -1.0, -1.0, -1.0, -1.0, -1.0, -1.0, -1.0, -1.0, -1.0, -1.0, -1.0]) },
        { name: "modbox curved sawtooth", expression: 0.5, samples: centerAndNormalizeWave([1.0, 1.0 / 2.0, 1.0 / 3.0, 1.0 / 4.0]) },
        { name: "modbox viola", expression: 0.45, samples: centerAndNormalizeWave([-0.9, -1.0, -0.85, -0.775, -0.7, -0.6, -0.5, -0.4, -0.325, -0.225, -0.2, -0.125, -0.1, -0.11, -0.125, -0.15, -0.175, -0.18, -0.2, -0.21, -0.22, -0.21, -0.2, -0.175, -0.15, -0.1, -0.5, 0.75, 0.11, 0.175, 0.2, 0.25, 0.26, 0.275, 0.26, 0.25, 0.225, 0.2, 0.19, 0.18, 0.19, 0.2, 0.21, 0.22, 0.23, 0.24, 0.25, 0.26, 0.275, 0.28, 0.29, 0.3, 0.29, 0.28, 0.27, 0.26, 0.25, 0.225, 0.2, 0.175, 0.15, 0.1, 0.075, 0.0, -0.01, -0.025, 0.025, 0.075, 0.2, 0.3, 0.475, 0.6, 0.75, 0.85, 0.85, 1.0, 0.99, 0.95, 0.8, 0.675, 0.475, 0.275, 0.01, -0.15, -0.3, -0.475, -0.5, -0.6, -0.71, -0.81, -0.9, -1.0, -0.9]) },
        { name: "modbox brass", expression: 0.45, samples: centerAndNormalizeWave([-1.0, -0.95, -0.975, -0.9, -0.85, -0.8, -0.775, -0.65, -0.6, -0.5, -0.475, -0.35, -0.275, -0.2, -0.125, -0.05, 0.0, 0.075, 0.125, 0.15, 0.20, 0.21, 0.225, 0.25, 0.225, 0.21, 0.20, 0.19, 0.175, 0.125, 0.10, 0.075, 0.06, 0.05, 0.04, 0.025, 0.04, 0.05, 0.10, 0.15, 0.225, 0.325, 0.425, 0.575, 0.70, 0.85, 0.95, 1.0, 0.9, 0.675, 0.375, 0.2, 0.275, 0.4, 0.5, 0.55, 0.6, 0.625, 0.65, 0.65, 0.65, 0.65, 0.64, 0.6, 0.55, 0.5, 0.4, 0.325, 0.25, 0.15, 0.05, -0.05, -0.15, -0.275, -0.35, -0.45, -0.55, -0.65, -0.7, -0.78, -0.825, -0.9, -0.925, -0.95, -0.975]) },
        { name: "modbox acoustic bass", expression: 0.5, samples: centerAndNormalizeWave([1.0, 0.0, 0.1, -0.1, -0.2, -0.4, -0.3, -1.0]) },
        { name: "modbox lyre", expression: 0.45, samples: centerAndNormalizeWave([1.0, -1.0, 4.0, 2.15, 4.13, 5.15, 0.0, -0.05, 1.0]) },
        { name: "modbox ramp pulse", expression: 0.5, samples: centerAndNormalizeWave([6.1, -2.9, 1.4, -2.9]) },
        { name: "modbox piccolo", expression: 0.5, samples: centerAndNormalizeWave([1, 4, 2, 1, -0.1, -1, -0.12]) },
        { name: "modbox squaretooth", expression: 0.5, samples: centerAndNormalizeWave([0.2, 1.0, 2.6, 1.0, 0.0, -2.4]) },
        { name: "modbox flatline", expression: 1.0, samples: centerAndNormalizeWave([1.0, 0.9, 0.8, 0.7, 0.6, 0.5, 0.4, 0.3, 0.2, 0.1, 0.0, 0.1, 0.2, 0.3, 0.4, 0.5, 0.6, 0.7, 0.8, 0.9]) },
        { name: "modbox pnryshk a (u5)", expression: 0.4, samples: centerAndNormalizeWave([1.0, 0.9, 0.8, 0.7, 0.6, 0.5, 0.4, 0.3, 0.2, 0.1, 0.0]) },
        { name: "modbox pnryshk b (riff)", expression: 0.5, samples: centerAndNormalizeWave([1.0, -0.9, 0.8, -0.7, 0.6, -0.5, 0.4, -0.3, 0.2, -0.1, 0.0, -0.1, 0.2, -0.3, 0.4, -0.5, 0.6, -0.7, 0.8, -0.9, 1.0]) },
        // sandbox
        { name: "sandbox shrill lute", expression: 0.94, samples: centerAndNormalizeWave([1.0, 1.5, 1.25, 1.2, 1.3, 1.5]) },
        { name: "sandbox bassoon", expression: 0.5, samples: centerAndNormalizeWave([1.0, -1.0, 1, 1, 1, 1, 1, 1, 1, 1, 1, 1, 0]) },
        { name: "sandbox shrill bass", expression: 0.5, samples: centerAndNormalizeWave([0, 1, 0, 0, 1, 0, 1, 0, 0, 0]) },
        { name: "sandbox nes pulse", expression: 0.4, samples: centerAndNormalizeWave([2.1, -2.2, 1.2, 3]) },
        { name: "sandbox saw bass", expression: 0.25, samples: centerAndNormalizeWave([1, 1, 1, 1, 0, 2, 1, 2, 3, 1, -2, 1, 4, 1, 4, 2, 1, 6, -3, 4, 2, 1, 5, 1, 4, 1, 5, 6, 7, 1, 6, 1, 4, 1, 9]) },
        { name: "sandbox euphonium", expression: 0.3, samples: centerAndNormalizeWave([0, 1, 2, 1, 2, 1, 4, 2, 5, 0, -2, 1, 5, 1, 2, 1, 2, 4, 5, 1, 5, -2, 5, 10, 1]) },
        { name: "sandbox shrill pulse", expression: 0.3, samples: centerAndNormalizeWave([4 - 2, 0, 4, 1, 4, 6, 7, 3]) },
        { name: "sandbox r-sawtooth", expression: 0.2, samples: centerAndNormalizeWave([6.1, -2.9, 1.4, -2.9]) },
        { name: "sandbox recorder", expression: 0.2, samples: centerAndNormalizeWave([5.0, -5.1, 4.0, -4.1, 3.0, -3.1, 2.0, -2.1, 1.0, -1.1, 6.0]) },
        { name: "sandbox narrow saw", expression: 1.2, samples: centerAndNormalizeWave([0.1, 0.13 / -0.1, 0.13 / -0.3, 0.13 / -0.5, 0.13 / -0.7, 0.13 / -0.9, 0.13 / -0.11, 0.13 / -0.31, 0.13 / -0.51, 0.13 / -0.71, 0.13 / -0.91, 0.13 / -0.12, 0.13 / -0.32, 0.13 / -0.52, 0.13 / -0.72, 0.13 / -0.92, 0.13 / -0.13, 0.13 / 0.13, 0.13 / 0.92, 0.13 / 0.72, 0.13 / 0.52, 0.13 / 0.32, 0.13 / 0.12, 0.13 / 0.91, 0.13 / 0.71, 0.13 / 0.51, 0.13 / 0.31, 0.13 / 0.11, 0.13 / 0.9, 0.13 / 0.7, 0.13 / 0.5, 0.13 / 0.3, 0.13]) },
        { name: "sandbox deep square", expression: 1.0, samples: centerAndNormalizeWave([1.0, 2.25, 1.0, -1.0, -2.25, -1.0]) },
        { name: "sandbox ring pulse", expression: 1.0, samples: centerAndNormalizeWave([1.0, -1.0, -1.0, -1.0, -1.0, -1.0, -1.0, -1.0, 1.0, -1.0, -1.0, -1.0, -1.0, -1.0, -1.0, -1.0, 1.0, -1.0, -1.0, -1.0, -1.0, -1.0, -1.0, -1.0, 1.0, -1.0, -1.0, -1.0, -1.0, -1.0, -1.0, -1.0, 1.0, -1.0, -1.0, -1.0, -1.0, -1.0, -1.0, -1.0, 1.0, -1.0, -1.0, -1.0, -1.0, -1.0, -1.0, -1.0, 1.0, -1.0, -1.0, -1.0, -1.0, -1.0, -1.0, -1.0, 1.0, -1.0, -1.0, -1.0, -1.0, -1.0, -1.0, -1.0, 1.0, -1.0, -1.0, -1.0, -1.0, -1.0, -1.0, -1.0]) },
        { name: "sandbox double sine", expression: 1.0, samples: centerAndNormalizeWave([1.0, 1.1, 1.2, 1.3, 1.4, 1.5, 1.6, 1.7, 1.8, 1.9, 1.8, 1.7, 1.6, 1.5, 1.4, 1.3, 1.2, 1.1, 1.0, 0.0, -1.0, -1.1, -1.2, -1.3, -1.4, -1.5, -1.6, -1.7, -1.8, -1.9, -1.8, -1.7, -1.6, -1.5, -1.4, -1.3, -1.2, -1.1, -1.0]) },
        { name: "sandbox contrabass", expression: 0.5, samples: centerAndNormalizeWave([4.20, 6.9, 1.337, 6.66]) },
        { name: "sandbox double bass", expression: 0.4, samples: centerAndNormalizeWave([0.0, 0.1875, 0.3125, 0.5625, 0.5, 0.75, 0.875, 1.0, -1.0, -0.6875, -0.5, -0.625, -0.625, -0.5, -0.375, -0.5625, -0.4375, -0.5625, -0.4375, -0.4375, -0.3125, -0.1875, 0.1875, 0.375, 0.5625, -0.5625, 0.5625, 0.5625, 0.5625, 0.4375, 0.25, 0.0]) },
        // haileybox
        { name: "haileybox test1", expression: 0.5, samples: centerAndNormalizeWave([1.0, 0.5, -1.0]) },
        //brucebox
        { name: "brucebox pokey 4bit lfsr", expression: 0.5, samples: centerAndNormalizeWave([1.0, -1.0, -1.0, -1.0, 1.0, 1.0, 1.0, 1.0, -1.0, 1.0, -1.0, 1.0, 1.0, -1.0, -1.0]) },
        { name: "brucebox pokey 5step bass", expression: 0.5, samples: centerAndNormalizeWave([1.0, -1.0, 1.0, -1.0, 1.0]) },
        { name: "brucebox isolated spiky", expression: 0.5, samples: centerAndNormalizeWave([1.0, -1.0, 1.0, -1.0, 1.0, -1.0]) },
        // nerdbox
        { name: "nerdbox unnamed 1", expression: 0.5, samples: centerAndNormalizeWave([0.2, 0.8 / 0.2, 0.7, -0.4, -1.0, 0.5, -0.5 / 0.6]) },
        { name: "nerdbox unnamed 2", expression: 0.5, samples: centerAndNormalizeWave([2.0, 5.0 / 55.0, -9.0, 6.5 / 6.5, -55.0, 18.5 / -26.0]) },
        // zefbox
        { name: "zefbox semi-square", expression: 1.0, samples: centerAndNormalizeWave([1.0, 1.5, 2.0, 2.5, 2.5, 2.5, 2.0, 1.5, 1.0]) },
        { name: "zefbox deep square", expression: 1.0, samples: centerAndNormalizeWave([1.0, 2.25, 1.0, -1.0, -2.25, -1.0]) },
        { name: "zefbox squaretal", expression: 0.7, samples: centerAndNormalizeWave([1.5, 1.0, 1.5, -1.5, -1.0, -1.5]) },
        { name: "zefbox saw wide", expression: 0.65, samples: centerAndNormalizeWave([0.0, -0.4, -0.8, -1.2, -1.6, -2.0, 0.0, -0.4, -0.8, -1.2, -1.6]) },
        { name: "zefbox saw narrow", expression: 0.65, samples: centerAndNormalizeWave([1, 0.5, 1, 0.5, 1, 0.5, 1, 2, 1, 2, 1]) },
        { name: "zefbox deep sawtooth", expression: 0.5, samples: centerAndNormalizeWave([0, 2, 3, 4, 4.5, 5, 5.5, 6, 6.25, 6.5, 6.75, 7, 6.75, 6.5, 6.25, 6, 5.5, 5, 4.5, 4, 3, 2, 1]) },
        { name: "zefbox sawtal", expression: 0.3, samples: centerAndNormalizeWave([1.5, 1.0, 1.25, -0.5, 1.5, -0.5, 0.0, -1.5, 1.5, 0.0, 0.5, -1.5, 0.5, 1.25, -1.0, -1.5]) },
        { name: "zefbox deep sawtal", expression: 0.7, samples: centerAndNormalizeWave([0.75, 0.25, 0.5, -0.5, 0.5, -0.5, -0.25, -0.75]) },
        { name: "zefbox pulse", expression: 0.5, samples: centerAndNormalizeWave([1.0, -2.0, -2.0, -1.5, -1.5, -1.25, -1.25, -1.0, -1.0]) },
        { name: "zefbox triple pulse", expression: 0.4, samples: centerAndNormalizeWave([1.0, 1.0, 1.0, 1.0, 1.0, -1.0, -1.0, 1.5, 1.0, 1.0, 1.0, 1.0, -1.0, -1.0, -1.0, 1.5]) },
        { name: "zefbox high pulse", expression: 0.2, samples: centerAndNormalizeWave([1, -2, 2, -3, 3, -4, 5, -4, 3, -3, 2, -2, 1]) },
        { name: "zefbox deep pulse", expression: 0.2, samples: centerAndNormalizeWave([1, 2, 2, -2, -2, -3, -4, -4, -5, -5, -5, -5, 0, -1, -2]) },
        // wackybox
        { name: "wackybox guitar string", expression: 0.6, samples: centerAndNormalizeWave([0, 63, 63, 63, 63, 19, 63, 63, 63, 63, 63, 63, 63, 63, 63, 63, 11, 63, 63, 63, 63, 63, 63, 63, 63, 63, 63, 63, 63, 63, 63, 63, 63, 63, 63, 63, 63, 63, 63, 63, 63, 27, 63, 63, 63, 63, 63, 63, 63, 63, 63, 63, 63, 63, 63, 63, 63, 63, 63, 34, 63, 63, 63, 63]) },
        { name: "wackybox intense", expression: 0.6, samples: centerAndNormalizeWave([36, 25, 33, 35, 18, 51, 22, 40, 27, 37, 31, 33, 25, 29, 41, 23, 31, 31, 45, 20, 37, 23, 29, 26, 42, 29, 33, 26, 31, 27, 40, 25, 40, 26, 37, 24, 41, 32, 0, 32, 33, 29, 32, 31, 31, 31, 31, 31, 31, 31, 31, 31, 31, 31, 31, 31, 31, 31, 31, 31, 31, 31, 31, 31]) },
        { name: "wackybox buzz wave", expression: 0.6, samples: centerAndNormalizeWave([0, 1, 1, 2, 4, 4, 4, 4, 5, 5, 6, 6, 6, 7, 8, 8, 8, 9, 9, 9, 9, 9, 9, 8, 8, 8, 11, 15, 23, 62, 61, 60, 58, 56, 56, 54, 53, 52, 50, 49, 48, 47, 47, 45, 45, 45, 44, 44, 43, 43, 42, 42, 42, 42, 42, 42, 42, 42, 42, 42, 42, 43, 43, 53]) },
        // todbox
        { name: "todbox 1/3 pulse", expression: 0.5, samples: centerWave([1.0, -1.0, -1.0]) },
        { name: "todbox 1/5 pulse", expression: 0.5, samples: centerWave([1.0, -1.0, -1.0, -1.0, -1.0]) },
        { name: "todbox slap bass", expression: 0.5, samples: centerAndNormalizeWave([1, 0.5, 0, 0.5, 1.25, 0.5, -0.25, 0.1, -0.1, 0.1, 1.1, 2.1, 3, 3.5, 2.9, 3.3, 2.7, 2.9, 2.3, 2, 1.9, 1.8, 1, 0.7, 0.9, 0.8, 0.4, 0.1, 0.0, 0.2, 0.4, 0.6, 0.5, 0.8]) },
        { name: "todbox harsh wave", expression: 0.45, samples: centerAndNormalizeWave([1.0, -1.0, -1.0, -1.0, 0.5, 0.5, 0.5, 0.7, 0.39, 1.3, 0, -1.0, -1.0, -1.0, -1.0, -1.0, -1.0, -1.0, -1.0, -1.0, -1.0, -1.0, -1.0, -1.0, -1.0, -1.0, -1.0, -1.0, -1.0, -1.0, -1.0, -1.0, -1.0, -1.0, -1.0, -1.0, -1.0, -1.0, -1.0, -1.0, -1.0, -1.0, -1.0, -1.0, -1.0, -1.0, -1.0, -1.0, -1.0, -1.0, -1.0, -1.0, -1.0, -1.0, -1.0, -1.0, -1.0, -1.0, -1.0, -1.0, -1.0, -1.0, -1.0, -1.0, -1.0]) },
        { name: "todbox accordian", expression: 0.5, samples: centerAndNormalizeWave([0, 1, 1, 2, 2, 1.5, 1.5, 0.8, 0, -2, -3.25, -4, -4.5, -5.5, -6, -5.75, -5.5, -5, -5, -5, -6, -6, -6, -5, -4, -3, -2, -1, 0.75, 1, 2, 3, 4, 5, 6, 6.5, 7.5, 8, 7.75, 6, 5.25, 5, 5, 5, 5, 5, 4.25, 3.75, 3.25, 2.75, 1.25, -0.75, -2, -0.75, 1.25, 1.25, 2, 2, 2, 2, 1.5, -1, -2, -1, 1.5, 2, 2.75, 2.75, 2.75, 3, 2.75, -1, -2, -2.5, -2, -1, -2.25, -2.75, -2, -3, -1.75, 1, 2, 3.5, 4, 5.25, 6, 8, 9.75, 10, 9.5, 9, 8.5, 7.5, 6.5, 5.25, 5, 4.5, 4, 4, 4, 3.25, 2.5, 2, 1, -0.5, -2, -3.5, -4, -4, -4, -3.75, -3, -2, -1]) },
        // todbox beta
        { name: "todbox beta banana wave", expression: 0.8, samples: centerAndNormalizeWave([0.0, 0.2, 0.4, 0.5, 0.6, 0.7, 0.8, 0.85, 0.9, 0.95, 1.0, 1.0, 1.0, 1.0, 1.0, 1.0, 1.0, 1.0, 1.0, 1.0, 1.0, 1.0, 1.0, 1.0, 1.0, 0.95, 0.9, 0.85, 0.8, 0.7, 0.6, 0.5, 0.4, 0.2, 0.0]) },
        { name: "todbox beta test wave", expression: 0.5, samples: centerAndNormalizeWave([56, 0, -52, 16, 3, 3, 2, -35, 20, 147, -53, 0, 0, 5, -6]) },
        { name: "todbox beta real snare", expression: 1.0, samples: centerAndNormalizeWave([0.00000, -0.01208, -0.02997, -0.04382, -0.06042, -0.07529, -0.09116, -0.10654, -0.12189, -0.13751, -0.15289, -0.16849, -0.18387, -0.19974, -0.21484, -0.23071, -0.24557, -0.26144, -0.27731, -0.29141, -0.30350, -0.32416, -0.34406, -0.32947, -0.31158, -0.33725, -0.37579, -0.39746, -0.40201, -0.40906, -0.44180, -0.47229, -0.47379, -0.47733, -0.45239, -0.33954, -0.22894, -0.22443, -0.32138, -0.46371, -0.57178, -0.61081, -0.59998, -0.61459, -0.62189, -0.43979, -0.19217, -0.12643, -0.17252, -0.20956, -0.20981, -0.19217, -0.22845, -0.34332, -0.50629, -0.64307, -0.72922, -0.81384, -0.87857, -0.90149, -0.88687, -0.86169, -0.87781, -0.80478, -0.52493, -0.31308, -0.33249, -0.39395, -0.39017, -0.30301, -0.19949, -0.13071, -0.02493, 0.14307, 0.34961, 0.52542, 0.63223, 0.68613, 0.74710, 0.87305, 0.98184, 0.98889, 0.97052, 0.99066, 0.99747, 0.99344, 0.99469, 0.99393, 0.99570, 0.99393, 0.99521, 0.99469, 0.99420, 0.99521, 0.99420, 0.99521, 0.99469, 0.99469, 0.99521, 0.99420, 0.99545, 0.99445, 0.99469, 0.99493, 0.99420, 0.99521, 0.99393, 0.99493, 0.99469, 0.99445, 0.99570, 0.99445, 0.99521, 0.99469, 0.99469, 0.99521, 0.99420, 0.99545, 0.99445, 0.99445, 0.99493, 0.99420, 0.99545, 0.99420, 0.99493, 0.99493, 0.99420, 0.99545, 0.99445, 0.99521, 0.99469, 0.99445, 0.99545, 0.99368, 0.99393, 0.99445, 0.99268, 0.97983, 0.97229, 0.95944, 0.88486, 0.76773, 0.64481, 0.53098, 0.39847, 0.19318, -0.03827, -0.20325, -0.39319, -0.68765, -0.88461, -0.93448, -0.96069, -0.97681, -0.98715, -0.99042, -0.99142, -0.99091, -0.99142, -0.99219, -0.99091, -0.99219, -0.99066, -0.99142, -0.99142, -0.99118, -0.99191, -0.99066, -0.99191, -0.99142, -0.99142, -0.99191, -0.99091, -0.99219, -0.99118, -0.99142, -0.99167, -0.99091, -0.99219, -0.99091, -0.99167, -0.99142, -0.99091, -0.99191, -0.99091, -0.99191, -0.99142, -0.99118, -0.99191, -0.99066, -0.99191, -0.99118, -0.99142, -0.99191, -0.99066, -0.99191, -0.99091, -0.99167, -0.99191, -0.99118, -0.99219, -0.99091, -0.99191, -0.99142, -0.99142, -0.99243, -0.98865, -0.98764, -0.99219, -0.98083, -0.92517, -0.92770, -0.91486, -0.59042, -0.15189, 0.02945, 0.05667, 0.06195, 0.00629, -0.18008, -0.56497, -0.88010, -0.92770, -0.92871, -0.97705, -0.99167, -0.98663, -0.99118, -0.99042, -0.99219, -0.99142, -0.99118, -0.98941, -0.99219, -1.00000, -0.97580, -0.95993, -0.99948, -0.98236, -0.84659, -0.74860, -0.70679, -0.59747, -0.48035, -0.41687, -0.36826, -0.29745, -0.18185, -0.06219, 0.02164, 0.07907, 0.13123, 0.18033, 0.19620, 0.15692, 0.14053, 0.20251, 0.27530, 0.30905, 0.29092, 0.27252, 0.30402, 0.32416, 0.32214, 0.35239, 0.39670, 0.43198, 0.49420, 0.58487, 0.64154, 0.65967, 0.67050, 0.67026, 0.66522, 0.65540, 0.66119, 0.70627, 0.75842, 0.78738, 0.78940, 0.78763, 0.80402, 0.85944, 0.94559, 0.98990, 0.98160, 0.98007, 0.99368, 0.99393, 0.98538, 0.97580, 0.97101, 0.93802, 0.81812, 0.64633, 0.46649, 0.28613, 0.14685, 0.08966, 0.12543, 0.20325, 0.24557, 0.18866, 0.02795, -0.20175, -0.44205, -0.58713, -0.57629, -0.41385, -0.14255, 0.18033, 0.47882, 0.68311, 0.72314, 0.62064, 0.48309, 0.43073, 0.53577, 0.72794, 0.90250, 0.97354, 0.97000, 0.98083, 0.99191, 0.99319, 0.99493, 0.99393, 0.99521, 0.99393, 0.99545, 0.99420, 0.99493, 0.99493, 0.99445, 0.99545, 0.99420, 0.99545, 0.99243, 0.98917, 0.98386, 0.97781, 0.95844, 0.89066, 0.81561, 0.78134, 0.77277, 0.75995, 0.73022, 0.67126, 0.57178, 0.47000, 0.38361, 0.29419, 0.20703, 0.14734, 0.15866, 0.25162, 0.35818, 0.45062, 0.56750, 0.69748, 0.81232, 0.89697, 0.95062, 0.97656, 0.98615, 0.99191, 0.99219, 0.99243, 0.99368, 0.99368, 0.97028, 0.95566, 0.94559, 0.82617, 0.59973, 0.38361, 0.23901, 0.15338, 0.12921, 0.11206, 0.04382, -0.12946, -0.43552, -0.72644, -0.89847, -0.95465, -0.95541, -0.97229, -0.99268, -0.99319, -0.98840, -0.99142, -0.99167, -0.99091, -0.98840, -0.98965, -0.99368, -0.97455, -0.95010, -0.94684, -0.96219, -0.98514, -0.99243, -0.98889, -0.98917, -0.99142, -0.99219, -0.99091, -0.99191, -0.99142, -0.99142, -0.99191, -0.99066, -0.99167, -0.99091, -0.99142, -0.99191, -0.99091, -0.99191, -0.99091, -0.99167, -0.99167, -0.99091, -0.99219, -0.99091, -0.99191, -0.99142, -0.99118, -0.99191, -0.99066, -0.99191, -0.99091, -0.99118, -0.99243, -0.98941, -0.98462, -0.96976, -0.96320, -0.96194, -0.87305, -0.66196, -0.44809, -0.29495, -0.18085, -0.11813, -0.11334, -0.18564, -0.34885, -0.58237, -0.80450, -0.93726, -0.97806, -0.97354, -0.97531, -0.98990, -0.99368, -0.98941, -0.99219, -0.99091, -0.99142, -0.99167, -0.99091, -0.99191, -0.99118, -0.99219, -0.98236, -0.97781, -0.97656, -0.95135, -0.87204, -0.71335, -0.52139, -0.34232, -0.17783, -0.00906, 0.14886, 0.30450, 0.48889, 0.67404, 0.84030, 0.94128, 0.97681, 0.98462, 0.98337, 0.99142, 0.99521, 0.99493, 0.99420, 0.99445, 0.99521, 0.99393, 0.99545, 0.99445, 0.99521, 0.99521, 0.99445, 0.99570, 0.99445, 0.99521, 0.99469, 0.99445, 0.99521, 0.99420, 0.99521, 0.99445, 0.99445, 0.99521, 0.99445, 0.99545, 0.99445, 0.99469, 0.99493, 0.99393, 0.99493, 0.99445, 0.99393, 0.98285, 0.97781, 0.97479, 0.92844, 0.82114, 0.66095, 0.52417, 0.46826, 0.46722, 0.47934, 0.47379, 0.47076, 0.48209, 0.42014, 0.25439, 0.10074, -0.00302, -0.08966, -0.16068, -0.21436, -0.22040, -0.15137, -0.00476, 0.18536, 0.37631, 0.52292, 0.62164, 0.70425, 0.74835, 0.72366, 0.63928, 0.52567, 0.40805, 0.35666, 0.42896, 0.60175, 0.80200, 0.92743, 0.96548, 0.97632, 0.98337, 0.99066, 0.99521, 0.99420, 0.99368, 0.99292, 0.98840, 0.98083, 0.96774, 0.93323, 0.85440, 0.69470, 0.47202, 0.20425, -0.08890, -0.36423, -0.60025, -0.77481, -0.90173, -0.96017, -0.97028, -0.98108, -0.98840, -0.99219, -0.98990, -0.99219, -0.99142, -0.99142, -0.99219, -0.99091, -0.99243, -0.99066, -0.99142, -0.99142, -0.99118, -0.99191, -0.99066, -0.99167, -0.99142, -0.99142, -0.99219, -0.99091, -0.99191, -0.99118, -0.99142, -0.99191, -0.99091, -0.99191, -0.99091, -0.99167, -0.99191, -0.99118, -0.99219, -0.99091, -0.99167, -0.99142, -0.99142, -0.99219, -0.99091, -0.99191, -0.99142, -0.99118, -0.98917, -0.99042, -0.99445, -0.97330, -0.95590, -0.96219, -0.89670, -0.72241, -0.55112, -0.44809, -0.39319, -0.37833, -0.35641, -0.26270, -0.14230, -0.11282, -0.13525, -0.11536, -0.09671, -0.11511, -0.18060, -0.26874, -0.33374, -0.42215, -0.51358, -0.44785, -0.30450, -0.28613, -0.30527, -0.25037, -0.15390, -0.08286, -0.11157, -0.12592, -0.00327, 0.13803, 0.19141, 0.12820, 0.01788, -0.03952, -0.12592, -0.26773, -0.34634, -0.31384, -0.18060, -0.01080, 0.13574, 0.26120, 0.36975, 0.46573, 0.55087, 0.63626, 0.73022, 0.83072, 0.92014, 0.97177, 0.98587, 0.98413, 0.99167, 0.99445, 0.99292, 0.99219, 0.98740, 0.98007, 0.96472, 0.92239, 0.82166, 0.69067, 0.57959, 0.54962, 0.59695, 0.64255, 0.64633, 0.60629, 0.55942, 0.54910, 0.58966, 0.61887, 0.56952, 0.54181, 0.59518, 0.63248, 0.63876, 0.65463, 0.73398, 0.88312, 0.96927, 0.97101, 0.97958, 0.99344, 0.99420, 0.99268, 0.99493, 0.99469, 0.99445, 0.99521, 0.99445, 0.99545, 0.99420, 0.99493, 0.99493, 0.99420, 0.99545, 0.99420, 0.99493, 0.99420, 0.99393, 0.99420, 0.98840, 0.98309, 0.98309, 0.96069, 0.88461, 0.79370, 0.72064, 0.65765, 0.59998, 0.53247, 0.49268, 0.48615, 0.44205, 0.38034, 0.36447, 0.38715, 0.39294, 0.32645, 0.19595, 0.07782, -0.05893, -0.27832, -0.48309, -0.62619, -0.72995, -0.79999, -0.84583, -0.82166, -0.73575, -0.67227, -0.65491, -0.64960, -0.66397, -0.70175, -0.72894, -0.74658, -0.76724, -0.79520, -0.82846, -0.86523, -0.90527, -0.94382, -0.89948, -0.69849, -0.47479, -0.31662, -0.15414, -0.00729, 0.07077, 0.08237, 0.04431, -0.02292, -0.11761, -0.24307, -0.36926, -0.45087, -0.46170, -0.40250, -0.30679, -0.17529, 0.00000, 0.14331, 0.24179, 0.36774, 0.49545, 0.56522, 0.57907, 0.56775, 0.53851, 0.51132, 0.48688, 0.41913, 0.26044, 0.00955, -0.26297, -0.46396, -0.62341, -0.82214, -0.94684, -0.96774, -0.97531, -0.98413, -0.99017, -0.98990, -0.99219, -0.99066, -0.99142, -0.99167, -0.99118, -0.99219, -0.98990, -0.99118, -0.99368, -0.99142, -0.97757, -0.97403, -0.98007, -0.96170, -0.86826, -0.67783, -0.52719, -0.48788, -0.45490, -0.43146, -0.47681, -0.54105, -0.57983, -0.60904, -0.62317, -0.59949, -0.55566, -0.52063, -0.52115, -0.55112, -0.56244, -0.58337, -0.65540, -0.73373, -0.77228, -0.74759, -0.68890, -0.64609, -0.61887, -0.58060, -0.50351, -0.40729, -0.33929, -0.35110, -0.42944, -0.47028, -0.42267, -0.32718, -0.20224, -0.05640, 0.04556, 0.10529, 0.17630, 0.26169, 0.33197, 0.32138, 0.23776, 0.20956, 0.23148, 0.20352, 0.23325, 0.39267, 0.52719, 0.58438, 0.62289, 0.66345, 0.70023, 0.66296, 0.54330, 0.42618, 0.33475, 0.24533, 0.14105, 0.03851, 0.01358, 0.09143, 0.22845, 0.34961, 0.41711, 0.48740, 0.58914, 0.69519, 0.78186, 0.84357, 0.89822, 0.95389, 0.98135, 0.98615, 0.99167, 0.99243, 0.99445, 0.99420, 0.99469, 0.99493, 0.99393, 0.99545, 0.99445, 0.99521, 0.99469, 0.99445, 0.99521, 0.99420, 0.99469, 0.98965, 0.98715, 0.98563, 0.96295, 0.91736, 0.86624, 0.82367, 0.77554, 0.68411, 0.53549, 0.38916, 0.26120, 0.11435, -0.04053, -0.18161, -0.23172, -0.19394, -0.15237, -0.10730, -0.02997, 0.08588, 0.22620, 0.34305, 0.44104, 0.55740, 0.65765, 0.71259, 0.69217, 0.65363, 0.69748, 0.79572, 0.89368, 0.95514, 0.97733, 0.98413, 0.98816, 0.99243, 0.99445, 0.99243, 0.97302, 0.96674, 0.97983, 0.90378, 0.71005, 0.51056, 0.40451, 0.40982, 0.41559, 0.32996, 0.24356, 0.18866, 0.11411, 0.05365, 0.01157, -0.03247, -0.09216, -0.16095, -0.23248, -0.31662, -0.39771, -0.48663, -0.59647, -0.71536, -0.82013, -0.85287, -0.82947, -0.84937, -0.92215, -0.97177, -0.98663, -0.98816, -0.98438, -0.99091, -0.99219, -0.99091, -0.99191, -0.99042, -0.99191, -0.99091, -0.99142, -0.99191, -0.99091, -0.99191, -0.99091, -0.99167, -0.99142]) },
        // based off an old mp3 in #modded-beepbox where someone tried to shorten the overdrive guitar into the size of other chip waves 
        // search "normie alert" in beepcord
        { name: "ultrabox shortened od guitar", expression: 0.5, samples: centerAndNormalizeWave([-0.82785, -0.67621, -0.40268, -0.43817, -0.45468, -0.22531, -0.18329, 0.24750, 0.71246, 0.52155, 0.56082, 0.48395, 0.33990, 0.46957, 0.27744, 0.42313, 0.47104, 0.18796, 0.12930, -0.13901, -0.07431, -0.16348, -0.74857, -0.73206, -0.35181, -0.26227, -0.41882, -0.27786, -0.19806, -0.19867, 0.18643, 0.24808, 0.08847, -0.06964, 0.06912, 0.20474, -0.05304, 0.29416, 0.31967, 0.14243, 0.27521, -0.23932, -0.14752, 0.12360, -0.26123, -0.26111, 0.06616, 0.26520, 0.08090, 0.15240, 0.16254, -0.12061, 0.04562, 0.00131, 0.04050, 0.08182, -0.21729, -0.17041, -0.16312, -0.08563, 0.06390, 0.05099, 0.05627, 0.02728, 0.00726, -0.13028, -0.05673, -0.14969, -0.17645, 0.35492, 0.16766, -0.00897, 0.24326, -0.00461, -0.04456, 0.01776, -0.04950, -0.01221, 0.02039, 0.07684, 0.13397, 0.39850, 0.35962, 0.13754, 0.42310, 0.27161, -0.17609, 0.03659, 0.10635, -0.21909, -0.22046, -0.20258, -0.40973, -0.40280, -0.40521, -0.66284]) },
    ]);
    public static chipWaves: DictionaryArray<ChipWave> = rawChipToIntegrated(Config.rawChipWaves);
    public static rawRawChipWaves: DictionaryArray<ChipWave> = Config.rawChipWaves;

    public static firstIndexForSamplesInChipWaveList: number = Config.chipWaves.length;
  
    // Noise waves have too many samples to write by hand, they're generated on-demand by getDrumWave instead.
    public static readonly chipNoises: DictionaryArray<ChipNoise> = toNameMap([
        { name: "retro", expression: 0.25, basePitch: 69, pitchFilterMult: 1024.0, isSoft: false, samples: null },
        { name: "white", expression: 1.0, basePitch: 69, pitchFilterMult: 8.0, isSoft: true, samples: null },
        // The "clang" and "buzz" noises are based on similar noises in the modded beepbox! :D
        { name: "clang", expression: 0.4, basePitch: 69, pitchFilterMult: 1024.0, isSoft: false, samples: null },
        { name: "buzz", expression: 0.3, basePitch: 69, pitchFilterMult: 1024.0, isSoft: false, samples: null },
        { name: "hollow", expression: 1.5, basePitch: 96, pitchFilterMult: 1.0, isSoft: true, samples: null },
        { name: "shine", expression: 1.0, basePitch: 69, pitchFilterMult: 1024.0, isSoft: false, samples: null }, // Identical to buzz but louder. For now we're keeping it...
        { name: "deep", expression: 1.5, basePitch: 120, pitchFilterMult: 1024.0, isSoft: true, samples: null },
        { name: "cutter", expression: 0.005, basePitch: 96, pitchFilterMult: 1024.0, isSoft: false, samples: null },
        { name: "metallic", expression: 1.0, basePitch: 96, pitchFilterMult: 1024.0, isSoft: false, samples: null },
        { name: "static", expression: 1.0, basePitch: 96, pitchFilterMult: 1024.0, isSoft: false, samples: null },
        // technically these are from the pandorasbox beta but whatever
        { name: "1-bit white", expression: 0.5, basePitch: 74.41, pitchFilterMult: 1024.0, isSoft: false, samples: null },
        { name: "1-bit metallic", expression: 0.5, basePitch: 86.41, pitchFilterMult: 1024.0, isSoft: false, samples: null },
        // ultrabox noises
        { name: "crackling", expression: 0.9, basePitch: 69, pitchFilterMult: 1024.0, isSoft: false, samples: null },
        { name: "pink", expression: 1.0, basePitch: 69, pitchFilterMult: 8.0, isSoft: true, samples: null },
        { name: "brownian", expression: 1.0, basePitch: 69, pitchFilterMult: 8.0, isSoft: true, samples: null },
    ]);
	
    public static readonly filterFreqStep: number = 1.0 / 4.0;
    public static readonly filterFreqRange: number = 34;
    public static readonly filterFreqReferenceSetting: number = 28;
    public static readonly filterFreqReferenceHz: number = 8000.0;
    public static readonly filterFreqMaxHz: number = Config.filterFreqReferenceHz * Math.pow(2.0, Config.filterFreqStep * (Config.filterFreqRange - 1 - Config.filterFreqReferenceSetting)); // ~19khz
    public static readonly filterFreqMinHz: number = 8.0;
    public static readonly filterGainRange: number = 15;
    public static readonly filterGainCenter: number = 7;
    public static readonly filterGainStep: number = 1.0 / 2.0;
    public static readonly filterMaxPoints: number = 8;
    public static readonly filterTypeNames: ReadonlyArray<string> = ["low-pass", "high-pass", "peak"]; // See FilterType enum above.
    public static readonly filterMorphCount: number = 10; // Number of filter shapes allowed for modulating between. Counts the 0/default position.

    public static readonly filterSimpleCutRange: number = 11;
    public static readonly filterSimplePeakRange: number = 8;

    public static readonly fadeInRange: number = 10;
    public static readonly fadeOutTicks: ReadonlyArray<number> = [-24, -12, -6, -3, -1, 6, 12, 24, 48, 72, 96];
    public static readonly fadeOutNeutral: number = 4;
    public static readonly drumsetFadeOutTicks: number = 48;
    public static readonly transitions: DictionaryArray<Transition> = toNameMap([
        { name: "normal", isSeamless: false, continues: false, slides: false, slideTicks: 3, includeAdjacentPatterns: false },
        { name: "interrupt", isSeamless: true, continues: false, slides: false, slideTicks: 3, includeAdjacentPatterns: true },
        { name: "continue", isSeamless: true, continues: true, slides: false, slideTicks: 3, includeAdjacentPatterns: true },
        { name: "slide", isSeamless: true, continues: false, slides: true, slideTicks: 3, includeAdjacentPatterns: true },
        { name: "slide in pattern", isSeamless: true, continues: false, slides: true, slideTicks: 3, includeAdjacentPatterns: false }
    ]);
    public static readonly vibratos: DictionaryArray<Vibrato> = toNameMap([
        { name: "none", amplitude: 0.0, type: 0, delayTicks: 0 },
        { name: "light", amplitude: 0.15, type: 0, delayTicks: 0 },
        { name: "delayed", amplitude: 0.3, type: 0, delayTicks: 37 }, // It will fade in over the previous two ticks.
        { name: "heavy", amplitude: 0.45, type: 0, delayTicks: 0 },
        { name: "shaky", amplitude: 0.1, type: 1, delayTicks: 0 },
        //    { name: "very shaky", amplitude: 1, type: 0, delayTicks: 0 },
        //{ name: "insane", amplitude: 10, type: 1, delayTicks: 0 },
        //todbox vibratos
        //	{ name: "super insane", amplitude: 30, type: 1, delayTicks: 1 },
        //wackybox
        //	 { name: "quiver", amplitude: 0.001, type: 0, delayTicks: 0 },
        //  { name: "wub-wub", amplitude: 10.0, type: 0, delayTicks: 0 },
        //     { name: "quiver delayed", amplitude: 0.001, type: 0, delayTicks: 18 },
        //  { name: "vibrate", amplitude: 0.08, type: 0, delayTicks: 0 },
        //    { name: "too much wub", amplitude: 30.0, type: 0, delayTicks: 18 },
        //too much wub breaks things just a little bit at it's original amplitude
        //sandbox
    ]);
    public static readonly vibratoTypes: DictionaryArray<VibratoType> = toNameMap([
        { name: "normal", periodsSeconds: [0.14], period: 0.14 },
        { name: "shaky", periodsSeconds: [0.11, 1.618 * 0.11, 3 * 0.11], period: 266.97 }, // LCM of all periods
    ]);
    // This array is more or less a linear step by 0.1 but there's a bit of range added at the start to hit specific ratios, and the end starts to grow faster.
    //                                                             0       1      2    3     4      5    6    7      8     9   10   11 12   13   14   15   16   17   18   19   20   21 22   23   24   25   26   27   28   29   30   31 32   33   34   35   36   37   38    39  40   41 42    43   44   45   46 47   48 49 50
    public static readonly arpSpeedScale: ReadonlyArray<number> = [0, 0.0625, 0.125, 0.2, 0.25, 1 / 3, 0.4, 0.5, 2 / 3, 0.75, 0.8, 0.9, 1, 1.1, 1.2, 1.3, 1.4, 1.5, 1.6, 1.7, 1.8, 1.9, 2, 2.1, 2.2, 2.3, 2.4, 2.5, 2.6, 2.7, 2.8, 2.9, 3, 3.1, 3.2, 3.3, 3.4, 3.5, 3.6, 3.7, 3.8, 3.9, 4, 4.15, 4.3, 4.5, 4.8, 5, 5.5, 6, 8];
    public static readonly unisons: DictionaryArray<Unison> = toNameMap([
        { name: "none", voices: 1, spread: 0.0, offset: 0.0, expression: 1.4, sign: 1.0 },
        { name: "shimmer", voices: 2, spread: 0.018, offset: 0.0, expression: 0.8, sign: 1.0 },
        { name: "hum", voices: 2, spread: 0.045, offset: 0.0, expression: 1.0, sign: 1.0 },
        { name: "honky tonk", voices: 2, spread: 0.09, offset: 0.0, expression: 1.0, sign: 1.0 },
        { name: "dissonant", voices: 2, spread: 0.25, offset: 0.0, expression: 0.9, sign: 1.0 },
        { name: "fifth", voices: 2, spread: 3.5, offset: 3.5, expression: 0.9, sign: 1.0 },
        { name: "octave", voices: 2, spread: 6.0, offset: 6.0, expression: 0.8, sign: 1.0 },
        { name: "bowed", voices: 2, spread: 0.02, offset: 0.0, expression: 1.0, sign: -1.0 },
        { name: "piano", voices: 2, spread: 0.01, offset: 0.0, expression: 1.0, sign: 0.7 },
        { name: "warbled", voices: 2, spread: 0.25, offset: 0.05, expression: 0.9, sign: -0.8 },
        { name: "hecking gosh", voices: 2, spread: 6.25, offset: -6.0, expression: 0.8, sign: -0.7 },
        { name: "spinner", voices: 2, spread: 0.02, offset: 0.0, expression: 1.0, sign: 1.0 },
        { name: "detune", voices: 1, spread: 0.0, offset: 0.25, expression: 1.0, sign: 1.0 },
        { name: "rising", voices: 2, spread: 1.0, offset: 0.7, expression: 0.95, sign: 1.0 },
        { name: "vibrate", voices: 2, spread: 3.5, offset: 7, expression: 0.975, sign: 1.0 },
        { name: "fourths", voices: 2, spread: 4, offset: 4, expression: 0.95, sign: 1.0 },
        { name: "bass", voices: 1, spread: 0, offset: -7, expression: 1.0, sign: 1.0 },
        { name: "dirty", voices: 2, spread: 0, offset: 0.1, expression: 0.975, sign: 1.0 },
        { name: "stationary", voices: 2, spread: 3.5, offset: 0.0, expression: 0.9, sign: 1.0 },
        { name: "recurve", voices: 2, spread: 0.005, offset: 0.0, expression: 1.0, sign: 1.0 },
        { name: "voiced", voices: 2, spread: 9.5, offset: 0.0, expression: 1.0, sign: 1.0 },
        { name: "fluctuate", voices: 2, spread: 12, offset: 0.0, expression: 1.0, sign: 1.0 },
        { name: "thin", voices: 1, spread: 0.0, offset: 50.0, expression: 1.0, sign: 1.0 },
        { name: "inject", voices: 2, spread: 6.0, offset: 0.4, expression: 1.0, sign: 1.0 },
        { name: "askewed", voices: 2, spread: 0.0, offset: 0.42, expression: 0.7, sign: 1.0 },
        { name: "resonance", voices: 2, spread: 0.0025, offset: 0.1, expression: 0.8, sign: -1.5 },
        { name: "FART", voices: 2, spread: 13, offset: -5, expression: 1.0, sign: -3 },
		
        //for modbox; voices = riffapp, spread = intervals, offset = offsets, expression = volume, and sign = signs
    ]);
    public static readonly effectNames: ReadonlyArray<string> = ["reverb", "chorus", "panning", "distortion", "bitcrusher", "note filter", "echo", "pitch shift", "detune", "vibrato", "transition type", "chord type"];
    public static readonly effectOrder: ReadonlyArray<EffectType> = [EffectType.panning, EffectType.transition, EffectType.chord, EffectType.pitchShift, EffectType.detune, EffectType.vibrato, EffectType.noteFilter, EffectType.distortion, EffectType.bitcrusher, EffectType.chorus, EffectType.echo, EffectType.reverb];
    public static readonly noteSizeMax: number = 6;
    public static readonly volumeRange: number = 50;
    // Beepbox's old volume scale used factor -0.5 and was [0~7] had roughly value 6 = 0.125 power. This new value is chosen to have -21 be the same,
    // given that the new scale is [-25~25]. This is such that conversion between the scales is roughly equivalent by satisfying (0.5*6 = 0.1428*21)
    public static readonly volumeLogScale: number = 0.1428;
    public static readonly panCenter: number = 50;
    public static readonly panMax: number = Config.panCenter * 2;
    public static readonly panDelaySecondsMax: number = 0.001;
    public static readonly chorusRange: number = 8;
    public static readonly chorusPeriodSeconds: number = 2.0;
    public static readonly chorusDelayRange: number = 0.0034;
    public static readonly chorusDelayOffsets: ReadonlyArray<ReadonlyArray<number>> = [[1.51, 2.10, 3.35], [1.47, 2.15, 3.25]];
    public static readonly chorusPhaseOffsets: ReadonlyArray<ReadonlyArray<number>> = [[0.0, 2.1, 4.2], [3.2, 5.3, 1.0]];
    public static readonly chorusMaxDelay: number = Config.chorusDelayRange * (1.0 + Config.chorusDelayOffsets[0].concat(Config.chorusDelayOffsets[1]).reduce((x, y) => Math.max(x, y)));
    public static readonly chords: DictionaryArray<Chord> = toNameMap([
        { name: "simultaneous", customInterval: false, arpeggiates: false, strumParts: 0, singleTone: false },
        { name: "strum", customInterval: false, arpeggiates: false, strumParts: 1, singleTone: false },
        { name: "arpeggio", customInterval: false, arpeggiates: true, strumParts: 0, singleTone: true },
        { name: "custom interval", customInterval: true, arpeggiates: false, strumParts: 0, singleTone: true },
    ]);
    public static readonly maxChordSize: number = 9;
    public static readonly operatorCount: number = 4;
    public static readonly maxPitchOrOperatorCount: number = Math.max(Config.maxChordSize, Config.operatorCount + 2);
    public static readonly algorithms: DictionaryArray<Algorithm> = toNameMap([
        { name: "1←(2 3 4)", carrierCount: 1, associatedCarrier: [1, 1, 1, 1], modulatedBy: [[2, 3, 4], [], [], []] },
        { name: "1←(2 3←4)", carrierCount: 1, associatedCarrier: [1, 1, 1, 1], modulatedBy: [[2, 3], [], [4], []] },
        { name: "1←2←(3 4)", carrierCount: 1, associatedCarrier: [1, 1, 1, 1], modulatedBy: [[2], [3, 4], [], []] },
        { name: "1←(2 3)←4", carrierCount: 1, associatedCarrier: [1, 1, 1, 1], modulatedBy: [[2, 3], [4], [4], []] },
        { name: "1←2←3←4", carrierCount: 1, associatedCarrier: [1, 1, 1, 1], modulatedBy: [[2], [3], [4], []] },
        { name: "1←3 2←4", carrierCount: 2, associatedCarrier: [1, 2, 1, 2], modulatedBy: [[3], [4], [], []] },
        { name: "1 2←(3 4)", carrierCount: 2, associatedCarrier: [1, 2, 2, 2], modulatedBy: [[], [3, 4], [], []] },
        { name: "1 2←3←4", carrierCount: 2, associatedCarrier: [1, 2, 2, 2], modulatedBy: [[], [3], [4], []] },
        { name: "(1 2)←3←4", carrierCount: 2, associatedCarrier: [1, 2, 2, 2], modulatedBy: [[3], [3], [4], []] },
        { name: "(1 2)←(3 4)", carrierCount: 2, associatedCarrier: [1, 2, 2, 2], modulatedBy: [[3, 4], [3, 4], [], []] },
        { name: "1 2 3←4", carrierCount: 3, associatedCarrier: [1, 2, 3, 3], modulatedBy: [[], [], [4], []] },
        { name: "(1 2 3)←4", carrierCount: 3, associatedCarrier: [1, 2, 3, 3], modulatedBy: [[4], [4], [4], []] },
        { name: "1 2 3 4", carrierCount: 4, associatedCarrier: [1, 2, 3, 4], modulatedBy: [[], [], [], []] },
        { name: "1←(2 3) 2←4", carrierCount: 2, associatedCarrier: [1, 2, 1, 2], modulatedBy: [[2, 3], [4], [], []] },
        { name: "1←(2 (3 (4", carrierCount: 3, associatedCarrier: [1, 2, 3, 3], modulatedBy: [[2, 3, 4], [3, 4], [4], []] },
    ]);
    public static readonly algorithms6Op: DictionaryArray<Algorithm> = toNameMap([
        //placeholder makes life easier for later
        { name: "Custom", carrierCount: 1, associatedCarrier: [1, 1, 1, 1, 1, 1], modulatedBy: [[2, 3, 4, 5, 6], [], [], [], [], []] },
        //yoinked from SynthBox
        //algortihm Section 1
        { name: "1←2←3←4←5←6", carrierCount: 1, associatedCarrier: [1, 1, 1, 1, 1, 1], modulatedBy: [[2], [3], [4], [5], [6], []] },
        { name: "1←3 2←4←5←6", carrierCount: 2, associatedCarrier: [1, 2, 2, 2, 2, 2], modulatedBy: [[3], [4], [], [5], [6], []] },
        { name: "1←3←4 2←5←6", carrierCount: 2, associatedCarrier: [1, 1, 1, 2, 2, 2], modulatedBy: [[3], [5], [4], [], [6], []] },
        { name: "1←4 2←5 3←6", carrierCount: 3, associatedCarrier: [1, 2, 3, 1, 2, 3], modulatedBy: [[4], [5], [6], [], [], []] },
        //Algorithm Section 2
        { name: "1←3 2←(4 5←6)", carrierCount: 2, associatedCarrier: [1, 2, 2, 2, 2, 2], modulatedBy: [[3], [4, 5], [], [], [6], []] },
        { name: "1←(3 4) 2←5←6", carrierCount: 2, associatedCarrier: [1, 2, 2, 2, 2, 2], modulatedBy: [[3, 4], [5], [], [], [6], []] },
        { name: "1←3 2←(4 5 6)", carrierCount: 2, associatedCarrier: [1, 2, 2, 2, 2, 2], modulatedBy: [[3], [4, 5, 6], [], [], [], []] },
        { name: "1←3 2←(4 5)←6", carrierCount: 2, associatedCarrier: [1, 2, 2, 2, 2, 2], modulatedBy: [[3], [4, 5], [], [6], [6], []] },
        { name: "1←3 2←4←(5 6)", carrierCount: 2, associatedCarrier: [1, 2, 2, 2, 2, 2], modulatedBy: [[3], [4], [], [5, 6], [], []] },
        { name: "1←(2 3 4 5 6)", carrierCount: 1, associatedCarrier: [1, 1, 1, 1, 1, 1], modulatedBy: [[2, 3, 4, 5, 6], [], [], [], [], []] },
        { name: "1←(2 3←5 4←6)", carrierCount: 1, associatedCarrier: [1, 1, 1, 1, 1, 1], modulatedBy: [[2, 3, 4], [], [5], [6], [], []] },
        { name: "1←(2 3 4←5←6)", carrierCount: 1, associatedCarrier: [1, 1, 1, 1, 1, 1], modulatedBy: [[2, 3, 4], [], [], [5], [6], []] },
        //Algorithm Section 3
        { name: "1←4←5 (2 3)←6", carrierCount: 3, associatedCarrier: [1, 2, 3, 1, 2, 3], modulatedBy: [[4], [6], [6], [5], [], []] },
        { name: "1←(3 4)←5 2←6", carrierCount: 2, associatedCarrier: [1, 2, 2, 2, 2, 2], modulatedBy: [[3, 4], [6], [5], [5], [], []] },
        { name: "(1 2)←4 3←(5 6)", carrierCount: 3, associatedCarrier: [1, 2, 3, 1, 2, 3], modulatedBy: [[4], [4], [5, 6], [], [], []] },
        { name: "(1 2)←5 (3 4)←6", carrierCount: 4, associatedCarrier: [1, 2, 3, 4, 4, 4], modulatedBy: [[5], [5], [6], [6], [], []] },
        { name: "(1 2 3)←(4 5 6)", carrierCount: 3, associatedCarrier: [1, 2, 3, 1, 2, 3], modulatedBy: [[4, 5, 6], [4, 5, 6], [4, 5, 6], [], [], []] },
        { name: "1←5 (2 3 4)←6", carrierCount: 4, associatedCarrier: [1, 2, 3, 4, 4, 4], modulatedBy: [[5], [6], [6], [6], [], []] },
        { name: "1 2←5 (3 4)←6", carrierCount: 4, associatedCarrier: [1, 2, 3, 4, 4, 4], modulatedBy: [[], [5], [6], [6], [], []] },
        { name: "1 2 (3 4 5)←6", carrierCount: 5, associatedCarrier: [1, 2, 3, 4, 5, 5], modulatedBy: [[], [], [6], [6], [6], []] },
        { name: "1 2 3 (4 5)←6", carrierCount: 5, associatedCarrier: [1, 2, 3, 4, 5, 5], modulatedBy: [[], [], [], [6], [6], []] },
        //Algorithm Section 3
        { name: "1 2←4 3←(5 6)", carrierCount: 3, associatedCarrier: [1, 2, 3, 3, 3, 3], modulatedBy: [[], [4], [5, 6], [], [], []] },
        { name: "1←4 2←(5 6) 3", carrierCount: 3, associatedCarrier: [1, 2, 3, 3, 3, 3,], modulatedBy: [[4], [5, 6], [], [], [], []] },
        { name: "1 2 3←5 4←6", carrierCount: 4, associatedCarrier: [1, 2, 3, 4, 4, 4], modulatedBy: [[], [], [5], [6], [], []] },
        { name: "1 (2 3)←5←6 4", carrierCount: 4, associatedCarrier: [1, 2, 3, 4, 4, 4,], modulatedBy: [[], [5], [5], [], [6], []] },
        { name: "1 2 3←5←6 4", carrierCount: 4, associatedCarrier: [1, 2, 3, 4, 4, 4], modulatedBy: [[], [], [5, 6], [], [], []] },
        { name: "(1 2 3 4 5)←6", carrierCount: 5, associatedCarrier: [1, 2, 3, 4, 5, 5], modulatedBy: [[6], [6], [6], [6], [6], []] },
        { name: "1 2 3 4 5←6", carrierCount: 5, associatedCarrier: [1, 2, 3, 4, 5, 5], modulatedBy: [[], [], [], [], [6], []] },
        { name: "1 2 3 4 5 6", carrierCount: 6, associatedCarrier: [1, 2, 3, 4, 5, 6], modulatedBy: [[], [], [], [], [], []] },
        //Section 4 where we take our own previous ones for 4op and it gets weird
        { name: "1←(2 (3 (4 (5 (6", carrierCount: 5, associatedCarrier: [1, 2, 3, 4, 5, 5], modulatedBy: [[2, 3, 4, 5, 6], [3, 4, 5, 6], [4, 5, 6], [5, 6], [6], []] },
        { name: "1←(2(3(4(5(6", carrierCount: 1, associatedCarrier: [1, 1, 1, 1, 1, 1], modulatedBy: [[2, 3, 4, 5, 6], [3, 4, 5, 6], [4, 5, 6], [5, 6], [6], []] },
        { name: "1←4(2←5(3←6", carrierCount: 3, associatedCarrier: [1, 2, 3, 1, 2, 3], modulatedBy: [[2, 3, 4], [3, 5], [6], [], [], []] },
        { name: "1←4(2←5 3←6", carrierCount: 3, associatedCarrier: [1, 2, 3, 1, 2, 3], modulatedBy: [[2, 3, 4], [5], [6], [], [], []] },
    ]);
    public static readonly operatorCarrierInterval: ReadonlyArray<number> = [0.0, 0.04, -0.073, 0.091, 0.061, 0.024];
    public static readonly operatorAmplitudeMax: number = 15;
    public static readonly operatorFrequencies: DictionaryArray<OperatorFrequency> = toNameMap([
        { name: "0.12×", mult: 0.125, hzOffset: 0.0, amplitudeSign: 1.0 },
        { name: "0.25×", mult: 0.25, hzOffset: 0.0, amplitudeSign: 1.0 },
        { name: "0.5×", mult: 0.5, hzOffset: 0.0, amplitudeSign: 1.0 },
        { name: "0.75×", mult: 0.75, hzOffset: 0.0, amplitudeSign: 1.0 },
        { name: "1×", mult: 1.0, hzOffset: 0.0, amplitudeSign: 1.0 },
        { name: "~1×", mult: 1.0, hzOffset: 1.5, amplitudeSign: -1.0 },
        { name: "2×", mult: 2.0, hzOffset: 0.0, amplitudeSign: 1.0 },
        { name: "~2×", mult: 2.0, hzOffset: -1.3, amplitudeSign: -1.0 },
        { name: "3×", mult: 3.0, hzOffset: 0.0, amplitudeSign: 1.0 },
        { name: "3.5×", mult: 3.5, hzOffset: -0.05, amplitudeSign: 1.0 },
        { name: "4×", mult: 4.0, hzOffset: 0.0, amplitudeSign: 1.0 },
        { name: "~4×", mult: 4.0, hzOffset: -2.4, amplitudeSign: -1.0 },
        { name: "5×", mult: 5.0, hzOffset: 0.0, amplitudeSign: 1.0 },
        { name: "6×", mult: 6.0, hzOffset: 0.0, amplitudeSign: 1.0 },
        { name: "7×", mult: 7.0, hzOffset: 0.0, amplitudeSign: 1.0 },
        { name: "8×", mult: 8.0, hzOffset: 0.0, amplitudeSign: 1.0 },
        { name: "9×", mult: 9.0, hzOffset: 0.0, amplitudeSign: 1.0 },
        { name: "10×", mult: 10.0, hzOffset: 0.0, amplitudeSign: 1.0 },
        { name: "11×", mult: 11.0, hzOffset: 0.0, amplitudeSign: 1.0 },
        { name: "12×", mult: 12.0, hzOffset: 0.0, amplitudeSign: 1.0 },
        { name: "13×", mult: 13.0, hzOffset: 0.0, amplitudeSign: 1.0 },
        { name: "14×", mult: 14.0, hzOffset: 0.0, amplitudeSign: 1.0 },
        { name: "15×", mult: 15.0, hzOffset: 0.0, amplitudeSign: 1.0 },
        //ultrabox
        { name: "16×", mult: 16.0, hzOffset: 0.0, amplitudeSign: 1.0 },
        { name: "17×", mult: 17.0, hzOffset: 0.0, amplitudeSign: 1.0 },
        //ultrabox
        { name: "18×", mult: 18.0, hzOffset: 0.0, amplitudeSign: 1.0 },
        { name: "19×", mult: 19.0, hzOffset: 0.0, amplitudeSign: 1.0 },
        //ultrabox
        { name: "20×", mult: 20.0, hzOffset: 0.0, amplitudeSign: 1.0 },
        { name: "~20×", mult: 20.0, hzOffset: -5.0, amplitudeSign: -1.0 },
        // dogebox (maybe another mod also adds this? I got it from dogebox)
        { name: "25×", mult: 25.0, hzOffset: 0.0, amplitudeSign: 1.0 },
        { name: "50×", mult: 50.0, hzOffset: 0.0, amplitudeSign: 1.0 },
        { name: "75×", mult: 75.0, hzOffset: 0.0, amplitudeSign: 1.0 },
        { name: "100×", mult: 100.0, hzOffset: 0.0, amplitudeSign: 1.0 }
        //50 and 100 are from dogebox
    ]);

    public static readonly envelopes: DictionaryArray<Envelope> = toNameMap([
        { name: "none", type: EnvelopeType.none, speed: 0.0 },
        { name: "note size", type: EnvelopeType.noteSize, speed: 0.0 },
        { name: "pitch", type: EnvelopeType.pitch, speed: 0.0 }, // Slarmoo's box
        { name: "punch", type: EnvelopeType.punch, speed: 0.0 },
        { name: "flare -1", type: EnvelopeType.flare, speed: 128.0 },
        { name: "flare 1", type: EnvelopeType.flare, speed: 32.0 },
        { name: "flare 2", type: EnvelopeType.flare, speed: 8.0 },
        { name: "flare 3", type: EnvelopeType.flare, speed: 2.0 },
        { name: "twang -1", type: EnvelopeType.twang, speed: 128.0 },
        { name: "twang 1", type: EnvelopeType.twang, speed: 32.0 },
        { name: "twang 2", type: EnvelopeType.twang, speed: 8.0 },
        { name: "twang 3", type: EnvelopeType.twang, speed: 2.0 },
        { name: "swell -1", type: EnvelopeType.swell, speed: 128.0 },
        { name: "swell 1", type: EnvelopeType.swell, speed: 32.0 },
        { name: "swell 2", type: EnvelopeType.swell, speed: 8.0 },
        { name: "swell 3", type: EnvelopeType.swell, speed: 2.0 },
        { name: "tremolo0", type: EnvelopeType.tremolo, speed: 8.0 },
        { name: "tremolo1", type: EnvelopeType.tremolo, speed: 4.0 },
        { name: "tremolo2", type: EnvelopeType.tremolo, speed: 2.0 },
        { name: "tremolo3", type: EnvelopeType.tremolo, speed: 1.0 },
        { name: "tremolo4", type: EnvelopeType.tremolo2, speed: 4.0 },
        { name: "tremolo5", type: EnvelopeType.tremolo2, speed: 2.0 },
        { name: "tremolo6", type: EnvelopeType.tremolo2, speed: 1.0 },
        { name: "decay -1", type: EnvelopeType.decay, speed: 40.0 },
        { name: "decay 1", type: EnvelopeType.decay, speed: 10.0 },
        { name: "decay 2", type: EnvelopeType.decay, speed: 7.0 },
        { name: "decay 3", type: EnvelopeType.decay, speed: 4.0 },
        { name: "wibble-1", type: EnvelopeType.wibble, speed: 96.0 },
        { name: "wibble 1", type: EnvelopeType.wibble, speed: 24.0 },
        { name: "wibble 2", type: EnvelopeType.wibble, speed: 12.0 },
        { name: "wibble 3", type: EnvelopeType.wibble, speed: 4.0 },
        { name: "linear-2", type: EnvelopeType.linear, speed: 256.0 },
        { name: "linear-1", type: EnvelopeType.linear, speed: 128.0 },
        { name: "linear 1", type: EnvelopeType.linear, speed: 32.0 },
        { name: "linear 2", type: EnvelopeType.linear, speed: 8.0 },
        { name: "linear 3", type: EnvelopeType.linear, speed: 2.0 },
        { name: "rise -2", type: EnvelopeType.rise, speed: 256.0 },
        { name: "rise -1", type: EnvelopeType.rise, speed: 128.0 },
        { name: "rise 1", type: EnvelopeType.rise, speed: 32.0 },
        { name: "rise 2", type: EnvelopeType.rise, speed: 8.0 },
        { name: "rise 3", type: EnvelopeType.rise, speed: 2.0 },
        // modbox
        { name: "flute 1", type: EnvelopeType.wibble, speed: 16.0 },
        { name: "flute 2", type: EnvelopeType.wibble, speed: 8.0 },
        { name: "flute 3", type: EnvelopeType.wibble, speed: 4.0 },
        // sandbox
        { name: "tripolo1", type: EnvelopeType.tremolo, speed: 9.0 },
        { name: "tripolo2", type: EnvelopeType.tremolo, speed: 6.0 },
        { name: "tripolo3", type: EnvelopeType.tremolo, speed: 3.0 },
        { name: "tripolo4", type: EnvelopeType.tremolo2, speed: 9.0 },
        { name: "tripolo5", type: EnvelopeType.tremolo2, speed: 6.0 },
        { name: "tripolo6", type: EnvelopeType.tremolo2, speed: 3.0 },
        { name: "pentolo1", type: EnvelopeType.tremolo, speed: 10.0 },
        { name: "pentolo2", type: EnvelopeType.tremolo, speed: 5.0 },
        { name: "pentolo3", type: EnvelopeType.tremolo, speed: 2.5 },
        { name: "pentolo4", type: EnvelopeType.tremolo2, speed: 10.0 },
        { name: "pentolo5", type: EnvelopeType.tremolo2, speed: 5.0 },
        { name: "pentolo6", type: EnvelopeType.tremolo2, speed: 2.5 },
        // todbox
        { name: "flutter 1", type: EnvelopeType.tremolo, speed: 14.0 },
        { name: "flutter 2", type: EnvelopeType.tremolo2, speed: 11.0 },
        { name: "water-y flutter", type: EnvelopeType.tremolo, speed: 9.0 },
        // new jummbox
        { name: "blip 1", type: EnvelopeType.blip, speed: 6.0 },
        { name: "blip 2", type: EnvelopeType.blip, speed: 16.0 },
        { name: "blip 3", type: EnvelopeType.blip, speed: 32.0 },
        // Slarmoo's Box
        { name: "fall 1", type: EnvelopeType.fall, speed: 8.0 },
        { name: "fall 2", type: EnvelopeType.fall, speed: 4.0 },
        { name: "fall 3", type: EnvelopeType.fall, speed: 2.0 },
    ]);

    public static readonly newEnvelopes: DictionaryArray<Envelope> = toNameMap([
        { name: "none", type: EnvelopeType.none, speed: 0.0 },
        { name: "note size", type: EnvelopeType.noteSize, speed: 0.0 },
        { name: "pitch", type: EnvelopeType.pitch, speed: 0.0 }, 
        { name: "random", type: EnvelopeType.pseudorandom, speed: 4.0 }, //Slarmoo's box
        { name: "punch", type: EnvelopeType.punch, speed: 0.0 },
        { name: "flare", type: EnvelopeType.flare, speed: 32.0 },
        { name: "twang", type: EnvelopeType.twang, speed: 32.0 },
        { name: "swell", type: EnvelopeType.swell, speed: 32.0 },
        { name: "tremolo", type: EnvelopeType.tremolo, speed: 4.0 },
        { name: "tremolo2", type: EnvelopeType.tremolo2, speed: 4.0 },
        { name: "decay", type: EnvelopeType.decay, speed: 10.0 },
        { name: "wibble", type: EnvelopeType.wibble, speed: 24.0 },
        { name: "linear", type: EnvelopeType.linear, speed: 32.0 },
        { name: "rise", type: EnvelopeType.rise, speed: 32.0 },
        { name: "blip", type: EnvelopeType.blip, speed: 6.0 },
        { name: "fall", type: EnvelopeType.fall, speed: 2.0 },
    ])

	public static readonly feedbacks: DictionaryArray<Feedback> = toNameMap([
		{ name: "1⟲", indices: [[1], [], [], []] },
		{ name: "2⟲", indices: [[], [2], [], []] },
		{ name: "3⟲", indices: [[], [], [3], []] },
		{ name: "4⟲", indices: [[], [], [], [4]] },
		{ name: "1⟲ 2⟲", indices: [[1], [2], [], []] },
		{ name: "3⟲ 4⟲", indices: [[], [], [3], [4]] },
		{ name: "1⟲ 2⟲ 3⟲", indices: [[1], [2], [3], []] },
		{ name: "2⟲ 3⟲ 4⟲", indices: [[], [2], [3], [4]] },
		{ name: "1⟲ 2⟲ 3⟲ 4⟲", indices: [[1], [2], [3], [4]] },
		{ name: "1→2", indices: [[], [1], [], []] },
		{ name: "1→3", indices: [[], [], [1], []] },
		{ name: "1→4", indices: [[], [], [], [1]] },
		{ name: "2→3", indices: [[], [], [2], []] },
		{ name: "2→4", indices: [[], [], [], [2]] },
		{ name: "3→4", indices: [[], [], [], [3]] },
		{ name: "1→3 2→4", indices: [[], [], [1], [2]] },
		{ name: "1→4 2→3", indices: [[], [], [2], [1]] },
        { name: "1→2→3→4", indices: [[], [1], [2], [3]] },
        { name: "1↔2 3↔4", indices: [[2], [1], [4], [3]] },
        { name: "1↔4 2↔3", indices: [[4], [3], [2], [1]] },
        { name: "2→1→4→3→2", indices: [[2], [3], [4], [1]] },
        { name: "1→2→3→4→1", indices: [[4], [1], [2], [3]] },
        { name: "(1 2 3)→4", indices: [[], [], [], [1, 2, 3]] },
        { name: "ALL", indices: [[1,2,3,4], [1,2,3,4], [1,2,3,4], [1, 2, 3,4]] },
    ]);
    public static readonly feedbacks6Op: DictionaryArray<Feedback> = toNameMap([
        //placeholder makes life easier for later
        { name: "Custom", indices: [[2, 3, 4, 5, 6], [], [], [], [], []] },

        { name: "1⟲", indices: [[1], [], [], [], [], []] },
        { name: "2⟲", indices: [[], [2], [], [], [], []] },
        { name: "3⟲", indices: [[], [], [3], [], [], []] },
        { name: "4⟲", indices: [[], [], [], [4], [], []] },
        { name: "5⟲", indices: [[], [], [], [], [5], []] },
        { name: "6⟲", indices: [[], [], [], [], [], [6]] },
        { name: "1⟲ 2⟲", indices: [[1], [2], [], [], [], []] },
        { name: "3⟲ 4⟲", indices: [[], [], [3], [4], [], []] },
        { name: "1⟲ 2⟲ 3⟲", indices: [[1], [2], [3], [], [], []] },
        { name: "2⟲ 3⟲ 4⟲", indices: [[], [2], [3], [4], [], []] },
        { name: "1⟲ 2⟲ 3⟲ 4⟲", indices: [[1], [2], [3], [4], [], []] },
        { name: "1⟲ 2⟲ 3⟲ 4⟲ 5⟲", indices: [[1], [2], [3], [4], [5], []] },
        { name: "1⟲ 2⟲ 3⟲ 4⟲ 5⟲ 6⟲", indices: [[1], [2], [3], [4], [5], [6]] },
        { name: "1→2", indices: [[], [1], [], [], [], []] },
        { name: "1→3", indices: [[], [], [1], [], [], []] },
        { name: "1→4", indices: [[], [], [], [1], [], []] },
        { name: "1→5", indices: [[], [], [], [], [1], []] },
        { name: "1→6", indices: [[], [], [], [], [], [1]] },
        { name: "2→3", indices: [[], [], [2], [], [], []] },
        { name: "2→4", indices: [[], [], [], [2], [], []] },
        { name: "3→4", indices: [[], [], [], [3], [], []] },
        { name: "4→5", indices: [[], [], [], [], [4], []] },
        { name: "1→4 2→5 3→6", indices: [[], [], [], [1], [2], [3]] },
        { name: "1→5 2→6 3→4", indices: [[], [], [], [3], [1], [2]] },
        { name: "1→2→3→4→5→6", indices: [[], [1], [2], [3], [4], [5]] },
        { name: "2→1→6→5→4→3→2", indices: [[2], [3], [4], [5], [6], [1]] },
        { name: "1→2→3→4→5→6→1", indices: [[6], [1], [2], [3], [4], [5]] },
        { name: "1↔2 3↔4 5↔6", indices: [[2], [1], [4], [3], [6], [5]] },
        { name: "1↔4 2↔5 3↔6", indices: [[4], [5], [6], [1], [2], [3]] },
        { name: "(1,2,3,4,5)→6", indices: [[], [], [], [], [], [1, 2, 3, 4, 5]] },
        { name: "ALL", indices: [[1, 2, 3, 4, 5, 6], [1, 2, 3, 4, 5, 6], [1, 2, 3, 4, 5, 6], [1, 2, 3, 4, 5, 6], [1, 2, 3, 4, 5, 6], [1, 2, 3, 4, 5, 6]] },
    ]);
    public static readonly chipNoiseLength: number = 1 << 15; // 32768
    public static readonly spectrumNoiseLength: number = 1 << 15; // 32768
    public static readonly spectrumBasePitch: number = 24;
    public static readonly spectrumControlPoints: number = 30;
    public static readonly spectrumControlPointsPerOctave: number = 7;
    public static readonly spectrumControlPointBits: number = 3;
    public static readonly spectrumMax: number = (1 << Config.spectrumControlPointBits) - 1;
    public static readonly harmonicsControlPoints: number = 28;
    public static readonly harmonicsRendered: number = 64;
    public static readonly harmonicsRenderedForPickedString: number = 1 << 8; // 256
    public static readonly harmonicsControlPointBits: number = 3;
    public static readonly harmonicsMax: number = (1 << Config.harmonicsControlPointBits) - 1;
    public static readonly harmonicsWavelength: number = 1 << 11; // 2048
    public static readonly additiveControlPoints: number = 28;
    public static readonly additiveRendered: number = 64;
    public static readonly additiveControlPointBits: number = 3;
    public static readonly additiveMax: number = (1 << Config.additiveControlPointBits) - 1;
    public static readonly additiveWavelength: number = 1 << 11; // 2048
    public static readonly pulseWidthRange: number = 50;
    public static readonly pulseWidthStepPower: number = 0.5;
    public static readonly supersawVoiceCount: number = 7;
	public static readonly supersawDynamismMax: number = 6;
	public static readonly supersawSpreadMax: number = 12;
	public static readonly supersawShapeMax: number = 6;
    public static readonly pitchChannelCountMin: number = 1;
    public static readonly pitchChannelCountMax: number = 60;
    public static readonly noiseChannelCountMin: number = 0;
    public static readonly noiseChannelCountMax: number = 60;
    public static readonly modChannelCountMin: number = 0;
    public static readonly modChannelCountMax: number = 60;
    public static readonly noiseInterval: number = 6;
    public static readonly pitchesPerOctave: number = 12; // TODO: Use this for converting pitch to frequency.
    public static readonly drumCount: number = 12;
    public static readonly pitchOctaves: number = 8;
    public static readonly modCount: number = 6;
    public static readonly maxPitch: number = Config.pitchOctaves * Config.pitchesPerOctave;
    public static readonly maximumTonesPerChannel: number = Config.maxChordSize * 2;
    public static readonly justIntonationSemitones: number[] = [1.0 / 2.0, 8.0 / 15.0, 9.0 / 16.0, 3.0 / 5.0, 5.0 / 8.0, 2.0 / 3.0, 32.0 / 45.0, 3.0 / 4.0, 4.0 / 5.0, 5.0 / 6.0, 8.0 / 9.0, 15.0 / 16.0, 1.0, 16.0 / 15.0, 9.0 / 8.0, 6.0 / 5.0, 5.0 / 4.0, 4.0 / 3.0, 45.0 / 32.0, 3.0 / 2.0, 8.0 / 5.0, 5.0 / 3.0, 16.0 / 9.0, 15.0 / 8.0, 2.0].map(x => Math.log2(x) * Config.pitchesPerOctave);
    public static readonly pitchShiftRange: number = Config.justIntonationSemitones.length;
    public static readonly pitchShiftCenter: number = Config.pitchShiftRange >> 1;
    public static readonly detuneCenter: number = 200;
    public static readonly detuneMax: number = 400;
    public static readonly detuneMin: number = 0;
    public static readonly songDetuneMin: number = 0;
    public static readonly songDetuneMax: number = 500;
    public static readonly unisonVoicesMin: number = 1;
    public static readonly unisonVoicesMax: number = 2;
    public static readonly unisonSpreadMin: number = -96;
    public static readonly unisonSpreadMax: number = 96; 
    public static readonly unisonOffsetMin: number = -96;
    public static readonly unisonOffsetMax: number = 96; 
    public static readonly unisonExpressionMin: number = -2;
    public static readonly unisonExpressionMax: number = 2; 
    public static readonly unisonSignMin: number = -2;
    public static readonly unisonSignMax: number = 2; 
    public static readonly sineWaveLength: number = 1 << 8; // 256
    public static readonly sineWaveMask: number = Config.sineWaveLength - 1;
    public static readonly sineWave: Float32Array = generateSineWave();

    public static readonly perEnvelopeSpeedIndices: number[] = [0, 0.01, 0.02, 0.03, 0.04, 0.05, 0.06, 0.07, 0.08, 0.09, 0.1, 0.2, 0.25, 0.3, 0.3333, 0.4, 0.5, 0.6, 0.6667, 0.7, 0.75, 0.8, 0.9, 1, 1.25, 1.3333, 1.5, 1.6667, 1.75, 2, 2.25, 2.5, 2.75, 3, 3.5, 4, 4.5, 5, 5.5, 6, 6.5, 7, 7.5, 8, 8.5, 9, 9.5, 10, 11, 12, 13, 14, 15, 16, 17, 18, 19, 20, 24, 32, 40, 64, 128, 256];
    public static readonly perEnvelopeSpeedToIndices: Dictionary<number> = {
        0: 0,
        0.01: 1,
        0.02: 2,
        0.03: 3,
        0.04: 4,
        0.05: 5,
        0.06: 6,
        0.07: 7,
        0.08: 8,
        0.09: 9,
        0.1: 10,
        0.2: 11,
        0.25: 12,
        0.3: 13,
        0.3333: 14,
        0.4: 15,
        0.5: 16,
        0.6: 17,
        0.6667: 18,
        0.7: 19,
        0.75: 20,
        0.8: 21,
        0.9: 22,
        1: 23,
        1.25: 24,
        1.3333: 25,
        1.5: 26,
        1.6667: 27,
        1.75: 28,
        2: 29,
        2.25: 30,
        2.5: 31,
        2.75: 32,
        3: 33,
        3.5: 34,
        4: 35,
        4.5: 36,
        5: 37,
        5.5: 38,
        6: 39,
        6.5: 40,
        7: 41,
        7.5: 42,
        8: 43,
        8.5: 44,
        9: 45,
        9.5: 46,
        10: 47,
        11: 48,
        12: 49,
        13: 50,
        14: 51,
        15: 52,
        16: 53,
        17: 54,
        18: 55,
        19: 56,
        20: 57,
        24: 58,
        32: 59,
        40: 60,
        64: 61,
        128: 62,
        256: 63,
    }

    public static readonly perEnvelopeBoundMin: number = 0;
    public static readonly perEnvelopeBoundMax: number = 2;

    // Picked strings have an all-pass filter with a corner frequency based on the tone fundamental frequency, in order to add a slight inharmonicity. (Which is important for distortion.)
    public static readonly pickedStringDispersionCenterFreq: number = 6000.0; // The tone fundamental freq is pulled toward this freq for computing the all-pass corner freq.
    public static readonly pickedStringDispersionFreqScale: number = 0.3; // The tone fundamental freq freq moves this much toward the center freq for computing the all-pass corner freq.
    public static readonly pickedStringDispersionFreqMult: number = 4.0; // The all-pass corner freq is based on this times the adjusted tone fundamental freq.
    public static readonly pickedStringShelfHz: number = 4000.0; // The cutoff freq of the shelf filter that is used to decay the high frequency energy in the picked string.

    public static readonly distortionRange: number = 8;
    public static readonly stringSustainRange: number = 15;
    public static readonly stringDecayRate: number = 0.12;
    public static readonly enableAcousticSustain: boolean = false;
	public static readonly sustainTypeNames: ReadonlyArray<string> = ["bright", "acoustic"]; // See SustainType enum above.

    public static readonly bitcrusherFreqRange: number = 14;
    public static readonly bitcrusherOctaveStep: number = 0.5;
    public static readonly bitcrusherQuantizationRange: number = 8;

    public static readonly maxEnvelopeCount: number = 16;
    public static readonly defaultAutomationRange: number = 13;
    public static readonly instrumentAutomationTargets: DictionaryArray<AutomationTarget> = toNameMap([
        { name: "none", computeIndex: null, displayName: "none",             /*perNote: false,*/ interleave: false, isFilter: false, /*range: 0,                              */    maxCount: 1, effect: null, compatibleInstruments: null },
        { name: "noteVolume", computeIndex: EnvelopeComputeIndex.noteVolume, displayName: "note volume",      /*perNote:  true,*/ interleave: false, isFilter: false, /*range: Config.volumeRange,             */    maxCount: 1, effect: null, compatibleInstruments: null },
        { name: "pulseWidth", computeIndex: EnvelopeComputeIndex.pulseWidth, displayName: "pulse width",      /*perNote:  true,*/ interleave: false, isFilter: false, /*range: Config.pulseWidthRange,         */    maxCount: 1, effect: null, compatibleInstruments: [InstrumentType.pwm, InstrumentType.supersaw] },
        { name: "stringSustain", computeIndex: EnvelopeComputeIndex.stringSustain, displayName: "sustain",          /*perNote:  true,*/ interleave: false, isFilter: false, /*range: Config.stringSustainRange,      */    maxCount: 1, effect: null, compatibleInstruments: [InstrumentType.pickedString] },
        { name: "unison", computeIndex: EnvelopeComputeIndex.unison, displayName: "unison",           /*perNote:  true,*/ interleave: false, isFilter: false, /*range: Config.defaultAutomationRange,  */    maxCount: 1, effect: null, compatibleInstruments: [InstrumentType.chip, InstrumentType.harmonics, InstrumentType.pickedString, InstrumentType.customChipWave, InstrumentType.pwm, InstrumentType.noise, InstrumentType.spectrum] },
        { name: "operatorFrequency", computeIndex: EnvelopeComputeIndex.operatorFrequency0, displayName: "fm# freq",         /*perNote:  true,*/ interleave: true, isFilter: false, /*range: Config.defaultAutomationRange,  */    maxCount: Config.operatorCount+2, effect: null, compatibleInstruments: [InstrumentType.fm, InstrumentType.fm6op] },
        { name: "operatorAmplitude", computeIndex: EnvelopeComputeIndex.operatorAmplitude0, displayName: "fm# volume",       /*perNote:  true,*/ interleave: false, isFilter: false, /*range: Config.operatorAmplitudeMax + 1,*/    maxCount: Config.operatorCount+2, effect: null, compatibleInstruments: [InstrumentType.fm, InstrumentType.fm6op] },
        { name: "feedbackAmplitude", computeIndex: EnvelopeComputeIndex.feedbackAmplitude, displayName: "fm feedback",      /*perNote:  true,*/ interleave: false, isFilter: false, /*range: Config.operatorAmplitudeMax + 1,*/    maxCount: 1, effect: null, compatibleInstruments: [InstrumentType.fm, InstrumentType.fm6op] },
        { name: "pitchShift", computeIndex: EnvelopeComputeIndex.pitchShift, displayName: "pitch shift",      /*perNote:  true,*/ interleave: false, isFilter: false, /*range: Config.pitchShiftRange,         */    maxCount: 1, effect: EffectType.pitchShift, compatibleInstruments: null },
        { name: "detune", computeIndex: EnvelopeComputeIndex.detune, displayName: "detune",           /*perNote:  true,*/ interleave: false, isFilter: false, /*range: Config.detuneMax + 1,           */    maxCount: 1, effect: EffectType.detune, compatibleInstruments: null },
        { name: "vibratoDepth", computeIndex: EnvelopeComputeIndex.vibratoDepth, displayName: "vibrato depth",    /*perNote:  true,*/ interleave: false, isFilter: false, /*range: Config.defaultAutomationRange,  */    maxCount: 1, effect: EffectType.vibrato, compatibleInstruments: null },
        //{ name: "vibratoSpeed", computeIndex: EnvelopeComputeIndex.vibratoSpeed, displayName: "vibrato speed", /*perNote:  true,*/ interleave: false, isFilter: false, /*range: Config.defaultAutomationRange,  */    maxCount: 1, effect: EffectType.vibrato, compatibleInstruments: null },
        { name: "noteFilterAllFreqs", computeIndex: EnvelopeComputeIndex.noteFilterAllFreqs, displayName: "n. filter freqs",  /*perNote:  true,*/ interleave: false, isFilter: true, /*range: null,                           */    maxCount: 1, effect: EffectType.noteFilter, compatibleInstruments: null },
        { name: "noteFilterFreq", computeIndex: EnvelopeComputeIndex.noteFilterFreq0, displayName: "n. filter # freq", /*perNote:  true,*/ interleave: false/*true*/, isFilter: true, /*range: Config.filterFreqRange,     */        maxCount: Config.filterMaxPoints, effect: EffectType.noteFilter, compatibleInstruments: null },
        { name: "decimalOffset", computeIndex: EnvelopeComputeIndex.decimalOffset, displayName: "decimal offset",      /*perNote:  true,*/ interleave: false, isFilter: false, /*range: Config.pulseWidthRange,         */    maxCount: 1, effect: null, compatibleInstruments: [InstrumentType.pwm, InstrumentType.supersaw] },
        { name: "supersawDynamism",       computeIndex:       EnvelopeComputeIndex.supersawDynamism,       displayName: "dynamism",         /*perNote:  true,*/ interleave: false, isFilter: false, /*range: Config.supersawDynamismMax + 1, */    maxCount: 1,    effect: null,                    compatibleInstruments: [InstrumentType.supersaw]},
		{ name: "supersawSpread",         computeIndex:       EnvelopeComputeIndex.supersawSpread,         displayName: "spread",           /*perNote:  true,*/ interleave: false, isFilter: false, /*range: Config.supersawSpreadMax + 1,   */    maxCount: 1,    effect: null,                    compatibleInstruments: [InstrumentType.supersaw]},
        { name: "supersawShape", computeIndex: EnvelopeComputeIndex.supersawShape, displayName: "saw↔pulse",        /*perNote:  true,*/ interleave: false, isFilter: false, /*range: Config.supersawShapeMax + 1,    */    maxCount: 1, effect: null, compatibleInstruments: [InstrumentType.supersaw] },    
        { name: "panning", computeIndex: EnvelopeComputeIndex.panning, displayName: "panning",  /*perNote:  false,*/                  interleave: false, isFilter: false, /*range: Config.chorusRange,    */  maxCount: 1, effect: EffectType.panning, compatibleInstruments: null },
        { name: "distortion", computeIndex: EnvelopeComputeIndex.distortion, displayName: "distortion", /*perNote:  true,*/ interleave: false, isFilter: false, /*range: Config.defaultAutomationRange,  */    maxCount: 1, effect: EffectType.distortion, compatibleInstruments: null }, 
        { name: "bitcrusherQuantization", computeIndex: EnvelopeComputeIndex.bitcrusherQuantization, displayName: "bitcrush", /*perNote:  true,*/ interleave: false, isFilter: false, /*range: Config.defaultAutomationRange,  */    maxCount: 1, effect: EffectType.bitcrusher, compatibleInstruments: null }, 
        { name: "bitcrusherFrequency", computeIndex: EnvelopeComputeIndex.bitcrusherFrequency, displayName: "freq crush", /*perNote:  true,*/ interleave: false, isFilter: false, /*range: Config.defaultAutomationRange,  */    maxCount: 1, effect: EffectType.bitcrusher, compatibleInstruments: null },
        { name: "chorus", computeIndex: EnvelopeComputeIndex.chorus, displayName: "chorus", /*perNote:  false,*/                      interleave: false, isFilter: false, /*range: Config.chorusRange,    */  maxCount: 1, effect: EffectType.chorus, compatibleInstruments: null },
        { name: "echoSustain", computeIndex: EnvelopeComputeIndex.echoSustain, displayName: "echo", /*perNote:  false,*/              interleave: false, isFilter: false,  /*range: Config.chorusRange,    */  maxCount: 1, effect: EffectType.echo, compatibleInstruments: null },
        { name: "reverb", computeIndex: EnvelopeComputeIndex.reverb, displayName: "reverb", /*perNote:  false,*/              interleave: false, isFilter: false,  /*range: Config.chorusRange,    */  maxCount: 1, effect: EffectType.reverb, compatibleInstruments: null },
        { name: "arpeggioSpeed", computeIndex: EnvelopeComputeIndex.arpeggioSpeed, displayName: "arpeggio speed", /*perNote:  false,*/              interleave: false, isFilter: false,  /*range: Config.chorusRange,    */  maxCount: 1, effect: EffectType.chord, compatibleInstruments: null },
        // Controlling filter gain is less obvious and intuitive than controlling filter freq, so to avoid confusion I've disabled it for now...
        //{name: "noteFilterGain",         computeIndex:       EnvelopeComputeIndex.noteFilterGain0,        displayName: "n. filter # vol",  /*perNote:  true,*/ interleave: false, isFilter:  true, range: Config.filterGainRange,             maxCount: Config.filterMaxPoints, effect: EffectType.noteFilter, compatibleInstruments: null},
        /*
        {name: "eqFilterAllFreqs",       computeIndex: InstrumentAutomationIndex.eqFilterAllFreqs,       displayName: "eq filter freqs",  perNote: false, interleave: false, isFilter:  true, range: null,                               maxCount: 1,    effect: null,                    compatibleInstruments: null},
        {name: "eqFilterFreq",           computeIndex: InstrumentAutomationIndex.eqFilterFreq0,          displayName: "eq filter # freq", perNote: false, interleave:  true, isFilter:  true, range: Config.filterFreqRange,             maxCount: Config.filterMaxPoints, effect: null,  compatibleInstruments: null},
        {name: "eqFilterGain",           computeIndex: InstrumentAutomationIndex.eqFilterGain0,          displayName: "eq filter # vol",  perNote: false, interleave: false, isFilter:  true, range: Config.filterGainRange,             maxCount: Config.filterMaxPoints, effect: null,  compatibleInstruments: null},
        {name: "echoDelay",              computeIndex: InstrumentAutomationIndex.echoDelay,              displayName: "echo delay",       perNote: false, interleave: false, isFilter: false, range: Config.echoDelayRange,              maxCount: 1,    effect: EffectType.echo,         compatibleInstruments: null}, // wait until after we're computing a tick's settings for multiple run lengths.
        {name: "mixVolume",              computeIndex: InstrumentAutomationIndex.mixVolume,              displayName: "mix volume",       perNote: false, interleave: false, isFilter: false, range: Config.volumeRange,                 maxCount: 1,    effect: null,                    compatibleInstruments: null},
        {name: "envelope#",              computeIndex: null,                                             displayName: "envelope",         perNote: false, interleave: false, isFilter: false, range: Config.defaultAutomationRange,      maxCount: Config.maxEnvelopeCount, effect: null, compatibleInstruments: null}, // maxCount special case for envelopes to be allowed to target earlier ones.
        */
    ]);
    public static readonly operatorWaves: DictionaryArray<OperatorWave> = toNameMap([
		{ name: "sine", samples: Config.sineWave },
		{ name: "triangle", samples: generateTriWave() },
		{ name: "pulse width", samples: generateSquareWave() },
		{ name: "sawtooth", samples: generateSawWave() },
		{ name: "ramp", samples: generateSawWave(true) },
		{ name: "trapezoid", samples: generateTrapezoidWave(2) },
	    { name: "rounded", samples: generateRoundedSineWave() },
		//{ name: "white noise", samples: generateWhiteNoiseFmWave() },
		//{ name: "1-bit white noise", samples: generateOneBitWhiteNoiseFmWave() },
    ]);
    public static readonly pwmOperatorWaves: DictionaryArray<OperatorWave> = toNameMap([
        { name: "1%", samples: generateSquareWave(0.01) },
        { name: "5%", samples: generateSquareWave(0.05) },
        { name: "12.5%", samples: generateSquareWave(0.125) },
        { name: "25%", samples: generateSquareWave(0.25) },
        { name: "33%", samples: generateSquareWave(1 / 3) },
        { name: "50%", samples: generateSquareWave(0.5) },
        { name: "66%", samples: generateSquareWave(2 / 3) },
        { name: "75%", samples: generateSquareWave(0.75) },
        { name: "87.5%", samples: generateSquareWave(0.875) },
        { name: "95%", samples: generateSquareWave(0.95) },
        { name: "99%", samples: generateSquareWave(0.99) },
    ]);


    // Height of the small editor column for inserting/deleting rows, in pixels.
    public static readonly barEditorHeight: number = 10;

    // Careful about changing index ordering for this. Index is stored in URL/JSON etc.
    public static readonly modulators: DictionaryArray<Modulator> = toNameMap([
        { name: "none", pianoName: "None", maxRawVol: 6, newNoteVol: 6, forSong: true, convertRealFactor: 0, associatedEffect: EffectType.length,
            promptName: "No Mod Setting", promptDesc: [ "No setting has been chosen yet, so this modulator will have no effect. Try choosing a setting with the dropdown, then click this '?' again for more info.", "[$LO - $HI]" ] },
        { name: "song volume", pianoName: "Volume", maxRawVol: 100, newNoteVol: 100, forSong: true, convertRealFactor: 0, associatedEffect: EffectType.length,
            promptName: "Song Volume", promptDesc: [ "This setting affects the overall volume of the song, just like the main volume slider.", "At $HI, the volume will be unchanged from default, and it will get gradually quieter down to $LO.", "[MULTIPLICATIVE] [$LO - $HI] [%]" ] },
        { name: "tempo", pianoName: "Tempo", maxRawVol: Config.tempoMax - Config.tempoMin, newNoteVol: Math.ceil((Config.tempoMax - Config.tempoMin) / 2), forSong: true, convertRealFactor: Config.tempoMin, associatedEffect: EffectType.length,
            promptName: "Song Tempo", promptDesc: [ "This setting controls the speed your song plays at, just like the tempo slider.", "When you first make a note for this setting, it will default to your current tempo. Raising it speeds up the song, up to $HI BPM, and lowering it slows it down, to a minimum of $LO BPM.", "Note that you can make a 'swing' effect by rapidly changing between two tempo values.", "[OVERWRITING] [$LO - $HI] [BPM]" ] },
        { name: "song reverb", pianoName: "Reverb", maxRawVol: Config.reverbRange * 2, newNoteVol: Config.reverbRange, forSong: true, convertRealFactor: -Config.reverbRange, associatedEffect: EffectType.length,
            promptName: "Song Reverb", promptDesc: [ "This setting affects the overall reverb of your song. It works by multiplying existing reverb for instruments, so those with no reverb set will be unaffected.", "At $MID, all instruments' reverb will be unchanged from default. This increases up to double the reverb value at $HI, or down to no reverb at $LO.", "[MULTIPLICATIVE] [$LO - $HI]" ] },
        { name: "next bar", pianoName: "Next Bar", maxRawVol: 1, newNoteVol: 1, forSong: true, convertRealFactor: 0, associatedEffect: EffectType.length,
            promptName: "Go To Next Bar", promptDesc: [ "This setting functions a little different from most. Wherever a note is placed, the song will jump immediately to the next bar when it is encountered.", "This jump happens at the very start of the note, so the length of a next-bar note is irrelevant. Also, the note can be value 0 or 1, but the value is also irrelevant - wherever you place a note, the song will jump.", "You can make mixed-meter songs or intro sections by cutting off unneeded beats with a next-bar modulator.", "[$LO - $HI]" ] },
        { name: "note volume", pianoName: "Note Vol.", maxRawVol: Config.volumeRange, newNoteVol: Math.ceil(Config.volumeRange / 2), forSong: false, convertRealFactor: Math.ceil(-Config.volumeRange / 2.0), associatedEffect: EffectType.length,
            promptName: "Note Volume", promptDesc: [ "This setting affects the volume of your instrument as if its note size had been scaled.", "At $MID, an instrument's volume will be unchanged from default. This means you can still use the volume sliders to mix the base volume of instruments. The volume gradually increases up to $HI, or decreases down to mute at $LO.", "This setting was the default for volume modulation in JummBox for a long time. Due to some new effects like distortion and bitcrush, note volume doesn't always allow fine volume control. Also, this modulator affects the value of FM modulator waves instead of just carriers. This can distort the sound which may be useful, but also may be undesirable. In those cases, use the 'mix volume' modulator instead, which will always just scale the volume with no added effects.", "For display purposes, this mod will show up on the instrument volume slider, as long as there is not also an active 'mix volume' modulator anyhow. However, as mentioned, it works more like changing note volume.", "[MULTIPLICATIVE] [$LO - $HI]" ] },
        { name: "pan", pianoName: "Pan", maxRawVol: Config.panMax, newNoteVol: Math.ceil(Config.panMax / 2), forSong: false, convertRealFactor: 0, associatedEffect: EffectType.panning,
            promptName: "Instrument Panning", promptDesc: [ "This setting controls the panning of your instrument, just like the panning slider.", "At $LO, your instrument will sound like it is coming fully from the left-ear side. At $MID it will be right in the middle, and at $HI, it will sound like it's on the right.", "[OVERWRITING] [$LO - $HI] [L-R]" ] },
        { name: "reverb", pianoName: "Reverb", maxRawVol: Config.reverbRange, newNoteVol: 0, forSong: false, convertRealFactor: 0, associatedEffect: EffectType.reverb,
            promptName: "Instrument Reverb", promptDesc: [ "This setting controls the reverb of your insturment, just like the reverb slider.", "At $LO, your instrument will have no reverb. At $HI, it will be at maximum.", "[OVERWRITING] [$LO - $HI]"] },
        { name: "distortion", pianoName: "Distortion", maxRawVol: Config.distortionRange-1, newNoteVol: 0, forSong: false, convertRealFactor: 0, associatedEffect: EffectType.distortion,
            promptName: "Instrument Distortion", promptDesc: [ "This setting controls the amount of distortion for your instrument, just like the distortion slider.", "At $LO, your instrument will have no distortion. At $HI, it will be at maximum.", "[OVERWRITING] [$LO - $HI]" ] },
        { name: "fm slider 1", pianoName: "FM 1", maxRawVol: 15, newNoteVol: 15, forSong: false, convertRealFactor: 0, associatedEffect: EffectType.length,
            promptName: "FM Slider 1", promptDesc: [ "This setting affects the strength of the first FM slider, just like the corresponding slider on your instrument.", "It works in a multiplicative way, so at $HI your slider will sound the same is its default value, and at $LO it will sound like it has been moved all the way to the left.", "For the full range of control with this mod, move your underlying slider all the way to the right.", "[MULTIPLICATIVE] [$LO - $HI] [%]"] },
        { name: "fm slider 2", pianoName: "FM 2", maxRawVol: 15, newNoteVol: 15, forSong: false, convertRealFactor: 0, associatedEffect: EffectType.length,
            promptName: "FM Slider 2", promptDesc: ["This setting affects the strength of the second FM slider, just like the corresponding slider on your instrument.", "It works in a multiplicative way, so at $HI your slider will sound the same is its default value, and at $LO it will sound like it has been moved all the way to the left.", "For the full range of control with this mod, move your underlying slider all the way to the right.", "[MULTIPLICATIVE] [$LO - $HI] [%]" ] },
        { name: "fm slider 3", pianoName: "FM 3", maxRawVol: 15, newNoteVol: 15, forSong: false, convertRealFactor: 0, associatedEffect: EffectType.length,
            promptName: "FM Slider 3", promptDesc: ["This setting affects the strength of the third FM slider, just like the corresponding slider on your instrument.", "It works in a multiplicative way, so at $HI your slider will sound the same is its default value, and at $LO it will sound like it has been moved all the way to the left.", "For the full range of control with this mod, move your underlying slider all the way to the right.", "[MULTIPLICATIVE] [$LO - $HI] [%]" ] },
        { name: "fm slider 4", pianoName: "FM 4", maxRawVol: 15, newNoteVol: 15, forSong: false, convertRealFactor: 0, associatedEffect: EffectType.length,
            promptName: "FM Slider 4", promptDesc: ["This setting affects the strength of the fourth FM slider, just like the corresponding slider on your instrument.", "It works in a multiplicative way, so at $HI your slider will sound the same is its default value, and at $LO it will sound like it has been moved all the way to the left.", "For the full range of control with this mod, move your underlying slider all the way to the right.", "[MULTIPLICATIVE] [$LO - $HI] [%]"] },
        { name: "fm feedback", pianoName: "FM Feedbck", maxRawVol: 15, newNoteVol: 15, forSong: false, convertRealFactor: 0, associatedEffect: EffectType.length,
            promptName: "FM Feedback", promptDesc: ["This setting affects the strength of the FM feedback slider, just like the corresponding slider on your instrument.", "It works in a multiplicative way, so at $HI your slider will sound the same is its default value, and at $LO it will sound like it has been moved all the way to the left.", "For the full range of control with this mod, move your underlying slider all the way to the right.", "[MULTIPLICATIVE] [$LO - $HI] [%]"] },
        { name: "pulse width", pianoName: "Pulse Width", maxRawVol: Config.pulseWidthRange, newNoteVol: Config.pulseWidthRange, forSong: false, convertRealFactor: 0, associatedEffect: EffectType.length,
            promptName: "Pulse Width", promptDesc: ["This setting controls the width of this instrument's pulse wave, just like the pulse width slider.", "At $HI, your instrument will sound like a pure square wave (on 50% of the time). It will gradually sound narrower down to $LO, where it will be inaudible (as it is on 0% of the time).", "Changing pulse width randomly between a few values is a common strategy in chiptune music to lend some personality to a lead instrument.", "[OVERWRITING] [$LO - $HI] [%Duty]"] },
        { name: "detune", pianoName: "Detune", maxRawVol: Config.detuneMax - Config.detuneMin, newNoteVol: Config.detuneCenter, forSong: false, convertRealFactor: -Config.detuneCenter, associatedEffect: EffectType.detune,
            promptName: "Instrument Detune", promptDesc: ["This setting controls the detune for this instrument, just like the detune slider.", "At $MID, your instrument will have no detune applied. Each tick corresponds to one cent, or one-hundredth of a pitch. Thus, each change of 100 ticks corresponds to one half-step of detune, up to two half-steps up at $HI, or two half-steps down at $LO.", "[OVERWRITING] [$LO - $HI] [cents]"] },
        { name: "vibrato depth", pianoName: "Vibrato Depth", maxRawVol: 50, newNoteVol: 0, forSong: false, convertRealFactor: 0, associatedEffect: EffectType.vibrato,
            promptName: "Vibrato Depth", promptDesc: ["This setting controls the amount that your pitch moves up and down by during vibrato, just like the vibrato depth slider.", "At $LO, your instrument will have no vibrato depth so its vibrato would be inaudible. This increases up to $HI, where an extreme pitch change will be noticeable.", "[OVERWRITING] [$LO - $HI] [pitch ÷25]"] },
        { name: "song detune", pianoName: "Detune", maxRawVol: Config.songDetuneMax - Config.songDetuneMin, newNoteVol: Math.ceil((Config.songDetuneMax - Config.songDetuneMin) / 2), forSong: true, convertRealFactor: -250, associatedEffect: EffectType.length,
            promptName: "Song Detune", promptDesc: ["This setting controls the overall detune of the entire song. There is no associated slider.", "At $MID, your song will have no extra detune applied and sound unchanged from default. Each tick corresponds to four cents, or four hundredths of a pitch. Thus, each change of 25 ticks corresponds to one half-step of detune, up to 10 half-steps up at $HI, or 10 half-steps down at $LO.", "[MULTIPLICATIVE] [$LO - $HI] [cents x4]"] },
        { name: "vibrato speed", pianoName: "Vibrato Speed", maxRawVol: 30, newNoteVol: 0, forSong: false, convertRealFactor: 0, associatedEffect: EffectType.vibrato,
            promptName: "Vibrato Speed", promptDesc: ["This setting controls the speed your instrument will vibrato at, just like the slider.", "A setting of $LO means there will be no oscillation, and vibrato will be disabled. Higher settings will increase the speed, up to a dramatic trill at the max value, $HI.", "[OVERWRITING] [$LO - $HI]"] },
        { name: "vibrato delay", pianoName: "Vibrato Delay", maxRawVol: 50, newNoteVol: 0, forSong: false, convertRealFactor: 0, associatedEffect: EffectType.vibrato,
            promptName: "Vibrato Delay", promptDesc: ["This setting controls the amount of time vibrato will be held off for before triggering for every new note, just like the slider.", "A setting of $LO means there will be no delay. A setting of 24 corresponds to one full beat of delay. As a sole exception to this scale, setting delay to $HI will completely disable vibrato (as if it had infinite delay).", "[OVERWRITING] [$LO - $HI] [beats ÷24]"] },
        { name: "arp speed", pianoName: "Arp Speed", maxRawVol: 50, newNoteVol: 12, forSong: false, convertRealFactor: 0, associatedEffect: EffectType.chord,
            promptName: "Arpeggio Speed", promptDesc: ["This setting controls the speed at which your instrument's chords arpeggiate, just like the arpeggio speed slider.", "Each setting corresponds to a different speed, from the slowest to the fastest. The speeds are listed below.",
                "[0-4]: x0, x1/16, x⅛, x⅕, x¼,", "[5-9]: x⅓, x⅖, x½, x⅔, x¾,", "[10-14]: x⅘, x0.9, x1, x1.1, x1.2,", "[15-19]: x1.3, x1.4, x1.5, x1.6, x1.7,", "[20-24]: x1.8, x1.9, x2, x2.1, x2.2,", "[25-29]: x2.3, x2.4, x2.5, x2.6, x2.7,", "[30-34]: x2.8, x2.9, x3, x3.1, x3.2,", "[35-39]: x3.3, x3.4, x3.5, x3.6, x3.7," ,"[40-44]: x3.8, x3.9, x4, x4.15, x4.3,", "[45-50]: x4.5, x4.8, x5, x5.5, x6, x8", "[OVERWRITING] [$LO - $HI]"] },
        { name: "pan delay", pianoName: "Pan Delay", maxRawVol: 20, newNoteVol: 10, forSong: false, convertRealFactor: 0, associatedEffect: EffectType.panning,
            promptName: "Panning Delay", promptDesc: ["This setting controls the delay applied to panning for your instrument, just like the pan delay slider.", "With more delay, the panning effect will generally be more pronounced. $MID is the default value, whereas $LO will remove any delay at all. No delay can be desirable for chiptune songs.", "[OVERWRITING] [$LO - $HI]"] },
        { name: "reset arp", pianoName: "Reset Arp", maxRawVol: 1, newNoteVol: 1, forSong: false, convertRealFactor: 0, associatedEffect: EffectType.chord,
            promptName: "Reset Arpeggio", promptDesc: ["This setting functions a little different from most. Wherever a note is placed, the arpeggio of this instrument will reset at the very start of that note. This is most noticeable with lower arpeggio speeds. The lengths and values of notes for this setting don't matter, just the note start times.", "This mod can be used to sync up your apreggios so that they always sound the same, even if you are using an odd-ratio arpeggio speed or modulating arpeggio speed.", "[$LO - $HI]"] },
        { name: "eq filter", pianoName: "EQFlt", maxRawVol: 10, newNoteVol: 0, forSong: false, convertRealFactor: 0, associatedEffect: EffectType.length,
            promptName: "EQ Filter", promptDesc: ["This setting controls a few separate things for your instrument's EQ filter.", "When the option 'morph' is selected, your modulator values will indicate a sub-filter index of your EQ filter to 'morph' to over time. For example, a change from 0 to 1 means your main filter (default) will morph to sub-filter 1 over the specified duration. You can shape the main filter and sub-filters in the large filter editor ('+' button). If your two filters' number, type, and order of filter dots all match up, the morph will happen smoothly and you'll be able to hear them changing. If they do not match up, the filters will simply jump between each other.", "Note that filters will morph based on endpoints in the pattern editor. So, if you specify a morph from sub-filter 1 to 4 but do not specifically drag in new endpoints for 2 and 3, it will morph directly between 1 and 4 without going through the others.", "If you target Dot X or Dot Y, you can finely tune the coordinates of a single dot for your filter. The number of available dots to choose is dependent on your main filter's dot count.", "[OVERWRITING] [$LO - $HI]"] },
        { name: "note filter", pianoName: "N.Flt", maxRawVol: 10, newNoteVol: 0, forSong: false, convertRealFactor: 0, associatedEffect: EffectType.noteFilter,
            promptName: "Note Filter", promptDesc: ["This setting controls a few separate things for your instrument's note filter.", "When the option 'morph' is selected, your modulator values will indicate a sub-filter index of your note filter to 'morph' to over time. For example, a change from 0 to 1 means your main filter (default) will morph to sub-filter 1 over the specified duration. You can shape the main filter and sub-filters in the large filter editor ('+' button). If your two filters' number, type, and order of filter dots all match up, the morph will happen smoothly and you'll be able to hear them changing. If they do not match up, the filters will simply jump between each other.", "Note that filters will morph based on endpoints in the pattern editor. So, if you specify a morph from sub-filter 1 to 4 but do not specifically drag in new endpoints for 2 and 3, it will morph directly between 1 and 4 without going through the others.", "If you target Dot X or Dot Y, you can finely tune the coordinates of a single dot for your filter. The number of available dots to choose is dependent on your main filter's dot count.", "[OVERWRITING] [$LO - $HI]"] },
        { name: "bit crush", pianoName: "Bitcrush", maxRawVol: Config.bitcrusherQuantizationRange-1, newNoteVol: Math.round(Config.bitcrusherQuantizationRange / 2), forSong: false, convertRealFactor: 0, associatedEffect: EffectType.bitcrusher,
            promptName: "Instrument Bit Crush", promptDesc: ["This setting controls the bit crush of your instrument, just like the bit crush slider.", "At a value of $LO, no bit crush will be applied. This increases and the bit crush effect gets more noticeable up to the max value, $HI.", "[OVERWRITING] [$LO - $HI]"] },
        { name: "freq crush", pianoName: "Freq Crush", maxRawVol: Config.bitcrusherFreqRange-1, newNoteVol: Math.round(Config.bitcrusherFreqRange / 2), forSong: false, convertRealFactor: 0, associatedEffect: EffectType.bitcrusher,
            promptName: "Instrument Frequency Crush", promptDesc: ["This setting controls the frequency crush of your instrument, just like the freq crush slider.", "At a value of $LO, no frequency crush will be applied. This increases and the frequency crush effect gets more noticeable up to the max value, $HI.", "[OVERWRITING] [$LO - $HI]"] },
        { name: "echo", pianoName: "Echo", maxRawVol: Config.echoSustainRange-1, newNoteVol: 0, forSong: false, convertRealFactor: 0, associatedEffect: EffectType.echo,
            promptName: "Instrument Echo Sustain", promptDesc: ["This setting controls the echo sustain (echo loudness) of your instrument, just like the echo slider.", "At $LO, your instrument will have no echo sustain and echo will not be audible. Echo sustain increases and the echo effect gets more noticeable up to the max value, $HI.", "[OVERWRITING] [$LO - $HI]"] },
        { name: "echo delay", pianoName: "Echo Delay", maxRawVol: Config.echoDelayRange, newNoteVol: 0, forSong: false, convertRealFactor: 0, associatedEffect: EffectType.length,
            promptName: "Instrument Echo Delay", promptDesc: ["This setting controls the echo delay of your instrument, just like the echo delay slider.", "At $LO, your instrument will have very little echo delay, and this increases up to 2 beats of delay at $HI.", "[OVERWRITING] [$LO - $HI] [~beats ÷12]" ]
        }, // Disabled via associatedEffect and manually in list build in SongEditor, enable and set back to echo after fixing bugginess!
        { name: "chorus", pianoName: "Chorus", maxRawVol: Config.chorusRange - 1, newNoteVol: 0, forSong: false, convertRealFactor: 0, associatedEffect: EffectType.chorus,
            promptName: "Instrument Chorus", promptDesc: ["This setting controls the chorus strength of your instrument, just like the chorus slider.", "At $LO, the chorus effect will be disabled. The strength of the chorus effect increases up to the max value, $HI.", "[OVERWRITING] [$LO - $HI]"] },
        { name: "eq filt cut", pianoName: "EQFlt Cut", maxRawVol: Config.filterSimpleCutRange - 1, newNoteVol: Config.filterSimpleCutRange - 1, forSong: false, convertRealFactor: 0, associatedEffect: EffectType.length,
            promptName: "EQ Filter Cutoff Frequency", promptDesc: ["This setting controls the filter cut position of your instrument, just like the filter cut slider.", "This setting is roughly analagous to the horizontal position of a single low-pass dot on the advanced filter editor. At lower values, a wider range of frequencies is cut off.", "[OVERWRITING] [$LO - $HI]"] },
        { name: "eq filt peak", pianoName: "EQFlt Peak", maxRawVol: Config.filterSimplePeakRange - 1, newNoteVol: 0, forSong: false, convertRealFactor: 0, associatedEffect: EffectType.length,
            promptName: "EQ Filter Peak Gain", promptDesc: ["This setting controls the filter peak position of your instrument, just like the filter peak slider.", "This setting is roughly analagous to the vertical position of a single low-pass dot on the advanced filter editor. At lower values, the cutoff frequency will not be emphasized, and at higher values you will hear emphasis on the cutoff frequency.", "[OVERWRITING] [$LO - $HI]"] },
        { name: "note filt cut", pianoName: "N.Flt Cut", maxRawVol: Config.filterSimpleCutRange - 1, newNoteVol: Config.filterSimpleCutRange - 1, forSong: false, convertRealFactor: 0, associatedEffect: EffectType.noteFilter,
            promptName: "Note Filter Cutoff Frequency", promptDesc: ["This setting controls the filter cut position of your instrument, just like the filter cut slider.", "This setting is roughly analagous to the horizontal position of a single low-pass dot on the advanced filter editor. At lower values, a wider range of frequencies is cut off.", "[OVERWRITING] [$LO - $HI]"] },
        { name: "note filt peak", pianoName: "N.Flt Peak", maxRawVol: Config.filterSimplePeakRange - 1, newNoteVol: 0, forSong: false, convertRealFactor: 0, associatedEffect: EffectType.noteFilter,
            promptName: "Note Filter Peak Gain", promptDesc: ["This setting controls the filter peak position of your instrument, just like the filter peak slider.", "This setting is roughly analagous to the vertical position of a single low-pass dot on the advanced filter editor. At lower values, the cutoff frequency will not be emphasized, and at higher values you will hear emphasis on the cutoff frequency.", "[OVERWRITING] [$LO - $HI]"] },
        { name: "pitch shift", pianoName: "Pitch Shift", maxRawVol: Config.pitchShiftRange - 1, newNoteVol: Config.pitchShiftCenter, forSong: false, convertRealFactor: -Config.pitchShiftCenter, associatedEffect: EffectType.pitchShift,
            promptName: "Pitch Shift", promptDesc: ["This setting controls the pitch offset of your instrument, just like the pitch shift slider.", "At $MID your instrument will have no pitch shift. This increases as you decrease toward $LO pitches (half-steps) at the low end, or increases towards +$HI pitches at the high end.", "[OVERWRITING] [$LO - $HI] [pitch]"] },
        { name: "sustain", pianoName: "Sustain", maxRawVol: Config.stringSustainRange - 1, newNoteVol: 0, forSong: false, convertRealFactor: 0, associatedEffect: EffectType.length,
            promptName: "Picked String Sustain", promptDesc: ["This setting controls the sustain of your picked string instrument, just like the sustain slider.", "At $LO, your instrument will have minimum sustain and sound 'plucky'. This increases to a more held sound as your modulator approaches the maximum, $HI.", "[OVERWRITING] [$LO - $HI]"] },
        { name: "mix volume", pianoName: "Mix Vol.", maxRawVol: Config.volumeRange, newNoteVol: Math.ceil(Config.volumeRange / 2), forSong: false, convertRealFactor: Math.ceil(-Config.volumeRange / 2.0), associatedEffect: EffectType.length,
            promptName: "Mix Volume", promptDesc: ["This setting affects the volume of your instrument as if its volume slider had been moved.", "At $MID, an instrument's volume will be unchanged from default. This means you can still use the volume sliders to mix the base volume of instruments, since this setting and the default value work multiplicatively. The volume gradually increases up to $HI, or decreases down to mute at $LO.", "Unlike the 'note volume' setting, mix volume is very straightforward and simply affects the resultant instrument volume after all effects are applied.", "[MULTIPLICATIVE] [$LO - $HI]"] },
        { name: "fm slider 5", pianoName: "FM 5", maxRawVol: 15, newNoteVol: 15, forSong: false, convertRealFactor: 0, associatedEffect: EffectType.length,
            promptName: "FM Slider 5", promptDesc: ["This setting affects the strength of the fifth FM slider, just like the corresponding slider on your instrument.", "It works in a multiplicative way, so at $HI your slider will sound the same is its default value, and at $LO it will sound like it has been moved all the way to the left.", "For the full range of control with this mod, move your underlying slider all the way to the right.", "[MULTIPLICATIVE] [$LO - $HI] [%]"] },
        { name: "fm slider 6", pianoName: "FM 6", maxRawVol: 15, newNoteVol: 15, forSong: false, convertRealFactor: 0, associatedEffect: EffectType.length,
            promptName: "FM Slider 6", promptDesc: ["This setting affects the strength of the sixth FM slider, just like the corresponding slider on your instrument.", "It works in a multiplicative way, so at $HI your slider will sound the same is its default value, and at $LO it will sound like it has been moved all the way to the left.", "For the full range of control with this mod, move your underlying slider all the way to the right.", "[MULTIPLICATIVE] [$LO - $HI] [%]"] },
        { name: "decimal offset", pianoName: "Decimal Offset", maxRawVol: 99, newNoteVol: 0, forSong: false, convertRealFactor: 0, invertSliderIndicator: true, associatedEffect: EffectType.length,
            promptName: "Decimal Offset", promptDesc: ["This setting controls the decimal offset that is subtracted from the pulse width; use this for creating values like 12.5 or 6.25.", "[$LO - $HI]"] },
        { name: "envelope speed", pianoName: "EnvelopeSpd", maxRawVol: 50, newNoteVol: 12, forSong: false, convertRealFactor: 0, associatedEffect: EffectType.length,
            promptName: "Envelope Speed", promptDesc: ["This setting controls how fast all of the envelopes for the instrument play.", "At $LO, your instrument's envelopes will be frozen, and at values near there they will change very slowly. At 12, the envelopes will work as usual, performing at normal speed. This increases up to $HI, where the envelopes will change very quickly. The speeds are given below:",
                "[0-4]: x0, x1/16, x⅛, x⅕, x¼,", "[5-9]: x⅓, x⅖, x½, x⅔, x¾,", "[10-14]: x⅘, x0.9, x1, x1.1, x1.2,", "[15-19]: x1.3, x1.4, x1.5, x1.6, x1.7,", "[20-24]: x1.8, x1.9, x2, x2.1, x2.2,", "[25-29]: x2.3, x2.4, x2.5, x2.6, x2.7,", "[30-34]: x2.8, x2.9, x3, x3.1, x3.2,", "[35-39]: x3.3, x3.4, x3.5, x3.6, x3.7," ,"[40-44]: x3.8, x3.9, x4, x4.15, x4.3,", "[45-50]: x4.5, x4.8, x5, x5.5, x6, x8", "[OVERWRITING] [$LO - $HI]"] },
        { name: "dynamism", pianoName: "Dynamism", maxRawVol: Config.supersawDynamismMax, newNoteVol: 0, forSong: false, convertRealFactor: 0, associatedEffect: EffectType.length,
            promptName: "Supersaw Dynamism", promptDesc: ["This setting controls the supersaw dynamism of your instrument, just like the dynamism slider.", "At $LO, your instrument will have only a single pulse contributing. Increasing this will raise the contribution of other waves which is similar to a chorus effect. The effect gets more noticeable up to the max value, $HI.", "[OVERWRITING] [$LO - $HI]"] },
        { name: "spread", pianoName: "Spread", maxRawVol: Config.supersawSpreadMax, newNoteVol: 0, forSong: false, convertRealFactor: 0, associatedEffect: EffectType.length,
            promptName: "Supersaw Spread", promptDesc: ["This setting controls the supersaw spread of your instrument, just like the spread slider.", "At $LO, all the pulses in your supersaw will be at the same frequency. Increasing this value raises the frequency spread of the contributing waves, up to a dissonant spread at the max value, $HI.", "[OVERWRITING] [$LO - $HI]"] },
        { name: "saw shape", pianoName: "Saw Shape", maxRawVol: Config.supersawShapeMax, newNoteVol: 0, forSong: false, convertRealFactor: 0, associatedEffect: EffectType.length,
            promptName: "Supersaw Shape", promptDesc: ["This setting controls the supersaw shape of your instrument, just like the Saw↔Pulse slider.", "As the slider's name implies, this effect will give you a sawtooth wave at $LO, and a full pulse width wave at $HI. Values in between will be a blend of the two.", "[OVERWRITING] [$LO - $HI] [%]"] },
        { name: "individual envelope speed", pianoName: "IndvEnvSpd", maxRawVol: 63, newNoteVol: 23, forSong: false, convertRealFactor: 0, associatedEffect: EffectType.length,
            promptName: "Individual Envelope Speed", promptDesc: ["This setting controls how fast the specified envelope of the instrument will play.", "At $LO, your the envelope will be frozen, and at values near there they will change very slowly. At 23, the envelope will work as usual, performing at normal speed. This increases up to $HI, where the envelope will change very quickly. The speeds are given below:",
                "[0-4]: x0, x0.01, x0.02, x0.03, x0.04,", "[5-9]: x0.05, x0.06, x0.07, x0.08, x0.09,", "[10-14]: x0.1, x0.2, x0.25, x0.3, x0.33,", "[15-19]: x0.4, x0.5, x0.6, x0.6667, x0.7,", "[20-24]: x0.75, x0.8, x0.9, x1, x1.25,", "[25-29]: x1.3333, x1.5, x1.6667, x1.75, x2,", "[30-34]: x2.25, x2.5, x2.75, x3, x3.5,", "[35-39]: x4, x4.5, x5, x5.5, x6,", "[40-44]: x6.5, x7, x7.5, x8, x8.5,", "[45-49]: x9, x9.5, x10, x11, x12", "[50-54]: x13, x14, x15, x16, x17", "[55-59]: x18, x19, x20, x24, x32", "[60-63]: x40, x64, x128, x256", "[OVERWRITING] [$LO - $HI]"]},
        { name: "individual envelope lower bound", pianoName: "IndvEnvLow", maxRawVol: 20, newNoteVol: 0, forSong: false, convertRealFactor: 0, associatedEffect: EffectType.length,
            promptName: "Individual Envelope Lower Bound", promptDesc: ["This setting controlsthe envelope lower bound", "At $LO, your the envelope will output an upper envelope bound to 0, and at $HI your envelope will output an upper envelope bound to 2.", "This settings will not work if your lower envelope bound is higher than your upper envelope bound", ]},
        { name: "individual envelope upper bound", pianoName: "IndvEnvUp", maxRawVol: 20, newNoteVol: 10, forSong: false, convertRealFactor: 0, associatedEffect: EffectType.length,
            promptName: "Individual Envelope Upper Bound", promptDesc: ["This setting controlsthe envelope lower bound", "At $LO, your the envelope will output a 0 to lower envelope bound, and at $HI your envelope will output a 2 to lower envelope bound.", "This settings will not work if your lower envelope bound is higher than your upper envelope bound", ]},
        { name: "song eq", pianoName: "Song EQ", maxRawVol: 10, newNoteVol: 0, forSong: true, convertRealFactor: 0, associatedEffect: EffectType.length,
            promptName: "Song EQ Filter", promptDesc: ["This setting overwrites every instrument's eq filter. You can do this in a few separate ways, similar to the per instrument eq filter modulator.", "When the option 'morph' is selected, your modulator values will indicate a sub-filter index of your EQ filter to 'morph' to over time. For example, a change from 0 to 1 means your main filter (default) will morph to sub-filter 1 over the specified duration. You can shape the main filter and sub-filters in the large filter editor ('+' button). If your two filters' number, type, and order of filter dots all match up, the morph will happen smoothly and you'll be able to hear them changing. If they do not match up, the filters will simply jump between each other.", "Note that filters will morph based on endpoints in the pattern editor. So, if you specify a morph from sub-filter 1 to 4 but do not specifically drag in new endpoints for 2 and 3, it will morph directly between 1 and 4 without going through the others.", "If you target Dot X or Dot Y, you can finely tune the coordinates of a single dot for your filter. The number of available dots to choose is dependent on your main filter's dot count.", "[OVERWRITING] [$LO - $HI]"]},
        ]);
}

function centerWave(wave: Array<number>): Float32Array {
    let sum: number = 0.0;
    for (let i: number = 0; i < wave.length; i++) sum += wave[i];
    const average: number = sum / wave.length;
    for (let i: number = 0; i < wave.length; i++) wave[i] -= average;
    performIntegral(wave);
    // The first sample should be zero, and we'll duplicate it at the end for easier interpolation.
    wave.push(0);
    return new Float32Array(wave);
}
function centerAndNormalizeWave(wave: Array<number>): Float32Array {
    let magn: number = 0.0;

    centerWave(wave);

    // Going to length-1 because an extra 0 sample is added on the end as part of centerWave, which shouldn't impact magnitude calculation.
    for (let i: number = 0; i < wave.length - 1; i++) {
        magn += Math.abs(wave[i]);
    }
    const magnAvg: number = magn / (wave.length - 1);

    for (let i: number = 0; i < wave.length - 1; i++) {
        wave[i] = wave[i] / magnAvg;
    }

    return new Float32Array(wave);

}
export function performIntegral(wave: { length: number, [index: number]: number }): Float32Array {
    // Perform the integral on the wave. The synth function will perform the derivative to get the original wave back but with antialiasing.
    let cumulative: number = 0.0;
    let newWave: Float32Array = new Float32Array(wave.length);
    for (let i: number = 0; i < wave.length; i++) {
        newWave[i] = cumulative;
        cumulative += wave[i];
    }

    return newWave;
}
export function performIntegralOld(wave: { length: number, [index: number]: number }): void {
	// Old ver used in harmonics/picked string instruments, manipulates wave in place.
	let cumulative: number = 0.0;
	for (let i: number = 0; i < wave.length; i++) {
		const temp = wave[i];
		wave[i] = cumulative;
		cumulative += temp;
	}
}

export function getPulseWidthRatio(pulseWidth: number): number {
    // BeepBox formula for reference
    //return Math.pow(0.5, (Config.pulseWidthRange - 1 - pulseWidth) * Config.pulseWidthStepPower) * 0.5;

    return pulseWidth / (Config.pulseWidthRange * 2);
}


// The function arguments will be defined in FFT.ts, but I want
// SynthConfig.ts to be at the top of the compiled JS so I won't directly
// depend on FFT here. synth.ts will take care of importing FFT.ts.
//function inverseRealFourierTransform(array: {length: number, [index: number]: number}, fullArrayLength: number): void;
//function scaleElementsByFactor(array: {length: number, [index: number]: number}, factor: number): void;
export function getDrumWave(index: number, inverseRealFourierTransform: Function | null, scaleElementsByFactor: Function | null): Float32Array {
    let wave: Float32Array | null = Config.chipNoises[index].samples;
    if (wave == null) {
        wave = new Float32Array(Config.chipNoiseLength + 1);
        Config.chipNoises[index].samples = wave;

		if (index == 0) {
			// The "retro" drum uses a "Linear Feedback Shift Register" similar to the NES noise channel.
			let drumBuffer: number = 1;
			for (let i: number = 0; i < Config.chipNoiseLength; i++) {
				wave[i] = (drumBuffer & 1) * 2.0 - 1.0;
				let newBuffer: number = drumBuffer >> 1;
				if (((drumBuffer + newBuffer) & 1) == 1) {
					newBuffer += 1 << 14;
				}
				drumBuffer = newBuffer;
			}
		} else if (index == 1) {
			// White noise is just random values for each sample.
			for (let i: number = 0; i < Config.chipNoiseLength; i++) {
				wave[i] = Math.random() * 2.0 - 1.0;
			}
		} else if (index == 2) {
			// The "clang" noise wave is based on a similar noise wave in the modded beepbox made by DAzombieRE.
			let drumBuffer: number = 1;
			for (let i: number = 0; i < Config.chipNoiseLength; i++) {
				wave[i] = (drumBuffer & 1) * 2.0 - 1.0;
				let newBuffer: number = drumBuffer >> 1;
				if (((drumBuffer + newBuffer) & 1) == 1) {
					newBuffer += 2 << 14;
				}
				drumBuffer = newBuffer;
			}
		} else if (index == 3) {
			// The "buzz" noise wave is based on a similar noise wave in the modded beepbox made by DAzombieRE.
			let drumBuffer: number = 1;
			for (let i: number = 0; i < Config.chipNoiseLength; i++) {
				wave[i] = (drumBuffer & 1) * 2.0 - 1.0;
				let newBuffer: number = drumBuffer >> 1;
				if (((drumBuffer + newBuffer) & 1) == 1) {
					newBuffer += 10 << 2;
				}
				drumBuffer = newBuffer;
			}
		} else if (index == 4) {
			// "hollow" drums, designed in frequency space and then converted via FFT:
			drawNoiseSpectrum(wave, Config.chipNoiseLength, 10, 11, 1, 1, 0);
			drawNoiseSpectrum(wave, Config.chipNoiseLength, 11, 14, .6578, .6578, 0);
			inverseRealFourierTransform!(wave, Config.chipNoiseLength);
			scaleElementsByFactor!(wave, 1.0 / Math.sqrt(Config.chipNoiseLength));
		} else if (index == 5) {
			// "Shine" drums from modbox!
			var drumBuffer = 1;
			for (var i = 0; i < Config.chipNoiseLength; i++) {
				wave[i] = (drumBuffer & 1) * 2.0 - 1.0;
				var newBuffer = drumBuffer >> 1;
				if (((drumBuffer + newBuffer) & 1) == 1) {
					newBuffer += 10 << 2;
				}
				drumBuffer = newBuffer;
			}
		} else if (index == 6) {
			// "Deep" drums from modbox!
			drawNoiseSpectrum(wave, Config.chipNoiseLength, 1, 10, 1, 1, 0);
			drawNoiseSpectrum(wave, Config.chipNoiseLength, 20, 14, -2, -2, 0);
			inverseRealFourierTransform!(wave, Config.chipNoiseLength);
			scaleElementsByFactor!(wave, 1.0 / Math.sqrt(Config.chipNoiseLength));
		} else if (index == 7) {
			// "Cutter" drums from modbox!
			var drumBuffer = 1;
			for (var i = 0; i < Config.chipNoiseLength; i++) {
				wave[i] = (drumBuffer & 1) * 4.0 * (Math.random() * 14 + 1) - 8.0;
				var newBuffer = drumBuffer >> 1;
				if (((drumBuffer + newBuffer) & 1) == 1) {
					newBuffer += 15 << 2;
				}
				drumBuffer = newBuffer;
			}
		} else if (index == 8) {
			// "Metallic" drums from modbox!
			var drumBuffer = 1;
			for (var i = 0; i < Config.chipNoiseLength; i++) {
				wave[i] = (drumBuffer & 1) / 2.0 - 0.5;
				var newBuffer = drumBuffer >> 1;
				if (((drumBuffer + newBuffer) & 1) == 1) {
					newBuffer -= 10 << 2;
				}
				drumBuffer = newBuffer;
            }
        } else if (index == 9) {
            // a noise more like old static than white noise
            let drumBuffer: number = 1;
            for (let i: number = 0; i < Config.chipNoiseLength; i++) {
                wave[i] = (drumBuffer & 1) * 2.0 - 1.1;
                let newBuffer: number = drumBuffer >> 1;
                if (((drumBuffer + newBuffer) & 1) == 1) {
                    newBuffer += 8 ^ 2 << 16;
                }
                drumBuffer = newBuffer;
            }
		}
        else if (index == 10) {
            for (let i = 0; i < Config.chipNoiseLength; i++) {
                wave[i] = Math.round(Math.random());
            }
        }
        else if (index == 11) {
            var drumBuffer = 1;
            for (var i = 0; i < Config.chipNoiseLength; i++) {
                wave[i] = Math.round((drumBuffer & 1));
                var newBuffer = drumBuffer >> 1;
                if (((drumBuffer + newBuffer) & 1) == 1) {
                    newBuffer -= 10 << 2;
                }
                drumBuffer = newBuffer;
            }
        }
        else if (index == 12) {
            for (let i = 0; i < Config.chipNoiseLength; i++) {
                var ultraboxnewchipnoiserand = Math.random();
                wave[i] = Math.pow(ultraboxnewchipnoiserand, Math.clz32(ultraboxnewchipnoiserand));
            }
        }
        else if (index == 13) {
            // https://noisehack.com/generate-noise-web-audio-api/
            var b0 = 0, b1 = 0, b2 = 0, b3, b4, b5, b6;
            b0 = b1 = b2 = b3 = b4 = b5 = b6 = 0.0;
            
            for (let i = 0; i < Config.chipNoiseLength; i++) {
                var white = Math.random() * 2 - 1;
                b0 = 0.99886 * b0 + white * 0.0555179;
                b1 = 0.99332 * b1 + white * 0.0750759;
                b2 = 0.96900 * b2 + white * 0.1538520;
                b3 = 0.86650 * b3 + white * 0.3104856;
                b4 = 0.55000 * b4 + white * 0.5329522;
                b5 = -0.7616 * b5 - white * 0.0168980;
                wave[i] = b0 + b1 + b2 + b3 + b4 + b5 + b6 + white * 0.5362;
                wave[i] *= 0.44;
                b6 = white * 0.115926;
            }
        }
        else if (index == 14) {
            var lastOut = 0.0;
            
            for (let i = 0; i < Config.chipNoiseLength; i++) {
                var white = Math.random() * 2 - 1;
                wave[i] = (lastOut + (0.02 * white)) / 1.02;
                lastOut = wave[i];
                wave[i] *= 14;
            }
        }
		
		else {
			throw new Error("Unrecognized drum index: " + index);
		}

        wave[Config.chipNoiseLength] = wave[0];
    }

    return wave;
}

export function drawNoiseSpectrum(wave: Float32Array, waveLength: number, lowOctave: number, highOctave: number, lowPower: number, highPower: number, overallSlope: number): number {
    const referenceOctave: number = 11;
    const referenceIndex: number = 1 << referenceOctave;
    const lowIndex: number = Math.pow(2, lowOctave) | 0;
    const highIndex: number = Math.min(waveLength >> 1, Math.pow(2, highOctave) | 0);
    const retroWave: Float32Array = getDrumWave(0, null, null);
    let combinedAmplitude: number = 0.0;
    for (let i: number = lowIndex; i < highIndex; i++) {

        let lerped: number = lowPower + (highPower - lowPower) * (Math.log2(i) - lowOctave) / (highOctave - lowOctave);
        let amplitude: number = Math.pow(2, (lerped - 1) * 7 + 1) * lerped;

        amplitude *= Math.pow(i / referenceIndex, overallSlope);

        combinedAmplitude += amplitude;

        // Add two different sources of psuedo-randomness to the noise
        // (individually they aren't random enough) but in a deterministic
        // way so that live spectrum editing doesn't result in audible pops.
        // Multiply all the sine wave amplitudes by 1 or -1 based on the
        // LFSR retro wave (effectively random), and also rotate the phase
        // of each sine wave based on the golden angle to disrupt the symmetry.
        amplitude *= retroWave[i];
        const radians: number = 0.61803398875 * i * i * Math.PI * 2.0;

        wave[i] = Math.cos(radians) * amplitude;
        wave[waveLength - i] = Math.sin(radians) * amplitude;
    }

    return combinedAmplitude;
}

function generateSineWave(): Float32Array {
    const wave: Float32Array = new Float32Array(Config.sineWaveLength + 1);
    for (let i: number = 0; i < Config.sineWaveLength + 1; i++) {
        wave[i] = Math.sin(i * Math.PI * 2.0 / Config.sineWaveLength);
    }
    return wave;
}

function generateTriWave(): Float32Array {
    const wave: Float32Array = new Float32Array(Config.sineWaveLength + 1);
    for (let i: number = 0; i < Config.sineWaveLength + 1; i++) {
        wave[i] = Math.asin(Math.sin(i * Math.PI * 2.0 / Config.sineWaveLength)) / (Math.PI / 2);
    }
    return wave;
}

function generateTrapezoidWave(drive: number = 2): Float32Array {
    const wave: Float32Array = new Float32Array(Config.sineWaveLength + 1);
    for (let i: number = 0; i < Config.sineWaveLength + 1; i++) {
        wave[i] = Math.max(-1.0, Math.min(1.0, Math.asin(Math.sin(i * Math.PI * 2.0 / Config.sineWaveLength)) * drive));
    }
    return wave;
}

function generateSquareWave(phaseWidth: number = 0): Float32Array {
    const wave: Float32Array = new Float32Array(Config.sineWaveLength + 1);
    const centerPoint: number = Config.sineWaveLength / 4;
    for (let i: number = 0; i < Config.sineWaveLength + 1; i++) {
        wave[i] = +((Math.abs(i - centerPoint) < phaseWidth * Config.sineWaveLength / 2)
            || ((Math.abs(i - Config.sineWaveLength - centerPoint) < phaseWidth * Config.sineWaveLength / 2))) * 2 - 1;
    }
    return wave;
}

function generateSawWave(inverse: boolean = false): Float32Array {
    const wave: Float32Array = new Float32Array(Config.sineWaveLength + 1);
    for (let i: number = 0; i < Config.sineWaveLength + 1; i++) {
        wave[i] = ((i + (Config.sineWaveLength / 4.0)) * 2.0 / Config.sineWaveLength) % 2 - 1;
        wave[i] = inverse ? -wave[i] : wave[i];
    }
    return wave;
}

	// function generateWhiteNoiseFmWave() {
        // const wave = new Float32Array(Config.sineWaveLength + 1);
        // for (let i = 0; i < Config.sineWaveLength + 1; i++) {
            // wave[i] = Math.random() * 2.0 - 1.0;
        // }
        // return wave;
    // }
	// function generateOneBitWhiteNoiseFmWave() {
        // const wave = new Float32Array(Config.sineWaveLength + 1);
        // for (let i = 0; i < Config.sineWaveLength + 1; i++) {
            // wave[i] = Math.round(Math.random());
        // }
        // return wave;
    // }
	function generateRoundedSineWave() {
        const wave = new Float32Array(Config.sineWaveLength + 1);
        for (let i = 0; i < Config.sineWaveLength + 1; i++) {
            wave[i] = Math.round(Math.sin(i * Math.PI * 2.0 / Config.sineWaveLength));
        }
        return wave;
	}

export function getArpeggioPitchIndex(pitchCount: number, useFastTwoNoteArp: boolean, arpeggio: number): number {
    let arpeggioPattern: ReadonlyArray<number> = Config.arpeggioPatterns[pitchCount - 1];
    if (arpeggioPattern != null) {
        if (pitchCount == 2 && useFastTwoNoteArp == false) {
            arpeggioPattern = [0, 0, 1, 1];
        }
        return arpeggioPattern[arpeggio % arpeggioPattern.length];
    } else {
        return arpeggio % pitchCount;
    }
}

// Pardon the messy type casting. This allows accessing array members by numerical index or string name.
export function toNameMap<T extends BeepBoxOption>(array: Array<Pick<T, Exclude<keyof T, "index">>>): DictionaryArray<T> {
    const dictionary: Dictionary<T> = {};
    for (let i: number = 0; i < array.length; i++) {
        const value: any = array[i];
        value.index = i;
        dictionary[value.name] = <T>value;
    }
    const result: DictionaryArray<T> = <DictionaryArray<T>><any>array;
    result.dictionary = dictionary;
    return result;
}

export function effectsIncludeTransition(effects: number): boolean {
    return (effects & (1 << EffectType.transition)) != 0;
}
export function effectsIncludeChord(effects: number): boolean {
    return (effects & (1 << EffectType.chord)) != 0;
}
export function effectsIncludePitchShift(effects: number): boolean {
    return (effects & (1 << EffectType.pitchShift)) != 0;
}
export function effectsIncludeDetune(effects: number): boolean {
    return (effects & (1 << EffectType.detune)) != 0;
}
export function effectsIncludeVibrato(effects: number): boolean {
    return (effects & (1 << EffectType.vibrato)) != 0;
}
export function effectsIncludeNoteFilter(effects: number): boolean {
    return (effects & (1 << EffectType.noteFilter)) != 0;
}
export function effectsIncludeDistortion(effects: number): boolean {
    return (effects & (1 << EffectType.distortion)) != 0;
}
export function effectsIncludeBitcrusher(effects: number): boolean {
    return (effects & (1 << EffectType.bitcrusher)) != 0;
}
export function effectsIncludePanning(effects: number): boolean {
    return (effects & (1 << EffectType.panning)) != 0;
}
export function effectsIncludeChorus(effects: number): boolean {
    return (effects & (1 << EffectType.chorus)) != 0;
}
export function effectsIncludeEcho(effects: number): boolean {
    return (effects & (1 << EffectType.echo)) != 0;
}
export function effectsIncludeReverb(effects: number): boolean {
    return (effects & (1 << EffectType.reverb)) != 0;
}
export function rawChipToIntegrated(raw: DictionaryArray<ChipWave>): DictionaryArray<ChipWave> {
    const newArray: Array<ChipWave> = new Array<ChipWave>(raw.length);
    const dictionary: Dictionary<ChipWave> = {};
    for (let i: number = 0; i < newArray.length; i++) {
        newArray[i] = Object.assign([], raw[i]);
        const value: any = newArray[i];
        value.index = i;
        dictionary[value.name] = <ChipWave>value;
    }
    for (let key in dictionary) {
        dictionary[key].samples = performIntegral(dictionary[key].samples);
    }
    const result: DictionaryArray<ChipWave> = <DictionaryArray<ChipWave>><any>newArray;
    result.dictionary = dictionary;
    return result;
}<|MERGE_RESOLUTION|>--- conflicted
+++ resolved
@@ -949,25 +949,6 @@
     public static readonly instrumentCountMin: number = 1;
     public static readonly layeredInstrumentCountMax: number = 10;
     public static readonly patternInstrumentCountMax: number = 10;
-<<<<<<< HEAD
-    public static readonly partsPerBeat: number = 24;
-    public static readonly ticksPerPart: number = 2;
-    public static readonly ticksPerArpeggio: number = 3;
-    public static readonly arpeggioPatterns: ReadonlyArray<ReadonlyArray<number>> = [[0], [0, 1], [0, 1, 2, 1], [0, 1, 2, 3], [0, 1, 2, 3, 4], [0, 1, 2, 3, 4, 5], [0, 1, 2, 3, 4, 5, 6], [0, 1, 2, 3, 4, 5, 6, 7]];
-    public static readonly rhythms: DictionaryArray<Rhythm> = toNameMap([
-        { name: "÷1 (whole notes)", stepsPerBeat: 1, /*ticksPerArpeggio: 6, arpeggioPatterns: [[0], [0, 0, 1, 1], [0, 1, 2, 1]],*/ roundUpThresholds: [3] },
-        { name: "÷2 (half notes)", stepsPerBeat: 2, /*ticksPerArpeggio: 5, arpeggioPatterns: [[0], [0, 0, 1, 1], [0, 1, 2, 1]],*/ roundUpThresholds: [3, 9] },
-        { name: "÷3 (triplets)", stepsPerBeat: 3, /*ticksPerArpeggio: 4, arpeggioPatterns: [[0], [0, 0, 1, 1], [0, 1, 2, 1], [0, 1, 2, 3]]*/ roundUpThresholds: [/*0*/ 5, /*8*/ 12, /*16*/ 18 /*24*/] },
-        { name: "÷4 (standard)", stepsPerBeat: 4, /*ticksPerArpeggio: 3, arpeggioPatterns: [[0], [0, 0, 1, 1], [0, 1, 2, 1], [0, 1, 2, 3]]*/ roundUpThresholds: [/*0*/ 3, /*6*/ 9, /*12*/ 17, /*18*/ 21 /*24*/] },
-        { name: "÷6 (sextuplets)", stepsPerBeat: 6, /*ticksPerArpeggio: 4, arpeggioPatterns: [[0], [0, 1], [0, 1, 2, 1], [0, 1, 2, 3]]*/ roundUpThresholds: null },
-        { name: "÷8 (32nd notes)", stepsPerBeat: 8, /*ticksPerArpeggio: 3, arpeggioPatterns: [[0], [0, 1], [0, 1, 2, 1], [0, 1, 2, 3]]*/ roundUpThresholds: null },
-        { name: "÷12 (doudectuplets)", stepsPerBeat: 12, /*ticksPerArpeggio: 3, arpeggioPatterns: [[0], [0, 1], [0, 1, 2, 1]]*/ roundUpThresholds: null },
-        { name: "freehand", stepsPerBeat: 24, /*ticksPerArpeggio: 3, arpeggioPatterns: [[0], [0, 1], [0, 1, 2, 1], [0, 1, 2, 3]]*/ roundUpThresholds: null },
-    ]);
-
-    public static readonly instrumentTypeNames: ReadonlyArray<string> = ["chip", "FM", "noise", "spectrum", "drumset", "harmonics", "PWM", "Picked String", "supersaw", "custom chip", "mod", "FM6op", "additive"];
-    public static readonly instrumentTypeHasSpecialInterval: ReadonlyArray<boolean> = [true, true, false, false, false, true, false, false, false, false, false];
-=======
 	public static readonly partsPerBeat: number = 24;
 	public static readonly ticksPerPart: number = 2;
 	public static readonly ticksPerArpeggio: number = 3;
@@ -983,9 +964,8 @@
 		{ name: "freehand", stepsPerBeat: 24, /*ticksPerArpeggio: 3, arpeggioPatterns: [[0], [0, 1], [0, 1, 2, 1], [0, 1, 2, 3]]*/ roundUpThresholds: null },
 	]);
 
-    public static readonly instrumentTypeNames: ReadonlyArray<string> = ["chip", "FM", "noise", "spectrum", "drumset", "harmonics", "PWM", "Picked String", "supersaw", "custom chip", "mod", "FM6op"];
-	public static readonly instrumentTypeHasSpecialInterval: ReadonlyArray<boolean> = [true, true, false, false, false, true, false, false, false, false, false];
->>>>>>> 62af6e39
+    public static readonly instrumentTypeNames: ReadonlyArray<string> = ["chip", "FM", "noise", "spectrum", "drumset", "harmonics", "PWM", "Picked String", "supersaw", "custom chip", "mod", "FM6op", "additive"];
+    public static readonly instrumentTypeHasSpecialInterval: ReadonlyArray<boolean> = [true, true, false, false, false, true, false, false, false, false, false];
     public static readonly chipBaseExpression: number = 0.03375; // Doubled by unison feature, but affected by expression adjustments per unison setting and wave shape.
     public static readonly fmBaseExpression: number = 0.03;
     public static readonly noiseBaseExpression: number = 0.19;
