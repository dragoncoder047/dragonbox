--- conflicted
+++ resolved
@@ -392,18 +392,8 @@
 		public static readonly drumCount: number = 12;
 		public static readonly modCount: number = 6;
 		public static readonly pitchOctaves: number = 8;
-		public static readonly windowOctaves: number = 3 + (+(localStorage.getItem("wideMode") == "true" && ( window.innerWidth > 700 ))); // 1 extra octave default in wide mode
 		public static readonly maxScrollableOctaves: number = 5; // Largest number possible with any config setting
-		public static readonly scrollableOctaves: number = Config.pitchOctaves - Config.windowOctaves;
-<<<<<<< HEAD
-		public static readonly windowPitchCount: number = Config.windowOctaves * 12 + 1;
-		public static readonly pitchHeight: number = 13;
-		public static readonly pitchEditorHeight: number = Config.windowPitchCount * Config.pitchHeight;
-		public static readonly maxPitch: number = Config.pitchOctaves * 12;
-=======
-		public static readonly windowPitchCount: number = Config.windowOctaves * Config.pitchesPerOctave + 1;
 		public static readonly maxPitch: number = Config.pitchOctaves * Config.pitchesPerOctave;
->>>>>>> 0de39c82
 		public static readonly maximumTonesPerChannel: number = 8;
 		public static readonly sineWaveLength: number = 1 << 8; // 256
 		public static readonly sineWaveMask: number = Config.sineWaveLength - 1;
