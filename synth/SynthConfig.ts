/*!
Copyright (C) 2020 John Nesky

Permission is hereby granted, free of charge, to any person obtaining a copy of 
this software and associated documentation files (the "Software"), to deal in 
the Software without restriction, including without limitation the rights to 
use, copy, modify, merge, publish, distribute, sublicense, and/or sell copies 
of the Software, and to permit persons to whom the Software is furnished to do 
so, subject to the following conditions:

The above copyright notice and this permission notice shall be included in all 
copies or substantial portions of the Software.

THE SOFTWARE IS PROVIDED "AS IS", WITHOUT WARRANTY OF ANY KIND, EXPRESS OR 
IMPLIED, INCLUDING BUT NOT LIMITED TO THE WARRANTIES OF MERCHANTABILITY, 
FITNESS FOR A PARTICULAR PURPOSE AND NONINFRINGEMENT. IN NO EVENT SHALL THE 
AUTHORS OR COPYRIGHT HOLDERS BE LIABLE FOR ANY CLAIM, DAMAGES OR OTHER 
LIABILITY, WHETHER IN AN ACTION OF CONTRACT, TORT OR OTHERWISE, ARISING FROM, 
OUT OF OR IN CONNECTION WITH THE SOFTWARE OR THE USE OR OTHER DEALINGS IN THE 
SOFTWARE.
*/

namespace beepbox {
	export interface Dictionary<T> {
		[K: string]: T;
	}

	export interface DictionaryArray<T> extends ReadonlyArray<T> {
		dictionary: Dictionary<T>;
	}

	export const enum EnvelopeType {
		custom,
		steady,
		punch,
		flare,
		twang,
		swell,
		tremolo,
		tremolo2,
		decay,
	}

	export const enum InstrumentType {
		chip = 0,
		fm = 1,
		noise = 2,
		spectrum = 3,
		drumset = 4,
		harmonics = 5,
		pwm = 6,
		customChipWave = 7,
		mod = 8,
		length,
	}

	export interface BeepBoxOption {
		readonly index: number;
		readonly name: string;
	}

	export interface Scale extends BeepBoxOption {
		readonly flags: ReadonlyArray<boolean>;
		readonly realName: string;
	}

	export interface Key extends BeepBoxOption {
		readonly isWhiteKey: boolean;
		readonly basePitch: number;
	}

	export interface Rhythm extends BeepBoxOption {
		readonly stepsPerBeat: number;
		readonly ticksPerArpeggio: number;
		readonly arpeggioPatterns: ReadonlyArray<ReadonlyArray<number>>;
		readonly roundUpThresholds: number[] | null;
	}

	export interface ChipWave extends BeepBoxOption {
		readonly volume: number;
		readonly samples: Float64Array;
	}

	export interface ChipNoise extends BeepBoxOption {
		readonly volume: number;
		readonly basePitch: number;
		readonly pitchFilterMult: number;
		readonly isSoft: boolean;
		samples: Float32Array | null;
	}

	export interface Transition extends BeepBoxOption {
		readonly isSeamless: boolean;
		readonly attackSeconds: number;
		readonly releases: boolean;
		readonly releaseTicks: number;
		readonly slides: boolean;
		readonly slideTicks: number;
	}

	export interface Vibrato extends BeepBoxOption {
		readonly amplitude: number;
		readonly periodsSeconds: ReadonlyArray<number>;
		readonly delayParts: number;
	}

	export interface Interval extends BeepBoxOption {
		readonly spread: number;
		readonly offset: number;
		readonly volume: number;
		readonly sign: number;
	}

	export interface Chord extends BeepBoxOption {
		readonly harmonizes: boolean;
		readonly customInterval: boolean;
		readonly arpeggiates: boolean;
		readonly isCustomInterval: boolean;
		readonly strumParts: number;
	}

	export interface Algorithm extends BeepBoxOption {
		readonly carrierCount: number;
		readonly associatedCarrier: ReadonlyArray<number>;
		readonly modulatedBy: ReadonlyArray<ReadonlyArray<number>>;
	}

	export interface OperatorFrequency extends BeepBoxOption {
		readonly mult: number;
		readonly hzOffset: number;
		readonly amplitudeSign: number;
	}

	export interface Envelope extends BeepBoxOption {
		readonly type: EnvelopeType;
		readonly speed: number;
	}

	export interface Feedback extends BeepBoxOption {
		readonly indices: ReadonlyArray<ReadonlyArray<number>>;
	}

	export class Config {
		// Params for post-processing compressor
		public static thresholdVal: number = -10;
		public static kneeVal: number = 40;
		public static ratioVal: number = 12;
		public static attackVal: number = 0;
		public static releaseVal: number = 0.25;

		public static readonly versionDisplayName: string = "JummBox 2.0";
		public static readonly scales: DictionaryArray<Scale> = toNameMap([
<<<<<<< HEAD
														              //   C     Db      D     Eb      E      F     F#      G     Ab      A     Bb      B      C
			{ name: "Free", flags:              [ true,  true,  true,  true,  true,  true,  true,  true,  true,  true,  true,  true] }, // Free
			{ name: "Major", flags:             [ true, false,  true, false,  true,  true, false,  true, false,  true, false,  true] }, // Major
			{ name: "Minor", flags:             [ true, false,  true,  true, false,  true, false,  true,  true, false,  true, false] }, // Minor
			{ name: "Mixolydian", flags:        [ true, false,  true, false,  true,  true, false,  true, false,  true,  true, false] }, // Mixolydian
			{ name: "Lydian", flags:            [ true, false,  true, false,  true, false,  true,  true, false,  true, false,  true] }, // Lydian
			{ name: "Dorian", flags:            [ true, false,  true,  true, false,  true, false,  true, false,  true,  true, false] }, // Dorian
			{ name: "Phrygian", flags:          [ true,  true, false,  true, false,  true, false,  true,  true, false,  true, false] }, // Phrygian
			{ name: "Locrian", flags:           [ true,  true, false,  true, false,  true,  true, false,  true, false,  true, false] }, // Locrian
			{ name: "Lydian Dominant", flags:   [ true, false,  true, false,  true, false,  true,  true, false,  true,  true, false] }, // Lydian Dominant
			{ name: "Phrygian Dominant", flags: [ true,  true, false, false,  true,  true, false,  true,  true, false,  true, false] }, // Phrygian Dominant
			{ name: "Harmonic Major", flags:    [ true, false,  true, false,  true,  true, false,  true,  true, false, false,  true] }, // Harmonic Major
			{ name: "Harmonic Minor", flags:    [ true, false,  true,  true, false,  true, false,  true,  true, false, false,  true] }, // Harmonic Minor
			{ name: "Melodic Minor", flags:     [ true, false,  true,  true, false,  true, false,  true, false,  true, false,  true] }, // Melodic Minor
			{ name: "Blues", flags:             [ true, false, false,  true, false,  true,  true,  true, false, false,  true, false] }, // Blues
			{ name: "Altered", flags:           [ true,  true, false,  true,  true, false,  true, false,  true, false,  true, false] }, // Altered
			{ name: "Major Pentatonic", flags:  [ true, false,  true, false,  true, false, false,  true, false,  true, false, false] }, // Major Pentatonic
			{ name: "Minor Pentatonic", flags:  [ true, false, false,  true, false,  true, false,  true, false, false,  true, false] }, // Minor Pentatonic
			{ name: "Whole Tone", flags:        [ true, false,  true, false,  true, false,  true, false,  true, false,  true, false] }, // Whole Tone
			{ name: "Octatonic", flags:         [ true, false,  true,  true, false,  true,  true, false,  true,  true, false,  true] }, // Octatonic
			{ name: "Hexatonic", flags:         [ true, false, false,  true,  true, false, false,  true,  true, false, false,  true] }, // Hexatonic
=======
			{name: "easy :)",         realName: "pentatonic major",      flags: [true, false,  true, false,  true, false, false,  true, false,  true, false, false]},
			{name: "easy :(",         realName: "pentatonic minor",      flags: [true, false, false,  true, false,  true, false,  true, false, false,  true, false]},
			{name: "island :)",       realName: "ryukyu",                flags: [true, false, false, false,  true,  true, false,  true, false, false, false,  true]},
			{name: "island :(",       realName: "pelog selisir",         flags: [true,  true, false,  true, false, false, false,  true,  true, false, false, false]},
			{name: "blues :)",        realName: "blues major",           flags: [true, false,  true,  true,  true, false, false,  true, false,  true, false, false]},
			{name: "blues :(",        realName: "blues",                 flags: [true, false, false,  true, false,  true,  true,  true, false, false,  true, false]},
			{name: "normal :)",       realName: "ionian",                flags: [true, false,  true, false,  true,  true, false,  true, false,  true, false,  true]},
			{name: "normal :(",       realName: "aeolian",               flags: [true, false,  true,  true, false,  true, false,  true,  true, false,  true, false]},
			{name: "dbl harmonic :)", realName: "double harmonic major", flags: [true,  true, false, false,  true,  true, false,  true,  true, false, false,  true]},
			{name: "dbl harmonic :(", realName: "double harmonic minor", flags: [true, false,  true,  true, false, false,  true,  true,  true, false, false,  true]},
			{name: "strange",         realName: "whole tone",            flags: [true, false,  true, false,  true, false,  true, false,  true, false,  true, false]},
			{name: "expert",          realName: "chromatic",             flags: [true,  true,  true,  true,  true,  true,  true,  true,  true,  true,  true,  true]},
>>>>>>> 51ae8708
		]);
		public static readonly keys: DictionaryArray<Key> = toNameMap([
			{ name: "C", isWhiteKey: true, basePitch: 12 }, // C0 has index 12 on the MIDI scale. C7 is 96, and C9 is 120. C10 is barely in the audible range.
			{ name: "C♯", isWhiteKey: false, basePitch: 13 },
			{ name: "D", isWhiteKey: true, basePitch: 14 },
			{ name: "D♯", isWhiteKey: false, basePitch: 15 },
			{ name: "E", isWhiteKey: true, basePitch: 16 },
			{ name: "F", isWhiteKey: true, basePitch: 17 },
			{ name: "F♯", isWhiteKey: false, basePitch: 18 },
			{ name: "G", isWhiteKey: true, basePitch: 19 },
			{ name: "G♯", isWhiteKey: false, basePitch: 20 },
			{ name: "A", isWhiteKey: true, basePitch: 21 },
			{ name: "A♯", isWhiteKey: false, basePitch: 22 },
			{ name: "B", isWhiteKey: true, basePitch: 23 },
		]);
		public static readonly blackKeyNameParents: ReadonlyArray<number> = [-1, 1, -1, 1, -1, 1, -1, -1, 1, -1, 1, -1];
		public static readonly tempoMin: number = 30;
		public static readonly tempoMax: number = 320;
		public static readonly reverbRange: number = 32;
		public static readonly beatsPerBarMin: number = 3;
		public static readonly beatsPerBarMax: number = 16;
		public static readonly barCountMin: number = 1;
		public static readonly barCountMax: number = 256;
		public static readonly instrumentsPerChannelMin: number = 1;
		public static readonly instrumentsPerChannelMax: number = 10;
		public static readonly partsPerBeat: number = 24;
		public static readonly ticksPerPart: number = 2;
		public static readonly rhythms: DictionaryArray<Rhythm> = toNameMap([
			{ name: "÷3 (triplets)", stepsPerBeat: 3, ticksPerArpeggio: 4, arpeggioPatterns: [[0], [0, 0, 1, 1], [0, 1, 2, 1], [0, 1, 2, 3]], roundUpThresholds: [/*0*/ 5, /*8*/ 12, /*16*/ 18 /*24*/] },
			{ name: "÷4 (standard)", stepsPerBeat: 4, ticksPerArpeggio: 3, arpeggioPatterns: [[0], [0, 0, 1, 1], [0, 1, 2, 1], [0, 1, 2, 3]], roundUpThresholds: [/*0*/ 3, /*6*/ 9, /*12*/ 17, /*18*/ 21 /*24*/] },
			{ name: "÷6", stepsPerBeat: 6, ticksPerArpeggio: 4, arpeggioPatterns: [[0], [0, 1], [0, 1, 2, 1], [0, 1, 2, 3]], roundUpThresholds: null },
			{ name: "÷8", stepsPerBeat: 8, ticksPerArpeggio: 3, arpeggioPatterns: [[0], [0, 1], [0, 1, 2, 1], [0, 1, 2, 3]], roundUpThresholds: null },
			{ name: "freehand", stepsPerBeat: 24, ticksPerArpeggio: 3, arpeggioPatterns: [[0], [0, 1], [0, 1, 2, 1], [0, 1, 2, 3]], roundUpThresholds: null },
		]);

		public static readonly instrumentTypeNames: ReadonlyArray<string> = ["chip", "FM", "noise", "spectrum", "drumset", "harmonics", "PWM", "custom chip", "mod"];
		public static readonly instrumentTypeHasSpecialInterval: ReadonlyArray<boolean> = [true, true, false, false, false, true, false, true];
		public static readonly instrumentTypeHasChorus: ReadonlyArray<boolean> = [true, true, true, false, false, true, true, true];
		public static readonly chipWaves: DictionaryArray<ChipWave> = toNameMap([
			{ name: "rounded", volume: 0.94, samples: centerWave([0.0, 0.2, 0.4, 0.5, 0.6, 0.7, 0.8, 0.85, 0.9, 0.95, 1.0, 1.0, 1.0, 1.0, 1.0, 1.0, 1.0, 1.0, 1.0, 1.0, 1.0, 1.0, 1.0, 1.0, 1.0, 0.95, 0.9, 0.85, 0.8, 0.7, 0.6, 0.5, 0.4, 0.2, 0.0, -0.2, -0.4, -0.5, -0.6, -0.7, -0.8, -0.85, -0.9, -0.95, -1.0, -1.0, -1.0, -1.0, -1.0, -1.0, -1.0, -1.0, -1.0, -1.0, -1.0, -0.95, -0.9, -0.85, -0.8, -0.7, -0.6, -0.5, -0.4, -0.2]) },
			{ name: "triangle", volume: 1.0, samples: centerWave([1.0 / 15.0, 3.0 / 15.0, 5.0 / 15.0, 7.0 / 15.0, 9.0 / 15.0, 11.0 / 15.0, 13.0 / 15.0, 15.0 / 15.0, 15.0 / 15.0, 13.0 / 15.0, 11.0 / 15.0, 9.0 / 15.0, 7.0 / 15.0, 5.0 / 15.0, 3.0 / 15.0, 1.0 / 15.0, -1.0 / 15.0, -3.0 / 15.0, -5.0 / 15.0, -7.0 / 15.0, -9.0 / 15.0, -11.0 / 15.0, -13.0 / 15.0, -15.0 / 15.0, -15.0 / 15.0, -13.0 / 15.0, -11.0 / 15.0, -9.0 / 15.0, -7.0 / 15.0, -5.0 / 15.0, -3.0 / 15.0, -1.0 / 15.0]) },
			{ name: "square", volume: 0.5, samples: centerWave([1.0, -1.0]) },
			{ name: "1/4 pulse", volume: 0.5, samples: centerWave([1.0, -1.0, -1.0, -1.0]) },
			{ name: "1/8 pulse", volume: 0.5, samples: centerWave([1.0, -1.0, -1.0, -1.0, -1.0, -1.0, -1.0, -1.0]) },
			{ name: "sawtooth", volume: 0.65, samples: centerWave([1.0 / 31.0, 3.0 / 31.0, 5.0 / 31.0, 7.0 / 31.0, 9.0 / 31.0, 11.0 / 31.0, 13.0 / 31.0, 15.0 / 31.0, 17.0 / 31.0, 19.0 / 31.0, 21.0 / 31.0, 23.0 / 31.0, 25.0 / 31.0, 27.0 / 31.0, 29.0 / 31.0, 31.0 / 31.0, -31.0 / 31.0, -29.0 / 31.0, -27.0 / 31.0, -25.0 / 31.0, -23.0 / 31.0, -21.0 / 31.0, -19.0 / 31.0, -17.0 / 31.0, -15.0 / 31.0, -13.0 / 31.0, -11.0 / 31.0, -9.0 / 31.0, -7.0 / 31.0, -5.0 / 31.0, -3.0 / 31.0, -1.0 / 31.0]) },
			{ name: "double saw", volume: 0.5, samples: centerWave([0.0, -0.2, -0.4, -0.6, -0.8, -1.0, 1.0, -0.8, -0.6, -0.4, -0.2, 1.0, 0.8, 0.6, 0.4, 0.2]) },
			{ name: "double pulse", volume: 0.4, samples: centerWave([1.0, 1.0, 1.0, 1.0, 1.0, -1.0, -1.0, -1.0, 1.0, 1.0, 1.0, 1.0, -1.0, -1.0, -1.0, -1.0]) },
			{ name: "spiky", volume: 0.4, samples: centerWave([1.0, -1.0, 1.0, -1.0, 1.0, 0.0]) },
			{ name: "sine", volume: 0.88, samples: centerAndNormalizeWave([8.0, 9.0, 11.0, 12.0, 13.0, 14.0, 15.0, 15.0, 15.0, 15.0, 14.0, 14.0, 13.0, 11.0, 10.0, 9.0, 7.0, 6.0, 4.0, 3.0, 2.0, 1.0, 0.0, 0.0, 0.0, 0.0, 1.0, 1.0, 2.0, 4.0, 5.0, 6.0]) },
			{ name: "flute", volume: 0.8, samples: centerAndNormalizeWave([3.0, 4.0, 6.0, 8.0, 10.0, 11.0, 13.0, 14.0, 15.0, 15.0, 14.0, 13.0, 11.0, 8.0, 5.0, 3.0]) },
			{ name: "harp", volume: 0.8, samples: centerAndNormalizeWave([0.0, 3.0, 3.0, 3.0, 4.0, 5.0, 5.0, 6.0, 7.0, 8.0, 9.0, 11.0, 11.0, 13.0, 13.0, 15.0, 15.0, 14.0, 12.0, 11.0, 10.0, 9.0, 8.0, 7.0, 7.0, 5.0, 4.0, 3.0, 2.0, 1.0, 0.0, 0.0]) },
			{ name: "sharp clarinet", volume: 0.38, samples: centerAndNormalizeWave([0.0, 0.0, 0.0, 1.0, 1.0, 8.0, 8.0, 9.0, 9.0, 9.0, 8.0, 8.0, 8.0, 8.0, 8.0, 9.0, 9.0, 7.0, 9.0, 9.0, 10.0, 4.0, 0.0, 0.0, 0.0, 0.0, 0.0, 0.0, 0.0, 0.0, 0.0, 0.0]) },
			{ name: "soft clarinet", volume: 0.45, samples: centerAndNormalizeWave([0.0, 1.0, 5.0, 8.0, 9.0, 9.0, 9.0, 9.0, 9.0, 9.0, 9.0, 11.0, 11.0, 12.0, 13.0, 12.0, 10.0, 9.0, 7.0, 6.0, 4.0, 3.0, 3.0, 3.0, 1.0, 1.0, 1.0, 1.0, 1.0, 1.0, 1.0, 1.0]) },
			{ name: "alto sax", volume: 0.3, samples: centerAndNormalizeWave([5.0, 5.0, 6.0, 4.0, 3.0, 6.0, 8.0, 7.0, 2.0, 1.0, 5.0, 6.0, 5.0, 4.0, 5.0, 7.0, 9.0, 11.0, 13.0, 14.0, 14.0, 14.0, 14.0, 13.0, 10.0, 8.0, 7.0, 7.0, 4.0, 3.0, 4.0, 2.0]) },
			{ name: "bassoon", volume: 0.35, samples: centerAndNormalizeWave([9.0, 9.0, 7.0, 6.0, 5.0, 4.0, 4.0, 4.0, 4.0, 5.0, 7.0, 8.0, 9.0, 10.0, 11.0, 13.0, 13.0, 11.0, 10.0, 9.0, 7.0, 6.0, 4.0, 2.0, 1.0, 1.0, 1.0, 2.0, 2.0, 5.0, 11.0, 14.0]) },
			{ name: "trumpet", volume: 0.22, samples: centerAndNormalizeWave([10.0, 11.0, 8.0, 6.0, 5.0, 5.0, 5.0, 6.0, 7.0, 7.0, 7.0, 7.0, 6.0, 6.0, 7.0, 7.0, 7.0, 7.0, 7.0, 6.0, 6.0, 6.0, 6.0, 6.0, 6.0, 6.0, 6.0, 7.0, 8.0, 9.0, 11.0, 14.0]) },
			{ name: "electric guitar", volume: 0.2, samples: centerAndNormalizeWave([11.0, 12.0, 12.0, 10.0, 6.0, 6.0, 8.0, 0.0, 2.0, 4.0, 8.0, 10.0, 9.0, 10.0, 1.0, 7.0, 11.0, 3.0, 6.0, 6.0, 8.0, 13.0, 14.0, 2.0, 0.0, 12.0, 8.0, 4.0, 13.0, 11.0, 10.0, 13.0]) },
			{ name: "organ", volume: 0.2, samples: centerAndNormalizeWave([11.0, 10.0, 12.0, 11.0, 14.0, 7.0, 5.0, 5.0, 12.0, 10.0, 10.0, 9.0, 12.0, 6.0, 4.0, 5.0, 13.0, 12.0, 12.0, 10.0, 12.0, 5.0, 2.0, 2.0, 8.0, 6.0, 6.0, 5.0, 8.0, 3.0, 2.0, 1.0]) },
			{ name: "pan flute", volume: 0.35, samples: centerAndNormalizeWave([1.0, 4.0, 7.0, 6.0, 7.0, 9.0, 7.0, 7.0, 11.0, 12.0, 13.0, 15.0, 13.0, 11.0, 11.0, 12.0, 13.0, 10.0, 7.0, 5.0, 3.0, 6.0, 10.0, 7.0, 3.0, 3.0, 1.0, 0.0, 1.0, 0.0, 1.0, 0.0]) },
		]);
		// Noise waves have too many samples to write by hand, they're generated on-demand by getDrumWave instead.
		public static readonly chipNoises: DictionaryArray<ChipNoise> = toNameMap([
			{ name: "retro", volume: 0.25, basePitch: 69, pitchFilterMult: 1024.0, isSoft: false, samples: null },
			{ name: "white", volume: 1.0, basePitch: 69, pitchFilterMult: 8.0, isSoft: true, samples: null },
			// The "clang" and "buzz" noises are based on similar noises in the modded beepbox! :D
			{ name: "clang", volume: 0.4, basePitch: 69, pitchFilterMult: 1024.0, isSoft: false, samples: null },
			{ name: "buzz", volume: 0.3, basePitch: 69, pitchFilterMult: 1024.0, isSoft: false, samples: null },
			{ name: "hollow", volume: 1.5, basePitch: 96, pitchFilterMult: 1.0, isSoft: true, samples: null },
			{ name: "shine", volume: 1.0, basePitch: 69, pitchFilterMult: 1024.0, isSoft: false, samples: null },
			{ name: "deep", volume: 1.5, basePitch: 120, pitchFilterMult: 1024.0, isSoft: true, samples: null },
			{ name: "cutter", volume: 0.005, basePitch: 96, pitchFilterMult: 1024.0, isSoft: false, samples: null },
			{ name: "metallic", volume: 1.0, basePitch: 96, pitchFilterMult: 1024.0, isSoft: false, samples: null },
		]);
		public static readonly filterCutoffMaxHz: number = 8000; // This is carefully calculated to correspond to no change when filtering at 48000 samples per second.
		public static readonly filterCutoffMinHz: number = 1;
		public static readonly filterMax: number = 0.95;
		public static readonly filterMaxResonance: number = 0.95;
		public static readonly filterCutoffRange: number = 11;
		public static readonly filterResonanceRange: number = 8;
		public static readonly transitions: DictionaryArray<Transition> = toNameMap([
			{ name: "seamless", isSeamless: true, attackSeconds: 0.0, releases: false, releaseTicks: 1, slides: false, slideTicks: 3 },
			{ name: "hard", isSeamless: false, attackSeconds: 0.0, releases: false, releaseTicks: 3, slides: false, slideTicks: 3 },
			{ name: "soft", isSeamless: false, attackSeconds: 0.025, releases: false, releaseTicks: 3, slides: false, slideTicks: 3 },
			{ name: "slide", isSeamless: true, attackSeconds: 0.025, releases: false, releaseTicks: 3, slides: true, slideTicks: 3 },
			{ name: "cross fade", isSeamless: false, attackSeconds: 0.04, releases: true, releaseTicks: 6, slides: false, slideTicks: 3 },
			{ name: "hard fade", isSeamless: false, attackSeconds: 0.0, releases: true, releaseTicks: 48, slides: false, slideTicks: 3 },
			{ name: "medium fade", isSeamless: false, attackSeconds: 0.0125, releases: true, releaseTicks: 72, slides: false, slideTicks: 3 },
			{ name: "soft fade", isSeamless: false, attackSeconds: 0.06, releases: true, releaseTicks: 96, slides: false, slideTicks: 6 },
		]);
		public static readonly vibratos: DictionaryArray<Vibrato> = toNameMap([
			{ name: "none", amplitude: 0.0, periodsSeconds: [0.14], delayParts: 0 },
			{ name: "light", amplitude: 0.15, periodsSeconds: [0.14], delayParts: 0 },
			{ name: "delayed", amplitude: 0.3, periodsSeconds: [0.14], delayParts: 18 },
			{ name: "heavy", amplitude: 0.45, periodsSeconds: [0.14], delayParts: 0 },
			{ name: "shaky", amplitude: 0.1, periodsSeconds: [0.11, 1.618 * 0.11, 3 * 0.11], delayParts: 0 },
		]);
		public static readonly intervals: DictionaryArray<Interval> = toNameMap([
			{ name: "union", spread: 0.0, offset: 0.0, volume: 0.7, sign: 1.0 },
			{ name: "shimmer", spread: 0.016, offset: 0.0, volume: 0.8, sign: 1.0 },
			{ name: "hum", spread: 0.045, offset: 0.0, volume: 1.0, sign: 1.0 },
			{ name: "honky tonk", spread: 0.09, offset: 0.0, volume: 1.0, sign: 1.0 },
			{ name: "dissonant", spread: 0.25, offset: 0.0, volume: 0.9, sign: 1.0 },
			{ name: "fifth", spread: 3.5, offset: 3.5, volume: 0.9, sign: 1.0 },
			{ name: "octave", spread: 6.0, offset: 6.0, volume: 0.8, sign: 1.0 },
			{ name: "bowed", spread: 0.02, offset: 0.0, volume: 1.0, sign: -1.0 },
		]);
		public static readonly effectsNames: ReadonlyArray<string> = ["none", "reverb", "chorus", "chorus & reverb"];
		public static readonly volumeRange: number = 50;
		// Beepbox's old volume scale used factor -0.5 and was [0~7] had roughly value 6 = 0.125 power. This new value is chosen to have -21 be the same,
		// given that the new scale is [-25~25]. This is such that conversion between the scales is roughly equivalent by satisfying (0.5*6 = 0.1428*21)
		public static readonly volumeLogScale: number = 0.1428;
		public static readonly panCenter: number = 50;
		public static readonly panMax: number = Config.panCenter * 2;
		public static readonly detuneMin: number = -50;
		public static readonly detuneMax: number = 50;
		public static readonly chords: DictionaryArray<Chord> = toNameMap([
			{ name: "harmony", harmonizes: true, customInterval: false, arpeggiates: false, isCustomInterval: false, strumParts: 0 },
			{ name: "strum", harmonizes: true, customInterval: false, arpeggiates: false, isCustomInterval: false, strumParts: 1 },
			{ name: "arpeggio", harmonizes: false, customInterval: false, arpeggiates: true, isCustomInterval: false, strumParts: 0 },
			{ name: "custom interval", harmonizes: true, customInterval: true, arpeggiates: true, isCustomInterval: true, strumParts: 0 },
		]);
		public static readonly operatorCount: number = 4;
		public static readonly algorithms: DictionaryArray<Algorithm> = toNameMap([
			{ name: "1←(2 3 4)", carrierCount: 1, associatedCarrier: [1, 1, 1, 1], modulatedBy: [[2, 3, 4], [], [], []] },
			{ name: "1←(2 3←4)", carrierCount: 1, associatedCarrier: [1, 1, 1, 1], modulatedBy: [[2, 3], [], [4], []] },
			{ name: "1←2←(3 4)", carrierCount: 1, associatedCarrier: [1, 1, 1, 1], modulatedBy: [[2], [3, 4], [], []] },
			{ name: "1←(2 3)←4", carrierCount: 1, associatedCarrier: [1, 1, 1, 1], modulatedBy: [[2, 3], [4], [4], []] },
			{ name: "1←2←3←4", carrierCount: 1, associatedCarrier: [1, 1, 1, 1], modulatedBy: [[2], [3], [4], []] },
			{ name: "1←3 2←4", carrierCount: 2, associatedCarrier: [1, 2, 1, 2], modulatedBy: [[3], [4], [], []] },
			{ name: "1 2←(3 4)", carrierCount: 2, associatedCarrier: [1, 2, 2, 2], modulatedBy: [[], [3, 4], [], []] },
			{ name: "1 2←3←4", carrierCount: 2, associatedCarrier: [1, 2, 2, 2], modulatedBy: [[], [3], [4], []] },
			{ name: "(1 2)←3←4", carrierCount: 2, associatedCarrier: [1, 2, 2, 2], modulatedBy: [[3], [3], [4], []] },
			{ name: "(1 2)←(3 4)", carrierCount: 2, associatedCarrier: [1, 2, 2, 2], modulatedBy: [[3, 4], [3, 4], [], []] },
			{ name: "1 2 3←4", carrierCount: 3, associatedCarrier: [1, 2, 3, 3], modulatedBy: [[], [], [4], []] },
			{ name: "(1 2 3)←4", carrierCount: 3, associatedCarrier: [1, 2, 3, 3], modulatedBy: [[4], [4], [4], []] },
			{ name: "1 2 3 4", carrierCount: 4, associatedCarrier: [1, 2, 3, 4], modulatedBy: [[], [], [], []] },
		]);
		public static readonly operatorCarrierInterval: ReadonlyArray<number> = [0.0, 0.04, -0.073, 0.091];
		public static readonly operatorAmplitudeMax: number = 15;
		public static readonly operatorFrequencies: DictionaryArray<OperatorFrequency> = toNameMap([
			{ name: "1×", mult: 1.0, hzOffset: 0.0, amplitudeSign: 1.0 },
			{ name: "~1×", mult: 1.0, hzOffset: 1.5, amplitudeSign: -1.0 },
			{ name: "2×", mult: 2.0, hzOffset: 0.0, amplitudeSign: 1.0 },
			{ name: "~2×", mult: 2.0, hzOffset: -1.3, amplitudeSign: -1.0 },
			{ name: "3×", mult: 3.0, hzOffset: 0.0, amplitudeSign: 1.0 },
			{ name: "4×", mult: 4.0, hzOffset: 0.0, amplitudeSign: 1.0 },
			{ name: "5×", mult: 5.0, hzOffset: 0.0, amplitudeSign: 1.0 },
			{ name: "6×", mult: 6.0, hzOffset: 0.0, amplitudeSign: 1.0 },
			{ name: "7×", mult: 7.0, hzOffset: 0.0, amplitudeSign: 1.0 },
			{ name: "8×", mult: 8.0, hzOffset: 0.0, amplitudeSign: 1.0 },
			{ name: "9×", mult: 9.0, hzOffset: 0.0, amplitudeSign: 1.0 },
			{ name: "11×", mult: 11.0, hzOffset: 0.0, amplitudeSign: 1.0 },
			{ name: "13×", mult: 13.0, hzOffset: 0.0, amplitudeSign: 1.0 },
			{ name: "16×", mult: 16.0, hzOffset: 0.0, amplitudeSign: 1.0 },
			{ name: "20×", mult: 20.0, hzOffset: 0.0, amplitudeSign: 1.0 },
		]);
		public static readonly envelopes: DictionaryArray<Envelope> = toNameMap([
			{ name: "custom", type: EnvelopeType.custom, speed: 0.0 },
			{ name: "steady", type: EnvelopeType.steady, speed: 0.0 },
			{ name: "punch", type: EnvelopeType.punch, speed: 0.0 },
			{ name: "flare 1", type: EnvelopeType.flare, speed: 32.0 },
			{ name: "flare 2", type: EnvelopeType.flare, speed: 8.0 },
			{ name: "flare 3", type: EnvelopeType.flare, speed: 2.0 },
			{ name: "twang 1", type: EnvelopeType.twang, speed: 32.0 },
			{ name: "twang 2", type: EnvelopeType.twang, speed: 8.0 },
			{ name: "twang 3", type: EnvelopeType.twang, speed: 2.0 },
			{ name: "swell 1", type: EnvelopeType.swell, speed: 32.0 },
			{ name: "swell 2", type: EnvelopeType.swell, speed: 8.0 },
			{ name: "swell 3", type: EnvelopeType.swell, speed: 2.0 },
			{ name: "tremolo1", type: EnvelopeType.tremolo, speed: 4.0 },
			{ name: "tremolo2", type: EnvelopeType.tremolo, speed: 2.0 },
			{ name: "tremolo3", type: EnvelopeType.tremolo, speed: 1.0 },
			{ name: "tremolo4", type: EnvelopeType.tremolo2, speed: 4.0 },
			{ name: "tremolo5", type: EnvelopeType.tremolo2, speed: 2.0 },
			{ name: "tremolo6", type: EnvelopeType.tremolo2, speed: 1.0 },
			{ name: "decay 1", type: EnvelopeType.decay, speed: 10.0 },
			{ name: "decay 2", type: EnvelopeType.decay, speed: 7.0 },
			{ name: "decay 3", type: EnvelopeType.decay, speed: 4.0 },
		]);
		public static readonly feedbacks: DictionaryArray<Feedback> = toNameMap([
			{ name: "1⟲", indices: [[1], [], [], []] },
			{ name: "2⟲", indices: [[], [2], [], []] },
			{ name: "3⟲", indices: [[], [], [3], []] },
			{ name: "4⟲", indices: [[], [], [], [4]] },
			{ name: "1⟲ 2⟲", indices: [[1], [2], [], []] },
			{ name: "3⟲ 4⟲", indices: [[], [], [3], [4]] },
			{ name: "1⟲ 2⟲ 3⟲", indices: [[1], [2], [3], []] },
			{ name: "2⟲ 3⟲ 4⟲", indices: [[], [2], [3], [4]] },
			{ name: "1⟲ 2⟲ 3⟲ 4⟲", indices: [[1], [2], [3], [4]] },
			{ name: "1→2", indices: [[], [1], [], []] },
			{ name: "1→3", indices: [[], [], [1], []] },
			{ name: "1→4", indices: [[], [], [], [1]] },
			{ name: "2→3", indices: [[], [], [2], []] },
			{ name: "2→4", indices: [[], [], [], [2]] },
			{ name: "3→4", indices: [[], [], [], [3]] },
			{ name: "1→3 2→4", indices: [[], [], [1], [2]] },
			{ name: "1→4 2→3", indices: [[], [], [2], [1]] },
			{ name: "1→2→3→4", indices: [[], [1], [2], [3]] },
		]);
		public static readonly chipNoiseLength: number = 1 << 15; // 32768
		public static readonly spectrumBasePitch: number = 24;
		public static readonly spectrumControlPoints: number = 30;
		public static readonly spectrumControlPointsPerOctave: number = 7;
		public static readonly spectrumControlPointBits: number = 3;
		public static readonly spectrumMax: number = (1 << Config.spectrumControlPointBits) - 1;
		public static readonly harmonicsControlPoints: number = 28;
		public static readonly harmonicsRendered: number = 64;
		public static readonly harmonicsControlPointBits: number = 3;
		public static readonly harmonicsMax: number = (1 << Config.harmonicsControlPointBits) - 1;
		public static readonly harmonicsWavelength: number = 1 << 11; // 2048
		public static readonly pulseWidthRange: number = 50;
		public static readonly pitchChannelCountMin: number = 1;
		public static readonly pitchChannelCountMax: number = 40;
		public static readonly noiseChannelCountMin: number = 0;
		public static readonly noiseChannelCountMax: number = 8;
		public static readonly modChannelCountMin: number = 0;
		public static readonly modChannelCountMax: number = 8;
		public static readonly noiseInterval: number = 6;
		public static readonly pitchesPerOctave: number = 12; // TODO: Use this for converting pitch to frequency.
		public static readonly drumCount: number = 12;
		public static readonly modCount: number = 6;
		public static readonly pitchOctaves: number = 8;
		public static readonly maxScrollableOctaves: number = 5; // Largest number possible with any config setting
		public static readonly maxPitch: number = Config.pitchOctaves * Config.pitchesPerOctave;
		public static readonly maximumTonesPerChannel: number = 8;
		public static readonly sineWaveLength: number = 1 << 8; // 256
		public static readonly sineWaveMask: number = Config.sineWaveLength - 1;
		public static readonly sineWave: Float64Array = generateSineWave();

		// Height of the small editor column for inserting/deleting rows, in pixels.
		public static readonly barEditorHeight: number = 10;

	}

	function centerWave(wave: Array<number>): Float64Array {
		let sum: number = 0.0;
		for (let i: number = 0; i < wave.length; i++) {
			sum += wave[i];
		}
		const average: number = sum / wave.length;

		// Perform the integral on the wave. The chipSynth will perform the derivative to get the original wave back but with antialiasing.
		let cumulative: number = 0;
		let wavePrev: number = 0;
		for (let i: number = 0; i < wave.length; i++) {
			cumulative += wavePrev;
			wavePrev = wave[i] - average;
			wave[i] = cumulative;
		}
		// The first sample should be zero, and we'll duplicate it at the end for easier interpolation.
		wave.push(0);
		return new Float64Array(wave);
	}

	function centerAndNormalizeWave(wave: Array<number>): Float64Array {
		let sum: number = 0.0;
		let magn: number = 0.0;
		for (let i: number = 0; i < wave.length; i++) {
			sum += wave[i];
			magn += Math.abs(wave[i]);
		}
		const average: number = sum / wave.length;
		const magnAvg: number = magn / wave.length;

		// Perform the integral on the wave. The chipSynth will perform the derivative to get the original wave back but with antialiasing.
		let cumulative: number = 0;
		let wavePrev: number = 0;
		for (let i: number = 0; i < wave.length; i++) {
			cumulative += wavePrev;
			wavePrev = (wave[i] - average) / (magnAvg);
			wave[i] = cumulative;
		}
		// The first sample should be zero, and we'll duplicate it at the end for easier interpolation.
		wave.push(0);
		return new Float64Array(wave);
	}


	export function getDrumWave(index: number): Float32Array {
		let wave: Float32Array | null = Config.chipNoises[index].samples;
		if (wave == null) {
			wave = new Float32Array(Config.chipNoiseLength + 1);
			Config.chipNoises[index].samples = wave;

			if (index == 0) {
				// The "retro" drum uses a "Linear Feedback Shift Register" similar to the NES noise channel.
				let drumBuffer: number = 1;
				for (let i: number = 0; i < Config.chipNoiseLength; i++) {
					wave[i] = (drumBuffer & 1) * 2.0 - 1.0;
					let newBuffer: number = drumBuffer >> 1;
					if (((drumBuffer + newBuffer) & 1) == 1) {
						newBuffer += 1 << 14;
					}
					drumBuffer = newBuffer;
				}
			} else if (index == 1) {
				// White noise is just random values for each sample.
				for (let i: number = 0; i < Config.chipNoiseLength; i++) {
					wave[i] = Math.random() * 2.0 - 1.0;
				}
			} else if (index == 2) {
				// The "clang" noise wave is based on a similar noise wave in the modded beepbox made by DAzombieRE.
				let drumBuffer: number = 1;
				for (let i: number = 0; i < Config.chipNoiseLength; i++) {
					wave[i] = (drumBuffer & 1) * 2.0 - 1.0;
					let newBuffer: number = drumBuffer >> 1;
					if (((drumBuffer + newBuffer) & 1) == 1) {
						newBuffer += 2 << 14;
					}
					drumBuffer = newBuffer;
				}
			} else if (index == 3) {
				// The "buzz" noise wave is based on a similar noise wave in the modded beepbox made by DAzombieRE.
				let drumBuffer: number = 1;
				for (let i: number = 0; i < Config.chipNoiseLength; i++) {
					wave[i] = (drumBuffer & 1) * 2.0 - 1.0;
					let newBuffer: number = drumBuffer >> 1;
					if (((drumBuffer + newBuffer) & 1) == 1) {
						newBuffer += 10 << 2;
					}
					drumBuffer = newBuffer;
				}
			} else if (index == 4) {
				// "hollow" drums, designed in frequency space and then converted via FFT:
				drawNoiseSpectrum(wave, 10, 11, 1, 1, 0);
				drawNoiseSpectrum(wave, 11, 14, .6578, .6578, 0);
				inverseRealFourierTransform(wave, Config.chipNoiseLength);
				scaleElementsByFactor(wave, 1.0 / Math.sqrt(Config.chipNoiseLength));
			} else if (index == 5) {
				// "Shine" drums from modbox!
				var drumBuffer = 1;
				for (var i = 0; i < Config.chipNoiseLength; i++) {
					wave[i] = (drumBuffer & 1) * 2.0 - 1.0;
					var newBuffer = drumBuffer >> 1;
					if (((drumBuffer + newBuffer) & 1) == 1) {
						newBuffer += 10 << 2;
					}
					drumBuffer = newBuffer;
				}
			} else if (index == 6) {
				// "Deep" drums from modbox!
				drawNoiseSpectrum(wave, 1, 10, 1, 1, 0);
				drawNoiseSpectrum(wave, 20, 14, -2, -2, 0);
				inverseRealFourierTransform(wave, Config.chipNoiseLength);
				scaleElementsByFactor(wave, 1.0 / Math.sqrt(Config.chipNoiseLength));
			} else if (index == 7) {
				// "Cutter" drums from modbox!
				var drumBuffer = 1;
				for (var i = 0; i < Config.chipNoiseLength; i++) {
					wave[i] = (drumBuffer & 1) * 4.0 * (Math.random() * 14 + 1);
					var newBuffer = drumBuffer >> 1;
					if (((drumBuffer + newBuffer) & 1) == 1) {
						newBuffer += 15 << 2;
					}
					drumBuffer = newBuffer;
				}
			} else if (index == 8) {
				// "Metallic" drums from modbox!
				var drumBuffer = 1;
				for (var i = 0; i < 32768; i++) {
					wave[i] = (drumBuffer & 1) / 2.0 + 0.5;
					var newBuffer = drumBuffer >> 1;
					if (((drumBuffer + newBuffer) & 1) == 1) {
						newBuffer -= 10 << 2;
					}
					drumBuffer = newBuffer;
				}
			} else {
				throw new Error("Unrecognized drum index: " + index);
			}

			wave[Config.chipNoiseLength] = wave[0];
		}

		return wave;
	}

	export function drawNoiseSpectrum(wave: Float32Array, lowOctave: number, highOctave: number, lowPower: number, highPower: number, overallSlope: number): number {
		const referenceOctave: number = 11;
		const referenceIndex: number = 1 << referenceOctave;
		const lowIndex: number = Math.pow(2, lowOctave) | 0;
		const highIndex: number = Math.min(Config.chipNoiseLength >> 1, Math.pow(2, highOctave) | 0);
		const retroWave: Float32Array = getDrumWave(0);
		let combinedAmplitude: number = 0.0;
		for (let i: number = lowIndex; i < highIndex; i++) {

			let lerped: number = lowPower + (highPower - lowPower) * (Math.log(i) / Math.LN2 - lowOctave) / (highOctave - lowOctave);
			//let amplitude: number = Math.pow(2, lerped);
			//let amplitude: number = Math.pow((lerped + 5) / 7, 4);
			let amplitude: number = Math.pow(2, (lerped - 1) * Config.spectrumMax + 1) * lerped;

			amplitude *= Math.pow(i / referenceIndex, overallSlope);

			combinedAmplitude += amplitude;

			// Add two different sources of psuedo-randomness to the noise
			// (individually they aren't random enough) but in a deterministic
			// way so that live spectrum editing doesn't result in audible pops.
			// Multiple all the sine wave amplitudes by 1 or -1 based on the 
			// LFSR retro wave (effectively random), and also rotate the phase
			// of each sine wave based on the golden angle to disrupt the symmetry.
			amplitude *= retroWave[i];
			const radians: number = 0.61803398875 * i * i * Math.PI * 2.0;

			wave[i] = Math.cos(radians) * amplitude;
			wave[Config.chipNoiseLength - i] = Math.sin(radians) * amplitude;
		}

		return combinedAmplitude;
	}

	function generateSineWave(): Float64Array {
		const wave: Float64Array = new Float64Array(Config.sineWaveLength + 1);
		for (let i: number = 0; i < Config.sineWaveLength + 1; i++) {
			wave[i] = Math.sin(i * Math.PI * 2.0 / Config.sineWaveLength);
		}
		return wave;
	}

	// Pardon the messy type casting. This allows accessing array members by numerical index or string name.
	export function toNameMap<T extends BeepBoxOption>(array: Array<Pick<T, Exclude<keyof T, "index">>>): DictionaryArray<T> {
		const dictionary: Dictionary<T> = {};
		for (let i: number = 0; i < array.length; i++) {
			const value: any = array[i];
			value.index = i;
			dictionary[value.name] = <T>value;
		}
		const result: DictionaryArray<T> = <DictionaryArray<T>><any>array;
		result.dictionary = dictionary;
		return result;
	}
}
/*
namespace beepbox {
	// These will be defined in FFT.ts, but I want SynthConfig.ts to be at the
	// top of the compiled JS so I won't directly depend on FFT here.
	// synth.ts will take care of importing FFT.ts. ¯\_(ツ)_/¯
	declare function inverseRealFourierTransform(array: {length: number, [index: number]: number}, fullArrayLength: number): void;
	declare function scaleElementsByFactor(array: {length: number, [index: number]: number}, factor: number): void;
}
*/<|MERGE_RESOLUTION|>--- conflicted
+++ resolved
@@ -150,42 +150,30 @@
 
 		public static readonly versionDisplayName: string = "JummBox 2.0";
 		public static readonly scales: DictionaryArray<Scale> = toNameMap([
-<<<<<<< HEAD
+
 														              //   C     Db      D     Eb      E      F     F#      G     Ab      A     Bb      B      C
-			{ name: "Free", flags:              [ true,  true,  true,  true,  true,  true,  true,  true,  true,  true,  true,  true] }, // Free
-			{ name: "Major", flags:             [ true, false,  true, false,  true,  true, false,  true, false,  true, false,  true] }, // Major
-			{ name: "Minor", flags:             [ true, false,  true,  true, false,  true, false,  true,  true, false,  true, false] }, // Minor
-			{ name: "Mixolydian", flags:        [ true, false,  true, false,  true,  true, false,  true, false,  true,  true, false] }, // Mixolydian
-			{ name: "Lydian", flags:            [ true, false,  true, false,  true, false,  true,  true, false,  true, false,  true] }, // Lydian
-			{ name: "Dorian", flags:            [ true, false,  true,  true, false,  true, false,  true, false,  true,  true, false] }, // Dorian
-			{ name: "Phrygian", flags:          [ true,  true, false,  true, false,  true, false,  true,  true, false,  true, false] }, // Phrygian
-			{ name: "Locrian", flags:           [ true,  true, false,  true, false,  true,  true, false,  true, false,  true, false] }, // Locrian
-			{ name: "Lydian Dominant", flags:   [ true, false,  true, false,  true, false,  true,  true, false,  true,  true, false] }, // Lydian Dominant
-			{ name: "Phrygian Dominant", flags: [ true,  true, false, false,  true,  true, false,  true,  true, false,  true, false] }, // Phrygian Dominant
-			{ name: "Harmonic Major", flags:    [ true, false,  true, false,  true,  true, false,  true,  true, false, false,  true] }, // Harmonic Major
-			{ name: "Harmonic Minor", flags:    [ true, false,  true,  true, false,  true, false,  true,  true, false, false,  true] }, // Harmonic Minor
-			{ name: "Melodic Minor", flags:     [ true, false,  true,  true, false,  true, false,  true, false,  true, false,  true] }, // Melodic Minor
-			{ name: "Blues", flags:             [ true, false, false,  true, false,  true,  true,  true, false, false,  true, false] }, // Blues
-			{ name: "Altered", flags:           [ true,  true, false,  true,  true, false,  true, false,  true, false,  true, false] }, // Altered
-			{ name: "Major Pentatonic", flags:  [ true, false,  true, false,  true, false, false,  true, false,  true, false, false] }, // Major Pentatonic
-			{ name: "Minor Pentatonic", flags:  [ true, false, false,  true, false,  true, false,  true, false, false,  true, false] }, // Minor Pentatonic
-			{ name: "Whole Tone", flags:        [ true, false,  true, false,  true, false,  true, false,  true, false,  true, false] }, // Whole Tone
-			{ name: "Octatonic", flags:         [ true, false,  true,  true, false,  true,  true, false,  true,  true, false,  true] }, // Octatonic
-			{ name: "Hexatonic", flags:         [ true, false, false,  true,  true, false, false,  true,  true, false, false,  true] }, // Hexatonic
-=======
-			{name: "easy :)",         realName: "pentatonic major",      flags: [true, false,  true, false,  true, false, false,  true, false,  true, false, false]},
-			{name: "easy :(",         realName: "pentatonic minor",      flags: [true, false, false,  true, false,  true, false,  true, false, false,  true, false]},
-			{name: "island :)",       realName: "ryukyu",                flags: [true, false, false, false,  true,  true, false,  true, false, false, false,  true]},
-			{name: "island :(",       realName: "pelog selisir",         flags: [true,  true, false,  true, false, false, false,  true,  true, false, false, false]},
-			{name: "blues :)",        realName: "blues major",           flags: [true, false,  true,  true,  true, false, false,  true, false,  true, false, false]},
-			{name: "blues :(",        realName: "blues",                 flags: [true, false, false,  true, false,  true,  true,  true, false, false,  true, false]},
-			{name: "normal :)",       realName: "ionian",                flags: [true, false,  true, false,  true,  true, false,  true, false,  true, false,  true]},
-			{name: "normal :(",       realName: "aeolian",               flags: [true, false,  true,  true, false,  true, false,  true,  true, false,  true, false]},
-			{name: "dbl harmonic :)", realName: "double harmonic major", flags: [true,  true, false, false,  true,  true, false,  true,  true, false, false,  true]},
-			{name: "dbl harmonic :(", realName: "double harmonic minor", flags: [true, false,  true,  true, false, false,  true,  true,  true, false, false,  true]},
-			{name: "strange",         realName: "whole tone",            flags: [true, false,  true, false,  true, false,  true, false,  true, false,  true, false]},
-			{name: "expert",          realName: "chromatic",             flags: [true,  true,  true,  true,  true,  true,  true,  true,  true,  true,  true,  true]},
->>>>>>> 51ae8708
+			{ name: "Free", realName: "chromatic",  flags:              [ true,  true,  true,  true,  true,  true,  true,  true,  true,  true,  true,  true] }, // Free
+			{ name: "Major", realName: "ionian",  flags:             [ true, false,  true, false,  true,  true, false,  true, false,  true, false,  true] }, // Major
+			{ name: "Minor", realName: "aeolian", flags:             [ true, false,  true,  true, false,  true, false,  true,  true, false,  true, false] }, // Minor
+			{ name: "Mixolydian", realName: "mixolydian", flags:        [ true, false,  true, false,  true,  true, false,  true, false,  true,  true, false] }, // Mixolydian
+			{ name: "Lydian", realName: "lydian", flags:            [ true, false,  true, false,  true, false,  true,  true, false,  true, false,  true] }, // Lydian
+			{ name: "Dorian", realName: "dorian", flags:            [ true, false,  true,  true, false,  true, false,  true, false,  true,  true, false] }, // Dorian
+			{ name: "Phrygian", realName: "phrygian", flags:          [ true,  true, false,  true, false,  true, false,  true,  true, false,  true, false] }, // Phrygian
+			{ name: "Locrian", realName: "locrian",  flags:           [ true,  true, false,  true, false,  true,  true, false,  true, false,  true, false] }, // Locrian
+			{ name: "Lydian Dominant", realName: "lydian dominant", flags:   [ true, false,  true, false,  true, false,  true,  true, false,  true,  true, false] }, // Lydian Dominant
+			{ name: "Phrygian Dominant", realName: "phrygian dominant",  flags: [ true,  true, false, false,  true,  true, false,  true,  true, false,  true, false] }, // Phrygian Dominant
+			{ name: "Harmonic Major", realName: "harmonic major",  flags:    [ true, false,  true, false,  true,  true, false,  true,  true, false, false,  true] }, // Harmonic Major
+			{ name: "Harmonic Minor", realName: "harmonic minor", flags:    [ true, false,  true,  true, false,  true, false,  true,  true, false, false,  true] }, // Harmonic Minor
+			{ name: "Melodic Minor", realName: "melodic minor", flags:     [ true, false,  true,  true, false,  true, false,  true, false,  true, false,  true] }, // Melodic Minor
+			{ name: "Blues", realName: "blues", flags:             [ true, false, false,  true, false,  true,  true,  true, false, false,  true, false] }, // Blues
+			{ name: "Altered", realName: "altered", flags:           [ true,  true, false,  true,  true, false,  true, false,  true, false,  true, false] }, // Altered
+			{ name: "Major Pentatonic", realName: "major pentatonic", flags:  [ true, false,  true, false,  true, false, false,  true, false,  true, false, false] }, // Major Pentatonic
+			{ name: "Minor Pentatonic", realName: "minor pentatonic", flags:  [ true, false, false,  true, false,  true, false,  true, false, false,  true, false] }, // Minor Pentatonic
+			{ name: "Whole Tone", realName: "whole tone", flags:        [ true, false,  true, false,  true, false,  true, false,  true, false,  true, false] }, // Whole Tone
+			{ name: "Octatonic", realName: "octatonic", flags:         [ true, false,  true,  true, false,  true,  true, false,  true,  true, false,  true] }, // Octatonic
+			{ name: "Hexatonic", realName: "hexatonic", flags:         [ true, false, false,  true,  true, false, false,  true,  true, false, false,  true] }, // Hexatonic
+
+
 		]);
 		public static readonly keys: DictionaryArray<Key> = toNameMap([
 			{ name: "C", isWhiteKey: true, basePitch: 12 }, // C0 has index 12 on the MIDI scale. C7 is 96, and C9 is 120. C10 is barely in the audible range.
