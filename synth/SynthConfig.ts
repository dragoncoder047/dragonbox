/*!
Copyright (c) 2012-2022 John Nesky and contributing authors

Permission is hereby granted, free of charge, to any person obtaining a copy of 
this software and associated documentation files (the "Software"), to deal in 
the Software without restriction, including without limitation the rights to 
use, copy, modify, merge, publish, distribute, sublicense, and/or sell copies 
of the Software, and to permit persons to whom the Software is furnished to do 
so, subject to the following conditions:

The above copyright notice and this permission notice shall be included in all 
copies or substantial portions of the Software.

THE SOFTWARE IS PROVIDED "AS IS", WITHOUT WARRANTY OF ANY KIND, EXPRESS OR 
IMPLIED, INCLUDING BUT NOT LIMITED TO THE WARRANTIES OF MERCHANTABILITY, 
FITNESS FOR A PARTICULAR PURPOSE AND NONINFRINGEMENT. IN NO EVENT SHALL THE 
AUTHORS OR COPYRIGHT HOLDERS BE LIABLE FOR ANY CLAIM, DAMAGES OR OTHER 
LIABILITY, WHETHER IN AN ACTION OF CONTRACT, TORT OR OTHERWISE, ARISING FROM, 
OUT OF OR IN CONNECTION WITH THE SOFTWARE OR THE USE OR OTHER DEALINGS IN THE 
SOFTWARE.
*/

export interface Dictionary<T> {
    [K: string]: T;
}

export interface DictionaryArray<T> extends ReadonlyArray<T> {
    dictionary: Dictionary<T>;
}

export const enum FilterType {
    lowPass,
    highPass,
    peak,
    length,
}

export const enum SustainType {
	bright,
	acoustic,
	length,
}

export const enum EnvelopeType {
    noteSize,
    none,
    punch,
    flare,
    twang,
    swell,
    tremolo,
    tremolo2,
    decay,
}

export const enum InstrumentType {
<<<<<<< HEAD
    chip,
    fm,
    noise,
    spectrum,
    drumset,
    harmonics,
    pwm,
    pickedString,
    customChipWave,
    mod,
    length,
}

export const enum DropdownID {
    Vibrato = 0,
    Pan = 1,
    Chord = 2,
    Transition = 3,
    FM = 4,

=======
	chip,
	fm,
	noise,
	spectrum,
	drumset,
	harmonics,
	pwm,
	pickedString,
	supersaw,
	length,
>>>>>>> d355c185
}

export const enum EffectType {
    reverb,
    chorus,
    panning,
    distortion,
    bitcrusher,
    noteFilter,
    echo,
    pitchShift,
    detune,
    vibrato,
    transition,
    chord,
    // If you add more, you'll also have to extend the bitfield used in Base64 which currently uses two six-bit characters.
    length,
}

export const enum EnvelopeComputeIndex {
<<<<<<< HEAD
    noteVolume,
    noteFilterAllFreqs,
    pulseWidth,
    stringSustain,
    unison,
    operatorFrequency0, operatorFrequency1, operatorFrequency2, operatorFrequency3,
    operatorAmplitude0, operatorAmplitude1, operatorAmplitude2, operatorAmplitude3,
    feedbackAmplitude,
    pitchShift,
    detune,
    vibratoDepth,
    noteFilterFreq0, noteFilterFreq1, noteFilterFreq2, noteFilterFreq3, noteFilterFreq4, noteFilterFreq5, noteFilterFreq6, noteFilterFreq7,
    noteFilterGain0, noteFilterGain1, noteFilterGain2, noteFilterGain3, noteFilterGain4, noteFilterGain5, noteFilterGain6, noteFilterGain7,
    length,
=======
	noteVolume,
	noteFilterAllFreqs,
	pulseWidth,
	stringSustain,
	unison,
	operatorFrequency0, operatorFrequency1, operatorFrequency2, operatorFrequency3,
	operatorAmplitude0, operatorAmplitude1, operatorAmplitude2, operatorAmplitude3,
	feedbackAmplitude,
	pitchShift,
	detune,
	vibratoDepth,
	noteFilterFreq0, noteFilterFreq1, noteFilterFreq2, noteFilterFreq3, noteFilterFreq4, noteFilterFreq5, noteFilterFreq6, noteFilterFreq7,
	noteFilterGain0, noteFilterGain1, noteFilterGain2, noteFilterGain3, noteFilterGain4, noteFilterGain5, noteFilterGain6, noteFilterGain7,
	supersawDynamism,
	supersawSpread,
	supersawShape,
	length,
>>>>>>> d355c185
}

/*
export const enum InstrumentAutomationIndex {
    mixVolume,
    eqFilterAllFreqs,
    eqFilterFreq0, eqFilterFreq1, eqFilterFreq2, eqFilterFreq3, eqFilterFreq4, eqFilterFreq5, eqFilterFreq6, eqFilterFreq7,
    eqFilterGain0, eqFilterGain1, eqFilterGain2, eqFilterGain3, eqFilterGain4, eqFilterGain5, eqFilterGain6, eqFilterGain7,
    distortion,
    bitcrusherQuantization,
    bitcrusherFrequency,
    panning,
    chorus,
    echoSustain,
    //echoDelay, // Wait until tick settings can be computed once for multiple run lengths.
    reverb,
    length,
}
*/

export interface BeepBoxOption {
    readonly index: number;
    readonly name: string;
}

export interface Scale extends BeepBoxOption {
    readonly flags: ReadonlyArray<boolean>;
    readonly realName: string;
}

export interface Key extends BeepBoxOption {
    readonly isWhiteKey: boolean;
    readonly basePitch: number;
}

export interface Rhythm extends BeepBoxOption {
    readonly stepsPerBeat: number;
    readonly roundUpThresholds: number[] | null;
}

export interface ChipWave extends BeepBoxOption {
    readonly expression: number;
    samples: Float32Array;
}

export interface OperatorWave extends BeepBoxOption {
    samples: Float32Array;
}

export interface ChipNoise extends BeepBoxOption {
    readonly expression: number;
    readonly basePitch: number;
    readonly pitchFilterMult: number;
    readonly isSoft: boolean;
    samples: Float32Array | null;
}

export interface Transition extends BeepBoxOption {
    readonly isSeamless: boolean;
    readonly continues: boolean;
    readonly slides: boolean;
    readonly slideTicks: number;
    readonly includeAdjacentPatterns: boolean;
}

export interface Vibrato extends BeepBoxOption {
    readonly amplitude: number;
    readonly type: number;
    readonly delayTicks: number;
}

export interface VibratoType extends BeepBoxOption {
    readonly periodsSeconds: number[];
    readonly period: number;
}

export interface Unison extends BeepBoxOption {
    readonly voices: number;
    readonly spread: number;
    readonly offset: number;
    readonly expression: number;
    readonly sign: number;
}

export interface Modulator extends BeepBoxOption {
    readonly name: string; // name that shows up in song editor UI
    readonly pianoName: string; // short name that shows up in mod piano UI
    readonly maxRawVol: number; // raw
    readonly newNoteVol: number; // raw
    readonly forSong: boolean; // true - setting is song scope
    convertRealFactor: number; // offset that needs to be applied to get a "real" number display of value, for UI purposes
    readonly associatedEffect: EffectType; // effect that should be enabled for this modulator to work properly. If unused, set to EffectType.length.
    readonly promptName: string; // long-as-needed name that shows up in tip prompt
    readonly promptDesc: string[]; // paragraph(s) describing how to use this mod

}

export interface Chord extends BeepBoxOption {
    readonly customInterval: boolean;
    readonly arpeggiates: boolean;
    readonly strumParts: number;
    readonly singleTone: boolean;
}

export interface Algorithm extends BeepBoxOption {
    readonly carrierCount: number;
    readonly associatedCarrier: ReadonlyArray<number>;
    readonly modulatedBy: ReadonlyArray<ReadonlyArray<number>>;
}

export interface OperatorFrequency extends BeepBoxOption {
    readonly mult: number;
    readonly hzOffset: number;
    readonly amplitudeSign: number;
}

export interface Feedback extends BeepBoxOption {
    readonly indices: ReadonlyArray<ReadonlyArray<number>>;
}

export interface Envelope extends BeepBoxOption {
    readonly type: EnvelopeType;
    readonly speed: number;
}

export interface AutomationTarget extends BeepBoxOption {
<<<<<<< HEAD
    readonly computeIndex: EnvelopeComputeIndex /*| InstrumentAutomationIndex*/ | null;
    readonly displayName: string;
    //readonly perNote: boolean; // Whether to compute envelopes on a per-note basis.
    readonly interleave: boolean; // Whether to interleave this target with the next one in the menu.
    readonly isFilter: boolean; // Filters have a variable maxCount in practice.
    //readonly range: number | null; // set if automation is allowed.
    readonly maxCount: number;
    readonly effect: EffectType | null;
    readonly compatibleInstruments: InstrumentType[] | null;
}

export class Config {
    // Params for post-processing compressor
    public static thresholdVal: number = -10;
    public static kneeVal: number = 40;
    public static ratioVal: number = 12;
    public static attackVal: number = 0;
    public static releaseVal: number = 0.25;

    public static readonly scales: DictionaryArray<Scale> = toNameMap([

        //   C     Db      D     Eb      E      F     F#      G     Ab      A     Bb      B      C
        { name: "Free", realName: "chromatic", flags: [true, true, true, true, true, true, true, true, true, true, true, true] }, // Free
        { name: "Major", realName: "ionian", flags: [true, false, true, false, true, true, false, true, false, true, false, true] }, // Major
        { name: "Minor", realName: "aeolian", flags: [true, false, true, true, false, true, false, true, true, false, true, false] }, // Minor
        { name: "Mixolydian", realName: "mixolydian", flags: [true, false, true, false, true, true, false, true, false, true, true, false] }, // Mixolydian
        { name: "Lydian", realName: "lydian", flags: [true, false, true, false, true, false, true, true, false, true, false, true] }, // Lydian
        { name: "Dorian", realName: "dorian", flags: [true, false, true, true, false, true, false, true, false, true, true, false] }, // Dorian
        { name: "Phrygian", realName: "phrygian", flags: [true, true, false, true, false, true, false, true, true, false, true, false] }, // Phrygian
        { name: "Locrian", realName: "locrian", flags: [true, true, false, true, false, true, true, false, true, false, true, false] }, // Locrian
        { name: "Lydian Dominant", realName: "lydian dominant", flags: [true, false, true, false, true, false, true, true, false, true, true, false] }, // Lydian Dominant
        { name: "Phrygian Dominant", realName: "phrygian dominant", flags: [true, true, false, false, true, true, false, true, true, false, true, false] }, // Phrygian Dominant
        { name: "Harmonic Major", realName: "harmonic major", flags: [true, false, true, false, true, true, false, true, true, false, false, true] }, // Harmonic Major
        { name: "Harmonic Minor", realName: "harmonic minor", flags: [true, false, true, true, false, true, false, true, true, false, false, true] }, // Harmonic Minor
        { name: "Melodic Minor", realName: "melodic minor", flags: [true, false, true, true, false, true, false, true, false, true, false, true] }, // Melodic Minor
        { name: "Blues", realName: "blues", flags: [true, false, false, true, false, true, true, true, false, false, true, false] }, // Blues
        { name: "Altered", realName: "altered", flags: [true, true, false, true, true, false, true, false, true, false, true, false] }, // Altered
        { name: "Major Pentatonic", realName: "major pentatonic", flags: [true, false, true, false, true, false, false, true, false, true, false, false] }, // Major Pentatonic
        { name: "Minor Pentatonic", realName: "minor pentatonic", flags: [true, false, false, true, false, true, false, true, false, false, true, false] }, // Minor Pentatonic
        { name: "Whole Tone", realName: "whole tone", flags: [true, false, true, false, true, false, true, false, true, false, true, false] }, // Whole Tone
        { name: "Octatonic", realName: "octatonic", flags: [true, false, true, true, false, true, true, false, true, true, false, true] }, // Octatonic
        { name: "Hexatonic", realName: "hexatonic", flags: [true, false, false, true, true, false, false, true, true, false, false, true] }, // Hexatonic


    ]);
    public static readonly keys: DictionaryArray<Key> = toNameMap([
        { name: "C", isWhiteKey: true, basePitch: 12 }, // C0 has index 12 on the MIDI scale. C7 is 96, and C9 is 120. C10 is barely in the audible range.
        { name: "C♯", isWhiteKey: false, basePitch: 13 },
        { name: "D", isWhiteKey: true, basePitch: 14 },
        { name: "D♯", isWhiteKey: false, basePitch: 15 },
        { name: "E", isWhiteKey: true, basePitch: 16 },
        { name: "F", isWhiteKey: true, basePitch: 17 },
        { name: "F♯", isWhiteKey: false, basePitch: 18 },
        { name: "G", isWhiteKey: true, basePitch: 19 },
        { name: "G♯", isWhiteKey: false, basePitch: 20 },
        { name: "A", isWhiteKey: true, basePitch: 21 },
        { name: "A♯", isWhiteKey: false, basePitch: 22 },
        { name: "B", isWhiteKey: true, basePitch: 23 },
    ]);
    public static readonly blackKeyNameParents: ReadonlyArray<number> = [-1, 1, -1, 1, -1, 1, -1, -1, 1, -1, 1, -1];
    public static readonly tempoMin: number = 30;
    public static readonly tempoMax: number = 320;
    public static readonly echoDelayRange: number = 24;
    public static readonly echoDelayStepTicks: number = 4;
    public static readonly echoSustainRange: number = 8;
    public static readonly echoShelfHz: number = 4000.0; // The cutoff freq of the shelf filter that is used to decay echoes.
    public static readonly echoShelfGain: number = Math.pow(2.0, -0.5);
    public static readonly reverbShelfHz: number = 8000.0; // The cutoff freq of the shelf filter that is used to decay reverb.
    public static readonly reverbShelfGain: number = Math.pow(2.0, -1.5);
    public static readonly reverbRange: number = 32;
    public static readonly reverbDelayBufferSize: number = 16384; // TODO: Compute a buffer size based on sample rate.
    public static readonly reverbDelayBufferMask: number = Config.reverbDelayBufferSize - 1; // TODO: Compute a buffer size based on sample rate.
    public static readonly beatsPerBarMin: number = 3;
    public static readonly beatsPerBarMax: number = 16;
    public static readonly barCountMin: number = 1;
    public static readonly barCountMax: number = 256;
    public static readonly instrumentCountMin: number = 1;
    public static readonly layeredInstrumentCountMax: number = 4;
    public static readonly patternInstrumentCountMax: number = 10;
    public static readonly partsPerBeat: number = 24;
    public static readonly ticksPerPart: number = 2;
    public static readonly ticksPerArpeggio: number = 3;
    public static readonly arpeggioPatterns: ReadonlyArray<ReadonlyArray<number>> = [[0], [0, 1], [0, 1, 2, 1], [0, 1, 2, 3], [0, 1, 2, 3, 4], [0, 1, 2, 3, 4, 5], [0, 1, 2, 3, 4, 5, 6], [0, 1, 2, 3, 4, 5, 6, 7]];
    public static readonly rhythms: DictionaryArray<Rhythm> = toNameMap([
        { name: "÷3 (triplets)", stepsPerBeat: 3, /*ticksPerArpeggio: 4, arpeggioPatterns: [[0], [0, 0, 1, 1], [0, 1, 2, 1], [0, 1, 2, 3]]*/ roundUpThresholds: [/*0*/ 5, /*8*/ 12, /*16*/ 18 /*24*/] },
        { name: "÷4 (standard)", stepsPerBeat: 4, /*ticksPerArpeggio: 3, arpeggioPatterns: [[0], [0, 0, 1, 1], [0, 1, 2, 1], [0, 1, 2, 3]]*/ roundUpThresholds: [/*0*/ 3, /*6*/ 9, /*12*/ 17, /*18*/ 21 /*24*/] },
        { name: "÷6", stepsPerBeat: 6, /*ticksPerArpeggio: 4, arpeggioPatterns: [[0], [0, 1], [0, 1, 2, 1], [0, 1, 2, 3]]*/ roundUpThresholds: null },
        { name: "÷8", stepsPerBeat: 8, /*ticksPerArpeggio: 3, arpeggioPatterns: [[0], [0, 1], [0, 1, 2, 1], [0, 1, 2, 3]]*/ roundUpThresholds: null },
        { name: "freehand", stepsPerBeat: 24, /*ticksPerArpeggio: 3, arpeggioPatterns: [[0], [0, 1], [0, 1, 2, 1], [0, 1, 2, 3]]*/ roundUpThresholds: null },
    ]);

    public static readonly instrumentTypeNames: ReadonlyArray<string> = ["chip", "FM", "noise", "spectrum", "drumset", "harmonics", "PWM", "Picked String", "custom chip", "mod"];
    public static readonly instrumentTypeHasSpecialInterval: ReadonlyArray<boolean> = [true, true, false, false, false, true, false, false, false];
    public static readonly chipBaseExpression: number = 0.03375; // Doubled by unison feature, but affected by expression adjustments per unison setting and wave shape.
    public static readonly fmBaseExpression: number = 0.03;
    public static readonly noiseBaseExpression: number = 0.19;
    public static readonly spectrumBaseExpression: number = 0.3; // Spectrum can be in pitch or noise channels, the expression is doubled for noise.
    public static readonly drumsetBaseExpression: number = 0.45; // Drums tend to be loud but brief!
    public static readonly harmonicsBaseExpression: number = 0.025;
    public static readonly pwmBaseExpression: number = 0.04725; // It's actually closer to half of this, the synthesized pulse amplitude range is only .5 to -.5, but also note that the fundamental sine partial amplitude of a square wave is 4/π times the measured square wave amplitude.
    public static readonly pickedStringBaseExpression: number = 0.025; // Same as harmonics.
    public static readonly distortionBaseVolume: number = 0.011; // Distortion is not affected by pitchDamping, which otherwise approximately halves expression for notes around the middle of the range.
    public static readonly bitcrusherBaseVolume: number = 0.010; // Also not affected by pitchDamping, used when bit crushing is maxed out (aka "1-bit" output).

    public static readonly rawChipWaves: DictionaryArray<ChipWave> = toNameMap([
        { name: "rounded", expression: 0.94, samples: centerWave([0.0, 0.2, 0.4, 0.5, 0.6, 0.7, 0.8, 0.85, 0.9, 0.95, 1.0, 1.0, 1.0, 1.0, 1.0, 1.0, 1.0, 1.0, 1.0, 1.0, 1.0, 1.0, 1.0, 1.0, 1.0, 0.95, 0.9, 0.85, 0.8, 0.7, 0.6, 0.5, 0.4, 0.2, 0.0, -0.2, -0.4, -0.5, -0.6, -0.7, -0.8, -0.85, -0.9, -0.95, -1.0, -1.0, -1.0, -1.0, -1.0, -1.0, -1.0, -1.0, -1.0, -1.0, -1.0, -0.95, -0.9, -0.85, -0.8, -0.7, -0.6, -0.5, -0.4, -0.2]) },
        { name: "triangle", expression: 1.0, samples: centerWave([1.0 / 15.0, 3.0 / 15.0, 5.0 / 15.0, 7.0 / 15.0, 9.0 / 15.0, 11.0 / 15.0, 13.0 / 15.0, 15.0 / 15.0, 15.0 / 15.0, 13.0 / 15.0, 11.0 / 15.0, 9.0 / 15.0, 7.0 / 15.0, 5.0 / 15.0, 3.0 / 15.0, 1.0 / 15.0, -1.0 / 15.0, -3.0 / 15.0, -5.0 / 15.0, -7.0 / 15.0, -9.0 / 15.0, -11.0 / 15.0, -13.0 / 15.0, -15.0 / 15.0, -15.0 / 15.0, -13.0 / 15.0, -11.0 / 15.0, -9.0 / 15.0, -7.0 / 15.0, -5.0 / 15.0, -3.0 / 15.0, -1.0 / 15.0]) },
        { name: "square", expression: 0.5, samples: centerWave([1.0, -1.0]) },
        { name: "1/4 pulse", expression: 0.5, samples: centerWave([1.0, -1.0, -1.0, -1.0]) },
        { name: "1/8 pulse", expression: 0.5, samples: centerWave([1.0, -1.0, -1.0, -1.0, -1.0, -1.0, -1.0, -1.0]) },
        { name: "sawtooth", expression: 0.65, samples: centerWave([1.0 / 31.0, 3.0 / 31.0, 5.0 / 31.0, 7.0 / 31.0, 9.0 / 31.0, 11.0 / 31.0, 13.0 / 31.0, 15.0 / 31.0, 17.0 / 31.0, 19.0 / 31.0, 21.0 / 31.0, 23.0 / 31.0, 25.0 / 31.0, 27.0 / 31.0, 29.0 / 31.0, 31.0 / 31.0, -31.0 / 31.0, -29.0 / 31.0, -27.0 / 31.0, -25.0 / 31.0, -23.0 / 31.0, -21.0 / 31.0, -19.0 / 31.0, -17.0 / 31.0, -15.0 / 31.0, -13.0 / 31.0, -11.0 / 31.0, -9.0 / 31.0, -7.0 / 31.0, -5.0 / 31.0, -3.0 / 31.0, -1.0 / 31.0]) },
        { name: "double saw", expression: 0.5, samples: centerWave([0.0, -0.2, -0.4, -0.6, -0.8, -1.0, 1.0, -0.8, -0.6, -0.4, -0.2, 1.0, 0.8, 0.6, 0.4, 0.2]) },
        { name: "double pulse", expression: 0.4, samples: centerWave([1.0, 1.0, 1.0, 1.0, 1.0, -1.0, -1.0, -1.0, 1.0, 1.0, 1.0, 1.0, -1.0, -1.0, -1.0, -1.0]) },
        { name: "spiky", expression: 0.4, samples: centerWave([1.0, -1.0, 1.0, -1.0, 1.0, 0.0]) },
        { name: "sine", expression: 0.88, samples: centerAndNormalizeWave([8.0, 9.0, 11.0, 12.0, 13.0, 14.0, 15.0, 15.0, 15.0, 15.0, 14.0, 14.0, 13.0, 11.0, 10.0, 9.0, 7.0, 6.0, 4.0, 3.0, 2.0, 1.0, 0.0, 0.0, 0.0, 0.0, 1.0, 1.0, 2.0, 4.0, 5.0, 6.0]) },
        { name: "flute", expression: 0.8, samples: centerAndNormalizeWave([3.0, 4.0, 6.0, 8.0, 10.0, 11.0, 13.0, 14.0, 15.0, 15.0, 14.0, 13.0, 11.0, 8.0, 5.0, 3.0]) },
        { name: "harp", expression: 0.8, samples: centerAndNormalizeWave([0.0, 3.0, 3.0, 3.0, 4.0, 5.0, 5.0, 6.0, 7.0, 8.0, 9.0, 11.0, 11.0, 13.0, 13.0, 15.0, 15.0, 14.0, 12.0, 11.0, 10.0, 9.0, 8.0, 7.0, 7.0, 5.0, 4.0, 3.0, 2.0, 1.0, 0.0, 0.0]) },
        { name: "sharp clarinet", expression: 0.38, samples: centerAndNormalizeWave([0.0, 0.0, 0.0, 1.0, 1.0, 8.0, 8.0, 9.0, 9.0, 9.0, 8.0, 8.0, 8.0, 8.0, 8.0, 9.0, 9.0, 7.0, 9.0, 9.0, 10.0, 4.0, 0.0, 0.0, 0.0, 0.0, 0.0, 0.0, 0.0, 0.0, 0.0, 0.0]) },
        { name: "soft clarinet", expression: 0.45, samples: centerAndNormalizeWave([0.0, 1.0, 5.0, 8.0, 9.0, 9.0, 9.0, 9.0, 9.0, 9.0, 9.0, 11.0, 11.0, 12.0, 13.0, 12.0, 10.0, 9.0, 7.0, 6.0, 4.0, 3.0, 3.0, 3.0, 1.0, 1.0, 1.0, 1.0, 1.0, 1.0, 1.0, 1.0]) },
        { name: "alto sax", expression: 0.3, samples: centerAndNormalizeWave([5.0, 5.0, 6.0, 4.0, 3.0, 6.0, 8.0, 7.0, 2.0, 1.0, 5.0, 6.0, 5.0, 4.0, 5.0, 7.0, 9.0, 11.0, 13.0, 14.0, 14.0, 14.0, 14.0, 13.0, 10.0, 8.0, 7.0, 7.0, 4.0, 3.0, 4.0, 2.0]) },
        { name: "bassoon", expression: 0.35, samples: centerAndNormalizeWave([9.0, 9.0, 7.0, 6.0, 5.0, 4.0, 4.0, 4.0, 4.0, 5.0, 7.0, 8.0, 9.0, 10.0, 11.0, 13.0, 13.0, 11.0, 10.0, 9.0, 7.0, 6.0, 4.0, 2.0, 1.0, 1.0, 1.0, 2.0, 2.0, 5.0, 11.0, 14.0]) },
        { name: "trumpet", expression: 0.22, samples: centerAndNormalizeWave([10.0, 11.0, 8.0, 6.0, 5.0, 5.0, 5.0, 6.0, 7.0, 7.0, 7.0, 7.0, 6.0, 6.0, 7.0, 7.0, 7.0, 7.0, 7.0, 6.0, 6.0, 6.0, 6.0, 6.0, 6.0, 6.0, 6.0, 7.0, 8.0, 9.0, 11.0, 14.0]) },
        { name: "electric guitar", expression: 0.2, samples: centerAndNormalizeWave([11.0, 12.0, 12.0, 10.0, 6.0, 6.0, 8.0, 0.0, 2.0, 4.0, 8.0, 10.0, 9.0, 10.0, 1.0, 7.0, 11.0, 3.0, 6.0, 6.0, 8.0, 13.0, 14.0, 2.0, 0.0, 12.0, 8.0, 4.0, 13.0, 11.0, 10.0, 13.0]) },
        { name: "organ", expression: 0.2, samples: centerAndNormalizeWave([11.0, 10.0, 12.0, 11.0, 14.0, 7.0, 5.0, 5.0, 12.0, 10.0, 10.0, 9.0, 12.0, 6.0, 4.0, 5.0, 13.0, 12.0, 12.0, 10.0, 12.0, 5.0, 2.0, 2.0, 8.0, 6.0, 6.0, 5.0, 8.0, 3.0, 2.0, 1.0]) },
        { name: "pan flute", expression: 0.35, samples: centerAndNormalizeWave([1.0, 4.0, 7.0, 6.0, 7.0, 9.0, 7.0, 7.0, 11.0, 12.0, 13.0, 15.0, 13.0, 11.0, 11.0, 12.0, 13.0, 10.0, 7.0, 5.0, 3.0, 6.0, 10.0, 7.0, 3.0, 3.0, 1.0, 0.0, 1.0, 0.0, 1.0, 0.0]) },
        { name: "glitch", expression: 0.5, samples: centerWave([1.0, 1.0, 1.0, 1.0, 1.0, 1.0, 1.0, 1.0, 1.0, 1.0, 1.0, 1.0, 1.0, 1.0, 1.0, -1.0, 1.0, 1.0, 1.0, 1.0, 1.0, 1.0, 1.0, 1.0, 1.0, 1.0, 1.0, 1.0, 1.0, 1.0, -1.0, -1.0, 1.0, 1.0, 1.0, 1.0, 1.0, 1.0, 1.0, 1.0, 1.0, 1.0, 1.0, 1.0, 1.0, -1.0, -1.0, -1.0, 1.0, 1.0, 1.0, 1.0, 1.0, 1.0, 1.0, 1.0, 1.0, 1.0, 1.0, 1.0, -1.0, -1.0, -1.0, -1.0, 1.0, 1.0, 1.0, 1.0, 1.0, 1.0, 1.0, 1.0, 1.0, 1.0, 1.0, -1.0, -1.0, -1.0, -1.0, -1.0, 1.0, 1.0, 1.0, 1.0, 1.0, 1.0, 1.0, 1.0, 1.0, 1.0, -1.0, -1.0, -1.0, -1.0, -1.0, -1.0, 1.0, 1.0, 1.0, 1.0, 1.0, 1.0, 1.0, 1.0, 1.0, -1.0, -1.0, -1.0, -1.0, -1.0, -1.0, -1.0, 1.0, 1.0, 1.0, 1.0, 1.0, 1.0, 1.0, 1.0, -1.0, -1.0, -1.0, -1.0, -1.0, -1.0, -1.0, -1.0, 1.0, 1.0, 1.0, 1.0, 1.0, 1.0, 1.0, 1.0, 1.0, -1.0, -1.0, -1.0, -1.0, -1.0, -1.0, -1.0, 1.0, 1.0, 1.0, 1.0, 1.0, 1.0, 1.0, 1.0, 1.0, 1.0, -1.0, -1.0, -1.0, -1.0, -1.0, -1.0, 1.0, 1.0, 1.0, 1.0, 1.0, 1.0, 1.0, 1.0, 1.0, 1.0, 1.0, -1.0, -1.0, -1.0, -1.0, -1.0, 1.0, 1.0, 1.0, 1.0, 1.0, 1.0, 1.0, 1.0, 1.0, 1.0, 1.0, 1.0, -1.0, -1.0, -1.0, -1.0, 1.0, 1.0, 1.0, 1.0, 1.0, 1.0, 1.0, 1.0, 1.0, 1.0, 1.0, 1.0, 1.0, -1.0, -1.0, -1.0, 1.0, 1.0, 1.0, 1.0, 1.0, 1.0, 1.0, 1.0, 1.0, 1.0, 1.0, 1.0, 1.0, 1.0, -1.0, -1.0]) },
    ]);
    public static readonly chipWaves: DictionaryArray<ChipWave> = rawChipToIntegrated(Config.rawChipWaves);
    // Noise waves have too many samples to write by hand, they're generated on-demand by getDrumWave instead.
    public static readonly chipNoises: DictionaryArray<ChipNoise> = toNameMap([
        { name: "retro", expression: 0.25, basePitch: 69, pitchFilterMult: 1024.0, isSoft: false, samples: null },
        { name: "white", expression: 1.0, basePitch: 69, pitchFilterMult: 8.0, isSoft: true, samples: null },
        // The "clang" and "buzz" noises are based on similar noises in the modded beepbox! :D
        { name: "clang", expression: 0.4, basePitch: 69, pitchFilterMult: 1024.0, isSoft: false, samples: null },
        { name: "buzz", expression: 0.3, basePitch: 69, pitchFilterMult: 1024.0, isSoft: false, samples: null },
        { name: "hollow", expression: 1.5, basePitch: 96, pitchFilterMult: 1.0, isSoft: true, samples: null },
        { name: "shine", expression: 1.0, basePitch: 69, pitchFilterMult: 1024.0, isSoft: false, samples: null },
        { name: "deep", expression: 1.5, basePitch: 120, pitchFilterMult: 1024.0, isSoft: true, samples: null },
        { name: "cutter", expression: 0.005, basePitch: 96, pitchFilterMult: 1024.0, isSoft: false, samples: null },
        { name: "metallic", expression: 1.0, basePitch: 96, pitchFilterMult: 1024.0, isSoft: false, samples: null },
    ]);

    public static readonly filterFreqStep: number = 1.0 / 4.0;
    public static readonly filterFreqRange: number = 34;
    public static readonly filterFreqReferenceSetting: number = 28;
    public static readonly filterFreqReferenceHz: number = 8000.0;
    public static readonly filterFreqMaxHz: number = Config.filterFreqReferenceHz * Math.pow(2.0, Config.filterFreqStep * (Config.filterFreqRange - 1 - Config.filterFreqReferenceSetting)); // ~19khz
    public static readonly filterFreqMinHz: number = 8.0;
    public static readonly filterGainRange: number = 15;
    public static readonly filterGainCenter: number = 7;
    public static readonly filterGainStep: number = 1.0 / 2.0;
    public static readonly filterMaxPoints: number = 8;
    public static readonly filterTypeNames: ReadonlyArray<string> = ["low-pass", "high-pass", "peak"]; // See FilterType enum above.
    public static readonly filterMorphCount: number = 10; // Number of filter shapes allowed for modulating between. Counts the 0/default position.

    public static readonly filterSimpleCutRange: number = 11;
    public static readonly filterSimplePeakRange: number = 8;

    public static readonly fadeInRange: number = 10;
    public static readonly fadeOutTicks: ReadonlyArray<number> = [-24, -12, -6, -3, -1, 6, 12, 24, 48, 72, 96];
    public static readonly fadeOutNeutral: number = 4;
    public static readonly drumsetFadeOutTicks: number = 48;
    public static readonly transitions: DictionaryArray<Transition> = toNameMap([
        { name: "normal", isSeamless: false, continues: false, slides: false, slideTicks: 3, includeAdjacentPatterns: false },
        { name: "interrupt", isSeamless: true, continues: false, slides: false, slideTicks: 3, includeAdjacentPatterns: true },
        { name: "continue", isSeamless: true, continues: true, slides: false, slideTicks: 3, includeAdjacentPatterns: true },
        { name: "slide", isSeamless: true, continues: false, slides: true, slideTicks: 3, includeAdjacentPatterns: true },
        { name: "slide in pattern", isSeamless: true, continues: false, slides: true, slideTicks: 3, includeAdjacentPatterns: false },
    ]);
    public static readonly vibratos: DictionaryArray<Vibrato> = toNameMap([
        { name: "none", amplitude: 0.0, type: 0, delayTicks: 0 },
        { name: "light", amplitude: 0.15, type: 0, delayTicks: 0 },
        { name: "delayed", amplitude: 0.3, type: 0, delayTicks: 37 }, // It will fade in over the previous two ticks.
        { name: "heavy", amplitude: 0.45, type: 0, delayTicks: 0 },
        { name: "shaky", amplitude: 0.1, type: 1, delayTicks: 0 },
    ]);
    public static readonly vibratoTypes: DictionaryArray<VibratoType> = toNameMap([
        { name: "normal", periodsSeconds: [0.14], period: 0.14 },
        { name: "shaky", periodsSeconds: [0.11, 1.618 * 0.11, 3 * 0.11], period: 266.97 }, // LCM of all periods
    ]);
    // This array is more or less a linear step by 0.1 but there's a bit of range added at the start to hit specific ratios, and the end starts to grow faster.
    //                                                             0       1      2    3     4      5    6    7      8     9   10   11 12   13   14   15   16   17   18   19   20   21 22   23   24   25   26   27   28   29   30   31 32   33   34   35   36   37   38    39  40   41 42    43   44   45   46 47   48 49 50
    public static readonly arpSpeedScale: ReadonlyArray<number> = [0, 0.0625, 0.125, 0.2, 0.25, 1 / 3, 0.4, 0.5, 2 / 3, 0.75, 0.8, 0.9, 1, 1.1, 1.2, 1.3, 1.4, 1.5, 1.6, 1.7, 1.8, 1.9, 2, 2.1, 2.2, 2.3, 2.4, 2.5, 2.6, 2.7, 2.8, 2.9, 3, 3.1, 3.2, 3.3, 3.4, 3.5, 3.6, 3.7, 3.8, 3.9, 4, 4.15, 4.3, 4.5, 4.8, 5, 5.5, 6, 8];

    public static readonly unisons: DictionaryArray<Unison> = toNameMap([
        { name: "none", voices: 1, spread: 0.0, offset: 0.0, expression: 1.4, sign: 1.0 },
        { name: "shimmer", voices: 2, spread: 0.018, offset: 0.0, expression: 0.8, sign: 1.0 },
        { name: "hum", voices: 2, spread: 0.045, offset: 0.0, expression: 1.0, sign: 1.0 },
        { name: "honky tonk", voices: 2, spread: 0.09, offset: 0.0, expression: 1.0, sign: 1.0 },
        { name: "dissonant", voices: 2, spread: 0.25, offset: 0.0, expression: 0.9, sign: 1.0 },
        { name: "fifth", voices: 2, spread: 3.5, offset: 3.5, expression: 0.9, sign: 1.0 },
        { name: "octave", voices: 2, spread: 6.0, offset: 6.0, expression: 0.8, sign: 1.0 },
        { name: "bowed", voices: 2, spread: 0.02, offset: 0.0, expression: 1.0, sign: -1.0 },
        { name: "piano", voices: 2, spread: 0.01, offset: 0.0, expression: 1.0, sign: 0.7 },
        { name: "warbled", voices: 2, spread: 0.25, offset: 0.05, expression: 0.9, sign: -0.8 },
    ]);
    public static readonly effectNames: ReadonlyArray<string> = ["reverb", "chorus", "panning", "distortion", "bitcrusher", "note filter", "echo", "pitch shift", "detune", "vibrato", "transition type", "chord type"];
    public static readonly effectOrder: ReadonlyArray<EffectType> = [EffectType.panning, EffectType.transition, EffectType.chord, EffectType.pitchShift, EffectType.detune, EffectType.vibrato, EffectType.noteFilter, EffectType.distortion, EffectType.bitcrusher, EffectType.chorus, EffectType.echo, EffectType.reverb];
    public static readonly noteSizeMax: number = 6;
    public static readonly volumeRange: number = 50;
    // Beepbox's old volume scale used factor -0.5 and was [0~7] had roughly value 6 = 0.125 power. This new value is chosen to have -21 be the same,
    // given that the new scale is [-25~25]. This is such that conversion between the scales is roughly equivalent by satisfying (0.5*6 = 0.1428*21)	
    public static readonly volumeLogScale: number = 0.1428;
    public static readonly panCenter: number = 50;
    public static readonly panMax: number = Config.panCenter * 2;
    public static readonly panDelaySecondsMax: number = 0.001;
    public static readonly chorusRange: number = 8;
    public static readonly chorusPeriodSeconds: number = 2.0;
    public static readonly chorusDelayRange: number = 0.0034;
    public static readonly chorusDelayOffsets: ReadonlyArray<ReadonlyArray<number>> = [[1.51, 2.10, 3.35], [1.47, 2.15, 3.25]];
    public static readonly chorusPhaseOffsets: ReadonlyArray<ReadonlyArray<number>> = [[0.0, 2.1, 4.2], [3.2, 5.3, 1.0]];
    public static readonly chorusMaxDelay: number = Config.chorusDelayRange * (1.0 + Config.chorusDelayOffsets[0].concat(Config.chorusDelayOffsets[1]).reduce((x, y) => Math.max(x, y)));
    public static readonly chords: DictionaryArray<Chord> = toNameMap([
        { name: "simultaneous", customInterval: false, arpeggiates: false, strumParts: 0, singleTone: false },
        { name: "strum", customInterval: false, arpeggiates: false, strumParts: 1, singleTone: false },
        { name: "arpeggio", customInterval: false, arpeggiates: true, strumParts: 0, singleTone: true },
        { name: "custom interval", customInterval: true, arpeggiates: false, strumParts: 0, singleTone: true },
    ]);
    public static readonly maxChordSize: number = 9;
    public static readonly operatorCount: number = 4;
	public static readonly maxPitchOrOperatorCount: number = Math.max(Config.maxChordSize, Config.operatorCount);
    public static readonly algorithms: DictionaryArray<Algorithm> = toNameMap([
        { name: "1←(2 3 4)", carrierCount: 1, associatedCarrier: [1, 1, 1, 1], modulatedBy: [[2, 3, 4], [], [], []] },
        { name: "1←(2 3←4)", carrierCount: 1, associatedCarrier: [1, 1, 1, 1], modulatedBy: [[2, 3], [], [4], []] },
        { name: "1←2←(3 4)", carrierCount: 1, associatedCarrier: [1, 1, 1, 1], modulatedBy: [[2], [3, 4], [], []] },
        { name: "1←(2 3)←4", carrierCount: 1, associatedCarrier: [1, 1, 1, 1], modulatedBy: [[2, 3], [4], [4], []] },
        { name: "1←2←3←4", carrierCount: 1, associatedCarrier: [1, 1, 1, 1], modulatedBy: [[2], [3], [4], []] },
        { name: "1←3 2←4", carrierCount: 2, associatedCarrier: [1, 2, 1, 2], modulatedBy: [[3], [4], [], []] },
        { name: "1 2←(3 4)", carrierCount: 2, associatedCarrier: [1, 2, 2, 2], modulatedBy: [[], [3, 4], [], []] },
        { name: "1 2←3←4", carrierCount: 2, associatedCarrier: [1, 2, 2, 2], modulatedBy: [[], [3], [4], []] },
        { name: "(1 2)←3←4", carrierCount: 2, associatedCarrier: [1, 2, 2, 2], modulatedBy: [[3], [3], [4], []] },
        { name: "(1 2)←(3 4)", carrierCount: 2, associatedCarrier: [1, 2, 2, 2], modulatedBy: [[3, 4], [3, 4], [], []] },
        { name: "1 2 3←4", carrierCount: 3, associatedCarrier: [1, 2, 3, 3], modulatedBy: [[], [], [4], []] },
        { name: "(1 2 3)←4", carrierCount: 3, associatedCarrier: [1, 2, 3, 3], modulatedBy: [[4], [4], [4], []] },
        { name: "1 2 3 4", carrierCount: 4, associatedCarrier: [1, 2, 3, 4], modulatedBy: [[], [], [], []] },
    ]);
    public static readonly operatorCarrierInterval: ReadonlyArray<number> = [0.0, 0.04, -0.073, 0.091];
    public static readonly operatorAmplitudeMax: number = 15;
    public static readonly operatorFrequencies: DictionaryArray<OperatorFrequency> = toNameMap([
        { name: "1×", mult: 1.0, hzOffset: 0.0, amplitudeSign: 1.0 },
        { name: "~1×", mult: 1.0, hzOffset: 1.5, amplitudeSign: -1.0 },
        { name: "2×", mult: 2.0, hzOffset: 0.0, amplitudeSign: 1.0 },
        { name: "~2×", mult: 2.0, hzOffset: -1.3, amplitudeSign: -1.0 },
        { name: "3×", mult: 3.0, hzOffset: 0.0, amplitudeSign: 1.0 },
        { name: "4×", mult: 4.0, hzOffset: 0.0, amplitudeSign: 1.0 },
        { name: "5×", mult: 5.0, hzOffset: 0.0, amplitudeSign: 1.0 },
        { name: "6×", mult: 6.0, hzOffset: 0.0, amplitudeSign: 1.0 },
        { name: "7×", mult: 7.0, hzOffset: 0.0, amplitudeSign: 1.0 },
        { name: "8×", mult: 8.0, hzOffset: 0.0, amplitudeSign: 1.0 },
        { name: "9×", mult: 9.0, hzOffset: 0.0, amplitudeSign: 1.0 },
        { name: "11×", mult: 11.0, hzOffset: 0.0, amplitudeSign: 1.0 },
        { name: "13×", mult: 13.0, hzOffset: 0.0, amplitudeSign: 1.0 },
        { name: "16×", mult: 16.0, hzOffset: 0.0, amplitudeSign: 1.0 },
        { name: "20×", mult: 20.0, hzOffset: 0.0, amplitudeSign: 1.0 },
    ]);
    public static readonly envelopes: DictionaryArray<Envelope> = toNameMap([
        { name: "none", type: EnvelopeType.none, speed: 0.0 },
        { name: "note size", type: EnvelopeType.noteSize, speed: 0.0 },
        { name: "punch", type: EnvelopeType.punch, speed: 0.0 },
        { name: "flare 1", type: EnvelopeType.flare, speed: 32.0 },
        { name: "flare 2", type: EnvelopeType.flare, speed: 8.0 },
        { name: "flare 3", type: EnvelopeType.flare, speed: 2.0 },
        { name: "twang 1", type: EnvelopeType.twang, speed: 32.0 },
        { name: "twang 2", type: EnvelopeType.twang, speed: 8.0 },
        { name: "twang 3", type: EnvelopeType.twang, speed: 2.0 },
        { name: "swell 1", type: EnvelopeType.swell, speed: 32.0 },
        { name: "swell 2", type: EnvelopeType.swell, speed: 8.0 },
        { name: "swell 3", type: EnvelopeType.swell, speed: 2.0 },
        { name: "tremolo1", type: EnvelopeType.tremolo, speed: 4.0 },
        { name: "tremolo2", type: EnvelopeType.tremolo, speed: 2.0 },
        { name: "tremolo3", type: EnvelopeType.tremolo, speed: 1.0 },
        { name: "tremolo4", type: EnvelopeType.tremolo2, speed: 4.0 },
        { name: "tremolo5", type: EnvelopeType.tremolo2, speed: 2.0 },
        { name: "tremolo6", type: EnvelopeType.tremolo2, speed: 1.0 },
        { name: "decay 1", type: EnvelopeType.decay, speed: 10.0 },
        { name: "decay 2", type: EnvelopeType.decay, speed: 7.0 },
        { name: "decay 3", type: EnvelopeType.decay, speed: 4.0 },
    ]);
    public static readonly feedbacks: DictionaryArray<Feedback> = toNameMap([
        { name: "1⟲", indices: [[1], [], [], []] },
        { name: "2⟲", indices: [[], [2], [], []] },
        { name: "3⟲", indices: [[], [], [3], []] },
        { name: "4⟲", indices: [[], [], [], [4]] },
        { name: "1⟲ 2⟲", indices: [[1], [2], [], []] },
        { name: "3⟲ 4⟲", indices: [[], [], [3], [4]] },
        { name: "1⟲ 2⟲ 3⟲", indices: [[1], [2], [3], []] },
        { name: "2⟲ 3⟲ 4⟲", indices: [[], [2], [3], [4]] },
        { name: "1⟲ 2⟲ 3⟲ 4⟲", indices: [[1], [2], [3], [4]] },
        { name: "1→2", indices: [[], [1], [], []] },
        { name: "1→3", indices: [[], [], [1], []] },
        { name: "1→4", indices: [[], [], [], [1]] },
        { name: "2→3", indices: [[], [], [2], []] },
        { name: "2→4", indices: [[], [], [], [2]] },
        { name: "3→4", indices: [[], [], [], [3]] },
        { name: "1→3 2→4", indices: [[], [], [1], [2]] },
        { name: "1→4 2→3", indices: [[], [], [2], [1]] },
        { name: "1→2→3→4", indices: [[], [1], [2], [3]] },
    ]);
    public static readonly chipNoiseLength: number = 1 << 15; // 32768
    public static readonly spectrumNoiseLength: number = 1 << 15; // 32768
    public static readonly spectrumBasePitch: number = 24;
    public static readonly spectrumControlPoints: number = 30;
    public static readonly spectrumControlPointsPerOctave: number = 7;
    public static readonly spectrumControlPointBits: number = 3;
    public static readonly spectrumMax: number = (1 << Config.spectrumControlPointBits) - 1;
    public static readonly harmonicsControlPoints: number = 28;
    public static readonly harmonicsRendered: number = 64;
    public static readonly harmonicsRenderedForPickedString: number = 1 << 8; // 256
    public static readonly harmonicsControlPointBits: number = 3;
    public static readonly harmonicsMax: number = (1 << Config.harmonicsControlPointBits) - 1;
    public static readonly harmonicsWavelength: number = 1 << 11; // 2048
    public static readonly pulseWidthRange: number = 50;
    public static readonly pulseWidthStepPower: number = 0.5;
    public static readonly pitchChannelCountMin: number = 1;
    public static readonly pitchChannelCountMax: number = 40;
    public static readonly noiseChannelCountMin: number = 0;
    public static readonly noiseChannelCountMax: number = 16;
    public static readonly modChannelCountMin: number = 0;
    public static readonly modChannelCountMax: number = 12;
    public static readonly noiseInterval: number = 6;
    public static readonly pitchesPerOctave: number = 12; // TODO: Use this for converting pitch to frequency.
    public static readonly drumCount: number = 12;
    public static readonly pitchOctaves: number = 8;
    public static readonly modCount: number = 6;
    public static readonly maxPitch: number = Config.pitchOctaves * Config.pitchesPerOctave;
    public static readonly maximumTonesPerChannel: number = Config.maxChordSize * 2;
    public static readonly justIntonationSemitones: number[] = [1.0 / 2.0, 8.0 / 15.0, 9.0 / 16.0, 3.0 / 5.0, 5.0 / 8.0, 2.0 / 3.0, 32.0 / 45.0, 3.0 / 4.0, 4.0 / 5.0, 5.0 / 6.0, 8.0 / 9.0, 15.0 / 16.0, 1.0, 16.0 / 15.0, 9.0 / 8.0, 6.0 / 5.0, 5.0 / 4.0, 4.0 / 3.0, 45.0 / 32.0, 3.0 / 2.0, 8.0 / 5.0, 5.0 / 3.0, 16.0 / 9.0, 15.0 / 8.0, 2.0].map(x => Math.log2(x) * Config.pitchesPerOctave);
    public static readonly pitchShiftRange: number = Config.justIntonationSemitones.length;
    public static readonly pitchShiftCenter: number = Config.pitchShiftRange >> 1;
    public static readonly detuneCenter: number = 200;
    public static readonly detuneMax: number = 400;
    public static readonly detuneMin: number = 0;
    public static readonly songDetuneMin: number = 0;
    public static readonly songDetuneMax: number = 500;
    public static readonly sineWaveLength: number = 1 << 8; // 256
    public static readonly sineWaveMask: number = Config.sineWaveLength - 1;
    public static readonly sineWave: Float32Array = generateSineWave();

    // Picked strings have an all-pass filter with a corner frequency based on the tone fundamental frequency, in order to add a slight inharmonicity. (Which is important for distortion.)
    public static readonly pickedStringDispersionCenterFreq: number = 6000.0; // The tone fundamental freq is pulled toward this freq for computing the all-pass corner freq.
    public static readonly pickedStringDispersionFreqScale: number = 0.3; // The tone fundamental freq freq moves this much toward the center freq for computing the all-pass corner freq.
    public static readonly pickedStringDispersionFreqMult: number = 4.0; // The all-pass corner freq is based on this times the adjusted tone fundamental freq.
    public static readonly pickedStringShelfHz: number = 4000.0; // The cutoff freq of the shelf filter that is used to decay the high frequency energy in the picked string.

    public static readonly distortionRange: number = 8;
    public static readonly stringSustainRange: number = 15;
    public static readonly stringDecayRate: number = 0.12;
    public static readonly bitcrusherFreqRange: number = 14;
    public static readonly bitcrusherOctaveStep: number = 0.5;
    public static readonly bitcrusherQuantizationRange: number = 8;

    public static readonly maxEnvelopeCount: number = 12;
    public static readonly defaultAutomationRange: number = 13;
    public static readonly instrumentAutomationTargets: DictionaryArray<AutomationTarget> = toNameMap([
        { name: "none", computeIndex: null, displayName: "none",             /*perNote: false,*/ interleave: false, isFilter: false, /*range: 0,                              */    maxCount: 1, effect: null, compatibleInstruments: null },
        { name: "noteVolume", computeIndex: EnvelopeComputeIndex.noteVolume, displayName: "note volume",      /*perNote:  true,*/ interleave: false, isFilter: false, /*range: Config.volumeRange,             */    maxCount: 1, effect: null, compatibleInstruments: null },
        { name: "pulseWidth", computeIndex: EnvelopeComputeIndex.pulseWidth, displayName: "pulse width",      /*perNote:  true,*/ interleave: false, isFilter: false, /*range: Config.pulseWidthRange,         */    maxCount: 1, effect: null, compatibleInstruments: [InstrumentType.pwm] },
        { name: "stringSustain", computeIndex: EnvelopeComputeIndex.stringSustain, displayName: "sustain",          /*perNote:  true,*/ interleave: false, isFilter: false, /*range: Config.stringSustainRange,      */    maxCount: 1, effect: null, compatibleInstruments: [InstrumentType.pickedString] },
        { name: "unison", computeIndex: EnvelopeComputeIndex.unison, displayName: "unison",           /*perNote:  true,*/ interleave: false, isFilter: false, /*range: Config.defaultAutomationRange,  */    maxCount: 1, effect: null, compatibleInstruments: [InstrumentType.chip, InstrumentType.harmonics, InstrumentType.pickedString] },
        { name: "operatorFrequency", computeIndex: EnvelopeComputeIndex.operatorFrequency0, displayName: "fm# freq",         /*perNote:  true,*/ interleave: true, isFilter: false, /*range: Config.defaultAutomationRange,  */    maxCount: Config.operatorCount, effect: null, compatibleInstruments: [InstrumentType.fm] },
        { name: "operatorAmplitude", computeIndex: EnvelopeComputeIndex.operatorAmplitude0, displayName: "fm# volume",       /*perNote:  true,*/ interleave: false, isFilter: false, /*range: Config.operatorAmplitudeMax + 1,*/    maxCount: Config.operatorCount, effect: null, compatibleInstruments: [InstrumentType.fm] },
        { name: "feedbackAmplitude", computeIndex: EnvelopeComputeIndex.feedbackAmplitude, displayName: "fm feedback",      /*perNote:  true,*/ interleave: false, isFilter: false, /*range: Config.operatorAmplitudeMax + 1,*/    maxCount: 1, effect: null, compatibleInstruments: [InstrumentType.fm] },
        { name: "pitchShift", computeIndex: EnvelopeComputeIndex.pitchShift, displayName: "pitch shift",      /*perNote:  true,*/ interleave: false, isFilter: false, /*range: Config.pitchShiftRange,         */    maxCount: 1, effect: EffectType.pitchShift, compatibleInstruments: null },
        { name: "detune", computeIndex: EnvelopeComputeIndex.detune, displayName: "detune",           /*perNote:  true,*/ interleave: false, isFilter: false, /*range: Config.detuneMax + 1,           */    maxCount: 1, effect: EffectType.detune, compatibleInstruments: null },
        { name: "vibratoDepth", computeIndex: EnvelopeComputeIndex.vibratoDepth, displayName: "vibrato range",    /*perNote:  true,*/ interleave: false, isFilter: false, /*range: Config.defaultAutomationRange,  */    maxCount: 1, effect: EffectType.vibrato, compatibleInstruments: null },
        { name: "noteFilterAllFreqs", computeIndex: EnvelopeComputeIndex.noteFilterAllFreqs, displayName: "n. filter freqs",  /*perNote:  true,*/ interleave: false, isFilter: true, /*range: null,                           */    maxCount: 1, effect: EffectType.noteFilter, compatibleInstruments: null },
        { name: "noteFilterFreq", computeIndex: EnvelopeComputeIndex.noteFilterFreq0, displayName: "n. filter # freq", /*perNote:  true,*/ interleave: false/*true*/, isFilter: true, /*range: Config.filterFreqRange,     */        maxCount: Config.filterMaxPoints, effect: EffectType.noteFilter, compatibleInstruments: null },
        // Controlling filter gain is less obvious and intuitive than controlling filter freq, so to avoid confusion I've disabled it for now...
        //{name: "noteFilterGain",         computeIndex:       EnvelopeComputeIndex.noteFilterGain0,        displayName: "n. filter # vol",  /*perNote:  true,*/ interleave: false, isFilter:  true, range: Config.filterGainRange,             maxCount: Config.filterMaxPoints, effect: EffectType.noteFilter, compatibleInstruments: null},
        /*
        {name: "distortion",             computeIndex: InstrumentAutomationIndex.distortion,             displayName: "distortion",       perNote: false, interleave: false, isFilter: false, range: Config.distortionRange,             maxCount: 1,    effect: EffectType.distortion,   compatibleInstruments: null},
        {name: "bitcrusherQuantization", computeIndex: InstrumentAutomationIndex.bitcrusherQuantization, displayName: "bit crush",        perNote: false, interleave: false, isFilter: false, range: Config.bitcrusherQuantizationRange, maxCount: 1,    effect: EffectType.bitcrusher,   compatibleInstruments: null},
        {name: "bitcrusherFrequency",    computeIndex: InstrumentAutomationIndex.bitcrusherFrequency,    displayName: "freq crush",       perNote: false, interleave: false, isFilter: false, range: Config.bitcrusherFreqRange,         maxCount: 1,    effect: EffectType.bitcrusher,   compatibleInstruments: null},
        {name: "eqFilterAllFreqs",       computeIndex: InstrumentAutomationIndex.eqFilterAllFreqs,       displayName: "eq filter freqs",  perNote: false, interleave: false, isFilter:  true, range: null,                               maxCount: 1,    effect: null,                    compatibleInstruments: null},
        {name: "eqFilterFreq",           computeIndex: InstrumentAutomationIndex.eqFilterFreq0,          displayName: "eq filter # freq", perNote: false, interleave:  true, isFilter:  true, range: Config.filterFreqRange,             maxCount: Config.filterMaxPoints, effect: null,  compatibleInstruments: null},
        {name: "eqFilterGain",           computeIndex: InstrumentAutomationIndex.eqFilterGain0,          displayName: "eq filter # vol",  perNote: false, interleave: false, isFilter:  true, range: Config.filterGainRange,             maxCount: Config.filterMaxPoints, effect: null,  compatibleInstruments: null},
        {name: "panning",                computeIndex: InstrumentAutomationIndex.panning,                displayName: "panning",          perNote: false, interleave: false, isFilter: false, range: Config.panMax + 1,                  maxCount: 1,    effect: EffectType.panning,      compatibleInstruments: null},
        {name: "chorus",                 computeIndex: InstrumentAutomationIndex.chorus,                 displayName: "chorus",           perNote: false, interleave: false, isFilter: false, range: Config.chorusRange,                 maxCount: 1,    effect: EffectType.chorus,       compatibleInstruments: null},
        {name: "echoSustain",            computeIndex: InstrumentAutomationIndex.echoSustain,            displayName: "echo",             perNote: false, interleave: false, isFilter: false, range: Config.echoSustainRange,            maxCount: 1,    effect: EffectType.echo,         compatibleInstruments: null},
        {name: "echoDelay",              computeIndex: InstrumentAutomationIndex.echoDelay,              displayName: "echo delay",       perNote: false, interleave: false, isFilter: false, range: Config.echoDelayRange,              maxCount: 1,    effect: EffectType.echo,         compatibleInstruments: null}, // wait until after we're computing a tick's settings for multiple run lengths.
        {name: "reverb",                 computeIndex: InstrumentAutomationIndex.reverb,                 displayName: "reverb",           perNote: false, interleave: false, isFilter: false, range: Config.reverbRange,                 maxCount: 1,    effect: EffectType.reverb,       compatibleInstruments: null},
        {name: "mixVolume",              computeIndex: InstrumentAutomationIndex.mixVolume,              displayName: "mix volume",       perNote: false, interleave: false, isFilter: false, range: Config.volumeRange,                 maxCount: 1,    effect: null,                    compatibleInstruments: null},
        {name: "envelope#",              computeIndex: null,                                             displayName: "envelope",         perNote: false, interleave: false, isFilter: false, range: Config.defaultAutomationRange,      maxCount: Config.maxEnvelopeCount, effect: null, compatibleInstruments: null}, // maxCount special case for envelopes to be allowed to target earlier ones.
        */
    ]);
    public static readonly operatorWaves: DictionaryArray<OperatorWave> = toNameMap([
        { name: "sine", samples: Config.sineWave },
        { name: "triangle", samples: generateTriWave() },
        { name: "sawtooth", samples: generateSawWave() },
        { name: "pulse width", samples: generateSquareWave() },
        { name: "ramp", samples: generateSawWave(true) },
        { name: "trapezoid", samples: generateTrapezoidWave(2) },
    ]);
    public static readonly pwmOperatorWaves: DictionaryArray<OperatorWave> = toNameMap([
        { name: "1%", samples: generateSquareWave(0.01) },
        { name: "5%", samples: generateSquareWave(0.05) },
        { name: "12.5%", samples: generateSquareWave(0.125) },
        { name: "25%", samples: generateSquareWave(0.25) },
        { name: "33%", samples: generateSquareWave(1 / 3) },
        { name: "50%", samples: generateSquareWave(0.5) },
        { name: "66%", samples: generateSquareWave(2 / 3) },
        { name: "75%", samples: generateSquareWave(0.75) },
        { name: "87.5%", samples: generateSquareWave(0.875) },
        { name: "95%", samples: generateSquareWave(0.95) },
        { name: "99%", samples: generateSquareWave(0.99) },
    ]);


    // Height of the small editor column for inserting/deleting rows, in pixels.
    public static readonly barEditorHeight: number = 10;

    // Careful about changing index ordering for this. Index is stored in URL/JSON etc.
    public static readonly modulators: DictionaryArray<Modulator> = toNameMap([
        { name: "none", pianoName: "None", maxRawVol: 6, newNoteVol: 6, forSong: true, convertRealFactor: 0, associatedEffect: EffectType.length,
            promptName: "No Mod Setting", promptDesc: [ "No setting has been chosen yet, so this modulator will have no effect. Try choosing a setting with the dropdown, then click this '?' again for more info.", "[$LO - $HI]" ] },
        { name: "song volume", pianoName: "Volume", maxRawVol: 100, newNoteVol: 100, forSong: true, convertRealFactor: 0, associatedEffect: EffectType.length,
            promptName: "Song Volume", promptDesc: [ "This setting affects the overall volume of the song, just like the main volume slider.", "At $HI, the volume will be unchanged from default, and it will get gradually quieter down to $LO.", "[MULTIPLICATIVE] [$LO - $HI] [%]" ] },
        { name: "tempo", pianoName: "Tempo", maxRawVol: Config.tempoMax - Config.tempoMin, newNoteVol: Math.ceil((Config.tempoMax - Config.tempoMin) / 2), forSong: true, convertRealFactor: Config.tempoMin, associatedEffect: EffectType.length,
            promptName: "Song Tempo", promptDesc: [ "This setting controls the speed your song plays at, just like the tempo slider.", "When you first make a note for this setting, it will default to your current tempo. Raising it speeds up the song, up to $HI BPM, and lowering it slows it down, to a minimum of $LO BPM.", "Note that you can make a 'swing' effect by rapidly changing between two tempo values.", "[OVERWRITING] [$LO - $HI] [BPM]" ] },
        { name: "song reverb", pianoName: "Reverb", maxRawVol: Config.reverbRange * 2, newNoteVol: Config.reverbRange, forSong: true, convertRealFactor: -Config.reverbRange, associatedEffect: EffectType.length,
            promptName: "Song Reverb", promptDesc: [ "This setting affects the overall reverb of your song. It works by multiplying existing reverb for instruments, so those with no reverb set will be unaffected.", "At $MID, all instruments' reverb will be unchanged from default. This increases up to double the reverb value at $HI, or down to no reverb at $LO.", "[MULTIPLICATIVE] [$LO - $HI]" ] },
        { name: "next bar", pianoName: "Next Bar", maxRawVol: 1, newNoteVol: 1, forSong: true, convertRealFactor: 0, associatedEffect: EffectType.length,
            promptName: "Go To Next Bar", promptDesc: [ "This setting functions a little different from most. Wherever a note is placed, the song will jump immediately to the next bar when it is encountered.", "This jump happens at the very start of the note, so the length of a next-bar note is irrelevant. Also, the note can be value 0 or 1, but the value is also irrelevant - wherever you place a note, the song will jump.", "You can make mixed-meter songs or intro sections by cutting off unneeded beats with a next-bar modulator.", "[$LO - $HI]" ] },
        { name: "note volume", pianoName: "Note Vol.", maxRawVol: Config.volumeRange, newNoteVol: Math.ceil(Config.volumeRange / 2), forSong: false, convertRealFactor: Math.ceil(-Config.volumeRange / 2.0), associatedEffect: EffectType.length,
            promptName: "Note Volume", promptDesc: [ "This setting affects the volume of your instrument as if its note size had been scaled.", "At $MID, an instrument's volume will be unchanged from default. This means you can still use the volume sliders to mix the base volume of instruments. The volume gradually increases up to $HI, or decreases down to mute at $LO.", "This setting was the default for volume modulation in JummBox for a long time. Due to some new effects like distortion and bitcrush, note volume doesn't always allow fine volume control. Also, this modulator affects the value of FM modulator waves instead of just carriers. This can distort the sound which may be useful, but also may be undesirable. In those cases, use the 'mix volume' modulator instead, which will always just scale the volume with no added effects.", "For display purposes, this mod will show up on the instrument volume slider, as long as there is not also an active 'mix volume' modulator anyhow. However, as mentioned, it works more like changing note volume.", "[MULTIPLICATIVE] [$LO - $HI]" ] },
        { name: "pan", pianoName: "Pan", maxRawVol: Config.panMax, newNoteVol: Math.ceil(Config.panMax / 2), forSong: false, convertRealFactor: 0, associatedEffect: EffectType.panning,
            promptName: "Instrument Panning", promptDesc: [ "This setting controls the panning of your instrument, just like the panning slider.", "At $LO, your instrument will sound like it is coming fully from the left-ear side. At $MID it will be right in the middle, and at $HI, it will sound like it's on the right.", "[OVERWRITING] [$LO - $HI] [L-R]" ] },
        { name: "reverb", pianoName: "Reverb", maxRawVol: Config.reverbRange, newNoteVol: 0, forSong: false, convertRealFactor: 0, associatedEffect: EffectType.reverb,
            promptName: "Instrument Reverb", promptDesc: [ "This setting controls the reverb of your insturment, just like the reverb slider.", "At $LO, your instrument will have no reverb. At $HI, it will be at maximum.", "[OVERWRITING] [$LO - $HI]"] },
        { name: "distortion", pianoName: "Distortion", maxRawVol: Config.distortionRange-1, newNoteVol: 0, forSong: false, convertRealFactor: 0, associatedEffect: EffectType.distortion,
            promptName: "Instrument Distortion", promptDesc: [ "This setting controls the amount of distortion for your instrument, just like the distortion slider.", "At $LO, your instrument will have no distortion. At $HI, it will be at maximum.", "[OVERWRITING] [$LO - $HI]" ] },
        { name: "fm slider 1", pianoName: "FM 1", maxRawVol: 15, newNoteVol: 15, forSong: false, convertRealFactor: 0, associatedEffect: EffectType.length,
            promptName: "FM Slider 1", promptDesc: [ "This setting affects the strength of the first FM slider, just like the corresponding slider on your instrument.", "It works in a multiplicative way, so at $HI your slider will sound the same is its default value, and at $LO it will sound like it has been moved all the way to the left.", "For the full range of control with this mod, move your underlying slider all the way to the right.", "[MULTIPLICATIVE] [$LO - $HI] [%]"] },
        { name: "fm slider 2", pianoName: "FM 2", maxRawVol: 15, newNoteVol: 15, forSong: false, convertRealFactor: 0, associatedEffect: EffectType.length,
            promptName: "FM Slider 2", promptDesc: ["This setting affects the strength of the second FM slider, just like the corresponding slider on your instrument.", "It works in a multiplicative way, so at $HI your slider will sound the same is its default value, and at $LO it will sound like it has been moved all the way to the left.", "For the full range of control with this mod, move your underlying slider all the way to the right.", "[MULTIPLICATIVE] [$LO - $HI] [%]" ] },
        { name: "fm slider 3", pianoName: "FM 3", maxRawVol: 15, newNoteVol: 15, forSong: false, convertRealFactor: 0, associatedEffect: EffectType.length,
            promptName: "FM Slider 3", promptDesc: ["This setting affects the strength of the third FM slider, just like the corresponding slider on your instrument.", "It works in a multiplicative way, so at $HI your slider will sound the same is its default value, and at $LO it will sound like it has been moved all the way to the left.", "For the full range of control with this mod, move your underlying slider all the way to the right.", "[MULTIPLICATIVE] [$LO - $HI] [%]" ] },
        { name: "fm slider 4", pianoName: "FM 4", maxRawVol: 15, newNoteVol: 15, forSong: false, convertRealFactor: 0, associatedEffect: EffectType.length,
            promptName: "FM Slider 4", promptDesc: ["This setting affects the strength of the fourth FM slider, just like the corresponding slider on your instrument.", "It works in a multiplicative way, so at $HI your slider will sound the same is its default value, and at $LO it will sound like it has been moved all the way to the left.", "For the full range of control with this mod, move your underlying slider all the way to the right.", "[MULTIPLICATIVE] [$LO - $HI] [%]"] },
        { name: "fm feedback", pianoName: "FM Feedback", maxRawVol: 15, newNoteVol: 15, forSong: false, convertRealFactor: 0, associatedEffect: EffectType.length,
            promptName: "FM Feedback", promptDesc: ["This setting affects the strength of the FM feedback slider, just like the corresponding slider on your instrument.", "It works in a multiplicative way, so at $HI your slider will sound the same is its default value, and at $LO it will sound like it has been moved all the way to the left.", "For the full range of control with this mod, move your underlying slider all the way to the right.", "[MULTIPLICATIVE] [$LO - $HI] [%]"] },
        { name: "pulse width", pianoName: "Pulse Width", maxRawVol: Config.pulseWidthRange, newNoteVol: Config.pulseWidthRange, forSong: false, convertRealFactor: 0, associatedEffect: EffectType.length,
            promptName: "Pulse Width", promptDesc: ["This setting controls the width of this instrument's pulse wave, just like the pulse width slider.", "At $HI, your instrument will sound like a pure square wave (on 50% of the time). It will gradually sound narrower down to $LO, where it will be inaudible (as it is on 0% of the time).", "Changing pulse width randomly between a few values is a common strategy in chiptune music to lend some personality to a lead instrument.", "[OVERWRITING] [$LO - $HI] [%Duty]"] },
        { name: "detune", pianoName: "Detune", maxRawVol: Config.detuneMax - Config.detuneMin, newNoteVol: Config.detuneCenter, forSong: false, convertRealFactor: -Config.detuneCenter, associatedEffect: EffectType.detune,
            promptName: "Instrument Detune", promptDesc: ["This setting controls the detune for this instrument, just like the detune slider.", "At $MID, your instrument will have no detune applied. Each tick corresponds to one cent, or one-hundredth of a pitch. Thus, each change of 100 ticks corresponds to one half-step of detune, up to two half-steps up at $HI, or two half-steps down at $LO.", "[OVERWRITING] [$LO - $HI] [cents]"] },
        { name: "vibrato depth", pianoName: "Vibrato Depth", maxRawVol: 50, newNoteVol: 0, forSong: false, convertRealFactor: 0, associatedEffect: EffectType.vibrato,
            promptName: "Vibrato Depth", promptDesc: ["This setting controls the amount that your pitch moves up and down by during vibrato, just like the vibrato depth slider.", "At $LO, your instrument will have no vibrato depth so its vibrato would be inaudible. This increases up to $HI, where an extreme pitch change will be noticeable.", "[OVERWRITING] [$LO - $HI] [pitch ÷25]"] },
        { name: "song detune", pianoName: "Detune", maxRawVol: Config.songDetuneMax - Config.songDetuneMin, newNoteVol: Math.ceil((Config.songDetuneMax - Config.songDetuneMin) / 2), forSong: true, convertRealFactor: -250, associatedEffect: EffectType.length,
            promptName: "Song Detune", promptDesc: ["This setting controls the overall detune of the entire song. There is no associated slider.", "At $MID, your song will have no extra detune applied and sound unchanged from default. Each tick corresponds to four cents, or four hundredths of a pitch. Thus, each change of 25 ticks corresponds to one half-step of detune, up to 10 half-steps up at $HI, or 10 half-steps down at $LO.", "[MULTIPLICATIVE] [$LO - $HI] [cents x4]"] },
        { name: "vibrato speed", pianoName: "Vibrato Speed", maxRawVol: 30, newNoteVol: 0, forSong: false, convertRealFactor: 0, associatedEffect: EffectType.vibrato,
            promptName: "Vibrato Speed", promptDesc: ["This setting controls the speed your instrument will vibrato at, just like the slider.", "A setting of $LO means there will be no oscillation, and vibrato will be disabled. Higher settings will increase the speed, up to a dramatic trill at the max value, $HI.", "[OVERWRITING] [$LO - $HI]"] },
        { name: "vibrato delay", pianoName: "Vibrato Delay", maxRawVol: 50, newNoteVol: 0, forSong: false, convertRealFactor: 0, associatedEffect: EffectType.vibrato,
            promptName: "Vibrato Delay", promptDesc: ["This setting controls the amount of time vibrato will be held off for before triggering for every new note, just like the slider.", "A setting of $LO means there will be no delay. A setting of 24 corresponds to one full beat of delay. As a sole exception to this scale, setting delay to $HI will completely disable vibrato (as if it had infinite delay).", "[OVERWRITING] [$LO - $HI] [beats ÷24]"] },
        { name: "arp speed", pianoName: "Arp Speed", maxRawVol: 50, newNoteVol: 10, forSong: false, convertRealFactor: 0, associatedEffect: EffectType.chord,
            promptName: "Arpeggio Speed", promptDesc: ["This setting controls the speed at which your instrument's chords arpeggiate, just like the arpeggio speed slider.", "Each setting corresponds to a different speed, from the slowest to the fastest. The speeds are listed below.",
                "[0-4]: x0, x1/16, x⅛, x⅕, x¼,", "[5-9]: x⅓, x⅖, x½, x⅔, x¾,", "[10-14]: x⅘, x0.9, x1, x1.1, x1.2,", "[15-19]: x1.3, x1.4, x1.5, x1.6, x1.7,", "[20-24]: x1.8, x1.9, x2, x2.1, x2.2,", "[25-29]: x2.3, x2.4, x2.5, x2.6, x2.7,", "[30-34]: x2.8, x2.9, x3, x3.1, x3.2,", "[35-39]: x3.3, x3.4, x3.5, x3.6, x3.7," ,"[40-44]: x3.8, x3.9, x4, x4.15, x4.3,", "[45-50]: x4.5, x4.8, x5, x5.5, x6, x8", "[OVERWRITING] [$LO - $HI]"] },
        { name: "pan delay", pianoName: "Pan Delay", maxRawVol: 20, newNoteVol: 10, forSong: false, convertRealFactor: 0, associatedEffect: EffectType.panning,
            promptName: "Panning Delay", promptDesc: ["This setting controls the delay applied to panning for your instrument, just like the pan delay slider.", "With more delay, the panning effect will generally be more pronounced. $MID is the default value, whereas $LO will remove any delay at all. No delay can be desirable for chiptune songs.", "[OVERWRITING] [$LO - $HI]"] },
        { name: "reset arp", pianoName: "Reset Arp", maxRawVol: 1, newNoteVol: 1, forSong: false, convertRealFactor: 0, associatedEffect: EffectType.chord,
            promptName: "Reset Arpeggio", promptDesc: ["This setting functions a little different from most. Wherever a note is placed, the arpeggio of this instrument will reset at the very start of that note. This is most noticeable with lower arpeggio speeds. The lengths and values of notes for this setting don't matter, just the note start times.", "This mod can be used to sync up your apreggios so that they always sound the same, even if you are using an odd-ratio arpeggio speed or modulating arpeggio speed.", "[$LO - $HI]"] },
        { name: "eq filter", pianoName: "EQFlt", maxRawVol: 10, newNoteVol: 0, forSong: false, convertRealFactor: 0, associatedEffect: EffectType.length,
            promptName: "EQ Filter", promptDesc: ["This setting controls a few separate things for your instrument's EQ filter.", "When the option 'morph' is selected, your modulator values will indicate a sub-filter index of your EQ filter to 'morph' to over time. For example, a change from 0 to 1 means your main filter (default) will morph to sub-filter 1 over the specified duration. You can shape the main filter and sub-filters in the large filter editor ('+' button). If your two filters' number, type, and order of filter dots all match up, the morph will happen smoothly and you'll be able to hear them changing. If they do not match up, the filters will simply jump between each other.", "Note that filters will morph based on endpoints in the pattern editor. So, if you specify a morph from sub-filter 1 to 4 but do not specifically drag in new endpoints for 2 and 3, it will morph directly between 1 and 4 without going through the others.", "If you target Dot X or Dot Y, you can finely tune the coordinates of a single dot for your filter. The number of available dots to choose is dependent on your main filter's dot count.", "[OVERWRITING] [$LO - $HI]"] },
        { name: "note filter", pianoName: "N.Flt", maxRawVol: 10, newNoteVol: 0, forSong: false, convertRealFactor: 0, associatedEffect: EffectType.noteFilter,
            promptName: "Note Filter", promptDesc: ["This setting controls a few separate things for your instrument's note filter.", "When the option 'morph' is selected, your modulator values will indicate a sub-filter index of your note filter to 'morph' to over time. For example, a change from 0 to 1 means your main filter (default) will morph to sub-filter 1 over the specified duration. You can shape the main filter and sub-filters in the large filter editor ('+' button). If your two filters' number, type, and order of filter dots all match up, the morph will happen smoothly and you'll be able to hear them changing. If they do not match up, the filters will simply jump between each other.", "Note that filters will morph based on endpoints in the pattern editor. So, if you specify a morph from sub-filter 1 to 4 but do not specifically drag in new endpoints for 2 and 3, it will morph directly between 1 and 4 without going through the others.", "If you target Dot X or Dot Y, you can finely tune the coordinates of a single dot for your filter. The number of available dots to choose is dependent on your main filter's dot count.", "[OVERWRITING] [$LO - $HI]"] },
        { name: "bit crush", pianoName: "Bitcrush", maxRawVol: Config.bitcrusherQuantizationRange-1, newNoteVol: Math.round(Config.bitcrusherQuantizationRange / 2), forSong: false, convertRealFactor: 0, associatedEffect: EffectType.bitcrusher,
            promptName: "Instrument Bit Crush", promptDesc: ["This setting controls the bit crush of your instrument, just like the bit crush slider.", "At a value of $LO, no bit crush will be applied. This increases and the bit crush effect gets more noticeable up to the max value, $HI.", "[OVERWRITING] [$LO - $HI]"] },
        { name: "freq crush", pianoName: "Freq Crush", maxRawVol: Config.bitcrusherFreqRange-1, newNoteVol: Math.round(Config.bitcrusherFreqRange / 2), forSong: false, convertRealFactor: 0, associatedEffect: EffectType.bitcrusher,
            promptName: "Instrument Frequency Crush", promptDesc: ["This setting controls the frequency crush of your instrument, just like the freq crush slider.", "At a value of $LO, no frequency crush will be applied. This increases and the frequency crush effect gets more noticeable up to the max value, $HI.", "[OVERWRITING] [$LO - $HI]"] },
        { name: "echo", pianoName: "Echo", maxRawVol: Config.echoSustainRange-1, newNoteVol: 0, forSong: false, convertRealFactor: 0, associatedEffect: EffectType.echo,
            promptName: "Instrument Echo Sustain", promptDesc: ["This setting controls the echo sustain (echo loudness) of your instrument, just like the echo slider.", "At $LO, your instrument will have no echo sustain and echo will not be audible. Echo sustain increases and the echo effect gets more noticeable up to the max value, $HI.", "[OVERWRITING] [$LO - $HI]"] },
        { name: "echo delay", pianoName: "Echo Delay", maxRawVol: Config.echoDelayRange, newNoteVol: 0, forSong: false, convertRealFactor: 0, associatedEffect: EffectType.length,
            promptName: "Instrument Echo Delay", promptDesc: ["This setting controls the echo delay of your instrument, just like the echo delay slider.", "At $LO, your instrument will have very little echo delay, and this increases up to 2 beats of delay at $HI.", "[OVERWRITING] [$LO - $HI] [~beats ÷12]" ]
        }, // Disabled via associatedEffect and manually in list build in SongEditor, enable and set back to echo after fixing bugginess!
        { name: "chorus", pianoName: "Chorus", maxRawVol: Config.chorusRange, newNoteVol: 0, forSong: false, convertRealFactor: 0, associatedEffect: EffectType.chorus,
            promptName: "Instrument Chorus", promptDesc: ["This setting controls the chorus strength of your instrument, just like the chorus slider.", "At $LO, the chorus effect will be disabled. The strength of the chorus effect increases up to the max value, $HI.", "[OVERWRITING] [$LO - $HI]"] },
        { name: "eq filt cut", pianoName: "EQFlt Cut", maxRawVol: Config.filterSimpleCutRange - 1, newNoteVol: Config.filterSimpleCutRange - 1, forSong: false, convertRealFactor: 0, associatedEffect: EffectType.length,
            promptName: "EQ Filter Cutoff Frequency", promptDesc: ["This setting controls the filter cut position of your instrument, just like the filter cut slider.", "This setting is roughly analagous to the horizontal position of a single low-pass dot on the advanced filter editor. At lower values, a wider range of frequencies is cut off.", "[OVERWRITING] [$LO - $HI]"] },
        { name: "eq filt peak", pianoName: "EQFlt Peak", maxRawVol: Config.filterSimplePeakRange - 1, newNoteVol: 0, forSong: false, convertRealFactor: 0, associatedEffect: EffectType.length,
            promptName: "EQ Filter Peak Gain", promptDesc: ["This setting controls the filter peak position of your instrument, just like the filter peak slider.", "This setting is roughly analagous to the vertical position of a single low-pass dot on the advanced filter editor. At lower values, the cutoff frequency will not be emphasized, and at higher values you will hear emphasis on the cutoff frequency.", "[OVERWRITING] [$LO - $HI]"] },
        { name: "note filt cut", pianoName: "N.Flt Cut", maxRawVol: Config.filterSimpleCutRange - 1, newNoteVol: Config.filterSimpleCutRange - 1, forSong: false, convertRealFactor: 0, associatedEffect: EffectType.noteFilter,
            promptName: "Note Filter Cutoff Frequency", promptDesc: ["This setting controls the filter cut position of your instrument, just like the filter cut slider.", "This setting is roughly analagous to the horizontal position of a single low-pass dot on the advanced filter editor. At lower values, a wider range of frequencies is cut off.", "[OVERWRITING] [$LO - $HI]"] },
        { name: "note filt peak", pianoName: "N.Flt Peak", maxRawVol: Config.filterSimplePeakRange - 1, newNoteVol: 0, forSong: false, convertRealFactor: 0, associatedEffect: EffectType.noteFilter,
            promptName: "Note Filter Peak Gain", promptDesc: ["This setting controls the filter peak position of your instrument, just like the filter peak slider.", "This setting is roughly analagous to the vertical position of a single low-pass dot on the advanced filter editor. At lower values, the cutoff frequency will not be emphasized, and at higher values you will hear emphasis on the cutoff frequency.", "[OVERWRITING] [$LO - $HI]"] },
        { name: "pitch shift", pianoName: "Pitch Shift", maxRawVol: Config.pitchShiftRange - 1, newNoteVol: Config.pitchShiftCenter, forSong: false, convertRealFactor: -Config.pitchShiftCenter, associatedEffect: EffectType.pitchShift,
            promptName: "Pitch Shift", promptDesc: ["This setting controls the pitch offset of your instrument, just like the pitch shift slider.", "At $MID your instrument will have no pitch shift. This increases as you decrease toward $LO pitches (half-steps) at the low end, or increases towards +$HI pitches at the high end.", "[OVERWRITING] [$LO - $HI] [pitch]"] },
        { name: "sustain", pianoName: "Sustain", maxRawVol: Config.stringSustainRange - 1, newNoteVol: 0, forSong: false, convertRealFactor: 0, associatedEffect: EffectType.length,
            promptName: "Picked String Sustain", promptDesc: ["This setting controls the sustain of your picked string instrument, just like the sustain slider.", "At $LO, your instrument will have minimum sustain and sound 'plucky'. This increases to a more held sound as your modulator approaches the maximum, $HI.", "[OVERWRITING] [$LO - $HI]"] },
        { name: "mix volume", pianoName: "Mix Vol.", maxRawVol: Config.volumeRange, newNoteVol: Math.ceil(Config.volumeRange / 2), forSong: false, convertRealFactor: Math.ceil(-Config.volumeRange / 2.0), associatedEffect: EffectType.length,
            promptName: "Mix Volume", promptDesc: ["This setting affects the volume of your instrument as if its volume slider had been moved.", "At $MID, an instrument's volume will be unchanged from default. This means you can still use the volume sliders to mix the base volume of instruments, since this setting and the default value work multiplicatively. The volume gradually increases up to $HI, or decreases down to mute at $LO.", "Unlike the 'note volume' setting, mix volume is very straightforward and simply affects the resultant instrument volume after all effects are applied.", "[MULTIPLICATIVE] [$LO - $HI]"] },
    ]);
=======
	readonly computeIndex: EnvelopeComputeIndex /*| InstrumentAutomationIndex*/ | null;
	readonly displayName: string;
	//readonly perNote: boolean; // Whether to compute envelopes on a per-note basis.
	readonly interleave: boolean; // Whether to interleave this target with the next one in the menu (e.g. filter frequency and gain).
	readonly isFilter: boolean; // Filters are special because the maxCount depends on other instrument settings.
	//readonly range: number | null; // set if automation is allowed.
	readonly maxCount: number;
	readonly effect: EffectType | null;
	readonly compatibleInstruments: InstrumentType[] | null;
}

export class Config {
	public static readonly scales: DictionaryArray<Scale> = toNameMap([
		{name: "easy :)",            realName: "pentatonic major",      flags: [true, false,  true, false,  true, false, false,  true, false,  true, false, false]},
		{name: "easy :(",            realName: "pentatonic minor",      flags: [true, false, false,  true, false,  true, false,  true, false, false,  true, false]},
		{name: "island :)",          realName: "ryukyu",                flags: [true, false, false, false,  true,  true, false,  true, false, false, false,  true]},
		{name: "island :(",          realName: "pelog selisir",         flags: [true,  true, false,  true, false, false, false,  true,  true, false, false, false]},
		{name: "blues :)",           realName: "blues major",           flags: [true, false,  true,  true,  true, false, false,  true, false,  true, false, false]},
		{name: "blues :(",           realName: "blues",                 flags: [true, false, false,  true, false,  true,  true,  true, false, false,  true, false]},
		{name: "normal :)",          realName: "ionian",                flags: [true, false,  true, false,  true,  true, false,  true, false,  true, false,  true]},
		{name: "normal :(",          realName: "aeolian",               flags: [true, false,  true,  true, false,  true, false,  true,  true, false,  true, false]},
		{name: "double harmonic :)", realName: "double harmonic major", flags: [true,  true, false, false,  true,  true, false,  true,  true, false, false,  true]},
		{name: "double harmonic :(", realName: "double harmonic minor", flags: [true, false,  true,  true, false, false,  true,  true,  true, false, false,  true]},
		{name: "strange",            realName: "whole tone",            flags: [true, false,  true, false,  true, false,  true, false,  true, false,  true, false]},
		{name: "expert",             realName: "chromatic",             flags: [true,  true,  true,  true,  true,  true,  true,  true,  true,  true,  true,  true]},
	]);
	public static readonly keys: DictionaryArray<Key> = toNameMap([
		{name: "C",  isWhiteKey:  true, basePitch: 12}, // C0 has index 12 on the MIDI scale. C7 is 96, and C9 is 120. C10 is barely in the audible range.
		{name: "C♯", isWhiteKey: false, basePitch: 13},
		{name: "D",  isWhiteKey:  true, basePitch: 14},
		{name: "D♯", isWhiteKey: false, basePitch: 15},
		{name: "E",  isWhiteKey:  true, basePitch: 16},
		{name: "F",  isWhiteKey:  true, basePitch: 17},
		{name: "F♯", isWhiteKey: false, basePitch: 18},
		{name: "G",  isWhiteKey:  true, basePitch: 19},
		{name: "G♯", isWhiteKey: false, basePitch: 20},
		{name: "A",  isWhiteKey:  true, basePitch: 21},
		{name: "A♯", isWhiteKey: false, basePitch: 22},
		{name: "B",  isWhiteKey:  true, basePitch: 23},
	]);
	public static readonly blackKeyNameParents: ReadonlyArray<number> = [-1, 1, -1, 1, -1, 1, -1, -1, 1, -1, 1, -1];
	public static readonly tempoMin: number = 30;
	public static readonly tempoMax: number = 300;
	public static readonly echoDelayRange: number = 24;
	public static readonly echoDelayStepTicks: number = 4;
	public static readonly echoSustainRange: number = 8;
	public static readonly echoShelfHz: number = 4000.0; // The cutoff freq of the shelf filter that is used to decay echoes.
	public static readonly echoShelfGain: number = Math.pow(2.0, -0.5);
	public static readonly reverbShelfHz: number = 8000.0; // The cutoff freq of the shelf filter that is used to decay reverb.
	public static readonly reverbShelfGain: number = Math.pow(2.0, -1.5);
	public static readonly reverbRange: number = 4;
	public static readonly reverbDelayBufferSize: number = 16384; // TODO: Compute a buffer size based on sample rate.
	public static readonly reverbDelayBufferMask: number = Config.reverbDelayBufferSize - 1; // TODO: Compute a buffer size based on sample rate.
	public static readonly beatsPerBarMin: number = 3;
	public static readonly beatsPerBarMax: number = 16;
	public static readonly barCountMin: number = 1;
	public static readonly barCountMax: number = 128;
	public static readonly instrumentCountMin: number = 1;
	public static readonly layeredInstrumentCountMax: number = 4;
	public static readonly patternInstrumentCountMax: number = 10;
	public static readonly partsPerBeat: number = 24;
	public static readonly ticksPerPart: number = 2;
	public static readonly rhythms: DictionaryArray<Rhythm> = toNameMap([
		{name: "÷3 (triplets)", stepsPerBeat: 3, ticksPerArpeggio: 4, arpeggioPatterns: [[0], [0, 0, 1, 1], [0, 1, 2, 1]], roundUpThresholds: [/*0*/ 5, /*8*/ 12, /*16*/ 18 /*24*/]},
		{name: "÷4 (standard)", stepsPerBeat: 4, ticksPerArpeggio: 3, arpeggioPatterns: [[0], [0, 0, 1, 1], [0, 1, 2, 1]], roundUpThresholds: [/*0*/ 3, /*6*/ 9, /*12*/ 17, /*18*/ 21 /*24*/]},
		{name: "÷6",            stepsPerBeat: 6, ticksPerArpeggio: 4, arpeggioPatterns: [[0], [0, 1],       [0, 1, 2, 1]], roundUpThresholds: null},
		{name: "÷8",            stepsPerBeat: 8, ticksPerArpeggio: 3, arpeggioPatterns: [[0], [0, 1],       [0, 1, 2, 1]], roundUpThresholds: null},
		{name: "freehand",      stepsPerBeat:24, ticksPerArpeggio: 3, arpeggioPatterns: [[0], [0, 1],       [0, 1, 2, 1]], roundUpThresholds: null},
	]);
	
	public static readonly instrumentTypeNames: ReadonlyArray<string> = ["chip", "FM", "noise", "spectrum", "drumset", "harmonics", "PWM", "Picked String", "supersaw"]; // See InstrumentType enum above.
	public static readonly instrumentTypeHasSpecialInterval: ReadonlyArray<boolean> = [true, true, false, false, false, true, false, false, false];
	public static readonly chipBaseExpression:      number = 0.03375; // Doubled by unison feature, but affected by expression adjustments per unison setting and wave shape.
	public static readonly fmBaseExpression:        number = 0.03;
	public static readonly noiseBaseExpression:     number = 0.19;
	public static readonly spectrumBaseExpression:  number = 0.3; // Spectrum can be in pitch or noise channels, the expression is doubled for noise.
	public static readonly drumsetBaseExpression:   number = 0.45; // Drums tend to be loud but brief!
	public static readonly harmonicsBaseExpression: number = 0.025;
	public static readonly pwmBaseExpression:       number = 0.04725; // It's actually closer to half of this, the synthesized pulse amplitude range is only .5 to -.5, but also note that the fundamental sine partial amplitude of a square wave is 4/π times the measured square wave amplitude.
	public static readonly supersawBaseExpression:  number = 0.061425; // It's actually closer to half of this, the synthesized sawtooth amplitude range is only .5 to -.5.
	public static readonly pickedStringBaseExpression: number = 0.025; // Same as harmonics.
	public static readonly distortionBaseVolume:    number = 0.011; // Distortion is not affected by pitchDamping, which otherwise approximately halves expression for notes around the middle of the range.
	public static readonly bitcrusherBaseVolume:    number = 0.010; // Also not affected by pitchDamping, used when bit crushing is maxed out (aka "1-bit" output).
	
	public static readonly chipWaves: DictionaryArray<ChipWave> = toNameMap([
		{name: "rounded",      expression: 0.94, samples: centerWave([0.0, 0.2, 0.4, 0.5, 0.6, 0.7, 0.8, 0.85, 0.9, 0.95, 1.0, 1.0, 1.0, 1.0, 1.0, 1.0, 1.0, 1.0, 1.0, 1.0, 1.0, 1.0, 1.0, 1.0, 1.0, 0.95, 0.9, 0.85, 0.8, 0.7, 0.6, 0.5, 0.4, 0.2, 0.0, -0.2, -0.4, -0.5, -0.6, -0.7, -0.8, -0.85, -0.9, -0.95, -1.0, -1.0, -1.0, -1.0, -1.0, -1.0, -1.0, -1.0, -1.0, -1.0, -1.0, -0.95, -0.9, -0.85, -0.8, -0.7, -0.6, -0.5, -0.4, -0.2])},
		{name: "triangle",     expression: 1.0,  samples: centerWave([1.0/15.0, 3.0/15.0, 5.0/15.0, 7.0/15.0, 9.0/15.0, 11.0/15.0, 13.0/15.0, 15.0/15.0, 15.0/15.0, 13.0/15.0, 11.0/15.0, 9.0/15.0, 7.0/15.0, 5.0/15.0, 3.0/15.0, 1.0/15.0, -1.0/15.0, -3.0/15.0, -5.0/15.0, -7.0/15.0, -9.0/15.0, -11.0/15.0, -13.0/15.0, -15.0/15.0, -15.0/15.0, -13.0/15.0, -11.0/15.0, -9.0/15.0, -7.0/15.0, -5.0/15.0, -3.0/15.0, -1.0/15.0])},
		{name: "square",       expression: 0.5,  samples: centerWave([1.0, -1.0])},
		{name: "1/4 pulse",    expression: 0.5,  samples: centerWave([1.0, -1.0, -1.0, -1.0])},
		{name: "1/8 pulse",    expression: 0.5,  samples: centerWave([1.0, -1.0, -1.0, -1.0, -1.0, -1.0, -1.0, -1.0])},
		{name: "sawtooth",     expression: 0.65, samples: centerWave([1.0/31.0, 3.0/31.0, 5.0/31.0, 7.0/31.0, 9.0/31.0, 11.0/31.0, 13.0/31.0, 15.0/31.0, 17.0/31.0, 19.0/31.0, 21.0/31.0, 23.0/31.0, 25.0/31.0, 27.0/31.0, 29.0/31.0, 31.0/31.0, -31.0/31.0, -29.0/31.0, -27.0/31.0, -25.0/31.0, -23.0/31.0, -21.0/31.0, -19.0/31.0, -17.0/31.0, -15.0/31.0, -13.0/31.0, -11.0/31.0, -9.0/31.0, -7.0/31.0, -5.0/31.0, -3.0/31.0, -1.0/31.0])},
		{name: "double saw",   expression: 0.5,  samples: centerWave([0.0, -0.2, -0.4, -0.6, -0.8, -1.0, 1.0, -0.8, -0.6, -0.4, -0.2, 1.0, 0.8, 0.6, 0.4, 0.2])},
		{name: "double pulse", expression: 0.4,  samples: centerWave([1.0, 1.0, 1.0, 1.0, 1.0, -1.0, -1.0, -1.0, 1.0, 1.0, 1.0, 1.0, -1.0, -1.0, -1.0, -1.0])},
		{name: "spiky",        expression: 0.4,  samples: centerWave([1.0, -1.0, 1.0, -1.0, 1.0, 0.0])},
	]);
	// Noise waves have too many samples to write by hand, they're generated on-demand by getDrumWave instead.
	public static readonly chipNoises: DictionaryArray<ChipNoise> = toNameMap([
		{name: "retro",   expression: 0.25, basePitch: 69,  pitchFilterMult: 1024.0, isSoft: false, samples: null},
		{name: "white",   expression: 1.0,  basePitch: 69,  pitchFilterMult:    8.0, isSoft: true,  samples: null},
		// The "clang" and "buzz" noises are based on similar noises in the modded beepbox! :D
		{name: "clang",   expression: 0.4,  basePitch: 69,  pitchFilterMult: 1024.0, isSoft: false, samples: null},
		{name: "buzz",    expression: 0.3,  basePitch: 69,  pitchFilterMult: 1024.0, isSoft: false, samples: null},
		{name: "hollow",  expression: 1.5,  basePitch: 96,  pitchFilterMult:    1.0, isSoft: true,  samples: null},
	]);
	
	public static readonly filterFreqStep: number = 1.0/4.0;
	public static readonly filterFreqRange: number = 34;
	public static readonly filterFreqReferenceSetting: number = 28;
	public static readonly filterFreqReferenceHz: number = 8000.0;
	public static readonly filterFreqMaxHz: number = Config.filterFreqReferenceHz * Math.pow(2.0, Config.filterFreqStep * (Config.filterFreqRange - 1 - Config.filterFreqReferenceSetting)); // ~19khz
	public static readonly filterFreqMinHz: number = 8.0;
	public static readonly filterGainRange: number = 15;
	public static readonly filterGainCenter: number = 7;
	public static readonly filterGainStep: number = 1.0/2.0;
	public static readonly filterMaxPoints: number = 8;
	public static readonly filterTypeNames: ReadonlyArray<string> = ["low-pass", "high-pass", "peak"]; // See FilterType enum above.
	
	public static readonly fadeInRange: number = 10;
	public static readonly fadeOutTicks: ReadonlyArray<number> = [-24, -12, -6, -3, -1, 6, 12, 24, 48, 72, 96];
	public static readonly fadeOutNeutral: number = 4;
	public static readonly drumsetFadeOutTicks: number = 48;
	public static readonly transitions: DictionaryArray<Transition> = toNameMap([
		{name: "normal",        isSeamless: false, continues: false, slides: false, slideTicks: 3, includeAdjacentPatterns: false},
		{name: "interrupt",     isSeamless: true,  continues: false, slides: false, slideTicks: 3, includeAdjacentPatterns: true},
		{name: "continue",      isSeamless: true,  continues: true,  slides: false, slideTicks: 3, includeAdjacentPatterns: true},
		{name: "slide",         isSeamless: true,  continues: false, slides: true,  slideTicks: 3, includeAdjacentPatterns: true},
		{name: "slide in pattern", isSeamless: true,  continues: false, slides: true,  slideTicks: 3, includeAdjacentPatterns: false},
	]);
	public static readonly vibratos: DictionaryArray<Vibrato> = toNameMap([
		{name: "none",    amplitude: 0.0,  periodsSeconds: [0.14], delayTicks: 0},
		{name: "light",   amplitude: 0.15, periodsSeconds: [0.14], delayTicks: 0},
		{name: "delayed", amplitude: 0.3,  periodsSeconds: [0.14], delayTicks: 37}, // It will fade in over the previous two ticks.
		{name: "heavy",   amplitude: 0.45, periodsSeconds: [0.14], delayTicks: 0},
		{name: "shaky",   amplitude: 0.1,  periodsSeconds: [0.11, 1.618*0.11, 3*0.11], delayTicks: 0},
	]);
	public static readonly unisons: DictionaryArray<Unison> = toNameMap([
		{name: "none",       voices: 1, spread: 0.0,  offset: 0.0, expression: 1.4, sign: 1.0},
		{name: "shimmer",    voices: 2, spread: 0.018,offset: 0.0, expression: 0.8, sign: 1.0},
		{name: "hum",        voices: 2, spread: 0.045,offset: 0.0, expression: 1.0, sign: 1.0},
		{name: "honky tonk", voices: 2, spread: 0.09, offset: 0.0, expression: 1.0, sign: 1.0},
		{name: "dissonant",  voices: 2, spread: 0.25, offset: 0.0, expression: 0.9, sign: 1.0},
		{name: "fifth",      voices: 2, spread: 3.5,  offset: 3.5, expression: 0.9, sign: 1.0},
		{name: "octave",     voices: 2, spread: 6.0,  offset: 6.0, expression: 0.8, sign: 1.0},
		{name: "bowed",      voices: 2, spread: 0.02, offset: 0.0, expression: 1.0, sign:-1.0},
		{name: "piano",      voices: 2, spread: 0.01, offset: 0.0, expression: 1.0, sign: 0.7},
	]);
	public static readonly effectNames: ReadonlyArray<string> = ["reverb", "chorus", "panning", "distortion", "bitcrusher", "note filter", "echo", "pitch shift", "detune", "vibrato", "transition type", "chord type"];
	public static readonly effectOrder: ReadonlyArray<EffectType> = [EffectType.transition, EffectType.chord, EffectType.pitchShift, EffectType.detune, EffectType.vibrato, EffectType.noteFilter, EffectType.distortion, EffectType.bitcrusher, EffectType.panning, EffectType.chorus, EffectType.echo, EffectType.reverb];
	public static readonly noteSizeMax: number = 3;
	public static readonly volumeRange: number = 8;
	public static readonly volumeLogScale: number = -0.5;
	public static readonly panCenter: number = 4;
	public static readonly panMax: number = Config.panCenter * 2;
	public static readonly panDelaySecondsMax: number = 0.0005;
	public static readonly chorusRange: number = 4;
	public static readonly chorusPeriodSeconds: number = 2.0;
	public static readonly chorusDelayRange: number = 0.0034;
	public static readonly chorusDelayOffsets: ReadonlyArray<ReadonlyArray<number>> = [[1.51, 2.10, 3.35], [1.47, 2.15, 3.25]];
	public static readonly chorusPhaseOffsets: ReadonlyArray<ReadonlyArray<number>> = [[0.0, 2.1, 4.2], [3.2, 5.3, 1.0]];
	public static readonly chorusMaxDelay: number = Config.chorusDelayRange * (1.0 + Config.chorusDelayOffsets[0].concat(Config.chorusDelayOffsets[1]).reduce((x,y)=>Math.max(x,y)));
	public static readonly chords: DictionaryArray<Chord> = toNameMap([
		{name: "simultaneous",    customInterval: false, arpeggiates: false, strumParts: 0, singleTone: false},
		{name: "strum",           customInterval: false, arpeggiates: false, strumParts: 1, singleTone: false},
		{name: "arpeggio",        customInterval: false, arpeggiates:  true, strumParts: 0, singleTone:  true},
		{name: "custom interval", customInterval:  true, arpeggiates: false, strumParts: 0, singleTone:  true},
	]);
	public static readonly maxChordSize: number = 4;
	public static readonly operatorCount: number = 4;
	public static readonly maxPitchOrOperatorCount: number = Math.max(Config.maxChordSize, Config.operatorCount);
	public static readonly algorithms: DictionaryArray<Algorithm> = toNameMap([
		{name: "1←(2 3 4)",   carrierCount: 1, associatedCarrier: [1, 1, 1, 1], modulatedBy: [[2, 3, 4], [],     [],  []]},
		{name: "1←(2 3←4)",   carrierCount: 1, associatedCarrier: [1, 1, 1, 1], modulatedBy: [[2, 3],    [],     [4], []]},
		{name: "1←2←(3 4)",   carrierCount: 1, associatedCarrier: [1, 1, 1, 1], modulatedBy: [[2],       [3, 4], [],  []]},
		{name: "1←(2 3)←4",   carrierCount: 1, associatedCarrier: [1, 1, 1, 1], modulatedBy: [[2, 3],    [4],    [4], []]},
		{name: "1←2←3←4",     carrierCount: 1, associatedCarrier: [1, 1, 1, 1], modulatedBy: [[2],       [3],    [4], []]},
		{name: "1←3 2←4",     carrierCount: 2, associatedCarrier: [1, 2, 1, 2], modulatedBy: [[3],       [4],    [],  []]},
		{name: "1 2←(3 4)",   carrierCount: 2, associatedCarrier: [1, 2, 2, 2], modulatedBy: [[],        [3, 4], [],  []]},
		{name: "1 2←3←4",     carrierCount: 2, associatedCarrier: [1, 2, 2, 2], modulatedBy: [[],        [3],    [4], []]},
		{name: "(1 2)←3←4",   carrierCount: 2, associatedCarrier: [1, 2, 2, 2], modulatedBy: [[3],       [3],    [4], []]},
		{name: "(1 2)←(3 4)", carrierCount: 2, associatedCarrier: [1, 2, 2, 2], modulatedBy: [[3, 4],    [3, 4], [],  []]},
		{name: "1 2 3←4",     carrierCount: 3, associatedCarrier: [1, 2, 3, 3], modulatedBy: [[],        [],     [4], []]},
		{name: "(1 2 3)←4",   carrierCount: 3, associatedCarrier: [1, 2, 3, 3], modulatedBy: [[4],       [4],    [4], []]},
		{name: "1 2 3 4",     carrierCount: 4, associatedCarrier: [1, 2, 3, 4], modulatedBy: [[],        [],     [],  []]},
	]);
	public static readonly operatorCarrierInterval: ReadonlyArray<number> = [0.0, 0.04, -0.073, 0.091];
	public static readonly operatorAmplitudeMax: number = 15;
	public static readonly operatorFrequencies: DictionaryArray<OperatorFrequency> = toNameMap([
		{name:  "1×", mult:  1.0, hzOffset: 0.0, amplitudeSign: 1.0},
		{name: "~1×", mult:  1.0, hzOffset: 1.5, amplitudeSign:-1.0},
		{name:  "2×", mult:  2.0, hzOffset: 0.0, amplitudeSign: 1.0},
		{name: "~2×", mult:  2.0, hzOffset:-1.3, amplitudeSign:-1.0},
		{name:  "3×", mult:  3.0, hzOffset: 0.0, amplitudeSign: 1.0},
		{name:  "4×", mult:  4.0, hzOffset: 0.0, amplitudeSign: 1.0},
		{name:  "5×", mult:  5.0, hzOffset: 0.0, amplitudeSign: 1.0},
		{name:  "6×", mult:  6.0, hzOffset: 0.0, amplitudeSign: 1.0},
		{name:  "7×", mult:  7.0, hzOffset: 0.0, amplitudeSign: 1.0},
		{name:  "8×", mult:  8.0, hzOffset: 0.0, amplitudeSign: 1.0},
		{name:  "9×", mult:  9.0, hzOffset: 0.0, amplitudeSign: 1.0},
		{name: "11×", mult: 11.0, hzOffset: 0.0, amplitudeSign: 1.0},
		{name: "13×", mult: 13.0, hzOffset: 0.0, amplitudeSign: 1.0},
		{name: "16×", mult: 16.0, hzOffset: 0.0, amplitudeSign: 1.0},
		{name: "20×", mult: 20.0, hzOffset: 0.0, amplitudeSign: 1.0},
	]);
	public static readonly envelopes: DictionaryArray<Envelope> = toNameMap([
		{name: "none",     type: EnvelopeType.none,     speed:  0.0},
		{name: "note size",type: EnvelopeType.noteSize, speed:  0.0},
		{name: "punch",    type: EnvelopeType.punch,    speed:  0.0},
		{name: "flare 1",  type: EnvelopeType.flare,    speed: 32.0},
		{name: "flare 2",  type: EnvelopeType.flare,    speed:  8.0},
		{name: "flare 3",  type: EnvelopeType.flare,    speed:  2.0},
		{name: "twang 1",  type: EnvelopeType.twang,    speed: 32.0},
		{name: "twang 2",  type: EnvelopeType.twang,    speed:  8.0},
		{name: "twang 3",  type: EnvelopeType.twang,    speed:  2.0},
		{name: "swell 1",  type: EnvelopeType.swell,    speed: 32.0},
		{name: "swell 2",  type: EnvelopeType.swell,    speed:  8.0},
		{name: "swell 3",  type: EnvelopeType.swell,    speed:  2.0},
		{name: "tremolo1", type: EnvelopeType.tremolo,  speed:  4.0},
		{name: "tremolo2", type: EnvelopeType.tremolo,  speed:  2.0},
		{name: "tremolo3", type: EnvelopeType.tremolo,  speed:  1.0},
		{name: "tremolo4", type: EnvelopeType.tremolo2, speed:  4.0},
		{name: "tremolo5", type: EnvelopeType.tremolo2, speed:  2.0},
		{name: "tremolo6", type: EnvelopeType.tremolo2, speed:  1.0},
		{name: "decay 1",  type: EnvelopeType.decay,    speed: 10.0},
		{name: "decay 2",  type: EnvelopeType.decay,    speed:  7.0},
		{name: "decay 3",  type: EnvelopeType.decay,    speed:  4.0},
	]);
	public static readonly feedbacks: DictionaryArray<Feedback> = toNameMap([
		{name: "1⟲",          indices: [[1],  [],  [],  []]},
		{name: "2⟲",          indices: [ [], [2],  [],  []]},
		{name: "3⟲",          indices: [ [],  [], [3],  []]},
		{name: "4⟲",          indices: [ [],  [],  [], [4]]},
		{name: "1⟲ 2⟲",       indices: [[1], [2],  [],  []]},
		{name: "3⟲ 4⟲",       indices: [ [],  [], [3], [4]]},
		{name: "1⟲ 2⟲ 3⟲",    indices: [[1], [2], [3],  []]},
		{name: "2⟲ 3⟲ 4⟲",    indices: [ [], [2], [3], [4]]},
		{name: "1⟲ 2⟲ 3⟲ 4⟲", indices: [[1], [2], [3], [4]]},
		{name: "1→2",         indices: [ [], [1],  [],  []]},
		{name: "1→3",         indices: [ [],  [], [1],  []]},
		{name: "1→4",         indices: [ [],  [],  [], [1]]},
		{name: "2→3",         indices: [ [],  [], [2],  []]},
		{name: "2→4",         indices: [ [],  [],  [], [2]]},
		{name: "3→4",         indices: [ [],  [],  [], [3]]},
		{name: "1→3 2→4",     indices: [ [],  [], [1], [2]]},
		{name: "1→4 2→3",     indices: [ [],  [], [2], [1]]},
		{name: "1→2→3→4",     indices: [ [], [1], [2], [3]]},
	]);
	public static readonly chipNoiseLength: number = 1 << 15; // 32768
	public static readonly spectrumNoiseLength: number = 1 << 15; // 32768
	public static readonly spectrumBasePitch: number = 24;
	public static readonly spectrumControlPoints: number = 30;
	public static readonly spectrumControlPointsPerOctave: number = 7;
	public static readonly spectrumControlPointBits: number = 3;
	public static readonly spectrumMax: number = (1 << Config.spectrumControlPointBits) - 1;
	public static readonly harmonicsControlPoints: number = 28;
	public static readonly harmonicsRendered: number = 64;
	public static readonly harmonicsRenderedForPickedString: number = 1 << 8; // 256
	public static readonly harmonicsControlPointBits: number = 3;
	public static readonly harmonicsMax: number = (1 << Config.harmonicsControlPointBits) - 1;
	public static readonly harmonicsWavelength: number = 1 << 11; // 2048
	public static readonly pulseWidthRange: number = 8;
	public static readonly pulseWidthStepPower: number = 0.5;
	public static readonly supersawVoiceCount: number = 7;
	public static readonly supersawDynamismMax: number = 6;
	public static readonly supersawSpreadMax: number = 12;
	public static readonly supersawShapeMax: number = 6;
	public static readonly pitchChannelCountMin: number = 1;
	public static readonly pitchChannelCountMax: number = 10;
	public static readonly noiseChannelCountMin: number = 0;
	public static readonly noiseChannelCountMax: number = 5;
	public static readonly noiseInterval: number = 6;
	public static readonly pitchesPerOctave: number = 12; // TODO: Use this for converting pitch to frequency.
	public static readonly drumCount: number = 12;
	public static readonly pitchOctaves: number = 7;
	public static readonly maxPitch: number = Config.pitchOctaves * Config.pitchesPerOctave;
	public static readonly maximumTonesPerChannel: number = Config.maxChordSize * 2;
	public static readonly justIntonationSemitones: number[] = [1.0/2.0, 8.0/15.0, 9.0/16.0, 3.0/5.0, 5.0/8.0, 2.0/3.0, 32.0/45.0, 3.0/4.0, 4.0/5.0, 5.0/6.0, 8.0/9.0, 15.0/16.0, 1.0, 16.0/15.0, 9.0/8.0, 6.0/5.0, 5.0/4.0, 4.0/3.0, 45.0/32.0, 3.0/2.0, 8.0/5.0, 5.0/3.0, 16.0/9.0, 15.0/8.0, 2.0].map(x=>Math.log2(x) * Config.pitchesPerOctave);
	public static readonly pitchShiftRange: number = Config.justIntonationSemitones.length;
	public static readonly pitchShiftCenter: number = Config.pitchShiftRange >> 1;
	public static readonly detuneCenter: number = 9;
	public static readonly detuneMax: number = Config.detuneCenter * 2;
	public static readonly sineWaveLength: number = 1 << 8; // 256
	public static readonly sineWaveMask: number = Config.sineWaveLength - 1;
	public static readonly sineWave: Float32Array = generateSineWave();
	
	// Picked strings have an all-pass filter with a corner frequency based on the tone fundamental frequency, in order to add a slight inharmonicity. (Which is important for distortion.)
	public static readonly pickedStringDispersionCenterFreq: number = 6000.0; // The tone fundamental freq is pulled toward this freq for computing the all-pass corner freq.
	public static readonly pickedStringDispersionFreqScale: number = 0.3; // The tone fundamental freq freq moves this much toward the center freq for computing the all-pass corner freq.
	public static readonly pickedStringDispersionFreqMult: number = 4.0; // The all-pass corner freq is based on this times the adjusted tone fundamental freq.
	public static readonly pickedStringShelfHz: number = 4000.0; // The cutoff freq of the shelf filter that is used to decay the high frequency energy in the picked string.
	public static readonly stringSustainRange: number = 15;
	public static readonly stringDecayRate: number = 0.12;
	public static readonly enableAcousticSustain: boolean = false;
	public static readonly sustainTypeNames: ReadonlyArray<string> = ["bright", "acoustic"]; // See SustainType enum above.
	
	public static readonly distortionRange: number = 8;
	public static readonly bitcrusherFreqRange: number = 14;
	public static readonly bitcrusherOctaveStep: number = 0.5;
	public static readonly bitcrusherQuantizationRange: number = 8;
	
	public static readonly maxEnvelopeCount: number = 12;
	public static readonly defaultAutomationRange: number = 13;
	public static readonly instrumentAutomationTargets: DictionaryArray<AutomationTarget> = toNameMap([
		{name: "none",                   computeIndex:                           null,                   displayName: "none",             /*perNote: false,*/ interleave: false, isFilter: false, /*range: 0,                              */    maxCount: 1,    effect: null,                    compatibleInstruments: null},
		{name: "noteVolume",             computeIndex:       EnvelopeComputeIndex.noteVolume,             displayName: "note volume",      /*perNote:  true,*/ interleave: false, isFilter: false, /*range: Config.volumeRange,             */    maxCount: 1,    effect: null,                    compatibleInstruments: null},
		{name: "pulseWidth",             computeIndex:       EnvelopeComputeIndex.pulseWidth,             displayName: "pulse width",      /*perNote:  true,*/ interleave: false, isFilter: false, /*range: Config.pulseWidthRange,         */    maxCount: 1,    effect: null,                    compatibleInstruments: [InstrumentType.pwm, InstrumentType.supersaw]},
		{name: "stringSustain",          computeIndex:       EnvelopeComputeIndex.stringSustain,          displayName: "sustain",          /*perNote:  true,*/ interleave: false, isFilter: false, /*range: Config.stringSustainRange,      */    maxCount: 1,    effect: null,                    compatibleInstruments: [InstrumentType.pickedString]},
		{name: "unison",                 computeIndex:       EnvelopeComputeIndex.unison,                 displayName: "unison",           /*perNote:  true,*/ interleave: false, isFilter: false, /*range: Config.defaultAutomationRange,  */    maxCount: 1,    effect: null,                    compatibleInstruments: [InstrumentType.chip, InstrumentType.harmonics, InstrumentType.pickedString]},
		{name: "operatorFrequency",      computeIndex:       EnvelopeComputeIndex.operatorFrequency0,     displayName: "fm# freq",         /*perNote:  true,*/ interleave:  true, isFilter: false, /*range: Config.defaultAutomationRange,  */    maxCount: Config.operatorCount, effect: null,    compatibleInstruments: [InstrumentType.fm]},
		{name: "operatorAmplitude",      computeIndex:       EnvelopeComputeIndex.operatorAmplitude0,     displayName: "fm# volume",       /*perNote:  true,*/ interleave: false, isFilter: false, /*range: Config.operatorAmplitudeMax + 1,*/    maxCount: Config.operatorCount, effect: null,    compatibleInstruments: [InstrumentType.fm]},
		{name: "feedbackAmplitude",      computeIndex:       EnvelopeComputeIndex.feedbackAmplitude,      displayName: "fm feedback",      /*perNote:  true,*/ interleave: false, isFilter: false, /*range: Config.operatorAmplitudeMax + 1,*/    maxCount: 1,    effect: null,                    compatibleInstruments: [InstrumentType.fm]},
		{name: "pitchShift",             computeIndex:       EnvelopeComputeIndex.pitchShift,             displayName: "pitch shift",      /*perNote:  true,*/ interleave: false, isFilter: false, /*range: Config.pitchShiftRange,         */    maxCount: 1,    effect: EffectType.pitchShift,   compatibleInstruments: null},
		{name: "detune",                 computeIndex:       EnvelopeComputeIndex.detune,                 displayName: "detune",           /*perNote:  true,*/ interleave: false, isFilter: false, /*range: Config.detuneMax + 1,           */    maxCount: 1,    effect: EffectType.detune,       compatibleInstruments: null},
		{name: "vibratoDepth",           computeIndex:       EnvelopeComputeIndex.vibratoDepth,           displayName: "vibrato range",    /*perNote:  true,*/ interleave: false, isFilter: false, /*range: Config.defaultAutomationRange,  */    maxCount: 1,    effect: EffectType.vibrato,      compatibleInstruments: null},
		{name: "noteFilterAllFreqs",     computeIndex:       EnvelopeComputeIndex.noteFilterAllFreqs,     displayName: "n. filter freqs",  /*perNote:  true,*/ interleave: false, isFilter:  true, /*range: null,                           */    maxCount: 1,    effect: EffectType.noteFilter,   compatibleInstruments: null},
		{name: "noteFilterFreq",         computeIndex:       EnvelopeComputeIndex.noteFilterFreq0,        displayName: "n. filter # freq", /*perNote:  true,*/ interleave: false/*true*/, isFilter:  true, /*range: Config.filterFreqRange, */    maxCount: Config.filterMaxPoints, effect: EffectType.noteFilter, compatibleInstruments: null},
		// Controlling filter gain is less obvious and intuitive than controlling filter freq, so to avoid confusion I've disabled it for envelopes.
		{name: "noteFilterGain",         computeIndex:                           null,                    displayName: "n. filter # vol",  /*perNote:  true,*/ interleave: false, isFilter:  true, /*range: Config.filterGainRange,         */    maxCount: Config.filterMaxPoints, effect: EffectType.noteFilter, compatibleInstruments: null},
		{name: "supersawDynamism",       computeIndex:       EnvelopeComputeIndex.supersawDynamism,       displayName: "dynamism",         /*perNote:  true,*/ interleave: false, isFilter: false, /*range: Config.supersawDynamismMax + 1, */    maxCount: 1,    effect: null,                    compatibleInstruments: [InstrumentType.supersaw]},
		{name: "supersawSpread",         computeIndex:       EnvelopeComputeIndex.supersawSpread,         displayName: "spread",           /*perNote:  true,*/ interleave: false, isFilter: false, /*range: Config.supersawSpreadMax + 1,   */    maxCount: 1,    effect: null,                    compatibleInstruments: [InstrumentType.supersaw]},
		{name: "supersawShape",          computeIndex:       EnvelopeComputeIndex.supersawShape,          displayName: "saw↔pulse",        /*perNote:  true,*/ interleave: false, isFilter: false, /*range: Config.supersawShapeMax + 1,    */    maxCount: 1,    effect: null,                    compatibleInstruments: [InstrumentType.supersaw]},
		/*
		{name: "distortion",             computeIndex: InstrumentAutomationIndex.distortion,             displayName: "distortion",       perNote: false, interleave: false, isFilter: false, range: Config.distortionRange,             maxCount: 1,    effect: EffectType.distortion,   compatibleInstruments: null},
		{name: "bitcrusherQuantization", computeIndex: InstrumentAutomationIndex.bitcrusherQuantization, displayName: "bit crush",        perNote: false, interleave: false, isFilter: false, range: Config.bitcrusherQuantizationRange, maxCount: 1,    effect: EffectType.bitcrusher,   compatibleInstruments: null},
		{name: "bitcrusherFrequency",    computeIndex: InstrumentAutomationIndex.bitcrusherFrequency,    displayName: "freq crush",       perNote: false, interleave: false, isFilter: false, range: Config.bitcrusherFreqRange,         maxCount: 1,    effect: EffectType.bitcrusher,   compatibleInstruments: null},
		{name: "eqFilterAllFreqs",       computeIndex: InstrumentAutomationIndex.eqFilterAllFreqs,       displayName: "eq filter freqs",  perNote: false, interleave: false, isFilter:  true, range: null,                               maxCount: 1,    effect: null,                    compatibleInstruments: null},
		{name: "eqFilterFreq",           computeIndex: InstrumentAutomationIndex.eqFilterFreq0,          displayName: "eq filter # freq", perNote: false, interleave:  true, isFilter:  true, range: Config.filterFreqRange,             maxCount: Config.filterMaxPoints, effect: null,  compatibleInstruments: null},
		{name: "eqFilterGain",           computeIndex: InstrumentAutomationIndex.eqFilterGain0,          displayName: "eq filter # vol",  perNote: false, interleave: false, isFilter:  true, range: Config.filterGainRange,             maxCount: Config.filterMaxPoints, effect: null,  compatibleInstruments: null},
		{name: "panning",                computeIndex: InstrumentAutomationIndex.panning,                displayName: "panning",          perNote: false, interleave: false, isFilter: false, range: Config.panMax + 1,                  maxCount: 1,    effect: EffectType.panning,      compatibleInstruments: null},
		{name: "chorus",                 computeIndex: InstrumentAutomationIndex.chorus,                 displayName: "chorus",           perNote: false, interleave: false, isFilter: false, range: Config.chorusRange,                 maxCount: 1,    effect: EffectType.chorus,       compatibleInstruments: null},
		{name: "echoSustain",            computeIndex: InstrumentAutomationIndex.echoSustain,            displayName: "echo",             perNote: false, interleave: false, isFilter: false, range: Config.echoSustainRange,            maxCount: 1,    effect: EffectType.echo,         compatibleInstruments: null},
		{name: "echoDelay",              computeIndex: InstrumentAutomationIndex.echoDelay,              displayName: "echo delay",       perNote: false, interleave: false, isFilter: false, range: Config.echoDelayRange,              maxCount: 1,    effect: EffectType.echo,         compatibleInstruments: null}, // wait until after we're computing a tick's settings for multiple run lengths.
		{name: "reverb",                 computeIndex: InstrumentAutomationIndex.reverb,                 displayName: "reverb",           perNote: false, interleave: false, isFilter: false, range: Config.reverbRange,                 maxCount: 1,    effect: EffectType.reverb,       compatibleInstruments: null},
		{name: "mixVolume",              computeIndex: InstrumentAutomationIndex.mixVolume,              displayName: "mix volume",       perNote: false, interleave: false, isFilter: false, range: Config.volumeRange,                 maxCount: 1,    effect: null,                    compatibleInstruments: null},
		{name: "envelope#",              computeIndex: null,                                             displayName: "envelope",         perNote: false, interleave: false, isFilter: false, range: Config.defaultAutomationRange,      maxCount: Config.maxEnvelopeCount, effect: null, compatibleInstruments: null}, // maxCount special case for envelopes to be allowed to target earlier ones.
		*/
	]);
>>>>>>> d355c185
}

function centerWave(wave: Array<number>): Float32Array {
    let sum: number = 0.0;
    for (let i: number = 0; i < wave.length; i++) sum += wave[i];
    const average: number = sum / wave.length;
    for (let i: number = 0; i < wave.length; i++) wave[i] -= average;
    performIntegral(wave);
    // The first sample should be zero, and we'll duplicate it at the end for easier interpolation.
    wave.push(0);
    return new Float32Array(wave);
}
function centerAndNormalizeWave(wave: Array<number>): Float32Array {
    let magn: number = 0.0;

    centerWave(wave);

    // Going to length-1 because an extra 0 sample is added on the end as part of centerWave, which shouldn't impact magnitude calculation.
    for (let i: number = 0; i < wave.length - 1; i++) {
        magn += Math.abs(wave[i]);
    }
    const magnAvg: number = magn / (wave.length - 1);

    for (let i: number = 0; i < wave.length - 1; i++) {
        wave[i] = wave[i] / magnAvg;
    }

    return new Float32Array(wave);

}
export function performIntegral(wave: { length: number, [index: number]: number }): Float32Array {
    // Perform the integral on the wave. The synth function will perform the derivative to get the original wave back but with antialiasing.
    let cumulative: number = 0.0;
    let newWave: Float32Array = new Float32Array(wave.length);
    for (let i: number = 0; i < wave.length; i++) {
        newWave[i] = cumulative;
        cumulative += wave[i];
    }

    return newWave;
}
export function performIntegralOld(wave: { length: number, [index: number]: number }): void {
	// Old ver used in harmonics/picked string instruments, manipulates wave in place.
	let cumulative: number = 0.0;
	for (let i: number = 0; i < wave.length; i++) {
		const temp = wave[i];
		wave[i] = cumulative;
		cumulative += temp;
	}
}

export function getPulseWidthRatio(pulseWidth: number): number {
    // BeepBox formula for reference
    //return Math.pow(0.5, (Config.pulseWidthRange - 1 - pulseWidth) * Config.pulseWidthStepPower) * 0.5;

    return pulseWidth / (Config.pulseWidthRange * 2);
}


// The function arguments will be defined in FFT.ts, but I want
// SynthConfig.ts to be at the top of the compiled JS so I won't directly
// depend on FFT here. synth.ts will take care of importing FFT.ts.
//function inverseRealFourierTransform(array: {length: number, [index: number]: number}, fullArrayLength: number): void;
//function scaleElementsByFactor(array: {length: number, [index: number]: number}, factor: number): void;
export function getDrumWave(index: number, inverseRealFourierTransform: Function | null, scaleElementsByFactor: Function | null): Float32Array {
    let wave: Float32Array | null = Config.chipNoises[index].samples;
    if (wave == null) {
        wave = new Float32Array(Config.chipNoiseLength + 1);
        Config.chipNoises[index].samples = wave;

        if (index == 0) {
            // The "retro" drum uses a "Linear Feedback Shift Register" similar to the NES noise channel.
            let drumBuffer: number = 1;
            for (let i: number = 0; i < Config.chipNoiseLength; i++) {
                wave[i] = (drumBuffer & 1) * 2.0 - 1.0;
                let newBuffer: number = drumBuffer >> 1;
                if (((drumBuffer + newBuffer) & 1) == 1) {
                    newBuffer += 1 << 14;
                }
                drumBuffer = newBuffer;
            }
        } else if (index == 1) {
            // White noise is just random values for each sample.
            for (let i: number = 0; i < Config.chipNoiseLength; i++) {
                wave[i] = Math.random() * 2.0 - 1.0;
            }
        } else if (index == 2) {
            // The "clang" noise wave is based on a similar noise wave in the modded beepbox made by DAzombieRE.
            let drumBuffer: number = 1;
            for (let i: number = 0; i < Config.chipNoiseLength; i++) {
                wave[i] = (drumBuffer & 1) * 2.0 - 1.0;
                let newBuffer: number = drumBuffer >> 1;
                if (((drumBuffer + newBuffer) & 1) == 1) {
                    newBuffer += 2 << 14;
                }
                drumBuffer = newBuffer;
            }
        } else if (index == 3) {
            // The "buzz" noise wave is based on a similar noise wave in the modded beepbox made by DAzombieRE.
            let drumBuffer: number = 1;
            for (let i: number = 0; i < Config.chipNoiseLength; i++) {
                wave[i] = (drumBuffer & 1) * 2.0 - 1.0;
                let newBuffer: number = drumBuffer >> 1;
                if (((drumBuffer + newBuffer) & 1) == 1) {
                    newBuffer += 10 << 2;
                }
                drumBuffer = newBuffer;
            }
        } else if (index == 4) {
            // "hollow" drums, designed in frequency space and then converted via FFT:
            drawNoiseSpectrum(wave, Config.chipNoiseLength, 10, 11, 1, 1, 0);
            drawNoiseSpectrum(wave, Config.chipNoiseLength, 11, 14, .6578, .6578, 0);
            inverseRealFourierTransform!(wave, Config.chipNoiseLength);
            scaleElementsByFactor!(wave, 1.0 / Math.sqrt(Config.chipNoiseLength));
        } else if (index == 5) {
            // "Shine" drums from modbox!
            var drumBuffer = 1;
            for (var i = 0; i < Config.chipNoiseLength; i++) {
                wave[i] = (drumBuffer & 1) * 2.0 - 1.0;
                var newBuffer = drumBuffer >> 1;
                if (((drumBuffer + newBuffer) & 1) == 1) {
                    newBuffer += 10 << 2;
                }
                drumBuffer = newBuffer;
            }
        } else if (index == 6) {
            // "Deep" drums from modbox!
            drawNoiseSpectrum(wave, Config.chipNoiseLength, 1, 10, 1, 1, 0);
            drawNoiseSpectrum(wave, Config.chipNoiseLength, 20, 14, -2, -2, 0);
            inverseRealFourierTransform!(wave, Config.chipNoiseLength);
            scaleElementsByFactor!(wave, 1.0 / Math.sqrt(Config.chipNoiseLength));
        } else if (index == 7) {
            // "Cutter" drums from modbox!
            var drumBuffer = 1;
            for (var i = 0; i < Config.chipNoiseLength; i++) {
                wave[i] = (drumBuffer & 1) * 4.0 * (Math.random() * 14 + 1);
                var newBuffer = drumBuffer >> 1;
                if (((drumBuffer + newBuffer) & 1) == 1) {
                    newBuffer += 15 << 2;
                }
                drumBuffer = newBuffer;
            }
        } else if (index == 8) {
            // "Metallic" drums from modbox!
            var drumBuffer = 1;
            for (var i = 0; i < 32768; i++) {
                wave[i] = (drumBuffer & 1) / 2.0 + 0.5;
                var newBuffer = drumBuffer >> 1;
                if (((drumBuffer + newBuffer) & 1) == 1) {
                    newBuffer -= 10 << 2;
                }
                drumBuffer = newBuffer;
            }
        } else {
            throw new Error("Unrecognized drum index: " + index);
        }

        wave[Config.chipNoiseLength] = wave[0];
    }

    return wave;
}

export function drawNoiseSpectrum(wave: Float32Array, waveLength: number, lowOctave: number, highOctave: number, lowPower: number, highPower: number, overallSlope: number): number {
    const referenceOctave: number = 11;
    const referenceIndex: number = 1 << referenceOctave;
    const lowIndex: number = Math.pow(2, lowOctave) | 0;
    const highIndex: number = Math.min(waveLength >> 1, Math.pow(2, highOctave) | 0);
    const retroWave: Float32Array = getDrumWave(0, null, null);
    let combinedAmplitude: number = 0.0;
    for (let i: number = lowIndex; i < highIndex; i++) {

        let lerped: number = lowPower + (highPower - lowPower) * (Math.log2(i) - lowOctave) / (highOctave - lowOctave);
        let amplitude: number = Math.pow(2, (lerped - 1) * 7 + 1) * lerped;

        amplitude *= Math.pow(i / referenceIndex, overallSlope);

        combinedAmplitude += amplitude;

        // Add two different sources of psuedo-randomness to the noise
        // (individually they aren't random enough) but in a deterministic
        // way so that live spectrum editing doesn't result in audible pops.
        // Multiply all the sine wave amplitudes by 1 or -1 based on the
        // LFSR retro wave (effectively random), and also rotate the phase
        // of each sine wave based on the golden angle to disrupt the symmetry.
        amplitude *= retroWave[i];
        const radians: number = 0.61803398875 * i * i * Math.PI * 2.0;

        wave[i] = Math.cos(radians) * amplitude;
        wave[waveLength - i] = Math.sin(radians) * amplitude;
    }

    return combinedAmplitude;
}

function generateSineWave(): Float32Array {
    const wave: Float32Array = new Float32Array(Config.sineWaveLength + 1);
    for (let i: number = 0; i < Config.sineWaveLength + 1; i++) {
        wave[i] = Math.sin(i * Math.PI * 2.0 / Config.sineWaveLength);
    }
    return wave;
}

function generateTriWave(): Float32Array {
    const wave: Float32Array = new Float32Array(Config.sineWaveLength + 1);
    for (let i: number = 0; i < Config.sineWaveLength + 1; i++) {
        wave[i] = Math.asin(Math.sin(i * Math.PI * 2.0 / Config.sineWaveLength)) / (Math.PI / 2);
    }
    return wave;
}

function generateTrapezoidWave(drive: number = 2): Float32Array {
    const wave: Float32Array = new Float32Array(Config.sineWaveLength + 1);
    for (let i: number = 0; i < Config.sineWaveLength + 1; i++) {
        wave[i] = Math.max(-1.0, Math.min(1.0, Math.asin(Math.sin(i * Math.PI * 2.0 / Config.sineWaveLength)) * drive));
    }
    return wave;
}

function generateSquareWave(phaseWidth: number = 0): Float32Array {
    const wave: Float32Array = new Float32Array(Config.sineWaveLength + 1);
    const centerPoint: number = Config.sineWaveLength / 4;
    for (let i: number = 0; i < Config.sineWaveLength + 1; i++) {
        wave[i] = +((Math.abs(i - centerPoint) < phaseWidth * Config.sineWaveLength / 2)
            || ((Math.abs(i - Config.sineWaveLength - centerPoint) < phaseWidth * Config.sineWaveLength / 2))) * 2 - 1;
    }
    return wave;
}

function generateSawWave(inverse: boolean = false): Float32Array {
    const wave: Float32Array = new Float32Array(Config.sineWaveLength + 1);
    for (let i: number = 0; i < Config.sineWaveLength + 1; i++) {
        wave[i] = ((i + (Config.sineWaveLength / 4.0)) * 2.0 / Config.sineWaveLength) % 2 - 1;
        wave[i] = inverse ? -wave[i] : wave[i];
    }
    return wave;
}

export function getArpeggioPitchIndex(pitchCount: number, useFastTwoNoteArp: boolean, arpeggio: number): number {
    let arpeggioPattern: ReadonlyArray<number> = Config.arpeggioPatterns[pitchCount - 1];
    if (arpeggioPattern != null) {
        if (pitchCount == 2 && useFastTwoNoteArp == false) {
            arpeggioPattern = [0, 0, 1, 1];
        }
        return arpeggioPattern[arpeggio % arpeggioPattern.length];
    } else {
        return arpeggio % pitchCount;
    }
}

// Pardon the messy type casting. This allows accessing array members by numerical index or string name.
export function toNameMap<T extends BeepBoxOption>(array: Array<Pick<T, Exclude<keyof T, "index">>>): DictionaryArray<T> {
    const dictionary: Dictionary<T> = {};
    for (let i: number = 0; i < array.length; i++) {
        const value: any = array[i];
        value.index = i;
        dictionary[value.name] = <T>value;
    }
    const result: DictionaryArray<T> = <DictionaryArray<T>><any>array;
    result.dictionary = dictionary;
    return result;
}

export function effectsIncludeTransition(effects: number): boolean {
    return (effects & (1 << EffectType.transition)) != 0;
}
export function effectsIncludeChord(effects: number): boolean {
    return (effects & (1 << EffectType.chord)) != 0;
}
export function effectsIncludePitchShift(effects: number): boolean {
    return (effects & (1 << EffectType.pitchShift)) != 0;
}
export function effectsIncludeDetune(effects: number): boolean {
    return (effects & (1 << EffectType.detune)) != 0;
}
export function effectsIncludeVibrato(effects: number): boolean {
    return (effects & (1 << EffectType.vibrato)) != 0;
}
export function effectsIncludeNoteFilter(effects: number): boolean {
    return (effects & (1 << EffectType.noteFilter)) != 0;
}
export function effectsIncludeDistortion(effects: number): boolean {
    return (effects & (1 << EffectType.distortion)) != 0;
}
export function effectsIncludeBitcrusher(effects: number): boolean {
    return (effects & (1 << EffectType.bitcrusher)) != 0;
}
export function effectsIncludePanning(effects: number): boolean {
    return (effects & (1 << EffectType.panning)) != 0;
}
export function effectsIncludeChorus(effects: number): boolean {
    return (effects & (1 << EffectType.chorus)) != 0;
}
export function effectsIncludeEcho(effects: number): boolean {
    return (effects & (1 << EffectType.echo)) != 0;
}
export function effectsIncludeReverb(effects: number): boolean {
    return (effects & (1 << EffectType.reverb)) != 0;
}
export function rawChipToIntegrated(raw: DictionaryArray<ChipWave>): DictionaryArray<ChipWave> {
    const newArray: Array<ChipWave> = new Array<ChipWave>(raw.length);
    const dictionary: Dictionary<ChipWave> = {};
    for (let i: number = 0; i < newArray.length; i++) {
        newArray[i] = Object.assign([], raw[i]);
        const value: any = newArray[i];
        value.index = i;
        dictionary[value.name] = <ChipWave>value;
    }
    for (let key in dictionary) {
        dictionary[key].samples = performIntegral(dictionary[key].samples);
    }
    const result: DictionaryArray<ChipWave> = <DictionaryArray<ChipWave>><any>newArray;
    result.dictionary = dictionary;
    return result;
}<|MERGE_RESOLUTION|>--- conflicted
+++ resolved
@@ -51,10 +51,10 @@
     tremolo,
     tremolo2,
     decay,
+    blip
 }
 
 export const enum InstrumentType {
-<<<<<<< HEAD
     chip,
     fm,
     noise,
@@ -63,6 +63,7 @@
     harmonics,
     pwm,
     pickedString,
+    supersaw,
     customChipWave,
     mod,
     length,
@@ -74,19 +75,8 @@
     Chord = 2,
     Transition = 3,
     FM = 4,
-
-=======
-	chip,
-	fm,
-	noise,
-	spectrum,
-	drumset,
-	harmonics,
-	pwm,
-	pickedString,
-	supersaw,
-	length,
->>>>>>> d355c185
+    Envelope = 5,
+
 }
 
 export const enum EffectType {
@@ -107,7 +97,6 @@
 }
 
 export const enum EnvelopeComputeIndex {
-<<<<<<< HEAD
     noteVolume,
     noteFilterAllFreqs,
     pulseWidth,
@@ -121,26 +110,10 @@
     vibratoDepth,
     noteFilterFreq0, noteFilterFreq1, noteFilterFreq2, noteFilterFreq3, noteFilterFreq4, noteFilterFreq5, noteFilterFreq6, noteFilterFreq7,
     noteFilterGain0, noteFilterGain1, noteFilterGain2, noteFilterGain3, noteFilterGain4, noteFilterGain5, noteFilterGain6, noteFilterGain7,
-    length,
-=======
-	noteVolume,
-	noteFilterAllFreqs,
-	pulseWidth,
-	stringSustain,
-	unison,
-	operatorFrequency0, operatorFrequency1, operatorFrequency2, operatorFrequency3,
-	operatorAmplitude0, operatorAmplitude1, operatorAmplitude2, operatorAmplitude3,
-	feedbackAmplitude,
-	pitchShift,
-	detune,
-	vibratoDepth,
-	noteFilterFreq0, noteFilterFreq1, noteFilterFreq2, noteFilterFreq3, noteFilterFreq4, noteFilterFreq5, noteFilterFreq6, noteFilterFreq7,
-	noteFilterGain0, noteFilterGain1, noteFilterGain2, noteFilterGain3, noteFilterGain4, noteFilterGain5, noteFilterGain6, noteFilterGain7,
-	supersawDynamism,
+    supersawDynamism,
 	supersawSpread,
 	supersawShape,
-	length,
->>>>>>> d355c185
+    length,
 }
 
 /*
@@ -267,13 +240,12 @@
 }
 
 export interface AutomationTarget extends BeepBoxOption {
-<<<<<<< HEAD
     readonly computeIndex: EnvelopeComputeIndex /*| InstrumentAutomationIndex*/ | null;
     readonly displayName: string;
     //readonly perNote: boolean; // Whether to compute envelopes on a per-note basis.
-    readonly interleave: boolean; // Whether to interleave this target with the next one in the menu.
-    readonly isFilter: boolean; // Filters have a variable maxCount in practice.
-    //readonly range: number | null; // set if automation is allowed.
+    readonly interleave: boolean; // Whether to interleave this target with the next one in the menu (e.g. filter frequency and gain).
+	readonly isFilter: boolean; // Filters are special because the maxCount depends on other instrument settings.
+	//readonly range: number | null; // set if automation is allowed.
     readonly maxCount: number;
     readonly effect: EffectType | null;
     readonly compatibleInstruments: InstrumentType[] | null;
@@ -359,8 +331,8 @@
         { name: "freehand", stepsPerBeat: 24, /*ticksPerArpeggio: 3, arpeggioPatterns: [[0], [0, 1], [0, 1, 2, 1], [0, 1, 2, 3]]*/ roundUpThresholds: null },
     ]);
 
-    public static readonly instrumentTypeNames: ReadonlyArray<string> = ["chip", "FM", "noise", "spectrum", "drumset", "harmonics", "PWM", "Picked String", "custom chip", "mod"];
-    public static readonly instrumentTypeHasSpecialInterval: ReadonlyArray<boolean> = [true, true, false, false, false, true, false, false, false];
+    public static readonly instrumentTypeNames: ReadonlyArray<string> = ["chip", "FM", "noise", "spectrum", "drumset", "harmonics", "PWM", "Picked String", "supersaw", "custom chip", "mod"];
+    public static readonly instrumentTypeHasSpecialInterval: ReadonlyArray<boolean> = [true, true, false, false, false, true, false, false, false, false];
     public static readonly chipBaseExpression: number = 0.03375; // Doubled by unison feature, but affected by expression adjustments per unison setting and wave shape.
     public static readonly fmBaseExpression: number = 0.03;
     public static readonly noiseBaseExpression: number = 0.19;
@@ -368,6 +340,7 @@
     public static readonly drumsetBaseExpression: number = 0.45; // Drums tend to be loud but brief!
     public static readonly harmonicsBaseExpression: number = 0.025;
     public static readonly pwmBaseExpression: number = 0.04725; // It's actually closer to half of this, the synthesized pulse amplitude range is only .5 to -.5, but also note that the fundamental sine partial amplitude of a square wave is 4/π times the measured square wave amplitude.
+    public static readonly supersawBaseExpression:  number = 0.061425; // It's actually closer to half of this, the synthesized sawtooth amplitude range is only .5 to -.5.
     public static readonly pickedStringBaseExpression: number = 0.025; // Same as harmonics.
     public static readonly distortionBaseVolume: number = 0.011; // Distortion is not affected by pitchDamping, which otherwise approximately halves expression for notes around the middle of the range.
     public static readonly bitcrusherBaseVolume: number = 0.010; // Also not affected by pitchDamping, used when bit crushing is maxed out (aka "1-bit" output).
@@ -545,6 +518,9 @@
         { name: "decay 1", type: EnvelopeType.decay, speed: 10.0 },
         { name: "decay 2", type: EnvelopeType.decay, speed: 7.0 },
         { name: "decay 3", type: EnvelopeType.decay, speed: 4.0 },
+        { name: "blip 1", type: EnvelopeType.blip, speed: 6.0 },
+        { name: "blip 2", type: EnvelopeType.blip, speed: 16.0 },
+        { name: "blip 3", type: EnvelopeType.blip, speed: 32.0 },
     ]);
     public static readonly feedbacks: DictionaryArray<Feedback> = toNameMap([
         { name: "1⟲", indices: [[1], [], [], []] },
@@ -581,6 +557,10 @@
     public static readonly harmonicsWavelength: number = 1 << 11; // 2048
     public static readonly pulseWidthRange: number = 50;
     public static readonly pulseWidthStepPower: number = 0.5;
+    public static readonly supersawVoiceCount: number = 7;
+	public static readonly supersawDynamismMax: number = 6;
+	public static readonly supersawSpreadMax: number = 12;
+	public static readonly supersawShapeMax: number = 6;
     public static readonly pitchChannelCountMin: number = 1;
     public static readonly pitchChannelCountMax: number = 40;
     public static readonly noiseChannelCountMin: number = 0;
@@ -615,6 +595,9 @@
     public static readonly distortionRange: number = 8;
     public static readonly stringSustainRange: number = 15;
     public static readonly stringDecayRate: number = 0.12;
+    public static readonly enableAcousticSustain: boolean = false;
+	public static readonly sustainTypeNames: ReadonlyArray<string> = ["bright", "acoustic"]; // See SustainType enum above.
+	
     public static readonly bitcrusherFreqRange: number = 14;
     public static readonly bitcrusherOctaveStep: number = 0.5;
     public static readonly bitcrusherQuantizationRange: number = 8;
@@ -624,7 +607,7 @@
     public static readonly instrumentAutomationTargets: DictionaryArray<AutomationTarget> = toNameMap([
         { name: "none", computeIndex: null, displayName: "none",             /*perNote: false,*/ interleave: false, isFilter: false, /*range: 0,                              */    maxCount: 1, effect: null, compatibleInstruments: null },
         { name: "noteVolume", computeIndex: EnvelopeComputeIndex.noteVolume, displayName: "note volume",      /*perNote:  true,*/ interleave: false, isFilter: false, /*range: Config.volumeRange,             */    maxCount: 1, effect: null, compatibleInstruments: null },
-        { name: "pulseWidth", computeIndex: EnvelopeComputeIndex.pulseWidth, displayName: "pulse width",      /*perNote:  true,*/ interleave: false, isFilter: false, /*range: Config.pulseWidthRange,         */    maxCount: 1, effect: null, compatibleInstruments: [InstrumentType.pwm] },
+        { name: "pulseWidth", computeIndex: EnvelopeComputeIndex.pulseWidth, displayName: "pulse width",      /*perNote:  true,*/ interleave: false, isFilter: false, /*range: Config.pulseWidthRange,         */    maxCount: 1, effect: null, compatibleInstruments: [InstrumentType.pwm, InstrumentType.supersaw] },
         { name: "stringSustain", computeIndex: EnvelopeComputeIndex.stringSustain, displayName: "sustain",          /*perNote:  true,*/ interleave: false, isFilter: false, /*range: Config.stringSustainRange,      */    maxCount: 1, effect: null, compatibleInstruments: [InstrumentType.pickedString] },
         { name: "unison", computeIndex: EnvelopeComputeIndex.unison, displayName: "unison",           /*perNote:  true,*/ interleave: false, isFilter: false, /*range: Config.defaultAutomationRange,  */    maxCount: 1, effect: null, compatibleInstruments: [InstrumentType.chip, InstrumentType.harmonics, InstrumentType.pickedString] },
         { name: "operatorFrequency", computeIndex: EnvelopeComputeIndex.operatorFrequency0, displayName: "fm# freq",         /*perNote:  true,*/ interleave: true, isFilter: false, /*range: Config.defaultAutomationRange,  */    maxCount: Config.operatorCount, effect: null, compatibleInstruments: [InstrumentType.fm] },
@@ -634,10 +617,13 @@
         { name: "detune", computeIndex: EnvelopeComputeIndex.detune, displayName: "detune",           /*perNote:  true,*/ interleave: false, isFilter: false, /*range: Config.detuneMax + 1,           */    maxCount: 1, effect: EffectType.detune, compatibleInstruments: null },
         { name: "vibratoDepth", computeIndex: EnvelopeComputeIndex.vibratoDepth, displayName: "vibrato range",    /*perNote:  true,*/ interleave: false, isFilter: false, /*range: Config.defaultAutomationRange,  */    maxCount: 1, effect: EffectType.vibrato, compatibleInstruments: null },
         { name: "noteFilterAllFreqs", computeIndex: EnvelopeComputeIndex.noteFilterAllFreqs, displayName: "n. filter freqs",  /*perNote:  true,*/ interleave: false, isFilter: true, /*range: null,                           */    maxCount: 1, effect: EffectType.noteFilter, compatibleInstruments: null },
-        { name: "noteFilterFreq", computeIndex: EnvelopeComputeIndex.noteFilterFreq0, displayName: "n. filter # freq", /*perNote:  true,*/ interleave: false/*true*/, isFilter: true, /*range: Config.filterFreqRange,     */        maxCount: Config.filterMaxPoints, effect: EffectType.noteFilter, compatibleInstruments: null },
-        // Controlling filter gain is less obvious and intuitive than controlling filter freq, so to avoid confusion I've disabled it for now...
-        //{name: "noteFilterGain",         computeIndex:       EnvelopeComputeIndex.noteFilterGain0,        displayName: "n. filter # vol",  /*perNote:  true,*/ interleave: false, isFilter:  true, range: Config.filterGainRange,             maxCount: Config.filterMaxPoints, effect: EffectType.noteFilter, compatibleInstruments: null},
-        /*
+        {name: "noteFilterFreq",         computeIndex:       EnvelopeComputeIndex.noteFilterFreq0,        displayName: "n. filter # freq", /*perNote:  true,*/ interleave: false/*true*/, isFilter:  true, /*range: Config.filterFreqRange, */    maxCount: Config.filterMaxPoints, effect: EffectType.noteFilter, compatibleInstruments: null},
+		// Controlling filter gain is less obvious and intuitive than controlling filter freq, so to avoid confusion I've disabled it for envelopes.
+		{name: "noteFilterGain",         computeIndex:                           null,                    displayName: "n. filter # vol",  /*perNote:  true,*/ interleave: false, isFilter:  true, /*range: Config.filterGainRange,         */    maxCount: Config.filterMaxPoints, effect: EffectType.noteFilter, compatibleInstruments: null},
+		{name: "supersawDynamism",       computeIndex:       EnvelopeComputeIndex.supersawDynamism,       displayName: "dynamism",         /*perNote:  true,*/ interleave: false, isFilter: false, /*range: Config.supersawDynamismMax + 1, */    maxCount: 1,    effect: null,                    compatibleInstruments: [InstrumentType.supersaw]},
+		{name: "supersawSpread",         computeIndex:       EnvelopeComputeIndex.supersawSpread,         displayName: "spread",           /*perNote:  true,*/ interleave: false, isFilter: false, /*range: Config.supersawSpreadMax + 1,   */    maxCount: 1,    effect: null,                    compatibleInstruments: [InstrumentType.supersaw]},
+		{name: "supersawShape",          computeIndex:       EnvelopeComputeIndex.supersawShape,          displayName: "saw↔pulse",        /*perNote:  true,*/ interleave: false, isFilter: false, /*range: Config.supersawShapeMax + 1,    */    maxCount: 1,    effect: null,                    compatibleInstruments: [InstrumentType.supersaw]},
+		/*
         {name: "distortion",             computeIndex: InstrumentAutomationIndex.distortion,             displayName: "distortion",       perNote: false, interleave: false, isFilter: false, range: Config.distortionRange,             maxCount: 1,    effect: EffectType.distortion,   compatibleInstruments: null},
         {name: "bitcrusherQuantization", computeIndex: InstrumentAutomationIndex.bitcrusherQuantization, displayName: "bit crush",        perNote: false, interleave: false, isFilter: false, range: Config.bitcrusherQuantizationRange, maxCount: 1,    effect: EffectType.bitcrusher,   compatibleInstruments: null},
         {name: "bitcrusherFrequency",    computeIndex: InstrumentAutomationIndex.bitcrusherFrequency,    displayName: "freq crush",       perNote: false, interleave: false, isFilter: false, range: Config.bitcrusherFreqRange,         maxCount: 1,    effect: EffectType.bitcrusher,   compatibleInstruments: null},
@@ -721,7 +707,7 @@
             promptName: "Vibrato Speed", promptDesc: ["This setting controls the speed your instrument will vibrato at, just like the slider.", "A setting of $LO means there will be no oscillation, and vibrato will be disabled. Higher settings will increase the speed, up to a dramatic trill at the max value, $HI.", "[OVERWRITING] [$LO - $HI]"] },
         { name: "vibrato delay", pianoName: "Vibrato Delay", maxRawVol: 50, newNoteVol: 0, forSong: false, convertRealFactor: 0, associatedEffect: EffectType.vibrato,
             promptName: "Vibrato Delay", promptDesc: ["This setting controls the amount of time vibrato will be held off for before triggering for every new note, just like the slider.", "A setting of $LO means there will be no delay. A setting of 24 corresponds to one full beat of delay. As a sole exception to this scale, setting delay to $HI will completely disable vibrato (as if it had infinite delay).", "[OVERWRITING] [$LO - $HI] [beats ÷24]"] },
-        { name: "arp speed", pianoName: "Arp Speed", maxRawVol: 50, newNoteVol: 10, forSong: false, convertRealFactor: 0, associatedEffect: EffectType.chord,
+        { name: "arp speed", pianoName: "Arp Speed", maxRawVol: 50, newNoteVol: 12, forSong: false, convertRealFactor: 0, associatedEffect: EffectType.chord,
             promptName: "Arpeggio Speed", promptDesc: ["This setting controls the speed at which your instrument's chords arpeggiate, just like the arpeggio speed slider.", "Each setting corresponds to a different speed, from the slowest to the fastest. The speeds are listed below.",
                 "[0-4]: x0, x1/16, x⅛, x⅕, x¼,", "[5-9]: x⅓, x⅖, x½, x⅔, x¾,", "[10-14]: x⅘, x0.9, x1, x1.1, x1.2,", "[15-19]: x1.3, x1.4, x1.5, x1.6, x1.7,", "[20-24]: x1.8, x1.9, x2, x2.1, x2.2,", "[25-29]: x2.3, x2.4, x2.5, x2.6, x2.7,", "[30-34]: x2.8, x2.9, x3, x3.1, x3.2,", "[35-39]: x3.3, x3.4, x3.5, x3.6, x3.7," ,"[40-44]: x3.8, x3.9, x4, x4.15, x4.3,", "[45-50]: x4.5, x4.8, x5, x5.5, x6, x8", "[OVERWRITING] [$LO - $HI]"] },
         { name: "pan delay", pianoName: "Pan Delay", maxRawVol: 20, newNoteVol: 10, forSong: false, convertRealFactor: 0, associatedEffect: EffectType.panning,
@@ -757,345 +743,16 @@
             promptName: "Picked String Sustain", promptDesc: ["This setting controls the sustain of your picked string instrument, just like the sustain slider.", "At $LO, your instrument will have minimum sustain and sound 'plucky'. This increases to a more held sound as your modulator approaches the maximum, $HI.", "[OVERWRITING] [$LO - $HI]"] },
         { name: "mix volume", pianoName: "Mix Vol.", maxRawVol: Config.volumeRange, newNoteVol: Math.ceil(Config.volumeRange / 2), forSong: false, convertRealFactor: Math.ceil(-Config.volumeRange / 2.0), associatedEffect: EffectType.length,
             promptName: "Mix Volume", promptDesc: ["This setting affects the volume of your instrument as if its volume slider had been moved.", "At $MID, an instrument's volume will be unchanged from default. This means you can still use the volume sliders to mix the base volume of instruments, since this setting and the default value work multiplicatively. The volume gradually increases up to $HI, or decreases down to mute at $LO.", "Unlike the 'note volume' setting, mix volume is very straightforward and simply affects the resultant instrument volume after all effects are applied.", "[MULTIPLICATIVE] [$LO - $HI]"] },
-    ]);
-=======
-	readonly computeIndex: EnvelopeComputeIndex /*| InstrumentAutomationIndex*/ | null;
-	readonly displayName: string;
-	//readonly perNote: boolean; // Whether to compute envelopes on a per-note basis.
-	readonly interleave: boolean; // Whether to interleave this target with the next one in the menu (e.g. filter frequency and gain).
-	readonly isFilter: boolean; // Filters are special because the maxCount depends on other instrument settings.
-	//readonly range: number | null; // set if automation is allowed.
-	readonly maxCount: number;
-	readonly effect: EffectType | null;
-	readonly compatibleInstruments: InstrumentType[] | null;
-}
-
-export class Config {
-	public static readonly scales: DictionaryArray<Scale> = toNameMap([
-		{name: "easy :)",            realName: "pentatonic major",      flags: [true, false,  true, false,  true, false, false,  true, false,  true, false, false]},
-		{name: "easy :(",            realName: "pentatonic minor",      flags: [true, false, false,  true, false,  true, false,  true, false, false,  true, false]},
-		{name: "island :)",          realName: "ryukyu",                flags: [true, false, false, false,  true,  true, false,  true, false, false, false,  true]},
-		{name: "island :(",          realName: "pelog selisir",         flags: [true,  true, false,  true, false, false, false,  true,  true, false, false, false]},
-		{name: "blues :)",           realName: "blues major",           flags: [true, false,  true,  true,  true, false, false,  true, false,  true, false, false]},
-		{name: "blues :(",           realName: "blues",                 flags: [true, false, false,  true, false,  true,  true,  true, false, false,  true, false]},
-		{name: "normal :)",          realName: "ionian",                flags: [true, false,  true, false,  true,  true, false,  true, false,  true, false,  true]},
-		{name: "normal :(",          realName: "aeolian",               flags: [true, false,  true,  true, false,  true, false,  true,  true, false,  true, false]},
-		{name: "double harmonic :)", realName: "double harmonic major", flags: [true,  true, false, false,  true,  true, false,  true,  true, false, false,  true]},
-		{name: "double harmonic :(", realName: "double harmonic minor", flags: [true, false,  true,  true, false, false,  true,  true,  true, false, false,  true]},
-		{name: "strange",            realName: "whole tone",            flags: [true, false,  true, false,  true, false,  true, false,  true, false,  true, false]},
-		{name: "expert",             realName: "chromatic",             flags: [true,  true,  true,  true,  true,  true,  true,  true,  true,  true,  true,  true]},
-	]);
-	public static readonly keys: DictionaryArray<Key> = toNameMap([
-		{name: "C",  isWhiteKey:  true, basePitch: 12}, // C0 has index 12 on the MIDI scale. C7 is 96, and C9 is 120. C10 is barely in the audible range.
-		{name: "C♯", isWhiteKey: false, basePitch: 13},
-		{name: "D",  isWhiteKey:  true, basePitch: 14},
-		{name: "D♯", isWhiteKey: false, basePitch: 15},
-		{name: "E",  isWhiteKey:  true, basePitch: 16},
-		{name: "F",  isWhiteKey:  true, basePitch: 17},
-		{name: "F♯", isWhiteKey: false, basePitch: 18},
-		{name: "G",  isWhiteKey:  true, basePitch: 19},
-		{name: "G♯", isWhiteKey: false, basePitch: 20},
-		{name: "A",  isWhiteKey:  true, basePitch: 21},
-		{name: "A♯", isWhiteKey: false, basePitch: 22},
-		{name: "B",  isWhiteKey:  true, basePitch: 23},
-	]);
-	public static readonly blackKeyNameParents: ReadonlyArray<number> = [-1, 1, -1, 1, -1, 1, -1, -1, 1, -1, 1, -1];
-	public static readonly tempoMin: number = 30;
-	public static readonly tempoMax: number = 300;
-	public static readonly echoDelayRange: number = 24;
-	public static readonly echoDelayStepTicks: number = 4;
-	public static readonly echoSustainRange: number = 8;
-	public static readonly echoShelfHz: number = 4000.0; // The cutoff freq of the shelf filter that is used to decay echoes.
-	public static readonly echoShelfGain: number = Math.pow(2.0, -0.5);
-	public static readonly reverbShelfHz: number = 8000.0; // The cutoff freq of the shelf filter that is used to decay reverb.
-	public static readonly reverbShelfGain: number = Math.pow(2.0, -1.5);
-	public static readonly reverbRange: number = 4;
-	public static readonly reverbDelayBufferSize: number = 16384; // TODO: Compute a buffer size based on sample rate.
-	public static readonly reverbDelayBufferMask: number = Config.reverbDelayBufferSize - 1; // TODO: Compute a buffer size based on sample rate.
-	public static readonly beatsPerBarMin: number = 3;
-	public static readonly beatsPerBarMax: number = 16;
-	public static readonly barCountMin: number = 1;
-	public static readonly barCountMax: number = 128;
-	public static readonly instrumentCountMin: number = 1;
-	public static readonly layeredInstrumentCountMax: number = 4;
-	public static readonly patternInstrumentCountMax: number = 10;
-	public static readonly partsPerBeat: number = 24;
-	public static readonly ticksPerPart: number = 2;
-	public static readonly rhythms: DictionaryArray<Rhythm> = toNameMap([
-		{name: "÷3 (triplets)", stepsPerBeat: 3, ticksPerArpeggio: 4, arpeggioPatterns: [[0], [0, 0, 1, 1], [0, 1, 2, 1]], roundUpThresholds: [/*0*/ 5, /*8*/ 12, /*16*/ 18 /*24*/]},
-		{name: "÷4 (standard)", stepsPerBeat: 4, ticksPerArpeggio: 3, arpeggioPatterns: [[0], [0, 0, 1, 1], [0, 1, 2, 1]], roundUpThresholds: [/*0*/ 3, /*6*/ 9, /*12*/ 17, /*18*/ 21 /*24*/]},
-		{name: "÷6",            stepsPerBeat: 6, ticksPerArpeggio: 4, arpeggioPatterns: [[0], [0, 1],       [0, 1, 2, 1]], roundUpThresholds: null},
-		{name: "÷8",            stepsPerBeat: 8, ticksPerArpeggio: 3, arpeggioPatterns: [[0], [0, 1],       [0, 1, 2, 1]], roundUpThresholds: null},
-		{name: "freehand",      stepsPerBeat:24, ticksPerArpeggio: 3, arpeggioPatterns: [[0], [0, 1],       [0, 1, 2, 1]], roundUpThresholds: null},
-	]);
-	
-	public static readonly instrumentTypeNames: ReadonlyArray<string> = ["chip", "FM", "noise", "spectrum", "drumset", "harmonics", "PWM", "Picked String", "supersaw"]; // See InstrumentType enum above.
-	public static readonly instrumentTypeHasSpecialInterval: ReadonlyArray<boolean> = [true, true, false, false, false, true, false, false, false];
-	public static readonly chipBaseExpression:      number = 0.03375; // Doubled by unison feature, but affected by expression adjustments per unison setting and wave shape.
-	public static readonly fmBaseExpression:        number = 0.03;
-	public static readonly noiseBaseExpression:     number = 0.19;
-	public static readonly spectrumBaseExpression:  number = 0.3; // Spectrum can be in pitch or noise channels, the expression is doubled for noise.
-	public static readonly drumsetBaseExpression:   number = 0.45; // Drums tend to be loud but brief!
-	public static readonly harmonicsBaseExpression: number = 0.025;
-	public static readonly pwmBaseExpression:       number = 0.04725; // It's actually closer to half of this, the synthesized pulse amplitude range is only .5 to -.5, but also note that the fundamental sine partial amplitude of a square wave is 4/π times the measured square wave amplitude.
-	public static readonly supersawBaseExpression:  number = 0.061425; // It's actually closer to half of this, the synthesized sawtooth amplitude range is only .5 to -.5.
-	public static readonly pickedStringBaseExpression: number = 0.025; // Same as harmonics.
-	public static readonly distortionBaseVolume:    number = 0.011; // Distortion is not affected by pitchDamping, which otherwise approximately halves expression for notes around the middle of the range.
-	public static readonly bitcrusherBaseVolume:    number = 0.010; // Also not affected by pitchDamping, used when bit crushing is maxed out (aka "1-bit" output).
-	
-	public static readonly chipWaves: DictionaryArray<ChipWave> = toNameMap([
-		{name: "rounded",      expression: 0.94, samples: centerWave([0.0, 0.2, 0.4, 0.5, 0.6, 0.7, 0.8, 0.85, 0.9, 0.95, 1.0, 1.0, 1.0, 1.0, 1.0, 1.0, 1.0, 1.0, 1.0, 1.0, 1.0, 1.0, 1.0, 1.0, 1.0, 0.95, 0.9, 0.85, 0.8, 0.7, 0.6, 0.5, 0.4, 0.2, 0.0, -0.2, -0.4, -0.5, -0.6, -0.7, -0.8, -0.85, -0.9, -0.95, -1.0, -1.0, -1.0, -1.0, -1.0, -1.0, -1.0, -1.0, -1.0, -1.0, -1.0, -0.95, -0.9, -0.85, -0.8, -0.7, -0.6, -0.5, -0.4, -0.2])},
-		{name: "triangle",     expression: 1.0,  samples: centerWave([1.0/15.0, 3.0/15.0, 5.0/15.0, 7.0/15.0, 9.0/15.0, 11.0/15.0, 13.0/15.0, 15.0/15.0, 15.0/15.0, 13.0/15.0, 11.0/15.0, 9.0/15.0, 7.0/15.0, 5.0/15.0, 3.0/15.0, 1.0/15.0, -1.0/15.0, -3.0/15.0, -5.0/15.0, -7.0/15.0, -9.0/15.0, -11.0/15.0, -13.0/15.0, -15.0/15.0, -15.0/15.0, -13.0/15.0, -11.0/15.0, -9.0/15.0, -7.0/15.0, -5.0/15.0, -3.0/15.0, -1.0/15.0])},
-		{name: "square",       expression: 0.5,  samples: centerWave([1.0, -1.0])},
-		{name: "1/4 pulse",    expression: 0.5,  samples: centerWave([1.0, -1.0, -1.0, -1.0])},
-		{name: "1/8 pulse",    expression: 0.5,  samples: centerWave([1.0, -1.0, -1.0, -1.0, -1.0, -1.0, -1.0, -1.0])},
-		{name: "sawtooth",     expression: 0.65, samples: centerWave([1.0/31.0, 3.0/31.0, 5.0/31.0, 7.0/31.0, 9.0/31.0, 11.0/31.0, 13.0/31.0, 15.0/31.0, 17.0/31.0, 19.0/31.0, 21.0/31.0, 23.0/31.0, 25.0/31.0, 27.0/31.0, 29.0/31.0, 31.0/31.0, -31.0/31.0, -29.0/31.0, -27.0/31.0, -25.0/31.0, -23.0/31.0, -21.0/31.0, -19.0/31.0, -17.0/31.0, -15.0/31.0, -13.0/31.0, -11.0/31.0, -9.0/31.0, -7.0/31.0, -5.0/31.0, -3.0/31.0, -1.0/31.0])},
-		{name: "double saw",   expression: 0.5,  samples: centerWave([0.0, -0.2, -0.4, -0.6, -0.8, -1.0, 1.0, -0.8, -0.6, -0.4, -0.2, 1.0, 0.8, 0.6, 0.4, 0.2])},
-		{name: "double pulse", expression: 0.4,  samples: centerWave([1.0, 1.0, 1.0, 1.0, 1.0, -1.0, -1.0, -1.0, 1.0, 1.0, 1.0, 1.0, -1.0, -1.0, -1.0, -1.0])},
-		{name: "spiky",        expression: 0.4,  samples: centerWave([1.0, -1.0, 1.0, -1.0, 1.0, 0.0])},
-	]);
-	// Noise waves have too many samples to write by hand, they're generated on-demand by getDrumWave instead.
-	public static readonly chipNoises: DictionaryArray<ChipNoise> = toNameMap([
-		{name: "retro",   expression: 0.25, basePitch: 69,  pitchFilterMult: 1024.0, isSoft: false, samples: null},
-		{name: "white",   expression: 1.0,  basePitch: 69,  pitchFilterMult:    8.0, isSoft: true,  samples: null},
-		// The "clang" and "buzz" noises are based on similar noises in the modded beepbox! :D
-		{name: "clang",   expression: 0.4,  basePitch: 69,  pitchFilterMult: 1024.0, isSoft: false, samples: null},
-		{name: "buzz",    expression: 0.3,  basePitch: 69,  pitchFilterMult: 1024.0, isSoft: false, samples: null},
-		{name: "hollow",  expression: 1.5,  basePitch: 96,  pitchFilterMult:    1.0, isSoft: true,  samples: null},
-	]);
-	
-	public static readonly filterFreqStep: number = 1.0/4.0;
-	public static readonly filterFreqRange: number = 34;
-	public static readonly filterFreqReferenceSetting: number = 28;
-	public static readonly filterFreqReferenceHz: number = 8000.0;
-	public static readonly filterFreqMaxHz: number = Config.filterFreqReferenceHz * Math.pow(2.0, Config.filterFreqStep * (Config.filterFreqRange - 1 - Config.filterFreqReferenceSetting)); // ~19khz
-	public static readonly filterFreqMinHz: number = 8.0;
-	public static readonly filterGainRange: number = 15;
-	public static readonly filterGainCenter: number = 7;
-	public static readonly filterGainStep: number = 1.0/2.0;
-	public static readonly filterMaxPoints: number = 8;
-	public static readonly filterTypeNames: ReadonlyArray<string> = ["low-pass", "high-pass", "peak"]; // See FilterType enum above.
-	
-	public static readonly fadeInRange: number = 10;
-	public static readonly fadeOutTicks: ReadonlyArray<number> = [-24, -12, -6, -3, -1, 6, 12, 24, 48, 72, 96];
-	public static readonly fadeOutNeutral: number = 4;
-	public static readonly drumsetFadeOutTicks: number = 48;
-	public static readonly transitions: DictionaryArray<Transition> = toNameMap([
-		{name: "normal",        isSeamless: false, continues: false, slides: false, slideTicks: 3, includeAdjacentPatterns: false},
-		{name: "interrupt",     isSeamless: true,  continues: false, slides: false, slideTicks: 3, includeAdjacentPatterns: true},
-		{name: "continue",      isSeamless: true,  continues: true,  slides: false, slideTicks: 3, includeAdjacentPatterns: true},
-		{name: "slide",         isSeamless: true,  continues: false, slides: true,  slideTicks: 3, includeAdjacentPatterns: true},
-		{name: "slide in pattern", isSeamless: true,  continues: false, slides: true,  slideTicks: 3, includeAdjacentPatterns: false},
-	]);
-	public static readonly vibratos: DictionaryArray<Vibrato> = toNameMap([
-		{name: "none",    amplitude: 0.0,  periodsSeconds: [0.14], delayTicks: 0},
-		{name: "light",   amplitude: 0.15, periodsSeconds: [0.14], delayTicks: 0},
-		{name: "delayed", amplitude: 0.3,  periodsSeconds: [0.14], delayTicks: 37}, // It will fade in over the previous two ticks.
-		{name: "heavy",   amplitude: 0.45, periodsSeconds: [0.14], delayTicks: 0},
-		{name: "shaky",   amplitude: 0.1,  periodsSeconds: [0.11, 1.618*0.11, 3*0.11], delayTicks: 0},
-	]);
-	public static readonly unisons: DictionaryArray<Unison> = toNameMap([
-		{name: "none",       voices: 1, spread: 0.0,  offset: 0.0, expression: 1.4, sign: 1.0},
-		{name: "shimmer",    voices: 2, spread: 0.018,offset: 0.0, expression: 0.8, sign: 1.0},
-		{name: "hum",        voices: 2, spread: 0.045,offset: 0.0, expression: 1.0, sign: 1.0},
-		{name: "honky tonk", voices: 2, spread: 0.09, offset: 0.0, expression: 1.0, sign: 1.0},
-		{name: "dissonant",  voices: 2, spread: 0.25, offset: 0.0, expression: 0.9, sign: 1.0},
-		{name: "fifth",      voices: 2, spread: 3.5,  offset: 3.5, expression: 0.9, sign: 1.0},
-		{name: "octave",     voices: 2, spread: 6.0,  offset: 6.0, expression: 0.8, sign: 1.0},
-		{name: "bowed",      voices: 2, spread: 0.02, offset: 0.0, expression: 1.0, sign:-1.0},
-		{name: "piano",      voices: 2, spread: 0.01, offset: 0.0, expression: 1.0, sign: 0.7},
-	]);
-	public static readonly effectNames: ReadonlyArray<string> = ["reverb", "chorus", "panning", "distortion", "bitcrusher", "note filter", "echo", "pitch shift", "detune", "vibrato", "transition type", "chord type"];
-	public static readonly effectOrder: ReadonlyArray<EffectType> = [EffectType.transition, EffectType.chord, EffectType.pitchShift, EffectType.detune, EffectType.vibrato, EffectType.noteFilter, EffectType.distortion, EffectType.bitcrusher, EffectType.panning, EffectType.chorus, EffectType.echo, EffectType.reverb];
-	public static readonly noteSizeMax: number = 3;
-	public static readonly volumeRange: number = 8;
-	public static readonly volumeLogScale: number = -0.5;
-	public static readonly panCenter: number = 4;
-	public static readonly panMax: number = Config.panCenter * 2;
-	public static readonly panDelaySecondsMax: number = 0.0005;
-	public static readonly chorusRange: number = 4;
-	public static readonly chorusPeriodSeconds: number = 2.0;
-	public static readonly chorusDelayRange: number = 0.0034;
-	public static readonly chorusDelayOffsets: ReadonlyArray<ReadonlyArray<number>> = [[1.51, 2.10, 3.35], [1.47, 2.15, 3.25]];
-	public static readonly chorusPhaseOffsets: ReadonlyArray<ReadonlyArray<number>> = [[0.0, 2.1, 4.2], [3.2, 5.3, 1.0]];
-	public static readonly chorusMaxDelay: number = Config.chorusDelayRange * (1.0 + Config.chorusDelayOffsets[0].concat(Config.chorusDelayOffsets[1]).reduce((x,y)=>Math.max(x,y)));
-	public static readonly chords: DictionaryArray<Chord> = toNameMap([
-		{name: "simultaneous",    customInterval: false, arpeggiates: false, strumParts: 0, singleTone: false},
-		{name: "strum",           customInterval: false, arpeggiates: false, strumParts: 1, singleTone: false},
-		{name: "arpeggio",        customInterval: false, arpeggiates:  true, strumParts: 0, singleTone:  true},
-		{name: "custom interval", customInterval:  true, arpeggiates: false, strumParts: 0, singleTone:  true},
-	]);
-	public static readonly maxChordSize: number = 4;
-	public static readonly operatorCount: number = 4;
-	public static readonly maxPitchOrOperatorCount: number = Math.max(Config.maxChordSize, Config.operatorCount);
-	public static readonly algorithms: DictionaryArray<Algorithm> = toNameMap([
-		{name: "1←(2 3 4)",   carrierCount: 1, associatedCarrier: [1, 1, 1, 1], modulatedBy: [[2, 3, 4], [],     [],  []]},
-		{name: "1←(2 3←4)",   carrierCount: 1, associatedCarrier: [1, 1, 1, 1], modulatedBy: [[2, 3],    [],     [4], []]},
-		{name: "1←2←(3 4)",   carrierCount: 1, associatedCarrier: [1, 1, 1, 1], modulatedBy: [[2],       [3, 4], [],  []]},
-		{name: "1←(2 3)←4",   carrierCount: 1, associatedCarrier: [1, 1, 1, 1], modulatedBy: [[2, 3],    [4],    [4], []]},
-		{name: "1←2←3←4",     carrierCount: 1, associatedCarrier: [1, 1, 1, 1], modulatedBy: [[2],       [3],    [4], []]},
-		{name: "1←3 2←4",     carrierCount: 2, associatedCarrier: [1, 2, 1, 2], modulatedBy: [[3],       [4],    [],  []]},
-		{name: "1 2←(3 4)",   carrierCount: 2, associatedCarrier: [1, 2, 2, 2], modulatedBy: [[],        [3, 4], [],  []]},
-		{name: "1 2←3←4",     carrierCount: 2, associatedCarrier: [1, 2, 2, 2], modulatedBy: [[],        [3],    [4], []]},
-		{name: "(1 2)←3←4",   carrierCount: 2, associatedCarrier: [1, 2, 2, 2], modulatedBy: [[3],       [3],    [4], []]},
-		{name: "(1 2)←(3 4)", carrierCount: 2, associatedCarrier: [1, 2, 2, 2], modulatedBy: [[3, 4],    [3, 4], [],  []]},
-		{name: "1 2 3←4",     carrierCount: 3, associatedCarrier: [1, 2, 3, 3], modulatedBy: [[],        [],     [4], []]},
-		{name: "(1 2 3)←4",   carrierCount: 3, associatedCarrier: [1, 2, 3, 3], modulatedBy: [[4],       [4],    [4], []]},
-		{name: "1 2 3 4",     carrierCount: 4, associatedCarrier: [1, 2, 3, 4], modulatedBy: [[],        [],     [],  []]},
-	]);
-	public static readonly operatorCarrierInterval: ReadonlyArray<number> = [0.0, 0.04, -0.073, 0.091];
-	public static readonly operatorAmplitudeMax: number = 15;
-	public static readonly operatorFrequencies: DictionaryArray<OperatorFrequency> = toNameMap([
-		{name:  "1×", mult:  1.0, hzOffset: 0.0, amplitudeSign: 1.0},
-		{name: "~1×", mult:  1.0, hzOffset: 1.5, amplitudeSign:-1.0},
-		{name:  "2×", mult:  2.0, hzOffset: 0.0, amplitudeSign: 1.0},
-		{name: "~2×", mult:  2.0, hzOffset:-1.3, amplitudeSign:-1.0},
-		{name:  "3×", mult:  3.0, hzOffset: 0.0, amplitudeSign: 1.0},
-		{name:  "4×", mult:  4.0, hzOffset: 0.0, amplitudeSign: 1.0},
-		{name:  "5×", mult:  5.0, hzOffset: 0.0, amplitudeSign: 1.0},
-		{name:  "6×", mult:  6.0, hzOffset: 0.0, amplitudeSign: 1.0},
-		{name:  "7×", mult:  7.0, hzOffset: 0.0, amplitudeSign: 1.0},
-		{name:  "8×", mult:  8.0, hzOffset: 0.0, amplitudeSign: 1.0},
-		{name:  "9×", mult:  9.0, hzOffset: 0.0, amplitudeSign: 1.0},
-		{name: "11×", mult: 11.0, hzOffset: 0.0, amplitudeSign: 1.0},
-		{name: "13×", mult: 13.0, hzOffset: 0.0, amplitudeSign: 1.0},
-		{name: "16×", mult: 16.0, hzOffset: 0.0, amplitudeSign: 1.0},
-		{name: "20×", mult: 20.0, hzOffset: 0.0, amplitudeSign: 1.0},
-	]);
-	public static readonly envelopes: DictionaryArray<Envelope> = toNameMap([
-		{name: "none",     type: EnvelopeType.none,     speed:  0.0},
-		{name: "note size",type: EnvelopeType.noteSize, speed:  0.0},
-		{name: "punch",    type: EnvelopeType.punch,    speed:  0.0},
-		{name: "flare 1",  type: EnvelopeType.flare,    speed: 32.0},
-		{name: "flare 2",  type: EnvelopeType.flare,    speed:  8.0},
-		{name: "flare 3",  type: EnvelopeType.flare,    speed:  2.0},
-		{name: "twang 1",  type: EnvelopeType.twang,    speed: 32.0},
-		{name: "twang 2",  type: EnvelopeType.twang,    speed:  8.0},
-		{name: "twang 3",  type: EnvelopeType.twang,    speed:  2.0},
-		{name: "swell 1",  type: EnvelopeType.swell,    speed: 32.0},
-		{name: "swell 2",  type: EnvelopeType.swell,    speed:  8.0},
-		{name: "swell 3",  type: EnvelopeType.swell,    speed:  2.0},
-		{name: "tremolo1", type: EnvelopeType.tremolo,  speed:  4.0},
-		{name: "tremolo2", type: EnvelopeType.tremolo,  speed:  2.0},
-		{name: "tremolo3", type: EnvelopeType.tremolo,  speed:  1.0},
-		{name: "tremolo4", type: EnvelopeType.tremolo2, speed:  4.0},
-		{name: "tremolo5", type: EnvelopeType.tremolo2, speed:  2.0},
-		{name: "tremolo6", type: EnvelopeType.tremolo2, speed:  1.0},
-		{name: "decay 1",  type: EnvelopeType.decay,    speed: 10.0},
-		{name: "decay 2",  type: EnvelopeType.decay,    speed:  7.0},
-		{name: "decay 3",  type: EnvelopeType.decay,    speed:  4.0},
-	]);
-	public static readonly feedbacks: DictionaryArray<Feedback> = toNameMap([
-		{name: "1⟲",          indices: [[1],  [],  [],  []]},
-		{name: "2⟲",          indices: [ [], [2],  [],  []]},
-		{name: "3⟲",          indices: [ [],  [], [3],  []]},
-		{name: "4⟲",          indices: [ [],  [],  [], [4]]},
-		{name: "1⟲ 2⟲",       indices: [[1], [2],  [],  []]},
-		{name: "3⟲ 4⟲",       indices: [ [],  [], [3], [4]]},
-		{name: "1⟲ 2⟲ 3⟲",    indices: [[1], [2], [3],  []]},
-		{name: "2⟲ 3⟲ 4⟲",    indices: [ [], [2], [3], [4]]},
-		{name: "1⟲ 2⟲ 3⟲ 4⟲", indices: [[1], [2], [3], [4]]},
-		{name: "1→2",         indices: [ [], [1],  [],  []]},
-		{name: "1→3",         indices: [ [],  [], [1],  []]},
-		{name: "1→4",         indices: [ [],  [],  [], [1]]},
-		{name: "2→3",         indices: [ [],  [], [2],  []]},
-		{name: "2→4",         indices: [ [],  [],  [], [2]]},
-		{name: "3→4",         indices: [ [],  [],  [], [3]]},
-		{name: "1→3 2→4",     indices: [ [],  [], [1], [2]]},
-		{name: "1→4 2→3",     indices: [ [],  [], [2], [1]]},
-		{name: "1→2→3→4",     indices: [ [], [1], [2], [3]]},
-	]);
-	public static readonly chipNoiseLength: number = 1 << 15; // 32768
-	public static readonly spectrumNoiseLength: number = 1 << 15; // 32768
-	public static readonly spectrumBasePitch: number = 24;
-	public static readonly spectrumControlPoints: number = 30;
-	public static readonly spectrumControlPointsPerOctave: number = 7;
-	public static readonly spectrumControlPointBits: number = 3;
-	public static readonly spectrumMax: number = (1 << Config.spectrumControlPointBits) - 1;
-	public static readonly harmonicsControlPoints: number = 28;
-	public static readonly harmonicsRendered: number = 64;
-	public static readonly harmonicsRenderedForPickedString: number = 1 << 8; // 256
-	public static readonly harmonicsControlPointBits: number = 3;
-	public static readonly harmonicsMax: number = (1 << Config.harmonicsControlPointBits) - 1;
-	public static readonly harmonicsWavelength: number = 1 << 11; // 2048
-	public static readonly pulseWidthRange: number = 8;
-	public static readonly pulseWidthStepPower: number = 0.5;
-	public static readonly supersawVoiceCount: number = 7;
-	public static readonly supersawDynamismMax: number = 6;
-	public static readonly supersawSpreadMax: number = 12;
-	public static readonly supersawShapeMax: number = 6;
-	public static readonly pitchChannelCountMin: number = 1;
-	public static readonly pitchChannelCountMax: number = 10;
-	public static readonly noiseChannelCountMin: number = 0;
-	public static readonly noiseChannelCountMax: number = 5;
-	public static readonly noiseInterval: number = 6;
-	public static readonly pitchesPerOctave: number = 12; // TODO: Use this for converting pitch to frequency.
-	public static readonly drumCount: number = 12;
-	public static readonly pitchOctaves: number = 7;
-	public static readonly maxPitch: number = Config.pitchOctaves * Config.pitchesPerOctave;
-	public static readonly maximumTonesPerChannel: number = Config.maxChordSize * 2;
-	public static readonly justIntonationSemitones: number[] = [1.0/2.0, 8.0/15.0, 9.0/16.0, 3.0/5.0, 5.0/8.0, 2.0/3.0, 32.0/45.0, 3.0/4.0, 4.0/5.0, 5.0/6.0, 8.0/9.0, 15.0/16.0, 1.0, 16.0/15.0, 9.0/8.0, 6.0/5.0, 5.0/4.0, 4.0/3.0, 45.0/32.0, 3.0/2.0, 8.0/5.0, 5.0/3.0, 16.0/9.0, 15.0/8.0, 2.0].map(x=>Math.log2(x) * Config.pitchesPerOctave);
-	public static readonly pitchShiftRange: number = Config.justIntonationSemitones.length;
-	public static readonly pitchShiftCenter: number = Config.pitchShiftRange >> 1;
-	public static readonly detuneCenter: number = 9;
-	public static readonly detuneMax: number = Config.detuneCenter * 2;
-	public static readonly sineWaveLength: number = 1 << 8; // 256
-	public static readonly sineWaveMask: number = Config.sineWaveLength - 1;
-	public static readonly sineWave: Float32Array = generateSineWave();
-	
-	// Picked strings have an all-pass filter with a corner frequency based on the tone fundamental frequency, in order to add a slight inharmonicity. (Which is important for distortion.)
-	public static readonly pickedStringDispersionCenterFreq: number = 6000.0; // The tone fundamental freq is pulled toward this freq for computing the all-pass corner freq.
-	public static readonly pickedStringDispersionFreqScale: number = 0.3; // The tone fundamental freq freq moves this much toward the center freq for computing the all-pass corner freq.
-	public static readonly pickedStringDispersionFreqMult: number = 4.0; // The all-pass corner freq is based on this times the adjusted tone fundamental freq.
-	public static readonly pickedStringShelfHz: number = 4000.0; // The cutoff freq of the shelf filter that is used to decay the high frequency energy in the picked string.
-	public static readonly stringSustainRange: number = 15;
-	public static readonly stringDecayRate: number = 0.12;
-	public static readonly enableAcousticSustain: boolean = false;
-	public static readonly sustainTypeNames: ReadonlyArray<string> = ["bright", "acoustic"]; // See SustainType enum above.
-	
-	public static readonly distortionRange: number = 8;
-	public static readonly bitcrusherFreqRange: number = 14;
-	public static readonly bitcrusherOctaveStep: number = 0.5;
-	public static readonly bitcrusherQuantizationRange: number = 8;
-	
-	public static readonly maxEnvelopeCount: number = 12;
-	public static readonly defaultAutomationRange: number = 13;
-	public static readonly instrumentAutomationTargets: DictionaryArray<AutomationTarget> = toNameMap([
-		{name: "none",                   computeIndex:                           null,                   displayName: "none",             /*perNote: false,*/ interleave: false, isFilter: false, /*range: 0,                              */    maxCount: 1,    effect: null,                    compatibleInstruments: null},
-		{name: "noteVolume",             computeIndex:       EnvelopeComputeIndex.noteVolume,             displayName: "note volume",      /*perNote:  true,*/ interleave: false, isFilter: false, /*range: Config.volumeRange,             */    maxCount: 1,    effect: null,                    compatibleInstruments: null},
-		{name: "pulseWidth",             computeIndex:       EnvelopeComputeIndex.pulseWidth,             displayName: "pulse width",      /*perNote:  true,*/ interleave: false, isFilter: false, /*range: Config.pulseWidthRange,         */    maxCount: 1,    effect: null,                    compatibleInstruments: [InstrumentType.pwm, InstrumentType.supersaw]},
-		{name: "stringSustain",          computeIndex:       EnvelopeComputeIndex.stringSustain,          displayName: "sustain",          /*perNote:  true,*/ interleave: false, isFilter: false, /*range: Config.stringSustainRange,      */    maxCount: 1,    effect: null,                    compatibleInstruments: [InstrumentType.pickedString]},
-		{name: "unison",                 computeIndex:       EnvelopeComputeIndex.unison,                 displayName: "unison",           /*perNote:  true,*/ interleave: false, isFilter: false, /*range: Config.defaultAutomationRange,  */    maxCount: 1,    effect: null,                    compatibleInstruments: [InstrumentType.chip, InstrumentType.harmonics, InstrumentType.pickedString]},
-		{name: "operatorFrequency",      computeIndex:       EnvelopeComputeIndex.operatorFrequency0,     displayName: "fm# freq",         /*perNote:  true,*/ interleave:  true, isFilter: false, /*range: Config.defaultAutomationRange,  */    maxCount: Config.operatorCount, effect: null,    compatibleInstruments: [InstrumentType.fm]},
-		{name: "operatorAmplitude",      computeIndex:       EnvelopeComputeIndex.operatorAmplitude0,     displayName: "fm# volume",       /*perNote:  true,*/ interleave: false, isFilter: false, /*range: Config.operatorAmplitudeMax + 1,*/    maxCount: Config.operatorCount, effect: null,    compatibleInstruments: [InstrumentType.fm]},
-		{name: "feedbackAmplitude",      computeIndex:       EnvelopeComputeIndex.feedbackAmplitude,      displayName: "fm feedback",      /*perNote:  true,*/ interleave: false, isFilter: false, /*range: Config.operatorAmplitudeMax + 1,*/    maxCount: 1,    effect: null,                    compatibleInstruments: [InstrumentType.fm]},
-		{name: "pitchShift",             computeIndex:       EnvelopeComputeIndex.pitchShift,             displayName: "pitch shift",      /*perNote:  true,*/ interleave: false, isFilter: false, /*range: Config.pitchShiftRange,         */    maxCount: 1,    effect: EffectType.pitchShift,   compatibleInstruments: null},
-		{name: "detune",                 computeIndex:       EnvelopeComputeIndex.detune,                 displayName: "detune",           /*perNote:  true,*/ interleave: false, isFilter: false, /*range: Config.detuneMax + 1,           */    maxCount: 1,    effect: EffectType.detune,       compatibleInstruments: null},
-		{name: "vibratoDepth",           computeIndex:       EnvelopeComputeIndex.vibratoDepth,           displayName: "vibrato range",    /*perNote:  true,*/ interleave: false, isFilter: false, /*range: Config.defaultAutomationRange,  */    maxCount: 1,    effect: EffectType.vibrato,      compatibleInstruments: null},
-		{name: "noteFilterAllFreqs",     computeIndex:       EnvelopeComputeIndex.noteFilterAllFreqs,     displayName: "n. filter freqs",  /*perNote:  true,*/ interleave: false, isFilter:  true, /*range: null,                           */    maxCount: 1,    effect: EffectType.noteFilter,   compatibleInstruments: null},
-		{name: "noteFilterFreq",         computeIndex:       EnvelopeComputeIndex.noteFilterFreq0,        displayName: "n. filter # freq", /*perNote:  true,*/ interleave: false/*true*/, isFilter:  true, /*range: Config.filterFreqRange, */    maxCount: Config.filterMaxPoints, effect: EffectType.noteFilter, compatibleInstruments: null},
-		// Controlling filter gain is less obvious and intuitive than controlling filter freq, so to avoid confusion I've disabled it for envelopes.
-		{name: "noteFilterGain",         computeIndex:                           null,                    displayName: "n. filter # vol",  /*perNote:  true,*/ interleave: false, isFilter:  true, /*range: Config.filterGainRange,         */    maxCount: Config.filterMaxPoints, effect: EffectType.noteFilter, compatibleInstruments: null},
-		{name: "supersawDynamism",       computeIndex:       EnvelopeComputeIndex.supersawDynamism,       displayName: "dynamism",         /*perNote:  true,*/ interleave: false, isFilter: false, /*range: Config.supersawDynamismMax + 1, */    maxCount: 1,    effect: null,                    compatibleInstruments: [InstrumentType.supersaw]},
-		{name: "supersawSpread",         computeIndex:       EnvelopeComputeIndex.supersawSpread,         displayName: "spread",           /*perNote:  true,*/ interleave: false, isFilter: false, /*range: Config.supersawSpreadMax + 1,   */    maxCount: 1,    effect: null,                    compatibleInstruments: [InstrumentType.supersaw]},
-		{name: "supersawShape",          computeIndex:       EnvelopeComputeIndex.supersawShape,          displayName: "saw↔pulse",        /*perNote:  true,*/ interleave: false, isFilter: false, /*range: Config.supersawShapeMax + 1,    */    maxCount: 1,    effect: null,                    compatibleInstruments: [InstrumentType.supersaw]},
-		/*
-		{name: "distortion",             computeIndex: InstrumentAutomationIndex.distortion,             displayName: "distortion",       perNote: false, interleave: false, isFilter: false, range: Config.distortionRange,             maxCount: 1,    effect: EffectType.distortion,   compatibleInstruments: null},
-		{name: "bitcrusherQuantization", computeIndex: InstrumentAutomationIndex.bitcrusherQuantization, displayName: "bit crush",        perNote: false, interleave: false, isFilter: false, range: Config.bitcrusherQuantizationRange, maxCount: 1,    effect: EffectType.bitcrusher,   compatibleInstruments: null},
-		{name: "bitcrusherFrequency",    computeIndex: InstrumentAutomationIndex.bitcrusherFrequency,    displayName: "freq crush",       perNote: false, interleave: false, isFilter: false, range: Config.bitcrusherFreqRange,         maxCount: 1,    effect: EffectType.bitcrusher,   compatibleInstruments: null},
-		{name: "eqFilterAllFreqs",       computeIndex: InstrumentAutomationIndex.eqFilterAllFreqs,       displayName: "eq filter freqs",  perNote: false, interleave: false, isFilter:  true, range: null,                               maxCount: 1,    effect: null,                    compatibleInstruments: null},
-		{name: "eqFilterFreq",           computeIndex: InstrumentAutomationIndex.eqFilterFreq0,          displayName: "eq filter # freq", perNote: false, interleave:  true, isFilter:  true, range: Config.filterFreqRange,             maxCount: Config.filterMaxPoints, effect: null,  compatibleInstruments: null},
-		{name: "eqFilterGain",           computeIndex: InstrumentAutomationIndex.eqFilterGain0,          displayName: "eq filter # vol",  perNote: false, interleave: false, isFilter:  true, range: Config.filterGainRange,             maxCount: Config.filterMaxPoints, effect: null,  compatibleInstruments: null},
-		{name: "panning",                computeIndex: InstrumentAutomationIndex.panning,                displayName: "panning",          perNote: false, interleave: false, isFilter: false, range: Config.panMax + 1,                  maxCount: 1,    effect: EffectType.panning,      compatibleInstruments: null},
-		{name: "chorus",                 computeIndex: InstrumentAutomationIndex.chorus,                 displayName: "chorus",           perNote: false, interleave: false, isFilter: false, range: Config.chorusRange,                 maxCount: 1,    effect: EffectType.chorus,       compatibleInstruments: null},
-		{name: "echoSustain",            computeIndex: InstrumentAutomationIndex.echoSustain,            displayName: "echo",             perNote: false, interleave: false, isFilter: false, range: Config.echoSustainRange,            maxCount: 1,    effect: EffectType.echo,         compatibleInstruments: null},
-		{name: "echoDelay",              computeIndex: InstrumentAutomationIndex.echoDelay,              displayName: "echo delay",       perNote: false, interleave: false, isFilter: false, range: Config.echoDelayRange,              maxCount: 1,    effect: EffectType.echo,         compatibleInstruments: null}, // wait until after we're computing a tick's settings for multiple run lengths.
-		{name: "reverb",                 computeIndex: InstrumentAutomationIndex.reverb,                 displayName: "reverb",           perNote: false, interleave: false, isFilter: false, range: Config.reverbRange,                 maxCount: 1,    effect: EffectType.reverb,       compatibleInstruments: null},
-		{name: "mixVolume",              computeIndex: InstrumentAutomationIndex.mixVolume,              displayName: "mix volume",       perNote: false, interleave: false, isFilter: false, range: Config.volumeRange,                 maxCount: 1,    effect: null,                    compatibleInstruments: null},
-		{name: "envelope#",              computeIndex: null,                                             displayName: "envelope",         perNote: false, interleave: false, isFilter: false, range: Config.defaultAutomationRange,      maxCount: Config.maxEnvelopeCount, effect: null, compatibleInstruments: null}, // maxCount special case for envelopes to be allowed to target earlier ones.
-		*/
-	]);
->>>>>>> d355c185
+        { name: "envelope speed", pianoName: "EnvelopeSpd", maxRawVol: 50, newNoteVol: 12, forSong: false, convertRealFactor: 0, associatedEffect: EffectType.length,
+            promptName: "Envelope Speed", promptDesc: ["This setting controls how fast all of the envelopes for the instrument play.", "At $LO, your instrument's envelopes will be frozen, and at values near there they will change very slowly. At 12, the envelopes will work as usual, performing at normal speed. This increases up to $HI, where the envelopes will change very quickly. The speeds are given below:",
+                "[0-4]: x0, x1/16, x⅛, x⅕, x¼,", "[5-9]: x⅓, x⅖, x½, x⅔, x¾,", "[10-14]: x⅘, x0.9, x1, x1.1, x1.2,", "[15-19]: x1.3, x1.4, x1.5, x1.6, x1.7,", "[20-24]: x1.8, x1.9, x2, x2.1, x2.2,", "[25-29]: x2.3, x2.4, x2.5, x2.6, x2.7,", "[30-34]: x2.8, x2.9, x3, x3.1, x3.2,", "[35-39]: x3.3, x3.4, x3.5, x3.6, x3.7," ,"[40-44]: x3.8, x3.9, x4, x4.15, x4.3,", "[45-50]: x4.5, x4.8, x5, x5.5, x6, x8", "[OVERWRITING] [$LO - $HI]"] },
+        { name: "dynamism", pianoName: "Dynamism", maxRawVol: Config.supersawDynamismMax, newNoteVol: 0, forSong: false, convertRealFactor: 0, associatedEffect: EffectType.length,
+            promptName: "Supersaw Dynamism", promptDesc: ["This setting controls the supersaw dynamism of your instrument, just like the dynamism slider.", "At $LO, your instrument will have only a single pulse contributing. Increasing this will raise the contribution of other waves which is similar to a chorus effect. The effect gets more noticeable up to the max value, $HI.", "[OVERWRITING] [$LO - $HI]"] },
+        { name: "spread", pianoName: "Spread", maxRawVol: Config.supersawSpreadMax, newNoteVol: 0, forSong: false, convertRealFactor: 0, associatedEffect: EffectType.length,
+            promptName: "Supersaw Spread", promptDesc: ["This setting controls the supersaw spread of your instrument, just like the spread slider.", "At $LO, all the pulses in your supersaw will be at the same frequency. Increasing this value raises the frequency spread of the contributing waves, up to a dissonant spread at the max value, $HI.", "[OVERWRITING] [$LO - $HI]"] },
+        { name: "saw shape", pianoName: "Saw Shape", maxRawVol: Config.supersawShapeMax, newNoteVol: 0, forSong: false, convertRealFactor: 0, associatedEffect: EffectType.length,
+            promptName: "Supersaw Shape", promptDesc: ["This setting controls the supersaw shape of your instrument, just like the Saw↔Pulse slider.", "As the slider's name implies, this effect will give you a sawtooth wave at $LO, and a full pulse width wave at $HI. Values in between will be a blend of the two.", "[OVERWRITING] [$LO - $HI] [%]"] },
+    ]);
 }
 
 function centerWave(wave: Array<number>): Float32Array {
@@ -1231,7 +888,7 @@
             // "Cutter" drums from modbox!
             var drumBuffer = 1;
             for (var i = 0; i < Config.chipNoiseLength; i++) {
-                wave[i] = (drumBuffer & 1) * 4.0 * (Math.random() * 14 + 1);
+                wave[i] = (drumBuffer & 1) * 4.0 * (Math.random() * 14 + 1) - 8.0;
                 var newBuffer = drumBuffer >> 1;
                 if (((drumBuffer + newBuffer) & 1) == 1) {
                     newBuffer += 15 << 2;
@@ -1242,7 +899,7 @@
             // "Metallic" drums from modbox!
             var drumBuffer = 1;
             for (var i = 0; i < 32768; i++) {
-                wave[i] = (drumBuffer & 1) / 2.0 + 0.5;
+                wave[i] = (drumBuffer & 1) / 2.0 - 0.5;
                 var newBuffer = drumBuffer >> 1;
                 if (((drumBuffer + newBuffer) & 1) == 1) {
                     newBuffer -= 10 << 2;
