--- conflicted
+++ resolved
@@ -202,7 +202,6 @@
 		public static readonly partsPerBeat: number = 24;
 		public static readonly ticksPerPart: number = 2;
 		public static readonly rhythms: DictionaryArray<Rhythm> = toNameMap([
-<<<<<<< HEAD
 			{ name: "÷3 (triplets)", stepsPerBeat: 3, ticksPerArpeggio: 4, arpeggioPatterns: [[0], [0, 0, 1, 1], [0, 1, 2, 1], [0, 1, 2, 3]], roundUpThresholds: [/*0*/ 5, /*8*/ 12, /*16*/ 18 /*24*/] },
 			{ name: "÷4 (standard)", stepsPerBeat: 4, ticksPerArpeggio: 3, arpeggioPatterns: [[0], [0, 0, 1, 1], [0, 1, 2, 1], [0, 1, 2, 3]], roundUpThresholds: [/*0*/ 3, /*6*/ 9, /*12*/ 17, /*18*/ 21 /*24*/] },
 			{ name: "÷6", stepsPerBeat: 6, ticksPerArpeggio: 4, arpeggioPatterns: [[0], [0, 1], [0, 1, 2, 1], [0, 1, 2, 3]], roundUpThresholds: null },
@@ -212,18 +211,6 @@
 
 		public static readonly instrumentTypeNames: ReadonlyArray<string> = ["chip", "FM", "noise", "spectrum", "drumset", "harmonics", "PWM", "custom chip", "mod"];
 		public static readonly instrumentTypeHasSpecialInterval: ReadonlyArray<boolean> = [true, true, false, false, false, true, false, true];
-		public static readonly instrumentTypeHasChorus: ReadonlyArray<boolean> = [true, true, true, false, false, true, true, true];
-=======
-			{name: "÷3 (triplets)", stepsPerBeat: 3, ticksPerArpeggio: 4, arpeggioPatterns: [[0], [0, 0, 1, 1], [0, 1, 2, 1]], roundUpThresholds: [/*0*/ 5, /*8*/ 12, /*16*/ 18 /*24*/]},
-			{name: "÷4 (standard)", stepsPerBeat: 4, ticksPerArpeggio: 3, arpeggioPatterns: [[0], [0, 0, 1, 1], [0, 1, 2, 1]], roundUpThresholds: [/*0*/ 3, /*6*/ 9, /*12*/ 17, /*18*/ 21 /*24*/]},
-			{name: "÷6",            stepsPerBeat: 6, ticksPerArpeggio: 4, arpeggioPatterns: [[0], [0, 1],       [0, 1, 2, 1]], roundUpThresholds: null},
-			{name: "÷8",            stepsPerBeat: 8, ticksPerArpeggio: 3, arpeggioPatterns: [[0], [0, 1],       [0, 1, 2, 1]], roundUpThresholds: null},
-			{name: "freehand",      stepsPerBeat:24, ticksPerArpeggio: 3, arpeggioPatterns: [[0], [0, 1],       [0, 1, 2, 1]], roundUpThresholds: null},
-		]);
-		
-		public static readonly instrumentTypeNames: ReadonlyArray<string> = ["chip", "FM", "noise", "spectrum", "drumset", "harmonics", "PWM"];
-		public static readonly instrumentTypeHasSpecialInterval: ReadonlyArray<boolean> = [true, true, false, false, false, true, false];
->>>>>>> c861cbbd
 		public static readonly chipWaves: DictionaryArray<ChipWave> = toNameMap([
 			{ name: "rounded", volume: 0.94, samples: centerWave([0.0, 0.2, 0.4, 0.5, 0.6, 0.7, 0.8, 0.85, 0.9, 0.95, 1.0, 1.0, 1.0, 1.0, 1.0, 1.0, 1.0, 1.0, 1.0, 1.0, 1.0, 1.0, 1.0, 1.0, 1.0, 0.95, 0.9, 0.85, 0.8, 0.7, 0.6, 0.5, 0.4, 0.2, 0.0, -0.2, -0.4, -0.5, -0.6, -0.7, -0.8, -0.85, -0.9, -0.95, -1.0, -1.0, -1.0, -1.0, -1.0, -1.0, -1.0, -1.0, -1.0, -1.0, -1.0, -0.95, -0.9, -0.85, -0.8, -0.7, -0.6, -0.5, -0.4, -0.2]) },
 			{ name: "triangle", volume: 1.0, samples: centerWave([1.0 / 15.0, 3.0 / 15.0, 5.0 / 15.0, 7.0 / 15.0, 9.0 / 15.0, 11.0 / 15.0, 13.0 / 15.0, 15.0 / 15.0, 15.0 / 15.0, 13.0 / 15.0, 11.0 / 15.0, 9.0 / 15.0, 7.0 / 15.0, 5.0 / 15.0, 3.0 / 15.0, 1.0 / 15.0, -1.0 / 15.0, -3.0 / 15.0, -5.0 / 15.0, -7.0 / 15.0, -9.0 / 15.0, -11.0 / 15.0, -13.0 / 15.0, -15.0 / 15.0, -15.0 / 15.0, -13.0 / 15.0, -11.0 / 15.0, -9.0 / 15.0, -7.0 / 15.0, -5.0 / 15.0, -3.0 / 15.0, -1.0 / 15.0]) },
@@ -283,16 +270,6 @@
 			{ name: "shaky", amplitude: 0.1, periodsSeconds: [0.11, 1.618 * 0.11, 3 * 0.11], delayParts: 0 },
 		]);
 		public static readonly intervals: DictionaryArray<Interval> = toNameMap([
-<<<<<<< HEAD
-			{ name: "union", spread: 0.0, offset: 0.0, volume: 0.7, sign: 1.0 },
-			{ name: "shimmer", spread: 0.016, offset: 0.0, volume: 0.8, sign: 1.0 },
-			{ name: "hum", spread: 0.045, offset: 0.0, volume: 1.0, sign: 1.0 },
-			{ name: "honky tonk", spread: 0.09, offset: 0.0, volume: 1.0, sign: 1.0 },
-			{ name: "dissonant", spread: 0.25, offset: 0.0, volume: 0.9, sign: 1.0 },
-			{ name: "fifth", spread: 3.5, offset: 3.5, volume: 0.9, sign: 1.0 },
-			{ name: "octave", spread: 6.0, offset: 6.0, volume: 0.8, sign: 1.0 },
-			{ name: "bowed", spread: 0.02, offset: 0.0, volume: 1.0, sign: -1.0 },
-=======
 			{name: "union",      spread: 0.0,  offset: 0.0, volume: 0.7, sign: 1.0},
 			{name: "shimmer",    spread: 0.018,offset: 0.0, volume: 0.8, sign: 1.0},
 			{name: "hum",        spread: 0.045,offset: 0.0, volume: 1.0, sign: 1.0},
@@ -302,7 +279,6 @@
 			{name: "octave",     spread: 6.0,  offset: 6.0, volume: 0.8, sign: 1.0},
 			{name: "bowed",      spread: 0.02, offset: 0.0, volume: 1.0, sign:-1.0},
 			{name: "piano",      spread: 0.01, offset: 0.0, volume: 1.0, sign: 0.7},
->>>>>>> c861cbbd
 		]);
 		public static readonly effectsNames: ReadonlyArray<string> = ["none", "reverb", "chorus", "chorus & reverb"];
 		public static readonly volumeRange: number = 50;
@@ -617,9 +593,6 @@
 		}
 		return wave;
 	}
-<<<<<<< HEAD
-
-=======
 	
 	export function getArpeggioPitchIndex(pitchCount: number, rhythm: number, arpeggio: number): number {
 		const arpeggioPattern: ReadonlyArray<number> = Config.rhythms[rhythm].arpeggioPatterns[pitchCount - 1];
@@ -630,7 +603,6 @@
 		}
 	}
 	
->>>>>>> c861cbbd
 	// Pardon the messy type casting. This allows accessing array members by numerical index or string name.
 	export function toNameMap<T extends BeepBoxOption>(array: Array<Pick<T, Exclude<keyof T, "index">>>): DictionaryArray<T> {
 		const dictionary: Dictionary<T> = {};
