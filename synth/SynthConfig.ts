/*!
Copyright (C) 2019 John Nesky

Permission is hereby granted, free of charge, to any person obtaining a copy of 
this software and associated documentation files (the "Software"), to deal in 
the Software without restriction, including without limitation the rights to 
use, copy, modify, merge, publish, distribute, sublicense, and/or sell copies 
of the Software, and to permit persons to whom the Software is furnished to do 
so, subject to the following conditions:

The above copyright notice and this permission notice shall be included in all 
copies or substantial portions of the Software.

THE SOFTWARE IS PROVIDED "AS IS", WITHOUT WARRANTY OF ANY KIND, EXPRESS OR 
IMPLIED, INCLUDING BUT NOT LIMITED TO THE WARRANTIES OF MERCHANTABILITY, 
FITNESS FOR A PARTICULAR PURPOSE AND NONINFRINGEMENT. IN NO EVENT SHALL THE 
AUTHORS OR COPYRIGHT HOLDERS BE LIABLE FOR ANY CLAIM, DAMAGES OR OTHER 
LIABILITY, WHETHER IN AN ACTION OF CONTRACT, TORT OR OTHERWISE, ARISING FROM, 
OUT OF OR IN CONNECTION WITH THE SOFTWARE OR THE USE OR OTHER DEALINGS IN THE 
SOFTWARE.
*/
	
namespace beepbox {
	export interface Dictionary<T> {
		[K: string]: T;
	}
	
	export interface DictionaryArray<T> extends ReadonlyArray<T> {
		dictionary: Dictionary<T>;
	}
	
	export const enum EnvelopeType {
		custom,
		steady,
		punch,
		flare,
		twang,
		swell,
		tremolo,
		tremolo2,
		decay,
	}
	
	export const enum InstrumentType {
		chip = 0,
		fm = 1,
		noise = 2,
		spectrum = 3,
		drumset = 4,
		harmonics = 5,
		pwm = 6,
        customChipWave = 7,
		length,
	}
	
	export interface BeepBoxOption {
		readonly index: number;
		readonly name: string;
	}
	
	export interface Scale extends BeepBoxOption {
		readonly flags: ReadonlyArray<boolean>;
	}
	
	export interface Key extends BeepBoxOption {
		readonly isWhiteKey: boolean;
		readonly basePitch: number;
	}

	export interface Rhythm extends BeepBoxOption {
		readonly stepsPerBeat: number;
		readonly ticksPerArpeggio: number;
		readonly arpeggioPatterns: ReadonlyArray<ReadonlyArray<number>>;
		readonly roundUpThresholds: number[] | null;
	}

	export interface ChipWave extends BeepBoxOption {
		readonly volume: number;
		readonly samples: Float64Array;
	}

	export interface ChipNoise extends BeepBoxOption {
		readonly volume: number;
		readonly basePitch: number;
		readonly pitchFilterMult: number;
		readonly isSoft: boolean;
		samples: Float32Array | null;
	}

	export interface Transition extends BeepBoxOption {
		readonly isSeamless: boolean;
		readonly attackSeconds: number;
		readonly releases: boolean;
		readonly releaseTicks: number;
		readonly slides: boolean;
		readonly slideTicks: number;
	}

	export interface Vibrato extends BeepBoxOption {
		readonly amplitude: number;
		readonly periodsSeconds: ReadonlyArray<number>;
		readonly delayParts: number;
	}

	export interface Interval extends BeepBoxOption {
		readonly spread: number;
		readonly offset: number;
		readonly volume: number;
		readonly sign: number;
	}

	export interface Chord extends BeepBoxOption {
		readonly harmonizes: boolean;
		readonly customInterval: boolean;
		readonly arpeggiates: boolean;
		readonly isCustomInterval: boolean;
		readonly strumParts: number;
	}

	export interface Algorithm extends BeepBoxOption {
		readonly carrierCount: number;
		readonly associatedCarrier: ReadonlyArray<number>;
		readonly modulatedBy: ReadonlyArray<ReadonlyArray<number>>;
	}

	export interface OperatorFrequency extends BeepBoxOption {
		readonly mult: number;
		readonly hzOffset: number;
		readonly amplitudeSign: number;
	}

	export interface Envelope extends BeepBoxOption {
		readonly type: EnvelopeType;
		readonly speed: number;
	}

	export interface Feedback extends BeepBoxOption {
		readonly indices: ReadonlyArray<ReadonlyArray<number>>;
	}

	export class Config {
        // Params for post-processing compressor
        public static thresholdVal: number = -10;
        public static kneeVal: number = 40;
        public static ratioVal: number = 12;
        public static attackVal: number = 0;
        public static releaseVal: number = 0.25;

		public static readonly versionDisplayName: string = "JummBox 1.2";
		public static readonly scales: DictionaryArray<Scale> = toNameMap([
                                            //   C     Db       D     Eb      E      F     F#      G     Ab      A     Bb      B      C
	        {name: "Free",              flags: [ true,  true,   true,  true,  true,  true,  true,  true,  true,  true,  true,  true]}, // Free
	        {name: "Major",             flags: [ true, false,   true, false,  true,  true, false,  true, false,  true, false,  true]}, // Major
	        {name: "Minor",             flags: [ true, false,   true,  true, false,  true, false,  true,  true, false,  true, false]}, // Minor
	        {name: "Mixolydian",        flags: [ true, false,   true, false,  true,  true, false,  true, false,  true,  true, false]}, // Mixolydian
	        {name: "Lydian",            flags: [ true, false,   true, false,  true, false,  true,  true, false,  true, false,  true]}, // Lydian
	        {name: "Dorian",            flags: [ true, false,   true,  true, false,  true, false,  true, false,  true,  true, false]}, // Dorian
	      	{name: "Phrygian",          flags: [ true,  true,  false,  true, false,  true, false,  true,  true, false,  true, false]}, // Phrygian
	      	{name: "Locrian",           flags: [ true,  true,  false,  true, false,  true,  true, false,  true, false,  true, false]}, // Locrian
	      	{name: "Lydian Dominant",            flags: [ true, false,   true, false,  true, false,  true,  true, false,  true,  true, false]}, // Lydian Dominant
	      	{name: "Phrygian Dominant", flags: [ true,  true,  false, false,  true,  true, false,  true,  true, false,  true, false]}, // Phrygian Dominant
	      	{name: "Harmonic Major",    flags: [ true, false,   true, false,  true,  true, false,  true,  true, false, false,  true]}, // Harmonic Major
	      	{name: "Harmonic Minor",    flags: [ true, false,   true,  true, false,  true, false,  true,  true, false, false,  true]}, // Harmonic Minor
	      	{name: "Melodic Minor",     flags: [ true, false,   true,  true, false,  true, false,  true, false,  true, false,  true]}, // Melodic Minor
	      	{name: "Blues",             flags: [ true, false,  false,  true, false,  true,  true,  true, false, false,  true, false]}, // Blues
	      	{name: "Altered",           flags: [ true,  true,  false,  true,  true, false,  true, false,  true, false,  true, false]}, // Altered
	      	{name: "Major Pentatonic",  flags: [ true, false,   true, false,  true, false, false,  true, false,  true, false, false]}, // Major Pentatonic
	      	{name: "Minor Pentatonic",  flags: [ true, false,  false,  true, false,  true, false,  true, false, false,  true, false]}, // Minor Pentatonic
	      	{name: "Whole Tone",        flags: [ true, false,   true, false,  true, false,  true, false,  true, false,  true, false]}, // Whole Tone
	      	{name: "Octatonic",         flags: [ true, false,   true,  true, false,  true,  true, false,  true,  true, false,  true]}, // Octatonic
	      	{name: "Hexatonic",         flags: [ true, false,  false,  true,  true, false, false,  true,  true, false, false,  true]}, // Hexatonic
		]);
		public static readonly keys: DictionaryArray<Key> = toNameMap([
			{name: "C",  isWhiteKey:  true, basePitch: 12}, // C0 has index 12 on the MIDI scale. C7 is 96, and C9 is 120. C10 is barely in the audible range.
			{name: "C♯", isWhiteKey: false, basePitch: 13},
			{name: "D",  isWhiteKey:  true, basePitch: 14},
			{name: "D♯", isWhiteKey: false, basePitch: 15},
			{name: "E",  isWhiteKey:  true, basePitch: 16},
			{name: "F",  isWhiteKey:  true, basePitch: 17},
			{name: "F♯", isWhiteKey: false, basePitch: 18},
			{name: "G",  isWhiteKey:  true, basePitch: 19},
			{name: "G♯", isWhiteKey: false, basePitch: 20},
			{name: "A",  isWhiteKey:  true, basePitch: 21},
			{name: "A♯", isWhiteKey: false, basePitch: 22},
			{name: "B",  isWhiteKey:  true, basePitch: 23},
		]);
		public static readonly blackKeyNameParents: ReadonlyArray<number> = [-1, 1, -1, 1, -1, 1, -1, -1, 1, -1, 1, -1];
		public static readonly tempoMin: number = 30;
		public static readonly tempoMax: number = 320;
		public static readonly reverbRange: number = 32;
		public static readonly beatsPerBarMin: number = 3;
		public static readonly beatsPerBarMax: number = 16;
		public static readonly barCountMin: number = 1;
		public static readonly barCountMax: number = 256;
		public static readonly instrumentsPerChannelMin: number = 1;
		public static readonly instrumentsPerChannelMax: number = 10;
		public static readonly partsPerBeat: number = 24;
		public static readonly ticksPerPart: number = 2;
		public static readonly rhythms: DictionaryArray<Rhythm> = toNameMap([
			{name: "÷3 (triplets)", stepsPerBeat: 3, ticksPerArpeggio: 4, arpeggioPatterns: [[0], [0, 0, 1, 1], [0, 1, 2, 1], [0, 1, 2, 3]], roundUpThresholds: [/*0*/ 5, /*8*/ 12, /*16*/ 18 /*24*/]},
			{name: "÷4 (standard)", stepsPerBeat: 4, ticksPerArpeggio: 3, arpeggioPatterns: [[0], [0, 0, 1, 1], [0, 1, 2, 1], [0, 1, 2, 3]], roundUpThresholds: [/*0*/ 3, /*6*/ 9, /*12*/ 17, /*18*/ 21 /*24*/]},
			{name: "÷6",            stepsPerBeat: 6, ticksPerArpeggio: 4, arpeggioPatterns: [[0], [0, 1],       [0, 1, 2, 1], [0, 1, 2, 3]], roundUpThresholds: null},
			{name: "÷8",            stepsPerBeat: 8, ticksPerArpeggio: 3, arpeggioPatterns: [[0], [0, 1],       [0, 1, 2, 1], [0, 1, 2, 3]], roundUpThresholds: null},
			{name: "freehand",      stepsPerBeat:24, ticksPerArpeggio: 3, arpeggioPatterns: [[0], [0, 1],       [0, 1, 2, 1], [0, 1, 2, 3]], roundUpThresholds: null},
		]);
		
		public static readonly instrumentTypeNames: ReadonlyArray<string> = ["chip", "FM", "noise", "spectrum", "drumset", "harmonics", "PWM", "custom chip"];
		public static readonly instrumentTypeHasSpecialInterval: ReadonlyArray<boolean> = [true, true, false, false, false, true, false, true];
		public static readonly instrumentTypeHasChorus: ReadonlyArray<boolean> = [true, true, true, false, false, true, true, true];
		public static readonly chipWaves: DictionaryArray<ChipWave> = toNameMap([
			{name: "rounded",      volume: 0.94, samples: centerWave([0.0, 0.2, 0.4, 0.5, 0.6, 0.7, 0.8, 0.85, 0.9, 0.95, 1.0, 1.0, 1.0, 1.0, 1.0, 1.0, 1.0, 1.0, 1.0, 1.0, 1.0, 1.0, 1.0, 1.0, 1.0, 0.95, 0.9, 0.85, 0.8, 0.7, 0.6, 0.5, 0.4, 0.2, 0.0, -0.2, -0.4, -0.5, -0.6, -0.7, -0.8, -0.85, -0.9, -0.95, -1.0, -1.0, -1.0, -1.0, -1.0, -1.0, -1.0, -1.0, -1.0, -1.0, -1.0, -0.95, -0.9, -0.85, -0.8, -0.7, -0.6, -0.5, -0.4, -0.2])},
			{name: "triangle",     volume: 1.0,  samples: centerWave([1.0/15.0, 3.0/15.0, 5.0/15.0, 7.0/15.0, 9.0/15.0, 11.0/15.0, 13.0/15.0, 15.0/15.0, 15.0/15.0, 13.0/15.0, 11.0/15.0, 9.0/15.0, 7.0/15.0, 5.0/15.0, 3.0/15.0, 1.0/15.0, -1.0/15.0, -3.0/15.0, -5.0/15.0, -7.0/15.0, -9.0/15.0, -11.0/15.0, -13.0/15.0, -15.0/15.0, -15.0/15.0, -13.0/15.0, -11.0/15.0, -9.0/15.0, -7.0/15.0, -5.0/15.0, -3.0/15.0, -1.0/15.0])},
			{name: "square",       volume: 0.5,  samples: centerWave([1.0, -1.0])},
			{name: "1/4 pulse",    volume: 0.5,  samples: centerWave([1.0, -1.0, -1.0, -1.0])},
			{name: "1/8 pulse",    volume: 0.5,  samples: centerWave([1.0, -1.0, -1.0, -1.0, -1.0, -1.0, -1.0, -1.0])},
			{name: "sawtooth",     volume: 0.65, samples: centerWave([1.0/31.0, 3.0/31.0, 5.0/31.0, 7.0/31.0, 9.0/31.0, 11.0/31.0, 13.0/31.0, 15.0/31.0, 17.0/31.0, 19.0/31.0, 21.0/31.0, 23.0/31.0, 25.0/31.0, 27.0/31.0, 29.0/31.0, 31.0/31.0, -31.0/31.0, -29.0/31.0, -27.0/31.0, -25.0/31.0, -23.0/31.0, -21.0/31.0, -19.0/31.0, -17.0/31.0, -15.0/31.0, -13.0/31.0, -11.0/31.0, -9.0/31.0, -7.0/31.0, -5.0/31.0, -3.0/31.0, -1.0/31.0])},
			{name: "double saw",   volume: 0.5,  samples: centerWave([0.0, -0.2, -0.4, -0.6, -0.8, -1.0, 1.0, -0.8, -0.6, -0.4, -0.2, 1.0, 0.8, 0.6, 0.4, 0.2])},
			{name: "double pulse", volume: 0.4,  samples: centerWave([1.0, 1.0, 1.0, 1.0, 1.0, -1.0, -1.0, -1.0, 1.0, 1.0, 1.0, 1.0, -1.0, -1.0, -1.0, -1.0])},
			{name: "spiky",        volume: 0.4,  samples: centerWave([1.0, -1.0, 1.0, -1.0, 1.0, 0.0])},
		    {name: "sine",           volume: 0.88, samples: centerAndNormalizeWave([8.0, 9.0, 11.0, 12.0, 13.0, 14.0, 15.0, 15.0, 15.0, 15.0, 14.0, 14.0, 13.0, 11.0, 10.0, 9.0, 7.0, 6.0, 4.0, 3.0, 2.0, 1.0, 0.0, 0.0, 0.0, 0.0, 1.0, 1.0, 2.0, 4.0, 5.0, 6.0])},
            {name: "flute",          volume: 0.8,  samples: centerAndNormalizeWave([3.0, 4.0, 6.0, 8.0, 10.0, 11.0, 13.0, 14.0, 15.0, 15.0, 14.0, 13.0, 11.0, 8.0, 5.0, 3.0])},
      		{name: "harp",           volume: 0.8,  samples: centerAndNormalizeWave([0.0, 3.0, 3.0, 3.0, 4.0, 5.0, 5.0, 6.0, 7.0, 8.0, 9.0, 11.0, 11.0, 13.0, 13.0, 15.0, 15.0, 14.0, 12.0, 11.0, 10.0, 9.0, 8.0, 7.0, 7.0, 5.0, 4.0, 3.0, 2.0, 1.0, 0.0, 0.0])},
      		{name: "sharp clarinet", volume: 0.38, samples: centerAndNormalizeWave([0.0, 0.0, 0.0, 1.0, 1.0, 8.0, 8.0, 9.0, 9.0, 9.0, 8.0, 8.0, 8.0, 8.0, 8.0, 9.0, 9.0, 7.0, 9.0, 9.0, 10.0, 4.0, 0.0, 0.0, 0.0, 0.0, 0.0, 0.0, 0.0, 0.0, 0.0, 0.0])},
      		{name: "soft clarinet",  volume: 0.45, samples: centerAndNormalizeWave([0.0, 1.0, 5.0, 8.0, 9.0, 9.0, 9.0, 9.0, 9.0, 9.0, 9.0, 11.0, 11.0, 12.0, 13.0, 12.0, 10.0, 9.0, 7.0, 6.0, 4.0, 3.0, 3.0, 3.0, 1.0, 1.0, 1.0, 1.0, 1.0, 1.0, 1.0, 1.0])},
      		{name: "alto sax",       volume: 0.3,  samples: centerAndNormalizeWave([5.0, 5.0, 6.0, 4.0, 3.0, 6.0, 8.0, 7.0, 2.0, 1.0, 5.0, 6.0, 5.0, 4.0, 5.0, 7.0, 9.0, 11.0, 13.0, 14.0, 14.0, 14.0, 14.0, 13.0, 10.0, 8.0, 7.0, 7.0, 4.0, 3.0, 4.0, 2.0])},
      		{name: "bassoon",        volume: 0.35, samples: centerAndNormalizeWave([9.0, 9.0, 7.0, 6.0, 5.0, 4.0, 4.0, 4.0, 4.0, 5.0, 7.0, 8.0, 9.0, 10.0, 11.0, 13.0, 13.0, 11.0, 10.0, 9.0, 7.0, 6.0, 4.0, 2.0, 1.0, 1.0, 1.0, 2.0, 2.0, 5.0, 11.0, 14.0])},
      		{name: "trumpet",        volume: 0.22, samples: centerAndNormalizeWave([10.0, 11.0, 8.0, 6.0, 5.0, 5.0, 5.0, 6.0, 7.0, 7.0, 7.0, 7.0, 6.0, 6.0, 7.0, 7.0, 7.0, 7.0, 7.0, 6.0, 6.0, 6.0, 6.0, 6.0, 6.0, 6.0, 6.0, 7.0, 8.0, 9.0, 11.0, 14.0])},
      		{name: "electric guitar",volume: 0.2,  samples: centerAndNormalizeWave([11.0, 12.0, 12.0, 10.0, 6.0, 6.0, 8.0, 0.0, 2.0, 4.0, 8.0, 10.0, 9.0, 10.0, 1.0, 7.0, 11.0, 3.0, 6.0, 6.0, 8.0, 13.0, 14.0, 2.0, 0.0, 12.0, 8.0, 4.0, 13.0, 11.0, 10.0, 13.0])},
      		{name: "organ",          volume: 0.2,  samples: centerAndNormalizeWave([11.0, 10.0, 12.0, 11.0, 14.0, 7.0, 5.0, 5.0, 12.0, 10.0, 10.0, 9.0, 12.0, 6.0, 4.0, 5.0, 13.0, 12.0, 12.0, 10.0, 12.0, 5.0, 2.0, 2.0, 8.0, 6.0, 6.0, 5.0, 8.0, 3.0, 2.0, 1.0])},
      		{name: "pan flute",      volume: 0.35, samples: centerAndNormalizeWave([1.0, 4.0, 7.0, 6.0, 7.0, 9.0, 7.0, 7.0, 11.0, 12.0, 13.0, 15.0, 13.0, 11.0, 11.0, 12.0, 13.0, 10.0, 7.0, 5.0, 3.0, 6.0, 10.0, 7.0, 3.0, 3.0, 1.0, 0.0, 1.0, 0.0, 1.0, 0.0])},
		]);
		// Noise waves have too many samples to write by hand, they're generated on-demand by getDrumWave instead.
		public static readonly chipNoises: DictionaryArray<ChipNoise> = toNameMap([
			{name: "retro",   volume: 0.25, basePitch: 69,  pitchFilterMult: 1024.0, isSoft: false, samples: null},
			{name: "white",   volume: 1.0,  basePitch: 69,  pitchFilterMult:    8.0, isSoft: true,  samples: null},
			// The "clang" and "buzz" noises are based on similar noises in the modded beepbox! :D
			{name: "clang",   volume: 0.4,  basePitch: 69,  pitchFilterMult: 1024.0, isSoft: false, samples: null},
			{name: "buzz",    volume: 0.3,  basePitch: 69,  pitchFilterMult: 1024.0, isSoft: false, samples: null},
			{name: "hollow",  volume: 1.5,  basePitch: 96,  pitchFilterMult:    1.0, isSoft: true,  samples: null},
      		{name: "shine",   volume: 1.0,  basePitch: 69,  pitchFilterMult: 1024.0, isSoft: false, samples: null},
      		{name: "deep",    volume: 1.5,  basePitch: 120, pitchFilterMult: 1024.0, isSoft: true,  samples: null},
      		{name: "cutter",  volume: 0.005,basePitch: 96,  pitchFilterMult: 1024.0, isSoft: false, samples: null},
      		{name: "metallic",volume: 1.0,  basePitch: 96,  pitchFilterMult: 1024.0, isSoft: false, samples: null},
		]);
		public static readonly filterCutoffMaxHz: number = 8000; // This is carefully calculated to correspond to no change when filtering at 48000 samples per second.
		public static readonly filterCutoffMinHz: number = 1;
		public static readonly filterMax: number = 0.95;
		public static readonly filterMaxResonance: number = 0.95;
		public static readonly filterCutoffRange: number = 11;
		public static readonly filterResonanceRange: number = 8;
		public static readonly transitions: DictionaryArray<Transition> = toNameMap([
			{name: "seamless",    isSeamless: true,  attackSeconds: 0.0,    releases: false, releaseTicks: 1,  slides: false, slideTicks: 3},
			{name: "hard",        isSeamless: false, attackSeconds: 0.0,    releases: false, releaseTicks: 3,  slides: false, slideTicks: 3},
			{name: "soft",        isSeamless: false, attackSeconds: 0.025,  releases: false, releaseTicks: 3,  slides: false, slideTicks: 3},
			{name: "slide",       isSeamless: true,  attackSeconds: 0.025,  releases: false, releaseTicks: 3,  slides: true,  slideTicks: 3},
			{name: "cross fade",  isSeamless: false, attackSeconds: 0.04,   releases: true,  releaseTicks: 6,  slides: false, slideTicks: 3},
			{name: "hard fade",   isSeamless: false, attackSeconds: 0.0,    releases: true,  releaseTicks: 48, slides: false, slideTicks: 3},
			{name: "medium fade", isSeamless: false, attackSeconds: 0.0125, releases: true,  releaseTicks: 72, slides: false, slideTicks: 3},
			{name: "soft fade",   isSeamless: false, attackSeconds: 0.06,   releases: true,  releaseTicks: 96, slides: false, slideTicks: 6},
		]);
		public static readonly vibratos: DictionaryArray<Vibrato> = toNameMap([
			{name: "none",    amplitude: 0.0,  periodsSeconds: [0.14], delayParts: 0},
			{name: "light",   amplitude: 0.15, periodsSeconds: [0.14], delayParts: 0},
			{name: "delayed", amplitude: 0.3,  periodsSeconds: [0.14], delayParts: 18},
			{name: "heavy",   amplitude: 0.45, periodsSeconds: [0.14], delayParts: 0},
			{name: "shaky",   amplitude: 0.1,  periodsSeconds: [0.11, 1.618*0.11, 3*0.11], delayParts: 0},
		]);
		public static readonly intervals: DictionaryArray<Interval> = toNameMap([
			{name: "union",      spread: 0.0,  offset: 0.0, volume: 0.7, sign: 1.0},
			{name: "shimmer",    spread: 0.016,offset: 0.0, volume: 0.8, sign: 1.0},
			{name: "hum",        spread: 0.045,offset: 0.0, volume: 1.0, sign: 1.0},
			{name: "honky tonk", spread: 0.09, offset: 0.0, volume: 1.0, sign: 1.0},
			{name: "dissonant",  spread: 0.25, offset: 0.0, volume: 0.9, sign: 1.0},
			{name: "fifth",      spread: 3.5,  offset: 3.5, volume: 0.9, sign: 1.0},
			{name: "octave",     spread: 6.0,  offset: 6.0, volume: 0.8, sign: 1.0},
			{name: "bowed",      spread: 0.02, offset: 0.0, volume: 1.0, sign:-1.0},
		]);
		public static readonly effectsNames: ReadonlyArray<string> = ["none", "reverb", "chorus", "chorus & reverb"];
<<<<<<< HEAD
    	public static readonly volumeRange: number = 50;
    	// Beepbox's old volume scale used factor -0.5 and was [0~7] had roughly value 6 = 0.125 power. This new value is chosen to have -21 be the same,
    	// given that the new scale is [-25~25]. This is such that conversion between the scales is roughly equivalent by satisfying (0.5*6 = 0.1428*21)
		public static readonly volumeLogScale: number = 0.1428;
=======
		public static readonly volumeRange: number = 8;
		public static readonly volumeLogScale: number = -0.5;
		public static readonly panCenter: number = 4;
		public static readonly panMax: number = Config.panCenter * 2;
>>>>>>> e13b3214
		public static readonly chords: DictionaryArray<Chord> = toNameMap([
			{name: "harmony",         harmonizes:  true, customInterval: false, arpeggiates: false, isCustomInterval: false, strumParts: 0},
			{name: "strum",           harmonizes:  true, customInterval: false, arpeggiates: false, isCustomInterval: false, strumParts: 1},
			{name: "arpeggio",        harmonizes: false, customInterval: false, arpeggiates:  true, isCustomInterval: false, strumParts: 0},
			{name: "custom interval", harmonizes:  true, customInterval:  true, arpeggiates:  true, isCustomInterval:  true, strumParts: 0},
		]);
		public static readonly operatorCount: number = 4;
		public static readonly algorithms: DictionaryArray<Algorithm> = toNameMap([
			{name: "1←(2 3 4)",   carrierCount: 1, associatedCarrier: [1, 1, 1, 1], modulatedBy: [[2, 3, 4], [],     [],  []]},
			{name: "1←(2 3←4)",   carrierCount: 1, associatedCarrier: [1, 1, 1, 1], modulatedBy: [[2, 3],    [],     [4], []]},
			{name: "1←2←(3 4)",   carrierCount: 1, associatedCarrier: [1, 1, 1, 1], modulatedBy: [[2],       [3, 4], [],  []]},
			{name: "1←(2 3)←4",   carrierCount: 1, associatedCarrier: [1, 1, 1, 1], modulatedBy: [[2, 3],    [4],    [4], []]},
			{name: "1←2←3←4",     carrierCount: 1, associatedCarrier: [1, 1, 1, 1], modulatedBy: [[2],       [3],    [4], []]},
			{name: "1←3 2←4",     carrierCount: 2, associatedCarrier: [1, 2, 1, 2], modulatedBy: [[3],       [4],    [],  []]},
			{name: "1 2←(3 4)",   carrierCount: 2, associatedCarrier: [1, 2, 2, 2], modulatedBy: [[],        [3, 4], [],  []]},
			{name: "1 2←3←4",     carrierCount: 2, associatedCarrier: [1, 2, 2, 2], modulatedBy: [[],        [3],    [4], []]},
			{name: "(1 2)←3←4",   carrierCount: 2, associatedCarrier: [1, 2, 2, 2], modulatedBy: [[3],       [3],    [4], []]},
			{name: "(1 2)←(3 4)", carrierCount: 2, associatedCarrier: [1, 2, 2, 2], modulatedBy: [[3, 4],    [3, 4], [],  []]},
			{name: "1 2 3←4",     carrierCount: 3, associatedCarrier: [1, 2, 3, 3], modulatedBy: [[],        [],     [4], []]},
			{name: "(1 2 3)←4",   carrierCount: 3, associatedCarrier: [1, 2, 3, 3], modulatedBy: [[4],       [4],    [4], []]},
			{name: "1 2 3 4",     carrierCount: 4, associatedCarrier: [1, 2, 3, 4], modulatedBy: [[],        [],     [],  []]},
		]);
		public static readonly operatorCarrierInterval: ReadonlyArray<number> = [0.0, 0.04, -0.073, 0.091];
		public static readonly operatorAmplitudeMax: number = 15;
		public static readonly operatorFrequencies: DictionaryArray<OperatorFrequency> = toNameMap([
			{name:  "1×", mult:  1.0, hzOffset: 0.0, amplitudeSign: 1.0},
			{name: "~1×", mult:  1.0, hzOffset: 1.5, amplitudeSign:-1.0},
			{name:  "2×", mult:  2.0, hzOffset: 0.0, amplitudeSign: 1.0},
			{name: "~2×", mult:  2.0, hzOffset:-1.3, amplitudeSign:-1.0},
			{name:  "3×", mult:  3.0, hzOffset: 0.0, amplitudeSign: 1.0},
			{name:  "4×", mult:  4.0, hzOffset: 0.0, amplitudeSign: 1.0},
			{name:  "5×", mult:  5.0, hzOffset: 0.0, amplitudeSign: 1.0},
			{name:  "6×", mult:  6.0, hzOffset: 0.0, amplitudeSign: 1.0},
			{name:  "7×", mult:  7.0, hzOffset: 0.0, amplitudeSign: 1.0},
			{name:  "8×", mult:  8.0, hzOffset: 0.0, amplitudeSign: 1.0},
			{name:  "9×", mult:  9.0, hzOffset: 0.0, amplitudeSign: 1.0},
			{name: "11×", mult: 11.0, hzOffset: 0.0, amplitudeSign: 1.0},
			{name: "13×", mult: 13.0, hzOffset: 0.0, amplitudeSign: 1.0},
			{name: "16×", mult: 16.0, hzOffset: 0.0, amplitudeSign: 1.0},
			{name: "20×", mult: 20.0, hzOffset: 0.0, amplitudeSign: 1.0},
		]);
		public static readonly envelopes: DictionaryArray<Envelope> = toNameMap([
			{name: "custom",   type: EnvelopeType.custom,   speed:  0.0},
			{name: "steady",   type: EnvelopeType.steady,   speed:  0.0},
			{name: "punch",    type: EnvelopeType.punch,    speed:  0.0},
			{name: "flare 1",  type: EnvelopeType.flare,    speed: 32.0},
			{name: "flare 2",  type: EnvelopeType.flare,    speed:  8.0},
			{name: "flare 3",  type: EnvelopeType.flare,    speed:  2.0},
			{name: "twang 1",  type: EnvelopeType.twang,    speed: 32.0},
			{name: "twang 2",  type: EnvelopeType.twang,    speed:  8.0},
			{name: "twang 3",  type: EnvelopeType.twang,    speed:  2.0},
			{name: "swell 1",  type: EnvelopeType.swell,    speed: 32.0},
			{name: "swell 2",  type: EnvelopeType.swell,    speed:  8.0},
			{name: "swell 3",  type: EnvelopeType.swell,    speed:  2.0},
			{name: "tremolo1", type: EnvelopeType.tremolo,  speed:  4.0},
			{name: "tremolo2", type: EnvelopeType.tremolo,  speed:  2.0},
			{name: "tremolo3", type: EnvelopeType.tremolo,  speed:  1.0},
			{name: "tremolo4", type: EnvelopeType.tremolo2, speed:  4.0},
			{name: "tremolo5", type: EnvelopeType.tremolo2, speed:  2.0},
			{name: "tremolo6", type: EnvelopeType.tremolo2, speed:  1.0},
			{name: "decay 1",  type: EnvelopeType.decay,    speed: 10.0},
			{name: "decay 2",  type: EnvelopeType.decay,    speed:  7.0},
			{name: "decay 3",  type: EnvelopeType.decay,    speed:  4.0},
		]);
		public static readonly feedbacks: DictionaryArray<Feedback> = toNameMap([
			{name: "1⟲",          indices: [[1],  [],  [],  []]},
			{name: "2⟲",          indices: [ [], [2],  [],  []]},
			{name: "3⟲",          indices: [ [],  [], [3],  []]},
			{name: "4⟲",          indices: [ [],  [],  [], [4]]},
			{name: "1⟲ 2⟲",       indices: [[1], [2],  [],  []]},
			{name: "3⟲ 4⟲",       indices: [ [],  [], [3], [4]]},
			{name: "1⟲ 2⟲ 3⟲",    indices: [[1], [2], [3],  []]},
			{name: "2⟲ 3⟲ 4⟲",    indices: [ [], [2], [3], [4]]},
			{name: "1⟲ 2⟲ 3⟲ 4⟲", indices: [[1], [2], [3], [4]]},
			{name: "1→2",         indices: [ [], [1],  [],  []]},
			{name: "1→3",         indices: [ [],  [], [1],  []]},
			{name: "1→4",         indices: [ [],  [],  [], [1]]},
			{name: "2→3",         indices: [ [],  [], [2],  []]},
			{name: "2→4",         indices: [ [],  [],  [], [2]]},
			{name: "3→4",         indices: [ [],  [],  [], [3]]},
			{name: "1→3 2→4",     indices: [ [],  [], [1], [2]]},
			{name: "1→4 2→3",     indices: [ [],  [], [2], [1]]},
			{name: "1→2→3→4",     indices: [ [], [1], [2], [3]]},
		]);
		public static readonly chipNoiseLength: number = 1 << 15; // 32768
		public static readonly spectrumBasePitch: number = 24;
		public static readonly spectrumControlPoints: number = 30;
		public static readonly spectrumControlPointsPerOctave: number = 7;
		public static readonly spectrumControlPointBits: number = 3;
		public static readonly spectrumMax: number = (1 << Config.spectrumControlPointBits) - 1;
		public static readonly harmonicsControlPoints: number = 28;
		public static readonly harmonicsRendered: number = 64;
		public static readonly harmonicsControlPointBits: number = 3;
		public static readonly harmonicsMax: number = (1 << Config.harmonicsControlPointBits) - 1;
		public static readonly harmonicsWavelength: number = 1 << 11; // 2048
		public static readonly pulseWidthRange: number = 50;
		public static readonly pitchChannelCountMin: number = 1;
		public static readonly pitchChannelCountMax: number = 20;
		public static readonly noiseChannelCountMin: number = 0;
		public static readonly noiseChannelCountMax: number = 4;
		public static readonly noiseInterval: number = 6;
		public static readonly drumCount: number = 12;
		public static readonly pitchOctaves: number = 7;
		public static readonly windowOctaves: number = 3;
		public static readonly scrollableOctaves: number = Config.pitchOctaves - Config.windowOctaves;
		public static readonly windowPitchCount: number = Config.windowOctaves * 12 + 1;
		public static readonly maxPitch: number = Config.pitchOctaves * 12;
		public static readonly maximumTonesPerChannel: number = 8;
		public static readonly sineWaveLength: number = 1 << 8; // 256
		public static readonly sineWaveMask: number = Config.sineWaveLength - 1;
		public static readonly sineWave: Float64Array = generateSineWave();

        // Height of the small editor column for inserting/deleting rows, in pixels.
        public static readonly barEditorHeight: number = 10;

	}
	
	function centerWave(wave: Array<number>): Float64Array {
		let sum: number = 0.0;
		for (let i: number = 0; i < wave.length; i++) {
			sum += wave[i];
		}
		const average: number = sum / wave.length;
		
		// Perform the integral on the wave. The chipSynth will perform the derivative to get the original wave back but with antialiasing.
		let cumulative: number = 0;
		let wavePrev: number = 0;
		for (let i: number = 0; i < wave.length; i++) {
			cumulative += wavePrev;
			wavePrev = wave[i] - average;
			wave[i] = cumulative;
		}
		// The first sample should be zero, and we'll duplicate it at the end for easier interpolation.
		wave.push(0);
		return new Float64Array(wave);
	}
	
  function centerAndNormalizeWave(wave: Array<number>): Float64Array {
		let sum: number = 0.0;
    	let magn: number = 0.0;
		for (let i: number = 0; i < wave.length; i++) {
			sum += wave[i];
            magn += Math.abs(wave[i]);
		}
		const average: number = sum / wave.length;
		const magnAvg: number = magn / wave.length;

		// Perform the integral on the wave. The chipSynth will perform the derivative to get the original wave back but with antialiasing.
		let cumulative: number = 0;
		let wavePrev: number = 0;
		for (let i: number = 0; i < wave.length; i++) {
			cumulative += wavePrev;
			wavePrev = ( wave[i] - average ) / ( magnAvg );
			wave[i] = cumulative;
		}
		// The first sample should be zero, and we'll duplicate it at the end for easier interpolation.
		wave.push(0);
		return new Float64Array(wave);
	}

	
	export function getDrumWave(index: number): Float32Array {
		let wave: Float32Array | null = Config.chipNoises[index].samples;
		if (wave == null) {
			wave = new Float32Array(Config.chipNoiseLength + 1);
			Config.chipNoises[index].samples = wave;
			
			if (index == 0) {
				// The "retro" drum uses a "Linear Feedback Shift Register" similar to the NES noise channel.
				let drumBuffer: number = 1;
				for (let i: number = 0; i < Config.chipNoiseLength; i++) {
					wave[i] = (drumBuffer & 1) * 2.0 - 1.0;
					let newBuffer: number = drumBuffer >> 1;
					if (((drumBuffer + newBuffer) & 1) == 1) {
						newBuffer += 1 << 14;
					}
					drumBuffer = newBuffer;
				}
			} else if (index == 1) {
				// White noise is just random values for each sample.
				for (let i: number = 0; i < Config.chipNoiseLength; i++) {
					wave[i] = Math.random() * 2.0 - 1.0;
				}
			} else if (index == 2) {
				// The "clang" noise wave is based on a similar noise wave in the modded beepbox made by DAzombieRE.
				let drumBuffer: number = 1;
				for (let i: number = 0; i < Config.chipNoiseLength; i++) {
					wave[i] = (drumBuffer & 1) * 2.0 - 1.0;
					let newBuffer: number = drumBuffer >> 1;
					if (((drumBuffer + newBuffer) & 1) == 1) {
						newBuffer += 2 << 14;
					}
					drumBuffer = newBuffer;
				}
			} else if (index == 3) {
				// The "buzz" noise wave is based on a similar noise wave in the modded beepbox made by DAzombieRE.
				let drumBuffer: number = 1;
				for (let i: number = 0; i < Config.chipNoiseLength; i++) {
					wave[i] = (drumBuffer & 1) * 2.0 - 1.0;
					let newBuffer: number = drumBuffer >> 1;
					if (((drumBuffer + newBuffer) & 1) == 1) {
						newBuffer += 10 << 2;
					}
					drumBuffer = newBuffer;
				}
			} else if (index == 4) {
				// "hollow" drums, designed in frequency space and then converted via FFT:
				drawNoiseSpectrum(wave, 10, 11, 1, 1, 0);
				drawNoiseSpectrum(wave, 11, 14, .6578, .6578, 0);
				inverseRealFourierTransform(wave, Config.chipNoiseLength);
				scaleElementsByFactor(wave, 1.0 / Math.sqrt(Config.chipNoiseLength));
			} else if (index == 5) {
		        // "Shine" drums from modbox!
		        var drumBuffer = 1;
		        for (var i = 0; i < Config.chipNoiseLength; i++) {
		            wave[i] = (drumBuffer & 1) * 2.0 - 1.0;
		            var newBuffer = drumBuffer >> 1;
		            if (((drumBuffer + newBuffer) & 1) == 1) {
		                newBuffer += 10 << 2;
		            }
		            drumBuffer = newBuffer;
		        }
		      } else if (index == 6) {
		        // "Deep" drums from modbox!
		        drawNoiseSpectrum(wave, 1, 10, 1, 1, 0);
		        drawNoiseSpectrum(wave, 20, 14, -2, -2, 0);
		        inverseRealFourierTransform(wave, Config.chipNoiseLength);
		        scaleElementsByFactor(wave, 1.0 / Math.sqrt(Config.chipNoiseLength));
		      } else if (index == 7) {
		        // "Cutter" drums from modbox!
		        var drumBuffer = 1;
		        for (var i = 0; i < Config.chipNoiseLength; i++) {
		            wave[i] = (drumBuffer & 1) * 4.0 * ( Math.random()*14 + 1 );
		            var newBuffer = drumBuffer >> 1;
		            if (((drumBuffer + newBuffer) & 1) == 1) {
		                newBuffer += 15 << 2;
		            }
		            drumBuffer = newBuffer;
		        }
		      } else if (index == 8) {
		        // "Metallic" drums from modbox!
		        var drumBuffer = 1;
		        for (var i = 0; i < 32768; i++) {
		            wave[i] = (drumBuffer & 1) / 2.0 + 0.5;
		            var newBuffer = drumBuffer >> 1;
		            if (((drumBuffer + newBuffer) & 1) == 1) {
		                newBuffer -= 10 << 2;
		            }
		            drumBuffer = newBuffer;
		        }
			} else {
				throw new Error("Unrecognized drum index: " + index);
			}
			
			wave[Config.chipNoiseLength] = wave[0];
		}
		
		return wave;
	}
	
	export function drawNoiseSpectrum(wave: Float32Array, lowOctave: number, highOctave: number, lowPower: number, highPower: number, overallSlope: number): number {
		const referenceOctave: number = 11;
		const referenceIndex: number = 1 << referenceOctave;
		const lowIndex: number = Math.pow(2, lowOctave) | 0;
		const highIndex: number = Math.min(Config.chipNoiseLength >> 1, Math.pow(2, highOctave) | 0);
		const retroWave: Float32Array = getDrumWave(0);
		let combinedAmplitude: number = 0.0;
		for (let i: number = lowIndex; i < highIndex; i++) {
			
			let lerped: number = lowPower + (highPower - lowPower) * (Math.log(i) / Math.LN2 - lowOctave) / (highOctave - lowOctave);
			//let amplitude: number = Math.pow(2, lerped);
			//let amplitude: number = Math.pow((lerped + 5) / 7, 4);
			let amplitude: number = Math.pow(2, (lerped-1)*Config.spectrumMax + 1) * lerped;
			
			amplitude *= Math.pow(i / referenceIndex, overallSlope);
			
			combinedAmplitude += amplitude;
			
			// Add two different sources of psuedo-randomness to the noise
			// (individually they aren't random enough) but in a deterministic
			// way so that live spectrum editing doesn't result in audible pops.
			// Multiple all the sine wave amplitudes by 1 or -1 based on the 
			// LFSR retro wave (effectively random), and also rotate the phase
			// of each sine wave based on the golden angle to disrupt the symmetry.
			amplitude *= retroWave[i];
			const radians: number = 0.61803398875 * i * i * Math.PI * 2.0;
			
			wave[i] = Math.cos(radians) * amplitude;
			wave[Config.chipNoiseLength - i] = Math.sin(radians) * amplitude;
		}
		
		return combinedAmplitude;
	}
	
	function generateSineWave(): Float64Array {
		const wave: Float64Array = new Float64Array(Config.sineWaveLength + 1);
		for (let i: number = 0; i < Config.sineWaveLength + 1; i++) {
			wave[i] = Math.sin(i * Math.PI * 2.0 / Config.sineWaveLength);
		}
		return wave;
	}
	
	// Pardon the messy type casting. This allows accessing array members by numerical index or string name.
	export function toNameMap<T extends BeepBoxOption>(array: Array<Pick<T, Exclude<keyof T, "index">>>): DictionaryArray<T> {
		const dictionary: Dictionary<T> = {};
		for (let i: number = 0; i < array.length; i++) {
			const value: any = array[i];
			value.index = i;
			dictionary[value.name] = <T> value;
		}
		const result: DictionaryArray<T> = <DictionaryArray<T>> <any> array;
		result.dictionary = dictionary;
		return result;
	}
}
/*
namespace beepbox {
	// These will be defined in FFT.ts, but I want SynthConfig.ts to be at the
	// top of the compiled JS so I won't directly depend on FFT here.
	// synth.ts will take care of importing FFT.ts. ¯\_(ツ)_/¯
	declare function inverseRealFourierTransform(array: {length: number, [index: number]: number}, fullArrayLength: number): void;
	declare function scaleElementsByFactor(array: {length: number, [index: number]: number}, factor: number): void;
}
*/<|MERGE_RESOLUTION|>--- conflicted
+++ resolved
@@ -19,16 +19,16 @@
 OUT OF OR IN CONNECTION WITH THE SOFTWARE OR THE USE OR OTHER DEALINGS IN THE 
 SOFTWARE.
 */
-	
+
 namespace beepbox {
 	export interface Dictionary<T> {
 		[K: string]: T;
 	}
-	
+
 	export interface DictionaryArray<T> extends ReadonlyArray<T> {
 		dictionary: Dictionary<T>;
 	}
-	
+
 	export const enum EnvelopeType {
 		custom,
 		steady,
@@ -40,7 +40,7 @@
 		tremolo2,
 		decay,
 	}
-	
+
 	export const enum InstrumentType {
 		chip = 0,
 		fm = 1,
@@ -49,19 +49,19 @@
 		drumset = 4,
 		harmonics = 5,
 		pwm = 6,
-        customChipWave = 7,
+		customChipWave = 7,
 		length,
 	}
-	
+
 	export interface BeepBoxOption {
 		readonly index: number;
 		readonly name: string;
 	}
-	
+
 	export interface Scale extends BeepBoxOption {
 		readonly flags: ReadonlyArray<boolean>;
 	}
-	
+
 	export interface Key extends BeepBoxOption {
 		readonly isWhiteKey: boolean;
 		readonly basePitch: number;
@@ -139,50 +139,50 @@
 	}
 
 	export class Config {
-        // Params for post-processing compressor
-        public static thresholdVal: number = -10;
-        public static kneeVal: number = 40;
-        public static ratioVal: number = 12;
-        public static attackVal: number = 0;
-        public static releaseVal: number = 0.25;
+		// Params for post-processing compressor
+		public static thresholdVal: number = -10;
+		public static kneeVal: number = 40;
+		public static ratioVal: number = 12;
+		public static attackVal: number = 0;
+		public static releaseVal: number = 0.25;
 
 		public static readonly versionDisplayName: string = "JummBox 1.2";
 		public static readonly scales: DictionaryArray<Scale> = toNameMap([
-                                            //   C     Db       D     Eb      E      F     F#      G     Ab      A     Bb      B      C
-	        {name: "Free",              flags: [ true,  true,   true,  true,  true,  true,  true,  true,  true,  true,  true,  true]}, // Free
-	        {name: "Major",             flags: [ true, false,   true, false,  true,  true, false,  true, false,  true, false,  true]}, // Major
-	        {name: "Minor",             flags: [ true, false,   true,  true, false,  true, false,  true,  true, false,  true, false]}, // Minor
-	        {name: "Mixolydian",        flags: [ true, false,   true, false,  true,  true, false,  true, false,  true,  true, false]}, // Mixolydian
-	        {name: "Lydian",            flags: [ true, false,   true, false,  true, false,  true,  true, false,  true, false,  true]}, // Lydian
-	        {name: "Dorian",            flags: [ true, false,   true,  true, false,  true, false,  true, false,  true,  true, false]}, // Dorian
-	      	{name: "Phrygian",          flags: [ true,  true,  false,  true, false,  true, false,  true,  true, false,  true, false]}, // Phrygian
-	      	{name: "Locrian",           flags: [ true,  true,  false,  true, false,  true,  true, false,  true, false,  true, false]}, // Locrian
-	      	{name: "Lydian Dominant",            flags: [ true, false,   true, false,  true, false,  true,  true, false,  true,  true, false]}, // Lydian Dominant
-	      	{name: "Phrygian Dominant", flags: [ true,  true,  false, false,  true,  true, false,  true,  true, false,  true, false]}, // Phrygian Dominant
-	      	{name: "Harmonic Major",    flags: [ true, false,   true, false,  true,  true, false,  true,  true, false, false,  true]}, // Harmonic Major
-	      	{name: "Harmonic Minor",    flags: [ true, false,   true,  true, false,  true, false,  true,  true, false, false,  true]}, // Harmonic Minor
-	      	{name: "Melodic Minor",     flags: [ true, false,   true,  true, false,  true, false,  true, false,  true, false,  true]}, // Melodic Minor
-	      	{name: "Blues",             flags: [ true, false,  false,  true, false,  true,  true,  true, false, false,  true, false]}, // Blues
-	      	{name: "Altered",           flags: [ true,  true,  false,  true,  true, false,  true, false,  true, false,  true, false]}, // Altered
-	      	{name: "Major Pentatonic",  flags: [ true, false,   true, false,  true, false, false,  true, false,  true, false, false]}, // Major Pentatonic
-	      	{name: "Minor Pentatonic",  flags: [ true, false,  false,  true, false,  true, false,  true, false, false,  true, false]}, // Minor Pentatonic
-	      	{name: "Whole Tone",        flags: [ true, false,   true, false,  true, false,  true, false,  true, false,  true, false]}, // Whole Tone
-	      	{name: "Octatonic",         flags: [ true, false,   true,  true, false,  true,  true, false,  true,  true, false,  true]}, // Octatonic
-	      	{name: "Hexatonic",         flags: [ true, false,  false,  true,  true, false, false,  true,  true, false, false,  true]}, // Hexatonic
+														              //   C     Db      D     Eb      E      F     F#      G     Ab      A     Bb      B      C
+			{ name: "Free", flags:              [ true,  true,  true,  true,  true,  true,  true,  true,  true,  true,  true,  true] }, // Free
+			{ name: "Major", flags:             [ true, false,  true, false,  true,  true, false,  true, false,  true, false,  true] }, // Major
+			{ name: "Minor", flags:             [ true, false,  true,  true, false,  true, false,  true,  true, false,  true, false] }, // Minor
+			{ name: "Mixolydian", flags:        [ true, false,  true, false,  true,  true, false,  true, false,  true,  true, false] }, // Mixolydian
+			{ name: "Lydian", flags:            [ true, false,  true, false,  true, false,  true,  true, false,  true, false,  true] }, // Lydian
+			{ name: "Dorian", flags:            [ true, false,  true,  true, false,  true, false,  true, false,  true,  true, false] }, // Dorian
+			{ name: "Phrygian", flags:          [ true,  true, false,  true, false,  true, false,  true,  true, false,  true, false] }, // Phrygian
+			{ name: "Locrian", flags:           [ true,  true, false,  true, false,  true,  true, false,  true, false,  true, false] }, // Locrian
+			{ name: "Lydian Dominant", flags:   [ true, false,  true, false,  true, false,  true,  true, false,  true,  true, false] }, // Lydian Dominant
+			{ name: "Phrygian Dominant", flags: [ true,  true, false, false,  true,  true, false,  true,  true, false,  true, false] }, // Phrygian Dominant
+			{ name: "Harmonic Major", flags:    [ true, false,  true, false,  true,  true, false,  true,  true, false, false,  true] }, // Harmonic Major
+			{ name: "Harmonic Minor", flags:    [ true, false,  true,  true, false,  true, false,  true,  true, false, false,  true] }, // Harmonic Minor
+			{ name: "Melodic Minor", flags:     [ true, false,  true,  true, false,  true, false,  true, false,  true, false,  true] }, // Melodic Minor
+			{ name: "Blues", flags:             [ true, false, false,  true, false,  true,  true,  true, false, false,  true, false] }, // Blues
+			{ name: "Altered", flags:           [ true,  true, false,  true,  true, false,  true, false,  true, false,  true, false] }, // Altered
+			{ name: "Major Pentatonic", flags:  [ true, false,  true, false,  true, false, false,  true, false,  true, false, false] }, // Major Pentatonic
+			{ name: "Minor Pentatonic", flags:  [ true, false, false,  true, false,  true, false,  true, false, false,  true, false] }, // Minor Pentatonic
+			{ name: "Whole Tone", flags:        [ true, false,  true, false,  true, false,  true, false,  true, false,  true, false] }, // Whole Tone
+			{ name: "Octatonic", flags:         [ true, false,  true,  true, false,  true,  true, false,  true,  true, false,  true] }, // Octatonic
+			{ name: "Hexatonic", flags:         [ true, false, false,  true,  true, false, false,  true,  true, false, false,  true] }, // Hexatonic
 		]);
 		public static readonly keys: DictionaryArray<Key> = toNameMap([
-			{name: "C",  isWhiteKey:  true, basePitch: 12}, // C0 has index 12 on the MIDI scale. C7 is 96, and C9 is 120. C10 is barely in the audible range.
-			{name: "C♯", isWhiteKey: false, basePitch: 13},
-			{name: "D",  isWhiteKey:  true, basePitch: 14},
-			{name: "D♯", isWhiteKey: false, basePitch: 15},
-			{name: "E",  isWhiteKey:  true, basePitch: 16},
-			{name: "F",  isWhiteKey:  true, basePitch: 17},
-			{name: "F♯", isWhiteKey: false, basePitch: 18},
-			{name: "G",  isWhiteKey:  true, basePitch: 19},
-			{name: "G♯", isWhiteKey: false, basePitch: 20},
-			{name: "A",  isWhiteKey:  true, basePitch: 21},
-			{name: "A♯", isWhiteKey: false, basePitch: 22},
-			{name: "B",  isWhiteKey:  true, basePitch: 23},
+			{ name: "C", isWhiteKey: true, basePitch: 12 }, // C0 has index 12 on the MIDI scale. C7 is 96, and C9 is 120. C10 is barely in the audible range.
+			{ name: "C♯", isWhiteKey: false, basePitch: 13 },
+			{ name: "D", isWhiteKey: true, basePitch: 14 },
+			{ name: "D♯", isWhiteKey: false, basePitch: 15 },
+			{ name: "E", isWhiteKey: true, basePitch: 16 },
+			{ name: "F", isWhiteKey: true, basePitch: 17 },
+			{ name: "F♯", isWhiteKey: false, basePitch: 18 },
+			{ name: "G", isWhiteKey: true, basePitch: 19 },
+			{ name: "G♯", isWhiteKey: false, basePitch: 20 },
+			{ name: "A", isWhiteKey: true, basePitch: 21 },
+			{ name: "A♯", isWhiteKey: false, basePitch: 22 },
+			{ name: "B", isWhiteKey: true, basePitch: 23 },
 		]);
 		public static readonly blackKeyNameParents: ReadonlyArray<number> = [-1, 1, -1, 1, -1, 1, -1, -1, 1, -1, 1, -1];
 		public static readonly tempoMin: number = 30;
@@ -197,50 +197,50 @@
 		public static readonly partsPerBeat: number = 24;
 		public static readonly ticksPerPart: number = 2;
 		public static readonly rhythms: DictionaryArray<Rhythm> = toNameMap([
-			{name: "÷3 (triplets)", stepsPerBeat: 3, ticksPerArpeggio: 4, arpeggioPatterns: [[0], [0, 0, 1, 1], [0, 1, 2, 1], [0, 1, 2, 3]], roundUpThresholds: [/*0*/ 5, /*8*/ 12, /*16*/ 18 /*24*/]},
-			{name: "÷4 (standard)", stepsPerBeat: 4, ticksPerArpeggio: 3, arpeggioPatterns: [[0], [0, 0, 1, 1], [0, 1, 2, 1], [0, 1, 2, 3]], roundUpThresholds: [/*0*/ 3, /*6*/ 9, /*12*/ 17, /*18*/ 21 /*24*/]},
-			{name: "÷6",            stepsPerBeat: 6, ticksPerArpeggio: 4, arpeggioPatterns: [[0], [0, 1],       [0, 1, 2, 1], [0, 1, 2, 3]], roundUpThresholds: null},
-			{name: "÷8",            stepsPerBeat: 8, ticksPerArpeggio: 3, arpeggioPatterns: [[0], [0, 1],       [0, 1, 2, 1], [0, 1, 2, 3]], roundUpThresholds: null},
-			{name: "freehand",      stepsPerBeat:24, ticksPerArpeggio: 3, arpeggioPatterns: [[0], [0, 1],       [0, 1, 2, 1], [0, 1, 2, 3]], roundUpThresholds: null},
-		]);
-		
+			{ name: "÷3 (triplets)", stepsPerBeat: 3, ticksPerArpeggio: 4, arpeggioPatterns: [[0], [0, 0, 1, 1], [0, 1, 2, 1], [0, 1, 2, 3]], roundUpThresholds: [/*0*/ 5, /*8*/ 12, /*16*/ 18 /*24*/] },
+			{ name: "÷4 (standard)", stepsPerBeat: 4, ticksPerArpeggio: 3, arpeggioPatterns: [[0], [0, 0, 1, 1], [0, 1, 2, 1], [0, 1, 2, 3]], roundUpThresholds: [/*0*/ 3, /*6*/ 9, /*12*/ 17, /*18*/ 21 /*24*/] },
+			{ name: "÷6", stepsPerBeat: 6, ticksPerArpeggio: 4, arpeggioPatterns: [[0], [0, 1], [0, 1, 2, 1], [0, 1, 2, 3]], roundUpThresholds: null },
+			{ name: "÷8", stepsPerBeat: 8, ticksPerArpeggio: 3, arpeggioPatterns: [[0], [0, 1], [0, 1, 2, 1], [0, 1, 2, 3]], roundUpThresholds: null },
+			{ name: "freehand", stepsPerBeat: 24, ticksPerArpeggio: 3, arpeggioPatterns: [[0], [0, 1], [0, 1, 2, 1], [0, 1, 2, 3]], roundUpThresholds: null },
+		]);
+
 		public static readonly instrumentTypeNames: ReadonlyArray<string> = ["chip", "FM", "noise", "spectrum", "drumset", "harmonics", "PWM", "custom chip"];
 		public static readonly instrumentTypeHasSpecialInterval: ReadonlyArray<boolean> = [true, true, false, false, false, true, false, true];
 		public static readonly instrumentTypeHasChorus: ReadonlyArray<boolean> = [true, true, true, false, false, true, true, true];
 		public static readonly chipWaves: DictionaryArray<ChipWave> = toNameMap([
-			{name: "rounded",      volume: 0.94, samples: centerWave([0.0, 0.2, 0.4, 0.5, 0.6, 0.7, 0.8, 0.85, 0.9, 0.95, 1.0, 1.0, 1.0, 1.0, 1.0, 1.0, 1.0, 1.0, 1.0, 1.0, 1.0, 1.0, 1.0, 1.0, 1.0, 0.95, 0.9, 0.85, 0.8, 0.7, 0.6, 0.5, 0.4, 0.2, 0.0, -0.2, -0.4, -0.5, -0.6, -0.7, -0.8, -0.85, -0.9, -0.95, -1.0, -1.0, -1.0, -1.0, -1.0, -1.0, -1.0, -1.0, -1.0, -1.0, -1.0, -0.95, -0.9, -0.85, -0.8, -0.7, -0.6, -0.5, -0.4, -0.2])},
-			{name: "triangle",     volume: 1.0,  samples: centerWave([1.0/15.0, 3.0/15.0, 5.0/15.0, 7.0/15.0, 9.0/15.0, 11.0/15.0, 13.0/15.0, 15.0/15.0, 15.0/15.0, 13.0/15.0, 11.0/15.0, 9.0/15.0, 7.0/15.0, 5.0/15.0, 3.0/15.0, 1.0/15.0, -1.0/15.0, -3.0/15.0, -5.0/15.0, -7.0/15.0, -9.0/15.0, -11.0/15.0, -13.0/15.0, -15.0/15.0, -15.0/15.0, -13.0/15.0, -11.0/15.0, -9.0/15.0, -7.0/15.0, -5.0/15.0, -3.0/15.0, -1.0/15.0])},
-			{name: "square",       volume: 0.5,  samples: centerWave([1.0, -1.0])},
-			{name: "1/4 pulse",    volume: 0.5,  samples: centerWave([1.0, -1.0, -1.0, -1.0])},
-			{name: "1/8 pulse",    volume: 0.5,  samples: centerWave([1.0, -1.0, -1.0, -1.0, -1.0, -1.0, -1.0, -1.0])},
-			{name: "sawtooth",     volume: 0.65, samples: centerWave([1.0/31.0, 3.0/31.0, 5.0/31.0, 7.0/31.0, 9.0/31.0, 11.0/31.0, 13.0/31.0, 15.0/31.0, 17.0/31.0, 19.0/31.0, 21.0/31.0, 23.0/31.0, 25.0/31.0, 27.0/31.0, 29.0/31.0, 31.0/31.0, -31.0/31.0, -29.0/31.0, -27.0/31.0, -25.0/31.0, -23.0/31.0, -21.0/31.0, -19.0/31.0, -17.0/31.0, -15.0/31.0, -13.0/31.0, -11.0/31.0, -9.0/31.0, -7.0/31.0, -5.0/31.0, -3.0/31.0, -1.0/31.0])},
-			{name: "double saw",   volume: 0.5,  samples: centerWave([0.0, -0.2, -0.4, -0.6, -0.8, -1.0, 1.0, -0.8, -0.6, -0.4, -0.2, 1.0, 0.8, 0.6, 0.4, 0.2])},
-			{name: "double pulse", volume: 0.4,  samples: centerWave([1.0, 1.0, 1.0, 1.0, 1.0, -1.0, -1.0, -1.0, 1.0, 1.0, 1.0, 1.0, -1.0, -1.0, -1.0, -1.0])},
-			{name: "spiky",        volume: 0.4,  samples: centerWave([1.0, -1.0, 1.0, -1.0, 1.0, 0.0])},
-		    {name: "sine",           volume: 0.88, samples: centerAndNormalizeWave([8.0, 9.0, 11.0, 12.0, 13.0, 14.0, 15.0, 15.0, 15.0, 15.0, 14.0, 14.0, 13.0, 11.0, 10.0, 9.0, 7.0, 6.0, 4.0, 3.0, 2.0, 1.0, 0.0, 0.0, 0.0, 0.0, 1.0, 1.0, 2.0, 4.0, 5.0, 6.0])},
-            {name: "flute",          volume: 0.8,  samples: centerAndNormalizeWave([3.0, 4.0, 6.0, 8.0, 10.0, 11.0, 13.0, 14.0, 15.0, 15.0, 14.0, 13.0, 11.0, 8.0, 5.0, 3.0])},
-      		{name: "harp",           volume: 0.8,  samples: centerAndNormalizeWave([0.0, 3.0, 3.0, 3.0, 4.0, 5.0, 5.0, 6.0, 7.0, 8.0, 9.0, 11.0, 11.0, 13.0, 13.0, 15.0, 15.0, 14.0, 12.0, 11.0, 10.0, 9.0, 8.0, 7.0, 7.0, 5.0, 4.0, 3.0, 2.0, 1.0, 0.0, 0.0])},
-      		{name: "sharp clarinet", volume: 0.38, samples: centerAndNormalizeWave([0.0, 0.0, 0.0, 1.0, 1.0, 8.0, 8.0, 9.0, 9.0, 9.0, 8.0, 8.0, 8.0, 8.0, 8.0, 9.0, 9.0, 7.0, 9.0, 9.0, 10.0, 4.0, 0.0, 0.0, 0.0, 0.0, 0.0, 0.0, 0.0, 0.0, 0.0, 0.0])},
-      		{name: "soft clarinet",  volume: 0.45, samples: centerAndNormalizeWave([0.0, 1.0, 5.0, 8.0, 9.0, 9.0, 9.0, 9.0, 9.0, 9.0, 9.0, 11.0, 11.0, 12.0, 13.0, 12.0, 10.0, 9.0, 7.0, 6.0, 4.0, 3.0, 3.0, 3.0, 1.0, 1.0, 1.0, 1.0, 1.0, 1.0, 1.0, 1.0])},
-      		{name: "alto sax",       volume: 0.3,  samples: centerAndNormalizeWave([5.0, 5.0, 6.0, 4.0, 3.0, 6.0, 8.0, 7.0, 2.0, 1.0, 5.0, 6.0, 5.0, 4.0, 5.0, 7.0, 9.0, 11.0, 13.0, 14.0, 14.0, 14.0, 14.0, 13.0, 10.0, 8.0, 7.0, 7.0, 4.0, 3.0, 4.0, 2.0])},
-      		{name: "bassoon",        volume: 0.35, samples: centerAndNormalizeWave([9.0, 9.0, 7.0, 6.0, 5.0, 4.0, 4.0, 4.0, 4.0, 5.0, 7.0, 8.0, 9.0, 10.0, 11.0, 13.0, 13.0, 11.0, 10.0, 9.0, 7.0, 6.0, 4.0, 2.0, 1.0, 1.0, 1.0, 2.0, 2.0, 5.0, 11.0, 14.0])},
-      		{name: "trumpet",        volume: 0.22, samples: centerAndNormalizeWave([10.0, 11.0, 8.0, 6.0, 5.0, 5.0, 5.0, 6.0, 7.0, 7.0, 7.0, 7.0, 6.0, 6.0, 7.0, 7.0, 7.0, 7.0, 7.0, 6.0, 6.0, 6.0, 6.0, 6.0, 6.0, 6.0, 6.0, 7.0, 8.0, 9.0, 11.0, 14.0])},
-      		{name: "electric guitar",volume: 0.2,  samples: centerAndNormalizeWave([11.0, 12.0, 12.0, 10.0, 6.0, 6.0, 8.0, 0.0, 2.0, 4.0, 8.0, 10.0, 9.0, 10.0, 1.0, 7.0, 11.0, 3.0, 6.0, 6.0, 8.0, 13.0, 14.0, 2.0, 0.0, 12.0, 8.0, 4.0, 13.0, 11.0, 10.0, 13.0])},
-      		{name: "organ",          volume: 0.2,  samples: centerAndNormalizeWave([11.0, 10.0, 12.0, 11.0, 14.0, 7.0, 5.0, 5.0, 12.0, 10.0, 10.0, 9.0, 12.0, 6.0, 4.0, 5.0, 13.0, 12.0, 12.0, 10.0, 12.0, 5.0, 2.0, 2.0, 8.0, 6.0, 6.0, 5.0, 8.0, 3.0, 2.0, 1.0])},
-      		{name: "pan flute",      volume: 0.35, samples: centerAndNormalizeWave([1.0, 4.0, 7.0, 6.0, 7.0, 9.0, 7.0, 7.0, 11.0, 12.0, 13.0, 15.0, 13.0, 11.0, 11.0, 12.0, 13.0, 10.0, 7.0, 5.0, 3.0, 6.0, 10.0, 7.0, 3.0, 3.0, 1.0, 0.0, 1.0, 0.0, 1.0, 0.0])},
+			{ name: "rounded", volume: 0.94, samples: centerWave([0.0, 0.2, 0.4, 0.5, 0.6, 0.7, 0.8, 0.85, 0.9, 0.95, 1.0, 1.0, 1.0, 1.0, 1.0, 1.0, 1.0, 1.0, 1.0, 1.0, 1.0, 1.0, 1.0, 1.0, 1.0, 0.95, 0.9, 0.85, 0.8, 0.7, 0.6, 0.5, 0.4, 0.2, 0.0, -0.2, -0.4, -0.5, -0.6, -0.7, -0.8, -0.85, -0.9, -0.95, -1.0, -1.0, -1.0, -1.0, -1.0, -1.0, -1.0, -1.0, -1.0, -1.0, -1.0, -0.95, -0.9, -0.85, -0.8, -0.7, -0.6, -0.5, -0.4, -0.2]) },
+			{ name: "triangle", volume: 1.0, samples: centerWave([1.0 / 15.0, 3.0 / 15.0, 5.0 / 15.0, 7.0 / 15.0, 9.0 / 15.0, 11.0 / 15.0, 13.0 / 15.0, 15.0 / 15.0, 15.0 / 15.0, 13.0 / 15.0, 11.0 / 15.0, 9.0 / 15.0, 7.0 / 15.0, 5.0 / 15.0, 3.0 / 15.0, 1.0 / 15.0, -1.0 / 15.0, -3.0 / 15.0, -5.0 / 15.0, -7.0 / 15.0, -9.0 / 15.0, -11.0 / 15.0, -13.0 / 15.0, -15.0 / 15.0, -15.0 / 15.0, -13.0 / 15.0, -11.0 / 15.0, -9.0 / 15.0, -7.0 / 15.0, -5.0 / 15.0, -3.0 / 15.0, -1.0 / 15.0]) },
+			{ name: "square", volume: 0.5, samples: centerWave([1.0, -1.0]) },
+			{ name: "1/4 pulse", volume: 0.5, samples: centerWave([1.0, -1.0, -1.0, -1.0]) },
+			{ name: "1/8 pulse", volume: 0.5, samples: centerWave([1.0, -1.0, -1.0, -1.0, -1.0, -1.0, -1.0, -1.0]) },
+			{ name: "sawtooth", volume: 0.65, samples: centerWave([1.0 / 31.0, 3.0 / 31.0, 5.0 / 31.0, 7.0 / 31.0, 9.0 / 31.0, 11.0 / 31.0, 13.0 / 31.0, 15.0 / 31.0, 17.0 / 31.0, 19.0 / 31.0, 21.0 / 31.0, 23.0 / 31.0, 25.0 / 31.0, 27.0 / 31.0, 29.0 / 31.0, 31.0 / 31.0, -31.0 / 31.0, -29.0 / 31.0, -27.0 / 31.0, -25.0 / 31.0, -23.0 / 31.0, -21.0 / 31.0, -19.0 / 31.0, -17.0 / 31.0, -15.0 / 31.0, -13.0 / 31.0, -11.0 / 31.0, -9.0 / 31.0, -7.0 / 31.0, -5.0 / 31.0, -3.0 / 31.0, -1.0 / 31.0]) },
+			{ name: "double saw", volume: 0.5, samples: centerWave([0.0, -0.2, -0.4, -0.6, -0.8, -1.0, 1.0, -0.8, -0.6, -0.4, -0.2, 1.0, 0.8, 0.6, 0.4, 0.2]) },
+			{ name: "double pulse", volume: 0.4, samples: centerWave([1.0, 1.0, 1.0, 1.0, 1.0, -1.0, -1.0, -1.0, 1.0, 1.0, 1.0, 1.0, -1.0, -1.0, -1.0, -1.0]) },
+			{ name: "spiky", volume: 0.4, samples: centerWave([1.0, -1.0, 1.0, -1.0, 1.0, 0.0]) },
+			{ name: "sine", volume: 0.88, samples: centerAndNormalizeWave([8.0, 9.0, 11.0, 12.0, 13.0, 14.0, 15.0, 15.0, 15.0, 15.0, 14.0, 14.0, 13.0, 11.0, 10.0, 9.0, 7.0, 6.0, 4.0, 3.0, 2.0, 1.0, 0.0, 0.0, 0.0, 0.0, 1.0, 1.0, 2.0, 4.0, 5.0, 6.0]) },
+			{ name: "flute", volume: 0.8, samples: centerAndNormalizeWave([3.0, 4.0, 6.0, 8.0, 10.0, 11.0, 13.0, 14.0, 15.0, 15.0, 14.0, 13.0, 11.0, 8.0, 5.0, 3.0]) },
+			{ name: "harp", volume: 0.8, samples: centerAndNormalizeWave([0.0, 3.0, 3.0, 3.0, 4.0, 5.0, 5.0, 6.0, 7.0, 8.0, 9.0, 11.0, 11.0, 13.0, 13.0, 15.0, 15.0, 14.0, 12.0, 11.0, 10.0, 9.0, 8.0, 7.0, 7.0, 5.0, 4.0, 3.0, 2.0, 1.0, 0.0, 0.0]) },
+			{ name: "sharp clarinet", volume: 0.38, samples: centerAndNormalizeWave([0.0, 0.0, 0.0, 1.0, 1.0, 8.0, 8.0, 9.0, 9.0, 9.0, 8.0, 8.0, 8.0, 8.0, 8.0, 9.0, 9.0, 7.0, 9.0, 9.0, 10.0, 4.0, 0.0, 0.0, 0.0, 0.0, 0.0, 0.0, 0.0, 0.0, 0.0, 0.0]) },
+			{ name: "soft clarinet", volume: 0.45, samples: centerAndNormalizeWave([0.0, 1.0, 5.0, 8.0, 9.0, 9.0, 9.0, 9.0, 9.0, 9.0, 9.0, 11.0, 11.0, 12.0, 13.0, 12.0, 10.0, 9.0, 7.0, 6.0, 4.0, 3.0, 3.0, 3.0, 1.0, 1.0, 1.0, 1.0, 1.0, 1.0, 1.0, 1.0]) },
+			{ name: "alto sax", volume: 0.3, samples: centerAndNormalizeWave([5.0, 5.0, 6.0, 4.0, 3.0, 6.0, 8.0, 7.0, 2.0, 1.0, 5.0, 6.0, 5.0, 4.0, 5.0, 7.0, 9.0, 11.0, 13.0, 14.0, 14.0, 14.0, 14.0, 13.0, 10.0, 8.0, 7.0, 7.0, 4.0, 3.0, 4.0, 2.0]) },
+			{ name: "bassoon", volume: 0.35, samples: centerAndNormalizeWave([9.0, 9.0, 7.0, 6.0, 5.0, 4.0, 4.0, 4.0, 4.0, 5.0, 7.0, 8.0, 9.0, 10.0, 11.0, 13.0, 13.0, 11.0, 10.0, 9.0, 7.0, 6.0, 4.0, 2.0, 1.0, 1.0, 1.0, 2.0, 2.0, 5.0, 11.0, 14.0]) },
+			{ name: "trumpet", volume: 0.22, samples: centerAndNormalizeWave([10.0, 11.0, 8.0, 6.0, 5.0, 5.0, 5.0, 6.0, 7.0, 7.0, 7.0, 7.0, 6.0, 6.0, 7.0, 7.0, 7.0, 7.0, 7.0, 6.0, 6.0, 6.0, 6.0, 6.0, 6.0, 6.0, 6.0, 7.0, 8.0, 9.0, 11.0, 14.0]) },
+			{ name: "electric guitar", volume: 0.2, samples: centerAndNormalizeWave([11.0, 12.0, 12.0, 10.0, 6.0, 6.0, 8.0, 0.0, 2.0, 4.0, 8.0, 10.0, 9.0, 10.0, 1.0, 7.0, 11.0, 3.0, 6.0, 6.0, 8.0, 13.0, 14.0, 2.0, 0.0, 12.0, 8.0, 4.0, 13.0, 11.0, 10.0, 13.0]) },
+			{ name: "organ", volume: 0.2, samples: centerAndNormalizeWave([11.0, 10.0, 12.0, 11.0, 14.0, 7.0, 5.0, 5.0, 12.0, 10.0, 10.0, 9.0, 12.0, 6.0, 4.0, 5.0, 13.0, 12.0, 12.0, 10.0, 12.0, 5.0, 2.0, 2.0, 8.0, 6.0, 6.0, 5.0, 8.0, 3.0, 2.0, 1.0]) },
+			{ name: "pan flute", volume: 0.35, samples: centerAndNormalizeWave([1.0, 4.0, 7.0, 6.0, 7.0, 9.0, 7.0, 7.0, 11.0, 12.0, 13.0, 15.0, 13.0, 11.0, 11.0, 12.0, 13.0, 10.0, 7.0, 5.0, 3.0, 6.0, 10.0, 7.0, 3.0, 3.0, 1.0, 0.0, 1.0, 0.0, 1.0, 0.0]) },
 		]);
 		// Noise waves have too many samples to write by hand, they're generated on-demand by getDrumWave instead.
 		public static readonly chipNoises: DictionaryArray<ChipNoise> = toNameMap([
-			{name: "retro",   volume: 0.25, basePitch: 69,  pitchFilterMult: 1024.0, isSoft: false, samples: null},
-			{name: "white",   volume: 1.0,  basePitch: 69,  pitchFilterMult:    8.0, isSoft: true,  samples: null},
+			{ name: "retro", volume: 0.25, basePitch: 69, pitchFilterMult: 1024.0, isSoft: false, samples: null },
+			{ name: "white", volume: 1.0, basePitch: 69, pitchFilterMult: 8.0, isSoft: true, samples: null },
 			// The "clang" and "buzz" noises are based on similar noises in the modded beepbox! :D
-			{name: "clang",   volume: 0.4,  basePitch: 69,  pitchFilterMult: 1024.0, isSoft: false, samples: null},
-			{name: "buzz",    volume: 0.3,  basePitch: 69,  pitchFilterMult: 1024.0, isSoft: false, samples: null},
-			{name: "hollow",  volume: 1.5,  basePitch: 96,  pitchFilterMult:    1.0, isSoft: true,  samples: null},
-      		{name: "shine",   volume: 1.0,  basePitch: 69,  pitchFilterMult: 1024.0, isSoft: false, samples: null},
-      		{name: "deep",    volume: 1.5,  basePitch: 120, pitchFilterMult: 1024.0, isSoft: true,  samples: null},
-      		{name: "cutter",  volume: 0.005,basePitch: 96,  pitchFilterMult: 1024.0, isSoft: false, samples: null},
-      		{name: "metallic",volume: 1.0,  basePitch: 96,  pitchFilterMult: 1024.0, isSoft: false, samples: null},
+			{ name: "clang", volume: 0.4, basePitch: 69, pitchFilterMult: 1024.0, isSoft: false, samples: null },
+			{ name: "buzz", volume: 0.3, basePitch: 69, pitchFilterMult: 1024.0, isSoft: false, samples: null },
+			{ name: "hollow", volume: 1.5, basePitch: 96, pitchFilterMult: 1.0, isSoft: true, samples: null },
+			{ name: "shine", volume: 1.0, basePitch: 69, pitchFilterMult: 1024.0, isSoft: false, samples: null },
+			{ name: "deep", volume: 1.5, basePitch: 120, pitchFilterMult: 1024.0, isSoft: true, samples: null },
+			{ name: "cutter", volume: 0.005, basePitch: 96, pitchFilterMult: 1024.0, isSoft: false, samples: null },
+			{ name: "metallic", volume: 1.0, basePitch: 96, pitchFilterMult: 1024.0, isSoft: false, samples: null },
 		]);
 		public static readonly filterCutoffMaxHz: number = 8000; // This is carefully calculated to correspond to no change when filtering at 48000 samples per second.
 		public static readonly filterCutoffMinHz: number = 1;
@@ -249,127 +249,122 @@
 		public static readonly filterCutoffRange: number = 11;
 		public static readonly filterResonanceRange: number = 8;
 		public static readonly transitions: DictionaryArray<Transition> = toNameMap([
-			{name: "seamless",    isSeamless: true,  attackSeconds: 0.0,    releases: false, releaseTicks: 1,  slides: false, slideTicks: 3},
-			{name: "hard",        isSeamless: false, attackSeconds: 0.0,    releases: false, releaseTicks: 3,  slides: false, slideTicks: 3},
-			{name: "soft",        isSeamless: false, attackSeconds: 0.025,  releases: false, releaseTicks: 3,  slides: false, slideTicks: 3},
-			{name: "slide",       isSeamless: true,  attackSeconds: 0.025,  releases: false, releaseTicks: 3,  slides: true,  slideTicks: 3},
-			{name: "cross fade",  isSeamless: false, attackSeconds: 0.04,   releases: true,  releaseTicks: 6,  slides: false, slideTicks: 3},
-			{name: "hard fade",   isSeamless: false, attackSeconds: 0.0,    releases: true,  releaseTicks: 48, slides: false, slideTicks: 3},
-			{name: "medium fade", isSeamless: false, attackSeconds: 0.0125, releases: true,  releaseTicks: 72, slides: false, slideTicks: 3},
-			{name: "soft fade",   isSeamless: false, attackSeconds: 0.06,   releases: true,  releaseTicks: 96, slides: false, slideTicks: 6},
+			{ name: "seamless", isSeamless: true, attackSeconds: 0.0, releases: false, releaseTicks: 1, slides: false, slideTicks: 3 },
+			{ name: "hard", isSeamless: false, attackSeconds: 0.0, releases: false, releaseTicks: 3, slides: false, slideTicks: 3 },
+			{ name: "soft", isSeamless: false, attackSeconds: 0.025, releases: false, releaseTicks: 3, slides: false, slideTicks: 3 },
+			{ name: "slide", isSeamless: true, attackSeconds: 0.025, releases: false, releaseTicks: 3, slides: true, slideTicks: 3 },
+			{ name: "cross fade", isSeamless: false, attackSeconds: 0.04, releases: true, releaseTicks: 6, slides: false, slideTicks: 3 },
+			{ name: "hard fade", isSeamless: false, attackSeconds: 0.0, releases: true, releaseTicks: 48, slides: false, slideTicks: 3 },
+			{ name: "medium fade", isSeamless: false, attackSeconds: 0.0125, releases: true, releaseTicks: 72, slides: false, slideTicks: 3 },
+			{ name: "soft fade", isSeamless: false, attackSeconds: 0.06, releases: true, releaseTicks: 96, slides: false, slideTicks: 6 },
 		]);
 		public static readonly vibratos: DictionaryArray<Vibrato> = toNameMap([
-			{name: "none",    amplitude: 0.0,  periodsSeconds: [0.14], delayParts: 0},
-			{name: "light",   amplitude: 0.15, periodsSeconds: [0.14], delayParts: 0},
-			{name: "delayed", amplitude: 0.3,  periodsSeconds: [0.14], delayParts: 18},
-			{name: "heavy",   amplitude: 0.45, periodsSeconds: [0.14], delayParts: 0},
-			{name: "shaky",   amplitude: 0.1,  periodsSeconds: [0.11, 1.618*0.11, 3*0.11], delayParts: 0},
+			{ name: "none", amplitude: 0.0, periodsSeconds: [0.14], delayParts: 0 },
+			{ name: "light", amplitude: 0.15, periodsSeconds: [0.14], delayParts: 0 },
+			{ name: "delayed", amplitude: 0.3, periodsSeconds: [0.14], delayParts: 18 },
+			{ name: "heavy", amplitude: 0.45, periodsSeconds: [0.14], delayParts: 0 },
+			{ name: "shaky", amplitude: 0.1, periodsSeconds: [0.11, 1.618 * 0.11, 3 * 0.11], delayParts: 0 },
 		]);
 		public static readonly intervals: DictionaryArray<Interval> = toNameMap([
-			{name: "union",      spread: 0.0,  offset: 0.0, volume: 0.7, sign: 1.0},
-			{name: "shimmer",    spread: 0.016,offset: 0.0, volume: 0.8, sign: 1.0},
-			{name: "hum",        spread: 0.045,offset: 0.0, volume: 1.0, sign: 1.0},
-			{name: "honky tonk", spread: 0.09, offset: 0.0, volume: 1.0, sign: 1.0},
-			{name: "dissonant",  spread: 0.25, offset: 0.0, volume: 0.9, sign: 1.0},
-			{name: "fifth",      spread: 3.5,  offset: 3.5, volume: 0.9, sign: 1.0},
-			{name: "octave",     spread: 6.0,  offset: 6.0, volume: 0.8, sign: 1.0},
-			{name: "bowed",      spread: 0.02, offset: 0.0, volume: 1.0, sign:-1.0},
+			{ name: "union", spread: 0.0, offset: 0.0, volume: 0.7, sign: 1.0 },
+			{ name: "shimmer", spread: 0.016, offset: 0.0, volume: 0.8, sign: 1.0 },
+			{ name: "hum", spread: 0.045, offset: 0.0, volume: 1.0, sign: 1.0 },
+			{ name: "honky tonk", spread: 0.09, offset: 0.0, volume: 1.0, sign: 1.0 },
+			{ name: "dissonant", spread: 0.25, offset: 0.0, volume: 0.9, sign: 1.0 },
+			{ name: "fifth", spread: 3.5, offset: 3.5, volume: 0.9, sign: 1.0 },
+			{ name: "octave", spread: 6.0, offset: 6.0, volume: 0.8, sign: 1.0 },
+			{ name: "bowed", spread: 0.02, offset: 0.0, volume: 1.0, sign: -1.0 },
 		]);
 		public static readonly effectsNames: ReadonlyArray<string> = ["none", "reverb", "chorus", "chorus & reverb"];
-<<<<<<< HEAD
-    	public static readonly volumeRange: number = 50;
-    	// Beepbox's old volume scale used factor -0.5 and was [0~7] had roughly value 6 = 0.125 power. This new value is chosen to have -21 be the same,
-    	// given that the new scale is [-25~25]. This is such that conversion between the scales is roughly equivalent by satisfying (0.5*6 = 0.1428*21)
+		public static readonly volumeRange: number = 50;
+		// Beepbox's old volume scale used factor -0.5 and was [0~7] had roughly value 6 = 0.125 power. This new value is chosen to have -21 be the same,
+		// given that the new scale is [-25~25]. This is such that conversion between the scales is roughly equivalent by satisfying (0.5*6 = 0.1428*21)
 		public static readonly volumeLogScale: number = 0.1428;
-=======
-		public static readonly volumeRange: number = 8;
-		public static readonly volumeLogScale: number = -0.5;
-		public static readonly panCenter: number = 4;
+		public static readonly panCenter: number = 50;
 		public static readonly panMax: number = Config.panCenter * 2;
->>>>>>> e13b3214
 		public static readonly chords: DictionaryArray<Chord> = toNameMap([
-			{name: "harmony",         harmonizes:  true, customInterval: false, arpeggiates: false, isCustomInterval: false, strumParts: 0},
-			{name: "strum",           harmonizes:  true, customInterval: false, arpeggiates: false, isCustomInterval: false, strumParts: 1},
-			{name: "arpeggio",        harmonizes: false, customInterval: false, arpeggiates:  true, isCustomInterval: false, strumParts: 0},
-			{name: "custom interval", harmonizes:  true, customInterval:  true, arpeggiates:  true, isCustomInterval:  true, strumParts: 0},
+			{ name: "harmony", harmonizes: true, customInterval: false, arpeggiates: false, isCustomInterval: false, strumParts: 0 },
+			{ name: "strum", harmonizes: true, customInterval: false, arpeggiates: false, isCustomInterval: false, strumParts: 1 },
+			{ name: "arpeggio", harmonizes: false, customInterval: false, arpeggiates: true, isCustomInterval: false, strumParts: 0 },
+			{ name: "custom interval", harmonizes: true, customInterval: true, arpeggiates: true, isCustomInterval: true, strumParts: 0 },
 		]);
 		public static readonly operatorCount: number = 4;
 		public static readonly algorithms: DictionaryArray<Algorithm> = toNameMap([
-			{name: "1←(2 3 4)",   carrierCount: 1, associatedCarrier: [1, 1, 1, 1], modulatedBy: [[2, 3, 4], [],     [],  []]},
-			{name: "1←(2 3←4)",   carrierCount: 1, associatedCarrier: [1, 1, 1, 1], modulatedBy: [[2, 3],    [],     [4], []]},
-			{name: "1←2←(3 4)",   carrierCount: 1, associatedCarrier: [1, 1, 1, 1], modulatedBy: [[2],       [3, 4], [],  []]},
-			{name: "1←(2 3)←4",   carrierCount: 1, associatedCarrier: [1, 1, 1, 1], modulatedBy: [[2, 3],    [4],    [4], []]},
-			{name: "1←2←3←4",     carrierCount: 1, associatedCarrier: [1, 1, 1, 1], modulatedBy: [[2],       [3],    [4], []]},
-			{name: "1←3 2←4",     carrierCount: 2, associatedCarrier: [1, 2, 1, 2], modulatedBy: [[3],       [4],    [],  []]},
-			{name: "1 2←(3 4)",   carrierCount: 2, associatedCarrier: [1, 2, 2, 2], modulatedBy: [[],        [3, 4], [],  []]},
-			{name: "1 2←3←4",     carrierCount: 2, associatedCarrier: [1, 2, 2, 2], modulatedBy: [[],        [3],    [4], []]},
-			{name: "(1 2)←3←4",   carrierCount: 2, associatedCarrier: [1, 2, 2, 2], modulatedBy: [[3],       [3],    [4], []]},
-			{name: "(1 2)←(3 4)", carrierCount: 2, associatedCarrier: [1, 2, 2, 2], modulatedBy: [[3, 4],    [3, 4], [],  []]},
-			{name: "1 2 3←4",     carrierCount: 3, associatedCarrier: [1, 2, 3, 3], modulatedBy: [[],        [],     [4], []]},
-			{name: "(1 2 3)←4",   carrierCount: 3, associatedCarrier: [1, 2, 3, 3], modulatedBy: [[4],       [4],    [4], []]},
-			{name: "1 2 3 4",     carrierCount: 4, associatedCarrier: [1, 2, 3, 4], modulatedBy: [[],        [],     [],  []]},
+			{ name: "1←(2 3 4)", carrierCount: 1, associatedCarrier: [1, 1, 1, 1], modulatedBy: [[2, 3, 4], [], [], []] },
+			{ name: "1←(2 3←4)", carrierCount: 1, associatedCarrier: [1, 1, 1, 1], modulatedBy: [[2, 3], [], [4], []] },
+			{ name: "1←2←(3 4)", carrierCount: 1, associatedCarrier: [1, 1, 1, 1], modulatedBy: [[2], [3, 4], [], []] },
+			{ name: "1←(2 3)←4", carrierCount: 1, associatedCarrier: [1, 1, 1, 1], modulatedBy: [[2, 3], [4], [4], []] },
+			{ name: "1←2←3←4", carrierCount: 1, associatedCarrier: [1, 1, 1, 1], modulatedBy: [[2], [3], [4], []] },
+			{ name: "1←3 2←4", carrierCount: 2, associatedCarrier: [1, 2, 1, 2], modulatedBy: [[3], [4], [], []] },
+			{ name: "1 2←(3 4)", carrierCount: 2, associatedCarrier: [1, 2, 2, 2], modulatedBy: [[], [3, 4], [], []] },
+			{ name: "1 2←3←4", carrierCount: 2, associatedCarrier: [1, 2, 2, 2], modulatedBy: [[], [3], [4], []] },
+			{ name: "(1 2)←3←4", carrierCount: 2, associatedCarrier: [1, 2, 2, 2], modulatedBy: [[3], [3], [4], []] },
+			{ name: "(1 2)←(3 4)", carrierCount: 2, associatedCarrier: [1, 2, 2, 2], modulatedBy: [[3, 4], [3, 4], [], []] },
+			{ name: "1 2 3←4", carrierCount: 3, associatedCarrier: [1, 2, 3, 3], modulatedBy: [[], [], [4], []] },
+			{ name: "(1 2 3)←4", carrierCount: 3, associatedCarrier: [1, 2, 3, 3], modulatedBy: [[4], [4], [4], []] },
+			{ name: "1 2 3 4", carrierCount: 4, associatedCarrier: [1, 2, 3, 4], modulatedBy: [[], [], [], []] },
 		]);
 		public static readonly operatorCarrierInterval: ReadonlyArray<number> = [0.0, 0.04, -0.073, 0.091];
 		public static readonly operatorAmplitudeMax: number = 15;
 		public static readonly operatorFrequencies: DictionaryArray<OperatorFrequency> = toNameMap([
-			{name:  "1×", mult:  1.0, hzOffset: 0.0, amplitudeSign: 1.0},
-			{name: "~1×", mult:  1.0, hzOffset: 1.5, amplitudeSign:-1.0},
-			{name:  "2×", mult:  2.0, hzOffset: 0.0, amplitudeSign: 1.0},
-			{name: "~2×", mult:  2.0, hzOffset:-1.3, amplitudeSign:-1.0},
-			{name:  "3×", mult:  3.0, hzOffset: 0.0, amplitudeSign: 1.0},
-			{name:  "4×", mult:  4.0, hzOffset: 0.0, amplitudeSign: 1.0},
-			{name:  "5×", mult:  5.0, hzOffset: 0.0, amplitudeSign: 1.0},
-			{name:  "6×", mult:  6.0, hzOffset: 0.0, amplitudeSign: 1.0},
-			{name:  "7×", mult:  7.0, hzOffset: 0.0, amplitudeSign: 1.0},
-			{name:  "8×", mult:  8.0, hzOffset: 0.0, amplitudeSign: 1.0},
-			{name:  "9×", mult:  9.0, hzOffset: 0.0, amplitudeSign: 1.0},
-			{name: "11×", mult: 11.0, hzOffset: 0.0, amplitudeSign: 1.0},
-			{name: "13×", mult: 13.0, hzOffset: 0.0, amplitudeSign: 1.0},
-			{name: "16×", mult: 16.0, hzOffset: 0.0, amplitudeSign: 1.0},
-			{name: "20×", mult: 20.0, hzOffset: 0.0, amplitudeSign: 1.0},
+			{ name: "1×", mult: 1.0, hzOffset: 0.0, amplitudeSign: 1.0 },
+			{ name: "~1×", mult: 1.0, hzOffset: 1.5, amplitudeSign: -1.0 },
+			{ name: "2×", mult: 2.0, hzOffset: 0.0, amplitudeSign: 1.0 },
+			{ name: "~2×", mult: 2.0, hzOffset: -1.3, amplitudeSign: -1.0 },
+			{ name: "3×", mult: 3.0, hzOffset: 0.0, amplitudeSign: 1.0 },
+			{ name: "4×", mult: 4.0, hzOffset: 0.0, amplitudeSign: 1.0 },
+			{ name: "5×", mult: 5.0, hzOffset: 0.0, amplitudeSign: 1.0 },
+			{ name: "6×", mult: 6.0, hzOffset: 0.0, amplitudeSign: 1.0 },
+			{ name: "7×", mult: 7.0, hzOffset: 0.0, amplitudeSign: 1.0 },
+			{ name: "8×", mult: 8.0, hzOffset: 0.0, amplitudeSign: 1.0 },
+			{ name: "9×", mult: 9.0, hzOffset: 0.0, amplitudeSign: 1.0 },
+			{ name: "11×", mult: 11.0, hzOffset: 0.0, amplitudeSign: 1.0 },
+			{ name: "13×", mult: 13.0, hzOffset: 0.0, amplitudeSign: 1.0 },
+			{ name: "16×", mult: 16.0, hzOffset: 0.0, amplitudeSign: 1.0 },
+			{ name: "20×", mult: 20.0, hzOffset: 0.0, amplitudeSign: 1.0 },
 		]);
 		public static readonly envelopes: DictionaryArray<Envelope> = toNameMap([
-			{name: "custom",   type: EnvelopeType.custom,   speed:  0.0},
-			{name: "steady",   type: EnvelopeType.steady,   speed:  0.0},
-			{name: "punch",    type: EnvelopeType.punch,    speed:  0.0},
-			{name: "flare 1",  type: EnvelopeType.flare,    speed: 32.0},
-			{name: "flare 2",  type: EnvelopeType.flare,    speed:  8.0},
-			{name: "flare 3",  type: EnvelopeType.flare,    speed:  2.0},
-			{name: "twang 1",  type: EnvelopeType.twang,    speed: 32.0},
-			{name: "twang 2",  type: EnvelopeType.twang,    speed:  8.0},
-			{name: "twang 3",  type: EnvelopeType.twang,    speed:  2.0},
-			{name: "swell 1",  type: EnvelopeType.swell,    speed: 32.0},
-			{name: "swell 2",  type: EnvelopeType.swell,    speed:  8.0},
-			{name: "swell 3",  type: EnvelopeType.swell,    speed:  2.0},
-			{name: "tremolo1", type: EnvelopeType.tremolo,  speed:  4.0},
-			{name: "tremolo2", type: EnvelopeType.tremolo,  speed:  2.0},
-			{name: "tremolo3", type: EnvelopeType.tremolo,  speed:  1.0},
-			{name: "tremolo4", type: EnvelopeType.tremolo2, speed:  4.0},
-			{name: "tremolo5", type: EnvelopeType.tremolo2, speed:  2.0},
-			{name: "tremolo6", type: EnvelopeType.tremolo2, speed:  1.0},
-			{name: "decay 1",  type: EnvelopeType.decay,    speed: 10.0},
-			{name: "decay 2",  type: EnvelopeType.decay,    speed:  7.0},
-			{name: "decay 3",  type: EnvelopeType.decay,    speed:  4.0},
+			{ name: "custom", type: EnvelopeType.custom, speed: 0.0 },
+			{ name: "steady", type: EnvelopeType.steady, speed: 0.0 },
+			{ name: "punch", type: EnvelopeType.punch, speed: 0.0 },
+			{ name: "flare 1", type: EnvelopeType.flare, speed: 32.0 },
+			{ name: "flare 2", type: EnvelopeType.flare, speed: 8.0 },
+			{ name: "flare 3", type: EnvelopeType.flare, speed: 2.0 },
+			{ name: "twang 1", type: EnvelopeType.twang, speed: 32.0 },
+			{ name: "twang 2", type: EnvelopeType.twang, speed: 8.0 },
+			{ name: "twang 3", type: EnvelopeType.twang, speed: 2.0 },
+			{ name: "swell 1", type: EnvelopeType.swell, speed: 32.0 },
+			{ name: "swell 2", type: EnvelopeType.swell, speed: 8.0 },
+			{ name: "swell 3", type: EnvelopeType.swell, speed: 2.0 },
+			{ name: "tremolo1", type: EnvelopeType.tremolo, speed: 4.0 },
+			{ name: "tremolo2", type: EnvelopeType.tremolo, speed: 2.0 },
+			{ name: "tremolo3", type: EnvelopeType.tremolo, speed: 1.0 },
+			{ name: "tremolo4", type: EnvelopeType.tremolo2, speed: 4.0 },
+			{ name: "tremolo5", type: EnvelopeType.tremolo2, speed: 2.0 },
+			{ name: "tremolo6", type: EnvelopeType.tremolo2, speed: 1.0 },
+			{ name: "decay 1", type: EnvelopeType.decay, speed: 10.0 },
+			{ name: "decay 2", type: EnvelopeType.decay, speed: 7.0 },
+			{ name: "decay 3", type: EnvelopeType.decay, speed: 4.0 },
 		]);
 		public static readonly feedbacks: DictionaryArray<Feedback> = toNameMap([
-			{name: "1⟲",          indices: [[1],  [],  [],  []]},
-			{name: "2⟲",          indices: [ [], [2],  [],  []]},
-			{name: "3⟲",          indices: [ [],  [], [3],  []]},
-			{name: "4⟲",          indices: [ [],  [],  [], [4]]},
-			{name: "1⟲ 2⟲",       indices: [[1], [2],  [],  []]},
-			{name: "3⟲ 4⟲",       indices: [ [],  [], [3], [4]]},
-			{name: "1⟲ 2⟲ 3⟲",    indices: [[1], [2], [3],  []]},
-			{name: "2⟲ 3⟲ 4⟲",    indices: [ [], [2], [3], [4]]},
-			{name: "1⟲ 2⟲ 3⟲ 4⟲", indices: [[1], [2], [3], [4]]},
-			{name: "1→2",         indices: [ [], [1],  [],  []]},
-			{name: "1→3",         indices: [ [],  [], [1],  []]},
-			{name: "1→4",         indices: [ [],  [],  [], [1]]},
-			{name: "2→3",         indices: [ [],  [], [2],  []]},
-			{name: "2→4",         indices: [ [],  [],  [], [2]]},
-			{name: "3→4",         indices: [ [],  [],  [], [3]]},
-			{name: "1→3 2→4",     indices: [ [],  [], [1], [2]]},
-			{name: "1→4 2→3",     indices: [ [],  [], [2], [1]]},
-			{name: "1→2→3→4",     indices: [ [], [1], [2], [3]]},
+			{ name: "1⟲", indices: [[1], [], [], []] },
+			{ name: "2⟲", indices: [[], [2], [], []] },
+			{ name: "3⟲", indices: [[], [], [3], []] },
+			{ name: "4⟲", indices: [[], [], [], [4]] },
+			{ name: "1⟲ 2⟲", indices: [[1], [2], [], []] },
+			{ name: "3⟲ 4⟲", indices: [[], [], [3], [4]] },
+			{ name: "1⟲ 2⟲ 3⟲", indices: [[1], [2], [3], []] },
+			{ name: "2⟲ 3⟲ 4⟲", indices: [[], [2], [3], [4]] },
+			{ name: "1⟲ 2⟲ 3⟲ 4⟲", indices: [[1], [2], [3], [4]] },
+			{ name: "1→2", indices: [[], [1], [], []] },
+			{ name: "1→3", indices: [[], [], [1], []] },
+			{ name: "1→4", indices: [[], [], [], [1]] },
+			{ name: "2→3", indices: [[], [], [2], []] },
+			{ name: "2→4", indices: [[], [], [], [2]] },
+			{ name: "3→4", indices: [[], [], [], [3]] },
+			{ name: "1→3 2→4", indices: [[], [], [1], [2]] },
+			{ name: "1→4 2→3", indices: [[], [], [2], [1]] },
+			{ name: "1→2→3→4", indices: [[], [1], [2], [3]] },
 		]);
 		public static readonly chipNoiseLength: number = 1 << 15; // 32768
 		public static readonly spectrumBasePitch: number = 24;
@@ -384,9 +379,9 @@
 		public static readonly harmonicsWavelength: number = 1 << 11; // 2048
 		public static readonly pulseWidthRange: number = 50;
 		public static readonly pitchChannelCountMin: number = 1;
-		public static readonly pitchChannelCountMax: number = 20;
+		public static readonly pitchChannelCountMax: number = 40;
 		public static readonly noiseChannelCountMin: number = 0;
-		public static readonly noiseChannelCountMax: number = 4;
+		public static readonly noiseChannelCountMax: number = 8;
 		public static readonly noiseInterval: number = 6;
 		public static readonly drumCount: number = 12;
 		public static readonly pitchOctaves: number = 7;
@@ -399,18 +394,18 @@
 		public static readonly sineWaveMask: number = Config.sineWaveLength - 1;
 		public static readonly sineWave: Float64Array = generateSineWave();
 
-        // Height of the small editor column for inserting/deleting rows, in pixels.
-        public static readonly barEditorHeight: number = 10;
-
-	}
-	
+		// Height of the small editor column for inserting/deleting rows, in pixels.
+		public static readonly barEditorHeight: number = 10;
+
+	}
+
 	function centerWave(wave: Array<number>): Float64Array {
 		let sum: number = 0.0;
 		for (let i: number = 0; i < wave.length; i++) {
 			sum += wave[i];
 		}
 		const average: number = sum / wave.length;
-		
+
 		// Perform the integral on the wave. The chipSynth will perform the derivative to get the original wave back but with antialiasing.
 		let cumulative: number = 0;
 		let wavePrev: number = 0;
@@ -423,13 +418,13 @@
 		wave.push(0);
 		return new Float64Array(wave);
 	}
-	
-  function centerAndNormalizeWave(wave: Array<number>): Float64Array {
+
+	function centerAndNormalizeWave(wave: Array<number>): Float64Array {
 		let sum: number = 0.0;
-    	let magn: number = 0.0;
+		let magn: number = 0.0;
 		for (let i: number = 0; i < wave.length; i++) {
 			sum += wave[i];
-            magn += Math.abs(wave[i]);
+			magn += Math.abs(wave[i]);
 		}
 		const average: number = sum / wave.length;
 		const magnAvg: number = magn / wave.length;
@@ -439,7 +434,7 @@
 		let wavePrev: number = 0;
 		for (let i: number = 0; i < wave.length; i++) {
 			cumulative += wavePrev;
-			wavePrev = ( wave[i] - average ) / ( magnAvg );
+			wavePrev = (wave[i] - average) / (magnAvg);
 			wave[i] = cumulative;
 		}
 		// The first sample should be zero, and we'll duplicate it at the end for easier interpolation.
@@ -447,13 +442,13 @@
 		return new Float64Array(wave);
 	}
 
-	
+
 	export function getDrumWave(index: number): Float32Array {
 		let wave: Float32Array | null = Config.chipNoises[index].samples;
 		if (wave == null) {
 			wave = new Float32Array(Config.chipNoiseLength + 1);
 			Config.chipNoises[index].samples = wave;
-			
+
 			if (index == 0) {
 				// The "retro" drum uses a "Linear Feedback Shift Register" similar to the NES noise channel.
 				let drumBuffer: number = 1;
@@ -499,54 +494,54 @@
 				inverseRealFourierTransform(wave, Config.chipNoiseLength);
 				scaleElementsByFactor(wave, 1.0 / Math.sqrt(Config.chipNoiseLength));
 			} else if (index == 5) {
-		        // "Shine" drums from modbox!
-		        var drumBuffer = 1;
-		        for (var i = 0; i < Config.chipNoiseLength; i++) {
-		            wave[i] = (drumBuffer & 1) * 2.0 - 1.0;
-		            var newBuffer = drumBuffer >> 1;
-		            if (((drumBuffer + newBuffer) & 1) == 1) {
-		                newBuffer += 10 << 2;
-		            }
-		            drumBuffer = newBuffer;
-		        }
-		      } else if (index == 6) {
-		        // "Deep" drums from modbox!
-		        drawNoiseSpectrum(wave, 1, 10, 1, 1, 0);
-		        drawNoiseSpectrum(wave, 20, 14, -2, -2, 0);
-		        inverseRealFourierTransform(wave, Config.chipNoiseLength);
-		        scaleElementsByFactor(wave, 1.0 / Math.sqrt(Config.chipNoiseLength));
-		      } else if (index == 7) {
-		        // "Cutter" drums from modbox!
-		        var drumBuffer = 1;
-		        for (var i = 0; i < Config.chipNoiseLength; i++) {
-		            wave[i] = (drumBuffer & 1) * 4.0 * ( Math.random()*14 + 1 );
-		            var newBuffer = drumBuffer >> 1;
-		            if (((drumBuffer + newBuffer) & 1) == 1) {
-		                newBuffer += 15 << 2;
-		            }
-		            drumBuffer = newBuffer;
-		        }
-		      } else if (index == 8) {
-		        // "Metallic" drums from modbox!
-		        var drumBuffer = 1;
-		        for (var i = 0; i < 32768; i++) {
-		            wave[i] = (drumBuffer & 1) / 2.0 + 0.5;
-		            var newBuffer = drumBuffer >> 1;
-		            if (((drumBuffer + newBuffer) & 1) == 1) {
-		                newBuffer -= 10 << 2;
-		            }
-		            drumBuffer = newBuffer;
-		        }
+				// "Shine" drums from modbox!
+				var drumBuffer = 1;
+				for (var i = 0; i < Config.chipNoiseLength; i++) {
+					wave[i] = (drumBuffer & 1) * 2.0 - 1.0;
+					var newBuffer = drumBuffer >> 1;
+					if (((drumBuffer + newBuffer) & 1) == 1) {
+						newBuffer += 10 << 2;
+					}
+					drumBuffer = newBuffer;
+				}
+			} else if (index == 6) {
+				// "Deep" drums from modbox!
+				drawNoiseSpectrum(wave, 1, 10, 1, 1, 0);
+				drawNoiseSpectrum(wave, 20, 14, -2, -2, 0);
+				inverseRealFourierTransform(wave, Config.chipNoiseLength);
+				scaleElementsByFactor(wave, 1.0 / Math.sqrt(Config.chipNoiseLength));
+			} else if (index == 7) {
+				// "Cutter" drums from modbox!
+				var drumBuffer = 1;
+				for (var i = 0; i < Config.chipNoiseLength; i++) {
+					wave[i] = (drumBuffer & 1) * 4.0 * (Math.random() * 14 + 1);
+					var newBuffer = drumBuffer >> 1;
+					if (((drumBuffer + newBuffer) & 1) == 1) {
+						newBuffer += 15 << 2;
+					}
+					drumBuffer = newBuffer;
+				}
+			} else if (index == 8) {
+				// "Metallic" drums from modbox!
+				var drumBuffer = 1;
+				for (var i = 0; i < 32768; i++) {
+					wave[i] = (drumBuffer & 1) / 2.0 + 0.5;
+					var newBuffer = drumBuffer >> 1;
+					if (((drumBuffer + newBuffer) & 1) == 1) {
+						newBuffer -= 10 << 2;
+					}
+					drumBuffer = newBuffer;
+				}
 			} else {
 				throw new Error("Unrecognized drum index: " + index);
 			}
-			
+
 			wave[Config.chipNoiseLength] = wave[0];
 		}
-		
+
 		return wave;
 	}
-	
+
 	export function drawNoiseSpectrum(wave: Float32Array, lowOctave: number, highOctave: number, lowPower: number, highPower: number, overallSlope: number): number {
 		const referenceOctave: number = 11;
 		const referenceIndex: number = 1 << referenceOctave;
@@ -555,16 +550,16 @@
 		const retroWave: Float32Array = getDrumWave(0);
 		let combinedAmplitude: number = 0.0;
 		for (let i: number = lowIndex; i < highIndex; i++) {
-			
+
 			let lerped: number = lowPower + (highPower - lowPower) * (Math.log(i) / Math.LN2 - lowOctave) / (highOctave - lowOctave);
 			//let amplitude: number = Math.pow(2, lerped);
 			//let amplitude: number = Math.pow((lerped + 5) / 7, 4);
-			let amplitude: number = Math.pow(2, (lerped-1)*Config.spectrumMax + 1) * lerped;
-			
+			let amplitude: number = Math.pow(2, (lerped - 1) * Config.spectrumMax + 1) * lerped;
+
 			amplitude *= Math.pow(i / referenceIndex, overallSlope);
-			
+
 			combinedAmplitude += amplitude;
-			
+
 			// Add two different sources of psuedo-randomness to the noise
 			// (individually they aren't random enough) but in a deterministic
 			// way so that live spectrum editing doesn't result in audible pops.
@@ -573,14 +568,14 @@
 			// of each sine wave based on the golden angle to disrupt the symmetry.
 			amplitude *= retroWave[i];
 			const radians: number = 0.61803398875 * i * i * Math.PI * 2.0;
-			
+
 			wave[i] = Math.cos(radians) * amplitude;
 			wave[Config.chipNoiseLength - i] = Math.sin(radians) * amplitude;
 		}
-		
+
 		return combinedAmplitude;
 	}
-	
+
 	function generateSineWave(): Float64Array {
 		const wave: Float64Array = new Float64Array(Config.sineWaveLength + 1);
 		for (let i: number = 0; i < Config.sineWaveLength + 1; i++) {
@@ -588,16 +583,16 @@
 		}
 		return wave;
 	}
-	
+
 	// Pardon the messy type casting. This allows accessing array members by numerical index or string name.
 	export function toNameMap<T extends BeepBoxOption>(array: Array<Pick<T, Exclude<keyof T, "index">>>): DictionaryArray<T> {
 		const dictionary: Dictionary<T> = {};
 		for (let i: number = 0; i < array.length; i++) {
 			const value: any = array[i];
 			value.index = i;
-			dictionary[value.name] = <T> value;
-		}
-		const result: DictionaryArray<T> = <DictionaryArray<T>> <any> array;
+			dictionary[value.name] = <T>value;
+		}
+		const result: DictionaryArray<T> = <DictionaryArray<T>><any>array;
 		result.dictionary = dictionary;
 		return result;
 	}
