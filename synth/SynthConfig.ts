/*!
Copyright (c) 2012-2022 John Nesky and contributing authors

Permission is hereby granted, free of charge, to any person obtaining a copy of 
this software and associated documentation files (the "Software"), to deal in 
the Software without restriction, including without limitation the rights to 
use, copy, modify, merge, publish, distribute, sublicense, and/or sell copies 
of the Software, and to permit persons to whom the Software is furnished to do 
so, subject to the following conditions:

The above copyright notice and this permission notice shall be included in all 
copies or substantial portions of the Software.

THE SOFTWARE IS PROVIDED "AS IS", WITHOUT WARRANTY OF ANY KIND, EXPRESS OR 
IMPLIED, INCLUDING BUT NOT LIMITED TO THE WARRANTIES OF MERCHANTABILITY, 
FITNESS FOR A PARTICULAR PURPOSE AND NONINFRINGEMENT. IN NO EVENT SHALL THE 
AUTHORS OR COPYRIGHT HOLDERS BE LIABLE FOR ANY CLAIM, DAMAGES OR OTHER 
LIABILITY, WHETHER IN AN ACTION OF CONTRACT, TORT OR OTHERWISE, ARISING FROM, 
OUT OF OR IN CONNECTION WITH THE SOFTWARE OR THE USE OR OTHER DEALINGS IN THE 
SOFTWARE.
*/

export interface Dictionary<T> {
    [K: string]: T;
}

// @TODO: Not ideal to make this writable like this.
// export interface DictionaryArray<T> extends ReadonlyArray<T> {
export interface DictionaryArray<T> extends Array<T> {
    dictionary: Dictionary<T>;
}

export const enum FilterType {
    lowPass,
    highPass,
    peak,
    length,
}

export const enum SustainType {
	bright,
	acoustic,
	length,
}

export const enum EnvelopeType {
    none,
    noteSize,
    pitch, //slarmoo's box 0.9
    pseudorandom, //slarmoo's box 1.3
	punch,
	flare,
	twang,
	swell,
	lfo, //renamed from tremolo in slarmoo's box 1.3
    tremolo2, //deprecated as of slarmoo's box 1.3; Kept for updating integrity and drumsets
    decay,
    wibble,
    //hard, hoping nothing goes wrong by removing this
    linear,
    rise,
    blip,
    fall, //slarmoo's box 1.2
    //add new envelope types here
}

export const enum InstrumentType {
    chip,
    fm,
    noise,
    spectrum,
    drumset,
    harmonics,
    pwm,
    pickedString,
    supersaw,
    customChipWave,
    mod,
    fm6op,
    additive,
    length,
}

export const TypePresets: ReadonlyArray<string> = ["chip", "FM", "noise", "spectrum", "drumset", "harmonics", "pulse width", "picked string", "supersaw", "chip (custom)", "mod", "FM (6-op)", "additive"];

export const enum DropdownID {
    Vibrato = 0,
    Pan = 1,
    Chord = 2,
    Transition = 3,
    FM = 4,
    PulseWidth = 5,
    Unison = 6,
    Envelope = 7,
    EnvelopeSettings = 8,
}

export const enum EffectType {
    reverb,
    chorus,
    panning,
    distortion,
    bitcrusher,
    noteFilter,
    echo,
    pitchShift,
    detune,
    vibrato,
    transition,
    chord,
    // If you add more, you'll also have to extend the bitfield used in Base64 which currently uses two six-bit characters.
    length,
}

export const enum EnvelopeComputeIndex {
    noteVolume,
    noteFilterAllFreqs,
    pulseWidth,
    stringSustain,
    unison,
    operatorFrequency0, operatorFrequency1, operatorFrequency2, operatorFrequency3, operatorFrequency4, operatorFrequency5,
    operatorAmplitude0, operatorAmplitude1, operatorAmplitude2, operatorAmplitude3, operatorAmplitude4, operatorAmplitude5,
    feedbackAmplitude,
    pitchShift,
    detune,
    vibratoDepth,
    //vibratoSpeed, doesn't follow normal envelope pattern; will figure out. 
    noteFilterFreq0, noteFilterFreq1, noteFilterFreq2, noteFilterFreq3, noteFilterFreq4, noteFilterFreq5, noteFilterFreq6, noteFilterFreq7,
    noteFilterGain0, noteFilterGain1, noteFilterGain2, noteFilterGain3, noteFilterGain4, noteFilterGain5, noteFilterGain6, noteFilterGain7,
    decimalOffset,
    supersawDynamism,
	supersawSpread,
    supersawShape,
    panning,
    distortion,
    bitcrusherQuantization,
    bitcrusherFrequency,
    chorus,
    echoSustain,
    reverb,
    arpeggioSpeed,
    //Add more here

    length,
}

export const enum BaseWaveTypes {
    sine,
    square,
    triangle,
    sawtooth,
    // ramp,
    // trapezoid,
    length,
}

export const enum RandomEnvelopeTypes {
    time,
    pitch,
    // note,
    length,
}

/*
export const enum InstrumentAutomationIndex {
    mixVolume,
    eqFilterAllFreqs,
    eqFilterFreq0, eqFilterFreq1, eqFilterFreq2, eqFilterFreq3, eqFilterFreq4, eqFilterFreq5, eqFilterFreq6, eqFilterFreq7,
    eqFilterGain0, eqFilterGain1, eqFilterGain2, eqFilterGain3, eqFilterGain4, eqFilterGain5, eqFilterGain6, eqFilterGain7,
    distortion,
    bitcrusherQuantization,
    bitcrusherFrequency,
    panning,
    chorus,
    echoSustain,
    //echoDelay, // Wait until tick settings can be computed once for multiple run lengths.
    reverb,
    length,
}
*/

export interface BeepBoxOption {
    readonly index: number;
    readonly name: string;
}

export interface Scale extends BeepBoxOption {
    readonly flags: ReadonlyArray<boolean>;
    readonly realName: string;
}

export interface Key extends BeepBoxOption {
    readonly isWhiteKey: boolean;
    readonly basePitch: number;
}

export interface Rhythm extends BeepBoxOption {
    readonly stepsPerBeat: number;
    readonly roundUpThresholds: number[] | null;
}

export interface ChipWave extends BeepBoxOption {
    readonly expression: number;
    samples: Float32Array;
    isPercussion?: boolean;
    isCustomSampled?: boolean;
    isSampled?: boolean;
    extraSampleDetune?: number;
    rootKey?: number;
    sampleRate?: number;
}

export interface OperatorWave extends BeepBoxOption {
    samples: Float32Array;
}

export interface ChipNoise extends BeepBoxOption {
    readonly expression: number;
    readonly basePitch: number;
    readonly pitchFilterMult: number;
    readonly isSoft: boolean;
    samples: Float32Array | null;
}

export interface Transition extends BeepBoxOption {
    readonly isSeamless: boolean;
    readonly continues: boolean;
    readonly slides: boolean;
    readonly slideTicks: number;
    readonly includeAdjacentPatterns: boolean;
}

export interface Vibrato extends BeepBoxOption {
    readonly amplitude: number;
    readonly type: number;
    readonly delayTicks: number;
}

export interface VibratoType extends BeepBoxOption {
    readonly periodsSeconds: number[];
    readonly period: number;
}

export interface Unison extends BeepBoxOption {
    readonly voices: number;
    readonly spread: number;
    readonly offset: number;
    readonly expression: number;
    readonly sign: number;
}

export interface Modulator extends BeepBoxOption {
    readonly name: string; // name that shows up in song editor UI
    readonly pianoName: string; // short name that shows up in mod piano UI
    readonly maxRawVol: number; // raw
    readonly newNoteVol: number; // raw
    readonly forSong: boolean; // true - setting is song scope
    convertRealFactor: number; // offset that needs to be applied to get a "real" number display of value, for UI purposes
    readonly associatedEffect: EffectType; // effect that should be enabled for this modulator to work properly. If unused, set to EffectType.length.
    readonly promptName: string; // long-as-needed name that shows up in tip prompt
    readonly promptDesc: string[]; // paragraph(s) describing how to use this mod
    invertSliderIndicator?: boolean; // for whether or not you want to invert the slider indicator

}

export interface Chord extends BeepBoxOption {
    readonly customInterval: boolean;
    readonly arpeggiates: boolean;
    readonly strumParts: number;
    readonly singleTone: boolean;
}

export interface Algorithm extends BeepBoxOption {
    readonly carrierCount: number;
    readonly associatedCarrier: ReadonlyArray<number>;
    readonly modulatedBy: ReadonlyArray<ReadonlyArray<number>>;
}

export interface OperatorFrequency extends BeepBoxOption {
    readonly mult: number;
    readonly hzOffset: number;
    readonly amplitudeSign: number;
}

export interface Feedback extends BeepBoxOption {
    readonly indices: ReadonlyArray<ReadonlyArray<number>>;
}

export interface Envelope extends BeepBoxOption {
    readonly type: EnvelopeType;
    readonly speed: number;
}

export interface AutomationTarget extends BeepBoxOption {
    readonly computeIndex: EnvelopeComputeIndex /*| InstrumentAutomationIndex*/ | null;
    readonly displayName: string;
    //readonly perNote: boolean; // Whether to compute envelopes on a per-note basis.
    readonly interleave: boolean; // Whether to interleave this target with the next one in the menu (e.g. filter frequency and gain).
	readonly isFilter: boolean; // Filters are special because the maxCount depends on other instrument settings.
	//readonly range: number | null; // set if automation is allowed.
    readonly maxCount: number;
    readonly effect: EffectType | null;
    readonly compatibleInstruments: InstrumentType[] | null;
}

export const enum SampleLoadingStatus {
    loading,
    loaded,
    error,
}

export function getSampleLoadingStatusName(status: SampleLoadingStatus): string {
    switch (status) {
	case SampleLoadingStatus.loading: return "loading";
	case SampleLoadingStatus.loaded: return "loaded";
	case SampleLoadingStatus.error: return "error";
    }
}

export class SampleLoadingState {
    public statusTable: Dictionary<SampleLoadingStatus>;
    public urlTable: Dictionary<string>;
    public totalSamples: number;
    public samplesLoaded: number;

    constructor() {
	this.statusTable = {};
	this.urlTable = {};
	this.totalSamples = 0;
	this.samplesLoaded = 0;
    }
}

export const sampleLoadingState: SampleLoadingState = new SampleLoadingState();

export class SampleLoadedEvent extends Event {
    public readonly totalSamples: number;
    public readonly samplesLoaded: number;

    constructor(totalSamples: number, samplesLoaded: number) {
	super("sampleloaded");
	this.totalSamples = totalSamples;
	this.samplesLoaded = samplesLoaded;
    }
}

export interface SampleLoadEventMap {
    "sampleloaded": SampleLoadedEvent;
}

export class SampleLoadEvents extends EventTarget {
    constructor() {
	super();
    }
}

export const sampleLoadEvents: SampleLoadEvents = new SampleLoadEvents();

export async function startLoadingSample(url: string, chipWaveIndex: number, presetSettings: Dictionary<any>, rawLoopOptions: any, customSampleRate: number): Promise<void> {
    // @TODO: Make parts of the code that expect everything to already be
    // in memory work correctly.
    // It would be easy to only instantiate `SongEditor` and company after
    // everything is loaded, but if dynamic sample loading without a reload
    // is deemed necessary, anything that involves chip waves has to be
    // revisited so as to be able to work with a changing list of chip
    // waves that may or may not be ready to be used.
    const sampleLoaderAudioContext = new AudioContext({ sampleRate: customSampleRate });
    let closedSampleLoaderAudioContext: boolean = false;
    const chipWave = Config.chipWaves[chipWaveIndex];
    const rawChipWave = Config.rawChipWaves[chipWaveIndex];
    const rawRawChipWave = Config.rawRawChipWaves[chipWaveIndex];
    if (OFFLINE) {
        if (url.slice(0, 5) === "file:") {
            const dirname = await getDirname();
            const joined = await pathJoin(dirname, url.slice(5));
            url = joined;
        }
    }
    fetch(url).then((response) => {
	if (!response.ok) {
	    // @TODO: Be specific with the error handling.
	    sampleLoadingState.statusTable[chipWaveIndex] = SampleLoadingStatus.error;
	    return Promise.reject(new Error("Couldn't load sample"));
	}
	return response.arrayBuffer();
    }).then((arrayBuffer) => {
	return sampleLoaderAudioContext.decodeAudioData(arrayBuffer);
    }).then((audioBuffer) => {
	// @TODO: Downmix.
	const samples = centerWave(Array.from(audioBuffer.getChannelData(0)));
	const integratedSamples = performIntegral(samples);
	chipWave.samples = integratedSamples;
	rawChipWave.samples = samples;
	rawRawChipWave.samples = samples;
	if (rawLoopOptions["isUsingAdvancedLoopControls"]) {
	    presetSettings["chipWaveLoopStart"] = rawLoopOptions["chipWaveLoopStart"] != null ? rawLoopOptions["chipWaveLoopStart"] : 0;
	    presetSettings["chipWaveLoopEnd"] = rawLoopOptions["chipWaveLoopEnd"] != null ? rawLoopOptions["chipWaveLoopEnd"] : samples.length - 1;
	    presetSettings["chipWaveLoopMode"] = rawLoopOptions["chipWaveLoopMode"] != null ? rawLoopOptions["chipWaveLoopMode"] : 0;
	    presetSettings["chipWavePlayBackwards"] = rawLoopOptions["chipWavePlayBackwards"];
	    presetSettings["chipWaveStartOffset"] = rawLoopOptions["chipWaveStartOffset"] != null ? rawLoopOptions["chipWaveStartOffset"] : 0;
	}
	sampleLoadingState.samplesLoaded++;
	sampleLoadingState.statusTable[chipWaveIndex] = SampleLoadingStatus.loaded;
	sampleLoadEvents.dispatchEvent(new SampleLoadedEvent(
	    sampleLoadingState.totalSamples,
	    sampleLoadingState.samplesLoaded
	));
	if (!closedSampleLoaderAudioContext) {
	    closedSampleLoaderAudioContext = true;
	    sampleLoaderAudioContext.close();
	}
    }).catch((error) => {
	//console.error(error);
	sampleLoadingState.statusTable[chipWaveIndex] = SampleLoadingStatus.error;
	alert("Failed to load " + url + ":\n" + error);
	if (!closedSampleLoaderAudioContext) {
	    closedSampleLoaderAudioContext = true;
	    sampleLoaderAudioContext.close();
	}
    });
}

export function getLocalStorageItem<T>(key: string, defaultValue: T): T | string {
    let value: T | string | null = localStorage.getItem(key);
    if (value == null || value === "null" || value === "undefined") {
        value = defaultValue;
    }
    return value;
}

// @HACK: This just assumes these exist, regardless of whether they actually do
// or not.
declare global {
    const OFFLINE: boolean; // for UB offline
    const getDirname: () => Promise<string>; // for UB offline
    const pathJoin: (...parts: string[]) => Promise<string>; // for UB offline
    const kicksample: number[];
    const snaresample: number[];
    const pianosample: number[];
    const WOWsample: number[];
    const overdrivesample: number[];
    const trumpetsample: number[];
    const saxophonesample: number[];
    const orchhitsample: number[];
    const detatchedviolinsample: number[];
    const synthsample: number[];
    const sonic3snaresample: number[];
    const comeonsample: number[];
    const choirsample: number[];
    const overdrivensample: number[];
    const flutesample: number[];
    const legatoviolinsample: number[];
    const tremoloviolinsample: number[];
    const amenbreaksample: number[];
    const pizzicatoviolinsample: number[];
    const timallengruntsample: number[];
    const tubasample: number[];
    const loopingcymbalsample: number[];
    const kickdrumsample: number[];
    const snaredrumsample: number[];
    const closedhihatsample: number[];
    const foothihatsample: number[];
    const openhihatsample: number[];
    const crashsample: number[];
    const pianoC4sample: number[];
    const liverpadsample: number[];
    const marimbasample: number[];
    const susdotwavsample: number[];
    const wackyboxttssample: number[];
    const peppersteak1: number[];
    const peppersteak2: number[];
    const vinyl: number[];
    const slapbass: number[];
    const hdeboverdrive: number[];
    const sunsoftbass: number[];
    const masculinechoir: number[];
    const femininechoir: number[];
    const southtololoche: number[];
    const harp: number[];
    const panflute: number[];
    const krumhorn: number[];
    const timpani: number[];
    const crowdhey: number[];
    const warioland4brass: number[];
    const warioland4organ: number[];
    const warioland4daow: number[];
    const warioland4hourchime: number[];
    const warioland4tick: number[];
    const kirbykick: number[];
    const kirbysnare: number[];
    const kirbybongo: number[];
    const kirbyclick: number[];
    const funkkick: number[];
    const funksnare: number[];
    const funksnareleft: number[];
    const funksnareright: number[];
    const funktomhigh: number[];
    const funktomlow: number[];
    const funkhihatclosed: number[];
    const funkhihathalfopen: number[];
    const funkhihatopen: number[];
    const funkhihatopentip: number[];
    const funkhihatfoot: number[];
    const funkcrash: number[];
    const funkcrashtip: number[];
    const funkride: number[];
    const chronoperc1finalsample: number[];
    const synthkickfmsample: number[];
    const woodclicksample: number[];
    const acousticsnaresample: number[];
    const catpaintboxsample: number[];
    const gameboypaintboxsample: number[];
    const mariopaintboxsample: number[];
    const drumpaintboxsample: number[];
    const yoshipaintboxsample: number[];
    const starpaintboxsample: number[];
    const fireflowerpaintboxsample: number[];
    const dogpaintbox: number[];
    const oinkpaintbox: number[];
    const swanpaintboxsample: number[];
    const facepaintboxsample: number[];
}

function loadScript(url: string): Promise<void> {
    const result: Promise<void> = new Promise((resolve, reject) => {
	if (!Config.willReloadForCustomSamples) {
	    const script = document.createElement("script");
	    script.src = url;
	    document.head.appendChild(script);
	    script.addEventListener("load", (event) => {
		resolve();
	    });
	} else {
	    // There's not really any errors that show up if the loading for
	    // this script is stopped early, but it won't really do anything
	    // particularly useful either in that case.
	}
    });
    return result;
}

export function loadBuiltInSamples(set: number): void {
    const defaultIndex: number = 0;
    const defaultIntegratedSamples: Float32Array = Config.chipWaves[defaultIndex].samples;
    const defaultSamples: Float32Array = Config.rawRawChipWaves[defaultIndex].samples;

    if (set == 0) {
	// Create chip waves with the wrong sound.
	const chipWaves = [
	    { name: "paandorasbox kick", expression: 4.0, isSampled: true, isPercussion: true, extraSampleDetune: 0 },
	    { name: "paandorasbox snare", expression: 3.0, isSampled: true, isPercussion: true, extraSampleDetune: 0 },
	    { name: "paandorasbox piano1", expression: 3.0, isSampled: true, isPercussion: false, extraSampleDetune: 2 },
	    { name: "paandorasbox WOW", expression: 1.0, isSampled: true, isPercussion: false, extraSampleDetune: 0 },
	    { name: "paandorasbox overdrive", expression: 1.0, isSampled: true, isPercussion: false, extraSampleDetune: -2 },
	    { name: "paandorasbox trumpet", expression: 3.0, isSampled: true, isPercussion: false, extraSampleDetune: 1.2 },
	    { name: "paandorasbox saxophone", expression: 2.0, isSampled: true, isPercussion: false, extraSampleDetune: -5 },
	    { name: "paandorasbox orchestrahit", expression: 2.0, isSampled: true, isPercussion: false, extraSampleDetune: 4.2 },
	    { name: "paandorasbox detatched violin", expression: 2.0, isSampled: true, isPercussion: false, extraSampleDetune: 4.2 },
	    { name: "paandorasbox synth", expression: 2.0, isSampled: true, isPercussion: false, extraSampleDetune: -0.8 },
	    { name: "paandorasbox sonic3snare", expression: 2.0, isSampled: true, isPercussion: true, extraSampleDetune: 0 },
	    { name: "paandorasbox come on", expression: 2.0, isSampled: true, isPercussion: false, extraSampleDetune: 0 },
	    { name: "paandorasbox choir", expression: 2.0, isSampled: true, isPercussion: false, extraSampleDetune: -3 },
	    { name: "paandorasbox overdriveguitar", expression: 2.0, isSampled: true, isPercussion: false, extraSampleDetune: -6.2 },
	    { name: "paandorasbox flute", expression: 2.0, isSampled: true, isPercussion: false, extraSampleDetune: -6 },
	    { name: "paandorasbox legato violin", expression: 2.0, isSampled: true, isPercussion: false, extraSampleDetune: -28 },
	    { name: "paandorasbox tremolo violin", expression: 2.0, isSampled: true, isPercussion: false, extraSampleDetune: -33 },
	    { name: "paandorasbox amen break", expression: 1.0, isSampled: true, isPercussion: true, extraSampleDetune: -55 },
	    { name: "paandorasbox pizzicato violin", expression: 2.0, isSampled: true, isPercussion: false, extraSampleDetune: -11 },
	    { name: "paandorasbox tim allen grunt", expression: 2.0, isSampled: true, isPercussion: false, extraSampleDetune: -20 },
	    { name: "paandorasbox tuba", expression: 2.0, isSampled: true, isPercussion: false, extraSampleDetune: 44 },
	    { name: "paandorasbox loopingcymbal", expression: 2.0, isSampled: true, isPercussion: false, extraSampleDetune: -17 },
	    { name: "paandorasbox standardkick", expression: 2.0, isSampled: true, isPercussion: true, extraSampleDetune: -7 },
	    { name: "paandorasbox standardsnare", expression: 2.0, isSampled: true, isPercussion: true, extraSampleDetune: 0 },
	    { name: "paandorasbox closedhihat", expression: 2.0, isSampled: true, isPercussion: true, extraSampleDetune: 5 },
	    { name: "paandorasbox foothihat", expression: 2.0, isSampled: true, isPercussion: true, extraSampleDetune: 4 },
	    { name: "paandorasbox openhihat", expression: 2.0, isSampled: true, isPercussion: true, extraSampleDetune: -31 },
	    { name: "paandorasbox crashcymbal", expression: 2.0, isSampled: true, isPercussion: true, extraSampleDetune: -43 },
	    { name: "paandorasbox pianoC4", expression: 2.0, isSampled: true, isPercussion: false, extraSampleDetune: -42.5 },
	    { name: "paandorasbox liver pad", expression: 2.0, isSampled: true, isPercussion: false, extraSampleDetune: -22.5 },
	    { name: "paandorasbox marimba", expression: 2.0, isSampled: true, isPercussion: false, extraSampleDetune: -15.5 },
	    { name: "paandorasbox susdotwav", expression: 2.0, isSampled: true, isPercussion: false, extraSampleDetune: -24.5 },
	    { name: "paandorasbox wackyboxtts", expression: 2.0, isSampled: true, isPercussion: false, extraSampleDetune: -17.5 },
	    { name: "paandorasbox peppersteak_1", expression: 2.0, isSampled: true, isPercussion: false, extraSampleDetune: -42.2 },
	    { name: "paandorasbox peppersteak_2", expression: 2.0, isSampled: true, isPercussion: false, extraSampleDetune: -47 },
	    { name: "paandorasbox vinyl_noise", expression: 2.0, isSampled: true, isPercussion: true, extraSampleDetune: -50 },
	    { name: "paandorasbeta slap bass", expression: 1.0, isSampled: true, isPercussion: false, extraSampleDetune: -56 },
	    { name: "paandorasbeta HD EB overdrive guitar", expression: 1.0, isSampled: true, isPercussion: false, extraSampleDetune: -60 },
	    { name: "paandorasbeta sunsoft bass", expression: 1.0, isSampled: true, isPercussion: false, extraSampleDetune: -18.5 },
	    { name: "paandorasbeta masculine choir", expression: 1.0, isSampled: true, isPercussion: false, extraSampleDetune: -50 },
	    { name: "paandorasbeta feminine choir", expression: 1.0, isSampled: true, isPercussion: false, extraSampleDetune: -60.5 },
	    { name: "paandorasbeta tololoche", expression: 1.0, isSampled: true, isPercussion: false, extraSampleDetune: -29.5 },
	    { name: "paandorasbeta harp", expression: 1.0, isSampled: true, isPercussion: false, extraSampleDetune: -54 },
	    { name: "paandorasbeta pan flute", expression: 1.0, isSampled: true, isPercussion: false, extraSampleDetune: -58 },
	    { name: "paandorasbeta krumhorn", expression: 1.0, isSampled: true, isPercussion: false, extraSampleDetune: -46 },
	    { name: "paandorasbeta timpani", expression: 1.0, isSampled: true, isPercussion: false, extraSampleDetune: -50 },
	    { name: "paandorasbeta crowd hey", expression: 1.0, isSampled: true, isPercussion: true, extraSampleDetune: -29 },
	    { name: "paandorasbeta wario land 4 brass", expression: 1.0, isSampled: true, isPercussion: false, extraSampleDetune: -68 },
	    { name: "paandorasbeta wario land 4 rock organ", expression: 1.0, isSampled: true, isPercussion: false, extraSampleDetune: -63 },
	    { name: "paandorasbeta wario land 4 DAOW", expression: 1.0, isSampled: true, isPercussion: false, extraSampleDetune: -35 },
	    { name: "paandorasbeta wario land 4 hour chime", expression: 1.0, isSampled: true, isPercussion: false, extraSampleDetune: -47.5 },
	    { name: "paandorasbeta wario land 4 tick", expression: 1.0, isSampled: true, isPercussion: true, extraSampleDetune: -12.5 },
	    { name: "paandorasbeta kirby kick", expression: 1.0, isSampled: true, isPercussion: true, extraSampleDetune: -46.5 },
	    { name: "paandorasbeta kirby snare", expression: 1.0, isSampled: true, isPercussion: true, extraSampleDetune: -46.5 },
	    { name: "paandorasbeta kirby bongo", expression: 1.0, isSampled: true, isPercussion: true, extraSampleDetune: -46.5 },
	    { name: "paandorasbeta kirby click", expression: 1.0, isSampled: true, isPercussion: true, extraSampleDetune: -46.5 },
	    { name: "paandorasbeta sonor kick", expression: 1.0, isSampled: true, isPercussion: true, extraSampleDetune: -28.5 },
	    { name: "paandorasbeta sonor snare", expression: 1.0, isSampled: true, isPercussion: true, extraSampleDetune: -28.5 },
	    { name: "paandorasbeta sonor snare (left hand)", expression: 1.0, isSampled: true, isPercussion: true, extraSampleDetune: -22.5 },
	    { name: "paandorasbeta sonor snare (right hand)", expression: 1.0, isSampled: true, isPercussion: true, extraSampleDetune: -22.5 },
	    { name: "paandorasbeta sonor high tom", expression: 1.0, isSampled: true, isPercussion: true, extraSampleDetune: -41.5 },
	    { name: "paandorasbeta sonor low tom", expression: 1.0, isSampled: true, isPercussion: true, extraSampleDetune: -41.5 },
	    { name: "paandorasbeta sonor hihat (closed)", expression: 1.0, isSampled: true, isPercussion: true, extraSampleDetune: -17 },
	    { name: "paandorasbeta sonor hihat (half opened)", expression: 1.0, isSampled: true, isPercussion: true, extraSampleDetune: -21 },
	    { name: "paandorasbeta sonor hihat (open)", expression: 1.0, isSampled: true, isPercussion: true, extraSampleDetune: -54.5 },
	    { name: "paandorasbeta sonor hihat (open tip)", expression: 1.0, isSampled: true, isPercussion: true, extraSampleDetune: -43.5 },
	    { name: "paandorasbeta sonor hihat (pedal)", expression: 1.0, isSampled: true, isPercussion: true, extraSampleDetune: -28 },
	    { name: "paandorasbeta sonor crash", expression: 1.0, isSampled: true, isPercussion: true, extraSampleDetune: -51 },
	    { name: "paandorasbeta sonor crash (tip)", expression: 1.0, isSampled: true, isPercussion: true, extraSampleDetune: -50.5 },
	    { name: "paandorasbeta sonor ride", expression: 1.0, isSampled: true, isPercussion: true, extraSampleDetune: -46 }
	];

	sampleLoadingState.totalSamples += chipWaves.length;

	// This assumes that Config.rawRawChipWaves and Config.chipWaves have
	// the same number of elements.
	const startIndex: number = Config.rawRawChipWaves.length;
	for (const chipWave of chipWaves) {
	    const chipWaveIndex: number = Config.rawRawChipWaves.length;
	    const rawChipWave = { index: chipWaveIndex, name: chipWave.name, expression: chipWave.expression, isSampled: chipWave.isSampled, isPercussion: chipWave.isPercussion, extraSampleDetune: chipWave.extraSampleDetune, samples: defaultSamples };
	    const rawRawChipWave = { index: chipWaveIndex, name: chipWave.name, expression: chipWave.expression, isSampled: chipWave.isSampled, isPercussion: chipWave.isPercussion, extraSampleDetune: chipWave.extraSampleDetune, samples: defaultSamples };
	    const integratedChipWave = { index: chipWaveIndex, name: chipWave.name, expression: chipWave.expression, isSampled: chipWave.isSampled, isPercussion: chipWave.isPercussion, extraSampleDetune: chipWave.extraSampleDetune, samples: defaultIntegratedSamples };
	    Config.rawRawChipWaves[chipWaveIndex] = rawRawChipWave;
	    Config.rawRawChipWaves.dictionary[chipWave.name] = rawRawChipWave;
	    Config.rawChipWaves[chipWaveIndex] = rawChipWave;
	    Config.rawChipWaves.dictionary[chipWave.name] = rawChipWave;
	    Config.chipWaves[chipWaveIndex] = integratedChipWave;
	    Config.chipWaves.dictionary[chipWave.name] = rawChipWave;
	    sampleLoadingState.statusTable[chipWaveIndex] = SampleLoadingStatus.loading;
	    sampleLoadingState.urlTable[chipWaveIndex] = "legacySamples";
	}

	loadScript("samples.js")
	.then(() => loadScript("samples2.js"))
	.then(() => loadScript("samples3.js"))
	.then(() => loadScript("drumsamples.js"))
	.then(() => loadScript("wario_samples.js"))
	.then(() => loadScript("kirby_samples.js"))
	.then(() => {
	    // Now put the right sounds in there after everything
	    // got loaded.
	    const chipWaveSamples: Float32Array[] = [
		centerWave(kicksample),
		centerWave(snaresample),
		centerWave(pianosample),
		centerWave(WOWsample),
		centerWave(overdrivesample),
		centerWave(trumpetsample),
		centerWave(saxophonesample),
		centerWave(orchhitsample),
		centerWave(detatchedviolinsample),
		centerWave(synthsample),
		centerWave(sonic3snaresample),
		centerWave(comeonsample),
		centerWave(choirsample),
		centerWave(overdrivensample),
		centerWave(flutesample),
		centerWave(legatoviolinsample),
		centerWave(tremoloviolinsample),
		centerWave(amenbreaksample),
		centerWave(pizzicatoviolinsample),
		centerWave(timallengruntsample),
		centerWave(tubasample),
		centerWave(loopingcymbalsample),
		centerWave(kickdrumsample),
		centerWave(snaredrumsample),
		centerWave(closedhihatsample),
		centerWave(foothihatsample),
		centerWave(openhihatsample),
		centerWave(crashsample),
		centerWave(pianoC4sample),
		centerWave(liverpadsample),
		centerWave(marimbasample),
		centerWave(susdotwavsample),
		centerWave(wackyboxttssample),
		centerWave(peppersteak1),
		centerWave(peppersteak2),
		centerWave(vinyl),
		centerWave(slapbass),
		centerWave(hdeboverdrive),
		centerWave(sunsoftbass),
		centerWave(masculinechoir),
		centerWave(femininechoir),
		centerWave(southtololoche),
		centerWave(harp),
		centerWave(panflute),
		centerWave(krumhorn),
		centerWave(timpani),
		centerWave(crowdhey),
		centerWave(warioland4brass),
		centerWave(warioland4organ),
		centerWave(warioland4daow),
		centerWave(warioland4hourchime),
		centerWave(warioland4tick),
		centerWave(kirbykick),
		centerWave(kirbysnare),
		centerWave(kirbybongo),
		centerWave(kirbyclick),
		centerWave(funkkick),
		centerWave(funksnare),
		centerWave(funksnareleft),
		centerWave(funksnareright),
		centerWave(funktomhigh),
		centerWave(funktomlow),
		centerWave(funkhihatclosed),
		centerWave(funkhihathalfopen),
		centerWave(funkhihatopen),
		centerWave(funkhihatopentip),
		centerWave(funkhihatfoot),
		centerWave(funkcrash),
		centerWave(funkcrashtip),
		centerWave(funkride)
	    ];
	    let chipWaveIndexOffset: number = 0;
	    for (const chipWaveSample of chipWaveSamples) {
		const chipWaveIndex: number = startIndex + chipWaveIndexOffset;
		Config.rawChipWaves[chipWaveIndex].samples = chipWaveSample;
		Config.rawRawChipWaves[chipWaveIndex].samples = chipWaveSample;
		Config.chipWaves[chipWaveIndex].samples = performIntegral(chipWaveSample);
		sampleLoadingState.statusTable[chipWaveIndex] = SampleLoadingStatus.loaded;
		sampleLoadingState.samplesLoaded++;
		sampleLoadEvents.dispatchEvent(new SampleLoadedEvent(
		    sampleLoadingState.totalSamples,
		    sampleLoadingState.samplesLoaded
		));
		chipWaveIndexOffset++;
	    }
	});
	//EditorConfig.presetCategories[EditorConfig.presetCategories.length] = {name: "Legacy Sample Presets", presets:  { name: "Earthbound O. Guitar", midiProgram: 80, settings: { "type": "chip", "eqFilter": [], "effects": [], "transition": "normal", "fadeInSeconds": 0, "fadeOutTicks": -1, "chord": "arpeggio", "wave": "paandorasbox overdrive", "unison": "none", "envelopes": [] } }, index: EditorConfig.presetCategories.length,};
    }
    else if (set == 1) {
	// Create chip waves with the wrong sound.
	const chipWaves = [
	    { name: "chronoperc1final", expression: 4.0, isSampled: true, isPercussion: true, extraSampleDetune: 0 },
	    { name: "synthkickfm", expression: 4.0, isSampled: true, isPercussion: true, extraSampleDetune: 0 },
	    { name: "mcwoodclick1", expression: 4.0, isSampled: true, isPercussion: true, extraSampleDetune: 0 },
	    { name: "acoustic snare", expression: 4.0, isSampled: true, isPercussion: true, extraSampleDetune: 0 }
	];

	sampleLoadingState.totalSamples += chipWaves.length;

	// This assumes that Config.rawRawChipWaves and Config.chipWaves have
	// the same number of elements.
	const startIndex: number = Config.rawRawChipWaves.length;
	for (const chipWave of chipWaves) {
	    const chipWaveIndex: number = Config.rawRawChipWaves.length;
	    const rawChipWave = { index: chipWaveIndex, name: chipWave.name, expression: chipWave.expression, isSampled: chipWave.isSampled, isPercussion: chipWave.isPercussion, extraSampleDetune: chipWave.extraSampleDetune, samples: defaultSamples };
	    const rawRawChipWave = { index: chipWaveIndex, name: chipWave.name, expression: chipWave.expression, isSampled: chipWave.isSampled, isPercussion: chipWave.isPercussion, extraSampleDetune: chipWave.extraSampleDetune, samples: defaultSamples };
	    const integratedChipWave = { index: chipWaveIndex, name: chipWave.name, expression: chipWave.expression, isSampled: chipWave.isSampled, isPercussion: chipWave.isPercussion, extraSampleDetune: chipWave.extraSampleDetune, samples: defaultIntegratedSamples };
	    Config.rawRawChipWaves[chipWaveIndex] = rawRawChipWave;
	    Config.rawRawChipWaves.dictionary[chipWave.name] = rawRawChipWave;
	    Config.rawChipWaves[chipWaveIndex] = rawChipWave;
	    Config.rawChipWaves.dictionary[chipWave.name] = rawChipWave;
	    Config.chipWaves[chipWaveIndex] = integratedChipWave;
	    Config.chipWaves.dictionary[chipWave.name] = rawChipWave;
	    sampleLoadingState.statusTable[chipWaveIndex] = SampleLoadingStatus.loading;
	    sampleLoadingState.urlTable[chipWaveIndex] = "nintariboxSamples";
	}

	loadScript("nintaribox_samples.js")
	.then(() => {
	    // Now put the right sounds in there after everything
	    // got loaded.
	    const chipWaveSamples: Float32Array[] = [
		centerWave(chronoperc1finalsample),
		centerWave(synthkickfmsample),
		centerWave(woodclicksample),
		centerWave(acousticsnaresample)
	    ];
	    let chipWaveIndexOffset: number = 0;
	    for (const chipWaveSample of chipWaveSamples) {
		const chipWaveIndex: number = startIndex + chipWaveIndexOffset;
		Config.rawChipWaves[chipWaveIndex].samples = chipWaveSample;
		Config.rawRawChipWaves[chipWaveIndex].samples = chipWaveSample;
		Config.chipWaves[chipWaveIndex].samples = performIntegral(chipWaveSample);
		sampleLoadingState.statusTable[chipWaveIndex] = SampleLoadingStatus.loaded;
		sampleLoadingState.samplesLoaded++;
		sampleLoadEvents.dispatchEvent(new SampleLoadedEvent(
		    sampleLoadingState.totalSamples,
		    sampleLoadingState.samplesLoaded
		));
		chipWaveIndexOffset++;
	    }
	});
    }
    else if (set == 2) {
	// Create chip waves with the wrong sound.
	const chipWaves = [
	    { name: "cat", expression: 1, isSampled: true, isPercussion: false, extraSampleDetune: -3 },
	    { name: "gameboy", expression: 1, isSampled: true, isPercussion: false, extraSampleDetune: 7 },
	    { name: "mario", expression: 1, isSampled: true, isPercussion: false, extraSampleDetune: 0 },
	    { name: "drum", expression: 1, isSampled: true, isPercussion: false, extraSampleDetune: 4 },
	    { name: "yoshi", expression: 1, isSampled: true, isPercussion: false, extraSampleDetune: -16 },
	    { name: "star", expression: 1, isSampled: true, isPercussion: false, extraSampleDetune: -16 },
	    { name: "fire flower", expression: 1, isSampled: true, isPercussion: false, extraSampleDetune: -1 },
	    { name: "dog", expression: 1, isSampled: true, isPercussion: false, extraSampleDetune: -1 },
	    { name: "oink", expression: 1, isSampled: true, isPercussion: false, extraSampleDetune: 3 },
	    { name: "swan", expression: 1, isSampled: true, isPercussion: false, extraSampleDetune: 1 },
	    { name: "face", expression: 1, isSampled: true, isPercussion: false, extraSampleDetune: -12 }
	];

	sampleLoadingState.totalSamples += chipWaves.length;

	// This assumes that Config.rawRawChipWaves and Config.chipWaves have
	// the same number of elements.
	const startIndex: number = Config.rawRawChipWaves.length;
	for (const chipWave of chipWaves) {
	    const chipWaveIndex: number = Config.rawRawChipWaves.length;
	    const rawChipWave = { index: chipWaveIndex, name: chipWave.name, expression: chipWave.expression, isSampled: chipWave.isSampled, isPercussion: chipWave.isPercussion, extraSampleDetune: chipWave.extraSampleDetune, samples: defaultSamples };
	    const rawRawChipWave = { index: chipWaveIndex, name: chipWave.name, expression: chipWave.expression, isSampled: chipWave.isSampled, isPercussion: chipWave.isPercussion, extraSampleDetune: chipWave.extraSampleDetune, samples: defaultSamples };
	    const integratedChipWave = { index: chipWaveIndex, name: chipWave.name, expression: chipWave.expression, isSampled: chipWave.isSampled, isPercussion: chipWave.isPercussion, extraSampleDetune: chipWave.extraSampleDetune, samples: defaultIntegratedSamples };
	    Config.rawRawChipWaves[chipWaveIndex] = rawRawChipWave;
	    Config.rawRawChipWaves.dictionary[chipWave.name] = rawRawChipWave;
	    Config.rawChipWaves[chipWaveIndex] = rawChipWave;
	    Config.rawChipWaves.dictionary[chipWave.name] = rawChipWave;
	    Config.chipWaves[chipWaveIndex] = integratedChipWave;
	    Config.chipWaves.dictionary[chipWave.name] = rawChipWave;
	    sampleLoadingState.statusTable[chipWaveIndex] = SampleLoadingStatus.loading;
	    sampleLoadingState.urlTable[chipWaveIndex] = "marioPaintboxSamples";
	}

	loadScript("mario_paintbox_samples.js")
	.then(() => {
	    // Now put the right sounds in there after everything
	    // got loaded.
	    const chipWaveSamples: Float32Array[] = [
		centerWave(catpaintboxsample),
		centerWave(gameboypaintboxsample),
		centerWave(mariopaintboxsample),
		centerWave(drumpaintboxsample),
		centerWave(yoshipaintboxsample),
		centerWave(starpaintboxsample),
		centerWave(fireflowerpaintboxsample),
		centerWave(dogpaintbox),
		centerWave(oinkpaintbox),
		centerWave(swanpaintboxsample),
		centerWave(facepaintboxsample)
	    ];
	    let chipWaveIndexOffset: number = 0;
	    for (const chipWaveSample of chipWaveSamples) {
		const chipWaveIndex: number = startIndex + chipWaveIndexOffset;
		Config.rawChipWaves[chipWaveIndex].samples = chipWaveSample;
		Config.rawRawChipWaves[chipWaveIndex].samples = chipWaveSample;
		Config.chipWaves[chipWaveIndex].samples = performIntegral(chipWaveSample);
		sampleLoadingState.statusTable[chipWaveIndex] = SampleLoadingStatus.loaded;
		sampleLoadingState.samplesLoaded++;
		sampleLoadEvents.dispatchEvent(new SampleLoadedEvent(
		    sampleLoadingState.totalSamples,
		    sampleLoadingState.samplesLoaded
		));
		chipWaveIndexOffset++;
	    }
	});
    }
    else {
        console.log("invalid set of built-in samples");
    }
}

export class Config {
    // Params for post-processing compressor
    public static thresholdVal: number = -10;
    public static kneeVal: number = 40;
    public static ratioVal: number = 12;
    public static attackVal: number = 0;
    public static releaseVal: number = 0.25;

    public static willReloadForCustomSamples: boolean = false;

    public static jsonFormat: string = "slarmoosbox";
    // public static thurmboxImportUrl: string = "https://file.garden/ZMQ0Om5nmTe-x2hq/PandoraArchive%20Samples/";

    public static readonly scales: DictionaryArray<Scale> = toNameMap([

        //   C     Db      D     Eb      E      F     F#      G     Ab      A     Bb      B      C
        { name: "Free", realName: "chromatic", flags: [true, true, true, true, true, true, true, true, true, true, true, true] }, // Free
        { name: "Major", realName: "ionian", flags: [true, false, true, false, true, true, false, true, false, true, false, true] }, // Major
        { name: "Minor", realName: "aeolian", flags: [true, false, true, true, false, true, false, true, true, false, true, false] }, // Minor
        { name: "Mixolydian", realName: "mixolydian", flags: [true, false, true, false, true, true, false, true, false, true, true, false] }, // Mixolydian
        { name: "Lydian", realName: "lydian", flags: [true, false, true, false, true, false, true, true, false, true, false, true] }, // Lydian
        { name: "Dorian", realName: "dorian", flags: [true, false, true, true, false, true, false, true, false, true, true, false] }, // Dorian
        { name: "Phrygian", realName: "phrygian", flags: [true, true, false, true, false, true, false, true, true, false, true, false] }, // Phrygian
        { name: "Locrian", realName: "locrian", flags: [true, true, false, true, false, true, true, false, true, false, true, false] }, // Locrian
        { name: "Lydian Dominant", realName: "lydian dominant", flags: [true, false, true, false, true, false, true, true, false, true, true, false] }, // Lydian Dominant
        { name: "Phrygian Dominant", realName: "phrygian dominant", flags: [true, true, false, false, true, true, false, true, true, false, true, false] }, // Phrygian Dominant
        { name: "Harmonic Major", realName: "harmonic major", flags: [true, false, true, false, true, true, false, true, true, false, false, true] }, // Harmonic Major
        { name: "Harmonic Minor", realName: "harmonic minor", flags: [true, false, true, true, false, true, false, true, true, false, false, true] }, // Harmonic Minor
        { name: "Melodic Minor", realName: "melodic minor", flags: [true, false, true, true, false, true, false, true, false, true, false, true] }, // Melodic Minor
        { name: "Blues Major", realName: "blues major", flags: [true, false, true, true, true,false, false, true, false, true, false, false] }, // Blues Major
        { name: "Blues", realName: "blues", flags: [true, false, false, true, false, true, true, true, false, false, true, false] }, // Blues
        { name: "Altered", realName: "altered", flags: [true, true, false, true, true, false, true, false, true, false, true, false] }, // Altered
        { name: "Major Pentatonic", realName: "major pentatonic", flags: [true, false, true, false, true, false, false, true, false, true, false, false] }, // Major Pentatonic
        { name: "Minor Pentatonic", realName: "minor pentatonic", flags: [true, false, false, true, false, true, false, true, false, false, true, false] }, // Minor Pentatonic
        { name: "Whole Tone", realName: "whole tone", flags: [true, false, true, false, true, false, true, false, true, false, true, false] }, // Whole Tone
        { name: "Octatonic", realName: "octatonic", flags: [true, false, true, true, false, true, true, false, true, true, false, true] }, // Octatonic
        { name: "Hexatonic", realName: "hexatonic", flags: [true, false, false, true, true, false, false, true, true, false, false, true] }, // Hexatonic
<<<<<<< HEAD
        // modbox
        { name: "No Dabbing", realName: "no dabbing", flags: [true, true, false, true, true, true, true, true, true, false, true, false] },
        // todbox
        { name: "Jacked Toad", realName: "jacked toad", flags: [true, false, true, true, false, true, true, true, true, false, true, true] },
        { name: "Dumb", realName: "Originally named, currently named, and will always be named 'dumb.'", flags: [true, false, false, false, false, true, true, true, true, false, false, true] },
        { name: "Test Scale", realName: "**t", flags: [true, true, false, false, false, true, true, false, false, true, true, false] },
        // wackybox
        { name: "die", realName: "death", flags: [true, false, false, false, false, false, false, false, true, false, false, false] },
=======
>>>>>>> 43f1fa2d
        { name: "Custom", realName: "custom", flags: [true, false, true, true, false, false, false, true, true, false, true, true] }, // Custom? considering allowing this one to be be completely configurable
    ]);
    public static readonly keys: DictionaryArray<Key> = toNameMap([
        { name: "C", isWhiteKey: true, basePitch: 12 }, // C0 has index 12 on the MIDI scale. C7 is 96, and C9 is 120. C10 is barely in the audible range.
        { name: "C♯", isWhiteKey: false, basePitch: 13 },
        { name: "D", isWhiteKey: true, basePitch: 14 },
        { name: "D♯", isWhiteKey: false, basePitch: 15 },
        { name: "E", isWhiteKey: true, basePitch: 16 },
        { name: "F", isWhiteKey: true, basePitch: 17 },
        { name: "F♯", isWhiteKey: false, basePitch: 18 },
        { name: "G", isWhiteKey: true, basePitch: 19 },
        { name: "G♯", isWhiteKey: false, basePitch: 20 },
        { name: "A", isWhiteKey: true, basePitch: 21 },
        { name: "A♯", isWhiteKey: false, basePitch: 22 },
        { name: "B", isWhiteKey: true, basePitch: 23 },
        // { name: "C+", isWhiteKey: false, basePitch: 24 },
        //taken from todbox, called "B#" for some reason lol
        // { name: "G- (actually F#-)", isWhiteKey: false, basePitch: 6 },
        // { name: "C-", isWhiteKey: true, basePitch: 0 },
        //brucebox
        //g- isn't actually g-???
        // { name: "oh no (F-)", isWhiteKey: true, basePitch: 5 },
        //shitbox
    ]);
    public static readonly blackKeyNameParents: ReadonlyArray<number> = [-1, 1, -1, 1, -1, 1, -1, -1, 1, -1, 1, -1];
    public static readonly tempoMin: number = 1;
    public static readonly tempoMax: number = 500;
    public static readonly octaveMin: number = -2;
    public static readonly octaveMax: number = 2;
    public static readonly echoDelayRange: number = 24;
    public static readonly echoDelayStepTicks: number = 4;
    public static readonly echoSustainRange: number = 8;
    public static readonly echoShelfHz: number = 4000.0; // The cutoff freq of the shelf filter that is used to decay echoes.
    public static readonly echoShelfGain: number = Math.pow(2.0, -0.5);
    public static readonly reverbShelfHz: number = 8000.0; // The cutoff freq of the shelf filter that is used to decay reverb.
    public static readonly reverbShelfGain: number = Math.pow(2.0, -1.5);
    public static readonly reverbRange: number = 32;
    public static readonly reverbDelayBufferSize: number = 16384; // TODO: Compute a buffer size based on sample rate.
    public static readonly reverbDelayBufferMask: number = Config.reverbDelayBufferSize - 1; // TODO: Compute a buffer size based on sample rate.
    public static readonly beatsPerBarMin: number = 1;
    public static readonly beatsPerBarMax: number = 64;
    public static readonly barCountMin: number = 1;
    public static readonly barCountMax: number = 1024;
    public static readonly instrumentCountMin: number = 1;
    public static readonly layeredInstrumentCountMax: number = 10;
    public static readonly patternInstrumentCountMax: number = 10;
	public static readonly partsPerBeat: number = 24;
	public static readonly ticksPerPart: number = 2;
	public static readonly ticksPerArpeggio: number = 3;
	public static readonly arpeggioPatterns: ReadonlyArray<ReadonlyArray<number>> = [[0], [0, 1], [0, 1, 2, 1], [0, 1, 2, 3], [0, 1, 2, 3, 4], [0, 1, 2, 3, 4, 5], [0, 1, 2, 3, 4, 5, 6], [0, 1, 2, 3, 4, 5, 6, 7] ];
	public static readonly rhythms: DictionaryArray<Rhythm> = toNameMap([
		{ name: "÷3 (triplets)", stepsPerBeat: 3, /*ticksPerArpeggio: 4, arpeggioPatterns: [[0], [0, 0, 1, 1], [0, 1, 2, 1], [0, 1, 2, 3]]*/ roundUpThresholds: [/*0*/ 5, /*8*/ 12, /*16*/ 18 /*24*/] },
		{ name: "÷4 (standard)", stepsPerBeat: 4, /*ticksPerArpeggio: 3, arpeggioPatterns: [[0], [0, 0, 1, 1], [0, 1, 2, 1], [0, 1, 2, 3]]*/ roundUpThresholds: [/*0*/ 3, /*6*/ 9, /*12*/ 17, /*18*/ 21 /*24*/] },
		{ name: "÷6", stepsPerBeat: 6, /*ticksPerArpeggio: 4, arpeggioPatterns: [[0], [0, 1], [0, 1, 2, 1], [0, 1, 2, 3]]*/ roundUpThresholds: null },
<<<<<<< HEAD
        { name: "÷8", stepsPerBeat: 8, /*ticksPerArpeggio: 3, arpeggioPatterns: [[0], [0, 1], [0, 1, 2, 1], [0, 1, 2, 3]]*/ roundUpThresholds: null },
        { name: "÷12", stepsPerBeat: 12, roundUpThresholds: null },
=======
		{ name: "÷8", stepsPerBeat: 8, /*ticksPerArpeggio: 3, arpeggioPatterns: [[0], [0, 1], [0, 1, 2, 1], [0, 1, 2, 3]]*/ roundUpThresholds: null },
        { name: "÷12", stepsPerBeat: 12, /*ticksPerArpeggio: 3, arpeggioPatterns: [[0], [0, 1], [0, 1, 2, 1]]*/ roundUpThresholds: null },
>>>>>>> 43f1fa2d
		{ name: "freehand", stepsPerBeat: 24, /*ticksPerArpeggio: 3, arpeggioPatterns: [[0], [0, 1], [0, 1, 2, 1], [0, 1, 2, 3]]*/ roundUpThresholds: null },
	]);

    public static readonly instrumentTypeNames: ReadonlyArray<string> = ["chip", "FM", "noise", "spectrum", "drumset", "harmonics", "PWM", "Picked String", "supersaw", "custom chip", "mod", "FM6op", "additive"];
    public static readonly instrumentTypeHasSpecialInterval: ReadonlyArray<boolean> = [true, true, false, false, false, true, false, false, false, false, false];
    public static readonly chipBaseExpression: number = 0.03375; // Doubled by unison feature, but affected by expression adjustments per unison setting and wave shape.
    public static readonly fmBaseExpression: number = 0.03;
    public static readonly noiseBaseExpression: number = 0.19;
    public static readonly spectrumBaseExpression: number = 0.3; // Spectrum can be in pitch or noise channels, the expression is doubled for noise.
    public static readonly drumsetBaseExpression: number = 0.45; // Drums tend to be loud but brief!
    public static readonly harmonicsBaseExpression: number = 0.025;
    public static readonly pwmBaseExpression: number = 0.04725; // It's actually closer to half of this, the synthesized pulse amplitude range is only .5 to -.5, but also note that the fundamental sine partial amplitude of a square wave is 4/π times the measured square wave amplitude.
    public static readonly supersawBaseExpression: number = 0.061425; // It's actually closer to half of this, the synthesized sawtooth amplitude range is only .5 to -.5.
    public static readonly pickedStringBaseExpression: number = 0.025; // Same as harmonics.
    public static readonly additiveBaseExpression: number = 0.012; //For now. We'll see how is goes
    public static readonly distortionBaseVolume: number = 0.011; // Distortion is not affected by pitchDamping, which otherwise approximately halves expression for notes around the middle of the range.
    public static readonly bitcrusherBaseVolume: number = 0.010; // Also not affected by pitchDamping, used when bit crushing is maxed out (aka "1-bit" output).
    public static rawChipWaves: DictionaryArray<ChipWave> = toNameMap([
        { name: "rounded", expression: 0.94, samples: centerWave([0.0, 0.2, 0.4, 0.5, 0.6, 0.7, 0.8, 0.85, 0.9, 0.95, 1.0, 1.0, 1.0, 1.0, 1.0, 1.0, 1.0, 1.0, 1.0, 1.0, 1.0, 1.0, 1.0, 1.0, 1.0, 0.95, 0.9, 0.85, 0.8, 0.7, 0.6, 0.5, 0.4, 0.2, 0.0, -0.2, -0.4, -0.5, -0.6, -0.7, -0.8, -0.85, -0.9, -0.95, -1.0, -1.0, -1.0, -1.0, -1.0, -1.0, -1.0, -1.0, -1.0, -1.0, -1.0, -0.95, -0.9, -0.85, -0.8, -0.7, -0.6, -0.5, -0.4, -0.2]) },
        { name: "triangle", expression: 1.0, samples: centerWave([1.0 / 15.0, 3.0 / 15.0, 5.0 / 15.0, 7.0 / 15.0, 9.0 / 15.0, 11.0 / 15.0, 13.0 / 15.0, 15.0 / 15.0, 15.0 / 15.0, 13.0 / 15.0, 11.0 / 15.0, 9.0 / 15.0, 7.0 / 15.0, 5.0 / 15.0, 3.0 / 15.0, 1.0 / 15.0, -1.0 / 15.0, -3.0 / 15.0, -5.0 / 15.0, -7.0 / 15.0, -9.0 / 15.0, -11.0 / 15.0, -13.0 / 15.0, -15.0 / 15.0, -15.0 / 15.0, -13.0 / 15.0, -11.0 / 15.0, -9.0 / 15.0, -7.0 / 15.0, -5.0 / 15.0, -3.0 / 15.0, -1.0 / 15.0]) },
        { name: "square", expression: 0.5, samples: centerWave([1.0, -1.0]) },
        { name: "1/4 pulse", expression: 0.5, samples: centerWave([1.0, -1.0, -1.0, -1.0]) },
        { name: "1/8 pulse", expression: 0.5, samples: centerWave([1.0, -1.0, -1.0, -1.0, -1.0, -1.0, -1.0, -1.0]) },
        { name: "sawtooth", expression: 0.65, samples: centerWave([1.0 / 31.0, 3.0 / 31.0, 5.0 / 31.0, 7.0 / 31.0, 9.0 / 31.0, 11.0 / 31.0, 13.0 / 31.0, 15.0 / 31.0, 17.0 / 31.0, 19.0 / 31.0, 21.0 / 31.0, 23.0 / 31.0, 25.0 / 31.0, 27.0 / 31.0, 29.0 / 31.0, 31.0 / 31.0, -31.0 / 31.0, -29.0 / 31.0, -27.0 / 31.0, -25.0 / 31.0, -23.0 / 31.0, -21.0 / 31.0, -19.0 / 31.0, -17.0 / 31.0, -15.0 / 31.0, -13.0 / 31.0, -11.0 / 31.0, -9.0 / 31.0, -7.0 / 31.0, -5.0 / 31.0, -3.0 / 31.0, -1.0 / 31.0]) },
        { name: "double saw", expression: 0.5, samples: centerWave([0.0, -0.2, -0.4, -0.6, -0.8, -1.0, 1.0, -0.8, -0.6, -0.4, -0.2, 1.0, 0.8, 0.6, 0.4, 0.2]) },
        { name: "double pulse", expression: 0.4, samples: centerWave([1.0, 1.0, 1.0, 1.0, 1.0, -1.0, -1.0, -1.0, 1.0, 1.0, 1.0, 1.0, -1.0, -1.0, -1.0, -1.0]) },
        { name: "spiky", expression: 0.4, samples: centerWave([1.0, -1.0, 1.0, -1.0, 1.0, 0.0]) },
        { name: "sine", expression: 0.88, samples: centerAndNormalizeWave([8.0, 9.0, 11.0, 12.0, 13.0, 14.0, 15.0, 15.0, 15.0, 15.0, 14.0, 14.0, 13.0, 11.0, 10.0, 9.0, 7.0, 6.0, 4.0, 3.0, 2.0, 1.0, 0.0, 0.0, 0.0, 0.0, 1.0, 1.0, 2.0, 4.0, 5.0, 6.0]) },
        { name: "flute", expression: 0.8, samples: centerAndNormalizeWave([3.0, 4.0, 6.0, 8.0, 10.0, 11.0, 13.0, 14.0, 15.0, 15.0, 14.0, 13.0, 11.0, 8.0, 5.0, 3.0]) },
        { name: "harp", expression: 0.8, samples: centerAndNormalizeWave([0.0, 3.0, 3.0, 3.0, 4.0, 5.0, 5.0, 6.0, 7.0, 8.0, 9.0, 11.0, 11.0, 13.0, 13.0, 15.0, 15.0, 14.0, 12.0, 11.0, 10.0, 9.0, 8.0, 7.0, 7.0, 5.0, 4.0, 3.0, 2.0, 1.0, 0.0, 0.0]) },
        { name: "sharp clarinet", expression: 0.38, samples: centerAndNormalizeWave([0.0, 0.0, 0.0, 1.0, 1.0, 8.0, 8.0, 9.0, 9.0, 9.0, 8.0, 8.0, 8.0, 8.0, 8.0, 9.0, 9.0, 7.0, 9.0, 9.0, 10.0, 4.0, 0.0, 0.0, 0.0, 0.0, 0.0, 0.0, 0.0, 0.0, 0.0, 0.0]) },
        { name: "soft clarinet", expression: 0.45, samples: centerAndNormalizeWave([0.0, 1.0, 5.0, 8.0, 9.0, 9.0, 9.0, 9.0, 9.0, 9.0, 9.0, 11.0, 11.0, 12.0, 13.0, 12.0, 10.0, 9.0, 7.0, 6.0, 4.0, 3.0, 3.0, 3.0, 1.0, 1.0, 1.0, 1.0, 1.0, 1.0, 1.0, 1.0]) },
        { name: "alto sax", expression: 0.3, samples: centerAndNormalizeWave([5.0, 5.0, 6.0, 4.0, 3.0, 6.0, 8.0, 7.0, 2.0, 1.0, 5.0, 6.0, 5.0, 4.0, 5.0, 7.0, 9.0, 11.0, 13.0, 14.0, 14.0, 14.0, 14.0, 13.0, 10.0, 8.0, 7.0, 7.0, 4.0, 3.0, 4.0, 2.0]) },
        { name: "bassoon", expression: 0.35, samples: centerAndNormalizeWave([9.0, 9.0, 7.0, 6.0, 5.0, 4.0, 4.0, 4.0, 4.0, 5.0, 7.0, 8.0, 9.0, 10.0, 11.0, 13.0, 13.0, 11.0, 10.0, 9.0, 7.0, 6.0, 4.0, 2.0, 1.0, 1.0, 1.0, 2.0, 2.0, 5.0, 11.0, 14.0]) },
        { name: "trumpet", expression: 0.22, samples: centerAndNormalizeWave([10.0, 11.0, 8.0, 6.0, 5.0, 5.0, 5.0, 6.0, 7.0, 7.0, 7.0, 7.0, 6.0, 6.0, 7.0, 7.0, 7.0, 7.0, 7.0, 6.0, 6.0, 6.0, 6.0, 6.0, 6.0, 6.0, 6.0, 7.0, 8.0, 9.0, 11.0, 14.0]) },
        { name: "electric guitar", expression: 0.2, samples: centerAndNormalizeWave([11.0, 12.0, 12.0, 10.0, 6.0, 6.0, 8.0, 0.0, 2.0, 4.0, 8.0, 10.0, 9.0, 10.0, 1.0, 7.0, 11.0, 3.0, 6.0, 6.0, 8.0, 13.0, 14.0, 2.0, 0.0, 12.0, 8.0, 4.0, 13.0, 11.0, 10.0, 13.0]) },
        { name: "organ", expression: 0.2, samples: centerAndNormalizeWave([11.0, 10.0, 12.0, 11.0, 14.0, 7.0, 5.0, 5.0, 12.0, 10.0, 10.0, 9.0, 12.0, 6.0, 4.0, 5.0, 13.0, 12.0, 12.0, 10.0, 12.0, 5.0, 2.0, 2.0, 8.0, 6.0, 6.0, 5.0, 8.0, 3.0, 2.0, 1.0]) },
        { name: "pan flute", expression: 0.35, samples: centerAndNormalizeWave([1.0, 4.0, 7.0, 6.0, 7.0, 9.0, 7.0, 7.0, 11.0, 12.0, 13.0, 15.0, 13.0, 11.0, 11.0, 12.0, 13.0, 10.0, 7.0, 5.0, 3.0, 6.0, 10.0, 7.0, 3.0, 3.0, 1.0, 0.0, 1.0, 0.0, 1.0, 0.0]) },
        { name: "glitch", expression: 0.5, samples: centerWave([1.0, 1.0, 1.0, 1.0, 1.0, 1.0, 1.0, 1.0, 1.0, 1.0, 1.0, 1.0, 1.0, 1.0, 1.0, -1.0, 1.0, 1.0, 1.0, 1.0, 1.0, 1.0, 1.0, 1.0, 1.0, 1.0, 1.0, 1.0, 1.0, 1.0, -1.0, -1.0, 1.0, 1.0, 1.0, 1.0, 1.0, 1.0, 1.0, 1.0, 1.0, 1.0, 1.0, 1.0, 1.0, -1.0, -1.0, -1.0, 1.0, 1.0, 1.0, 1.0, 1.0, 1.0, 1.0, 1.0, 1.0, 1.0, 1.0, 1.0, -1.0, -1.0, -1.0, -1.0, 1.0, 1.0, 1.0, 1.0, 1.0, 1.0, 1.0, 1.0, 1.0, 1.0, 1.0, -1.0, -1.0, -1.0, -1.0, -1.0, 1.0, 1.0, 1.0, 1.0, 1.0, 1.0, 1.0, 1.0, 1.0, 1.0, -1.0, -1.0, -1.0, -1.0, -1.0, -1.0, 1.0, 1.0, 1.0, 1.0, 1.0, 1.0, 1.0, 1.0, 1.0, -1.0, -1.0, -1.0, -1.0, -1.0, -1.0, -1.0, 1.0, 1.0, 1.0, 1.0, 1.0, 1.0, 1.0, 1.0, -1.0, -1.0, -1.0, -1.0, -1.0, -1.0, -1.0, -1.0, 1.0, 1.0, 1.0, 1.0, 1.0, 1.0, 1.0, 1.0, 1.0, -1.0, -1.0, -1.0, -1.0, -1.0, -1.0, -1.0, 1.0, 1.0, 1.0, 1.0, 1.0, 1.0, 1.0, 1.0, 1.0, 1.0, -1.0, -1.0, -1.0, -1.0, -1.0, -1.0, 1.0, 1.0, 1.0, 1.0, 1.0, 1.0, 1.0, 1.0, 1.0, 1.0, 1.0, -1.0, -1.0, -1.0, -1.0, -1.0, 1.0, 1.0, 1.0, 1.0, 1.0, 1.0, 1.0, 1.0, 1.0, 1.0, 1.0, 1.0, -1.0, -1.0, -1.0, -1.0, 1.0, 1.0, 1.0, 1.0, 1.0, 1.0, 1.0, 1.0, 1.0, 1.0, 1.0, 1.0, 1.0, -1.0, -1.0, -1.0, 1.0, 1.0, 1.0, 1.0, 1.0, 1.0, 1.0, 1.0, 1.0, 1.0, 1.0, 1.0, 1.0, 1.0, -1.0, -1.0]) },
        { name: "trapezoid", expression: 1.0, samples: centerWave([1.0 / 15.0, 6.0 / 15.0, 10.0 / 15.0, 14.0 / 15.0, 15.0 / 15.0, 15.0 / 15.0, 15.0 / 15.0, 15.0 / 15.0, 15.0 / 15.0, 15.0 / 15.0, 15.0 / 15.0, 15.0 / 15.0, 14.0 / 15.0, 10.0 / 15.0, 6.0 / 15.0, 1.0 / 15.0, -1.0 / 15.0, -6.0 / 15.0, -10.0 / 15.0, -14.0 / 15.0, -15.0 / 15.0, -15.0 / 15.0, -15.0 / 15.0, -15.0 / 15.0, -15.0 / 15.0, -15.0 / 15.0, -15.0 / 15.0, -15.0 / 15.0, -14.0 / 15.0, -10.0 / 15.0, -6.0 / 15.0, -1.0 / 15.0,]) },
        // modbox
        { name: "modbox 10% pulse", expression: 0.5, samples: centerAndNormalizeWave([1.0, -1.0, -1.0, -1.0, -1.0, -1.0, -1.0, -1.0, -1.0, -1.0]) },
        { name: "modbox sunsoft bass", expression: 1.0, samples: centerAndNormalizeWave([0.0, 0.1875, 0.3125, 0.5625, 0.5, 0.75, 0.875, 1.0, 1.0, 0.6875, 0.5, 0.625, 0.625, 0.5, 0.375, 0.5625, 0.4375, 0.5625, 0.4375, 0.4375, 0.3125, 0.1875, 0.1875, 0.375, 0.5625, 0.5625, 0.5625, 0.5625, 0.5625, 0.4375, 0.25, 0.0]) },
        { name: "modbox loud pulse", expression: 0.5, samples: centerAndNormalizeWave([1.0, 0.7, 0.1, 0.1, 0, 0, 0, 0, 0, 0.1, 0.2, 0.15, 0.25, 0.125, 0.215, 0.345, 4.0]) },
        { name: "modbox sax", expression: 0.5, samples: centerAndNormalizeWave([1.0 / 15.0, 3.0 / 15.0, 5.0 / 15.0, 9.0, 0.06]) },
        { name: "modbox guitar", expression: 0.5, samples: centerAndNormalizeWave([-0.5, 3.5, 3.0, -0.5, -0.25, -1.0]) },
        { name: "modbox sine", expression: 0.5, samples: centerAndNormalizeWave([0.0, 0.05, 0.125, 0.2, 0.25, 0.3, 0.425, 0.475, 0.525, 0.625, 0.675, 0.725, 0.775, 0.8, 0.825, 0.875, 0.9, 0.925, 0.95, 0.975, 0.98, 0.99, 0.995, 1, 0.995, 0.99, 0.98, 0.975, 0.95, 0.925, 0.9, 0.875, 0.825, 0.8, 0.775, 0.725, 0.675, 0.625, 0.525, 0.475, 0.425, 0.3, 0.25, 0.2, 0.125, 0.05, 0.0, -0.05, -0.125, -0.2, -0.25, -0.3, -0.425, -0.475, -0.525, -0.625, -0.675, -0.725, -0.775, -0.8, -0.825, -0.875, -0.9, -0.925, -0.95, -0.975, -0.98, -0.99, -0.995, -1, -0.995, -0.99, -0.98, -0.975, -0.95, -0.925, -0.9, -0.875, -0.825, -0.8, -0.775, -0.725, -0.675, -0.625, -0.525, -0.475, -0.425, -0.3, -0.25, -0.2, -0.125, -0.05]) },
        { name: "modbox atari bass", expression: 0.5, samples: centerAndNormalizeWave([1.0, 1.0, 1.0, 1.0, 0.0, 1.0, 0.0, 1.0, 1.0, 0.0, 0.0, 1.0, 0.0, 0.0, 0.0]) },
        { name: "modbox atari pulse", expression: 0.5, samples: centerAndNormalizeWave([1.0, 0.0, 1.0, 1.0, 1.0, 1.0, 1.0, 1.0, 1.0, 1.0, 1.0, 1.0, 1.0, 1.0, 1.0]) },
        { name: "modbox 1% pulse", expression: 0.5, samples: centerAndNormalizeWave([1.0, -1.0, -1.0, -1.0, -1.0, -1.0, -1.0, -1.0, -1.0, -1.0, -1.0, -1.0, -1.0, -1.0, -1.0, -1.0, -1.0, -1.0, -1.0, -1.0, -1.0, -1.0, -1.0, -1.0, -1.0, -1.0, -1.0, -1.0, -1.0, -1.0, -1.0, -1.0, -1.0, -1.0, -1.0, -1.0, -1.0, -1.0, -1.0, -1.0, -1.0, -1.0, -1.0, -1.0, -1.0, -1.0, -1.0, -1.0, -1.0, -1.0, -1.0, -1.0, -1.0, -1.0, -1.0, -1.0, -1.0, -1.0, -1.0, -1.0, -1.0, -1.0, -1.0, -1.0, -1.0, -1.0, -1.0, -1.0, -1.0, -1.0, -1.0, -1.0, -1.0, -1.0, -1.0, -1.0, -1.0, -1.0, -1.0, -1.0, -1.0, -1.0, -1.0, -1.0, -1.0, -1.0, -1.0, -1.0, -1.0, -1.0, -1.0, -1.0, -1.0, -1.0, -1.0, -1.0, -1.0, -1.0, -1.0, -1.0, -1.0]) },
        { name: "modbox curved sawtooth", expression: 0.5, samples: centerAndNormalizeWave([1.0, 1.0 / 2.0, 1.0 / 3.0, 1.0 / 4.0]) },
        { name: "modbox viola", expression: 0.45, samples: centerAndNormalizeWave([-0.9, -1.0, -0.85, -0.775, -0.7, -0.6, -0.5, -0.4, -0.325, -0.225, -0.2, -0.125, -0.1, -0.11, -0.125, -0.15, -0.175, -0.18, -0.2, -0.21, -0.22, -0.21, -0.2, -0.175, -0.15, -0.1, -0.5, 0.75, 0.11, 0.175, 0.2, 0.25, 0.26, 0.275, 0.26, 0.25, 0.225, 0.2, 0.19, 0.18, 0.19, 0.2, 0.21, 0.22, 0.23, 0.24, 0.25, 0.26, 0.275, 0.28, 0.29, 0.3, 0.29, 0.28, 0.27, 0.26, 0.25, 0.225, 0.2, 0.175, 0.15, 0.1, 0.075, 0.0, -0.01, -0.025, 0.025, 0.075, 0.2, 0.3, 0.475, 0.6, 0.75, 0.85, 0.85, 1.0, 0.99, 0.95, 0.8, 0.675, 0.475, 0.275, 0.01, -0.15, -0.3, -0.475, -0.5, -0.6, -0.71, -0.81, -0.9, -1.0, -0.9]) },
        { name: "modbox brass", expression: 0.45, samples: centerAndNormalizeWave([-1.0, -0.95, -0.975, -0.9, -0.85, -0.8, -0.775, -0.65, -0.6, -0.5, -0.475, -0.35, -0.275, -0.2, -0.125, -0.05, 0.0, 0.075, 0.125, 0.15, 0.20, 0.21, 0.225, 0.25, 0.225, 0.21, 0.20, 0.19, 0.175, 0.125, 0.10, 0.075, 0.06, 0.05, 0.04, 0.025, 0.04, 0.05, 0.10, 0.15, 0.225, 0.325, 0.425, 0.575, 0.70, 0.85, 0.95, 1.0, 0.9, 0.675, 0.375, 0.2, 0.275, 0.4, 0.5, 0.55, 0.6, 0.625, 0.65, 0.65, 0.65, 0.65, 0.64, 0.6, 0.55, 0.5, 0.4, 0.325, 0.25, 0.15, 0.05, -0.05, -0.15, -0.275, -0.35, -0.45, -0.55, -0.65, -0.7, -0.78, -0.825, -0.9, -0.925, -0.95, -0.975]) },
        { name: "modbox acoustic bass", expression: 0.5, samples: centerAndNormalizeWave([1.0, 0.0, 0.1, -0.1, -0.2, -0.4, -0.3, -1.0]) },
        { name: "modbox lyre", expression: 0.45, samples: centerAndNormalizeWave([1.0, -1.0, 4.0, 2.15, 4.13, 5.15, 0.0, -0.05, 1.0]) },
        { name: "modbox ramp pulse", expression: 0.5, samples: centerAndNormalizeWave([6.1, -2.9, 1.4, -2.9]) },
        { name: "modbox piccolo", expression: 0.5, samples: centerAndNormalizeWave([1, 4, 2, 1, -0.1, -1, -0.12]) },
        { name: "modbox squaretooth", expression: 0.5, samples: centerAndNormalizeWave([0.2, 1.0, 2.6, 1.0, 0.0, -2.4]) },
        { name: "modbox flatline", expression: 1.0, samples: centerAndNormalizeWave([1.0, 0.9, 0.8, 0.7, 0.6, 0.5, 0.4, 0.3, 0.2, 0.1, 0.0, 0.1, 0.2, 0.3, 0.4, 0.5, 0.6, 0.7, 0.8, 0.9]) },
        { name: "modbox pnryshk a (u5)", expression: 0.4, samples: centerAndNormalizeWave([1.0, 0.9, 0.8, 0.7, 0.6, 0.5, 0.4, 0.3, 0.2, 0.1, 0.0]) },
        { name: "modbox pnryshk b (riff)", expression: 0.5, samples: centerAndNormalizeWave([1.0, -0.9, 0.8, -0.7, 0.6, -0.5, 0.4, -0.3, 0.2, -0.1, 0.0, -0.1, 0.2, -0.3, 0.4, -0.5, 0.6, -0.7, 0.8, -0.9, 1.0]) },
        // sandbox
        { name: "sandbox shrill lute", expression: 0.94, samples: centerAndNormalizeWave([1.0, 1.5, 1.25, 1.2, 1.3, 1.5]) },
        { name: "sandbox bassoon", expression: 0.5, samples: centerAndNormalizeWave([1.0, -1.0, 1, 1, 1, 1, 1, 1, 1, 1, 1, 1, 0]) },
        { name: "sandbox shrill bass", expression: 0.5, samples: centerAndNormalizeWave([0, 1, 0, 0, 1, 0, 1, 0, 0, 0]) },
        { name: "sandbox nes pulse", expression: 0.4, samples: centerAndNormalizeWave([2.1, -2.2, 1.2, 3]) },
        { name: "sandbox saw bass", expression: 0.25, samples: centerAndNormalizeWave([1, 1, 1, 1, 0, 2, 1, 2, 3, 1, -2, 1, 4, 1, 4, 2, 1, 6, -3, 4, 2, 1, 5, 1, 4, 1, 5, 6, 7, 1, 6, 1, 4, 1, 9]) },
        { name: "sandbox euphonium", expression: 0.3, samples: centerAndNormalizeWave([0, 1, 2, 1, 2, 1, 4, 2, 5, 0, -2, 1, 5, 1, 2, 1, 2, 4, 5, 1, 5, -2, 5, 10, 1]) },
        { name: "sandbox shrill pulse", expression: 0.3, samples: centerAndNormalizeWave([4 - 2, 0, 4, 1, 4, 6, 7, 3]) },
        { name: "sandbox r-sawtooth", expression: 0.2, samples: centerAndNormalizeWave([6.1, -2.9, 1.4, -2.9]) },
        { name: "sandbox recorder", expression: 0.2, samples: centerAndNormalizeWave([5.0, -5.1, 4.0, -4.1, 3.0, -3.1, 2.0, -2.1, 1.0, -1.1, 6.0]) },
        { name: "sandbox narrow saw", expression: 1.2, samples: centerAndNormalizeWave([0.1, 0.13 / -0.1, 0.13 / -0.3, 0.13 / -0.5, 0.13 / -0.7, 0.13 / -0.9, 0.13 / -0.11, 0.13 / -0.31, 0.13 / -0.51, 0.13 / -0.71, 0.13 / -0.91, 0.13 / -0.12, 0.13 / -0.32, 0.13 / -0.52, 0.13 / -0.72, 0.13 / -0.92, 0.13 / -0.13, 0.13 / 0.13, 0.13 / 0.92, 0.13 / 0.72, 0.13 / 0.52, 0.13 / 0.32, 0.13 / 0.12, 0.13 / 0.91, 0.13 / 0.71, 0.13 / 0.51, 0.13 / 0.31, 0.13 / 0.11, 0.13 / 0.9, 0.13 / 0.7, 0.13 / 0.5, 0.13 / 0.3, 0.13]) },
        { name: "sandbox deep square", expression: 1.0, samples: centerAndNormalizeWave([1.0, 2.25, 1.0, -1.0, -2.25, -1.0]) },
        { name: "sandbox ring pulse", expression: 1.0, samples: centerAndNormalizeWave([1.0, -1.0, -1.0, -1.0, -1.0, -1.0, -1.0, -1.0, 1.0, -1.0, -1.0, -1.0, -1.0, -1.0, -1.0, -1.0, 1.0, -1.0, -1.0, -1.0, -1.0, -1.0, -1.0, -1.0, 1.0, -1.0, -1.0, -1.0, -1.0, -1.0, -1.0, -1.0, 1.0, -1.0, -1.0, -1.0, -1.0, -1.0, -1.0, -1.0, 1.0, -1.0, -1.0, -1.0, -1.0, -1.0, -1.0, -1.0, 1.0, -1.0, -1.0, -1.0, -1.0, -1.0, -1.0, -1.0, 1.0, -1.0, -1.0, -1.0, -1.0, -1.0, -1.0, -1.0, 1.0, -1.0, -1.0, -1.0, -1.0, -1.0, -1.0, -1.0]) },
        { name: "sandbox double sine", expression: 1.0, samples: centerAndNormalizeWave([1.0, 1.1, 1.2, 1.3, 1.4, 1.5, 1.6, 1.7, 1.8, 1.9, 1.8, 1.7, 1.6, 1.5, 1.4, 1.3, 1.2, 1.1, 1.0, 0.0, -1.0, -1.1, -1.2, -1.3, -1.4, -1.5, -1.6, -1.7, -1.8, -1.9, -1.8, -1.7, -1.6, -1.5, -1.4, -1.3, -1.2, -1.1, -1.0]) },
        { name: "sandbox contrabass", expression: 0.5, samples: centerAndNormalizeWave([4.20, 6.9, 1.337, 6.66]) },
        { name: "sandbox double bass", expression: 0.4, samples: centerAndNormalizeWave([0.0, 0.1875, 0.3125, 0.5625, 0.5, 0.75, 0.875, 1.0, -1.0, -0.6875, -0.5, -0.625, -0.625, -0.5, -0.375, -0.5625, -0.4375, -0.5625, -0.4375, -0.4375, -0.3125, -0.1875, 0.1875, 0.375, 0.5625, -0.5625, 0.5625, 0.5625, 0.5625, 0.4375, 0.25, 0.0]) },
        // haileybox
        { name: "haileybox test1", expression: 0.5, samples: centerAndNormalizeWave([1.0, 0.5, -1.0]) },
        //brucebox
        { name: "brucebox pokey 4bit lfsr", expression: 0.5, samples: centerAndNormalizeWave([1.0, -1.0, -1.0, -1.0, 1.0, 1.0, 1.0, 1.0, -1.0, 1.0, -1.0, 1.0, 1.0, -1.0, -1.0]) },
        { name: "brucebox pokey 5step bass", expression: 0.5, samples: centerAndNormalizeWave([1.0, -1.0, 1.0, -1.0, 1.0]) },
        { name: "brucebox isolated spiky", expression: 0.5, samples: centerAndNormalizeWave([1.0, -1.0, 1.0, -1.0, 1.0, -1.0]) },
        // nerdbox
        { name: "nerdbox unnamed 1", expression: 0.5, samples: centerAndNormalizeWave([0.2, 0.8 / 0.2, 0.7, -0.4, -1.0, 0.5, -0.5 / 0.6]) },
        { name: "nerdbox unnamed 2", expression: 0.5, samples: centerAndNormalizeWave([2.0, 5.0 / 55.0, -9.0, 6.5 / 6.5, -55.0, 18.5 / -26.0]) },
        // zefbox
        { name: "zefbox semi-square", expression: 1.0, samples: centerAndNormalizeWave([1.0, 1.5, 2.0, 2.5, 2.5, 2.5, 2.0, 1.5, 1.0]) },
        { name: "zefbox deep square", expression: 1.0, samples: centerAndNormalizeWave([1.0, 2.25, 1.0, -1.0, -2.25, -1.0]) },
        { name: "zefbox squaretal", expression: 0.7, samples: centerAndNormalizeWave([1.5, 1.0, 1.5, -1.5, -1.0, -1.5]) },
        { name: "zefbox saw wide", expression: 0.65, samples: centerAndNormalizeWave([0.0, -0.4, -0.8, -1.2, -1.6, -2.0, 0.0, -0.4, -0.8, -1.2, -1.6]) },
        { name: "zefbox saw narrow", expression: 0.65, samples: centerAndNormalizeWave([1, 0.5, 1, 0.5, 1, 0.5, 1, 2, 1, 2, 1]) },
        { name: "zefbox deep sawtooth", expression: 0.5, samples: centerAndNormalizeWave([0, 2, 3, 4, 4.5, 5, 5.5, 6, 6.25, 6.5, 6.75, 7, 6.75, 6.5, 6.25, 6, 5.5, 5, 4.5, 4, 3, 2, 1]) },
        { name: "zefbox sawtal", expression: 0.3, samples: centerAndNormalizeWave([1.5, 1.0, 1.25, -0.5, 1.5, -0.5, 0.0, -1.5, 1.5, 0.0, 0.5, -1.5, 0.5, 1.25, -1.0, -1.5]) },
        { name: "zefbox deep sawtal", expression: 0.7, samples: centerAndNormalizeWave([0.75, 0.25, 0.5, -0.5, 0.5, -0.5, -0.25, -0.75]) },
        { name: "zefbox pulse", expression: 0.5, samples: centerAndNormalizeWave([1.0, -2.0, -2.0, -1.5, -1.5, -1.25, -1.25, -1.0, -1.0]) },
        { name: "zefbox triple pulse", expression: 0.4, samples: centerAndNormalizeWave([1.0, 1.0, 1.0, 1.0, 1.0, -1.0, -1.0, 1.5, 1.0, 1.0, 1.0, 1.0, -1.0, -1.0, -1.0, 1.5]) },
        { name: "zefbox high pulse", expression: 0.2, samples: centerAndNormalizeWave([1, -2, 2, -3, 3, -4, 5, -4, 3, -3, 2, -2, 1]) },
        { name: "zefbox deep pulse", expression: 0.2, samples: centerAndNormalizeWave([1, 2, 2, -2, -2, -3, -4, -4, -5, -5, -5, -5, 0, -1, -2]) },
        // wackybox
        { name: "wackybox guitar string", expression: 0.6, samples: centerAndNormalizeWave([0, 63, 63, 63, 63, 19, 63, 63, 63, 63, 63, 63, 63, 63, 63, 63, 11, 63, 63, 63, 63, 63, 63, 63, 63, 63, 63, 63, 63, 63, 63, 63, 63, 63, 63, 63, 63, 63, 63, 63, 63, 27, 63, 63, 63, 63, 63, 63, 63, 63, 63, 63, 63, 63, 63, 63, 63, 63, 63, 34, 63, 63, 63, 63]) },
        { name: "wackybox intense", expression: 0.6, samples: centerAndNormalizeWave([36, 25, 33, 35, 18, 51, 22, 40, 27, 37, 31, 33, 25, 29, 41, 23, 31, 31, 45, 20, 37, 23, 29, 26, 42, 29, 33, 26, 31, 27, 40, 25, 40, 26, 37, 24, 41, 32, 0, 32, 33, 29, 32, 31, 31, 31, 31, 31, 31, 31, 31, 31, 31, 31, 31, 31, 31, 31, 31, 31, 31, 31, 31, 31]) },
        { name: "wackybox buzz wave", expression: 0.6, samples: centerAndNormalizeWave([0, 1, 1, 2, 4, 4, 4, 4, 5, 5, 6, 6, 6, 7, 8, 8, 8, 9, 9, 9, 9, 9, 9, 8, 8, 8, 11, 15, 23, 62, 61, 60, 58, 56, 56, 54, 53, 52, 50, 49, 48, 47, 47, 45, 45, 45, 44, 44, 43, 43, 42, 42, 42, 42, 42, 42, 42, 42, 42, 42, 42, 43, 43, 53]) },
        // todbox
        { name: "todbox 1/3 pulse", expression: 0.5, samples: centerWave([1.0, -1.0, -1.0]) },
        { name: "todbox 1/5 pulse", expression: 0.5, samples: centerWave([1.0, -1.0, -1.0, -1.0, -1.0]) },
        { name: "todbox slap bass", expression: 0.5, samples: centerAndNormalizeWave([1, 0.5, 0, 0.5, 1.25, 0.5, -0.25, 0.1, -0.1, 0.1, 1.1, 2.1, 3, 3.5, 2.9, 3.3, 2.7, 2.9, 2.3, 2, 1.9, 1.8, 1, 0.7, 0.9, 0.8, 0.4, 0.1, 0.0, 0.2, 0.4, 0.6, 0.5, 0.8]) },
        { name: "todbox harsh wave", expression: 0.45, samples: centerAndNormalizeWave([1.0, -1.0, -1.0, -1.0, 0.5, 0.5, 0.5, 0.7, 0.39, 1.3, 0, -1.0, -1.0, -1.0, -1.0, -1.0, -1.0, -1.0, -1.0, -1.0, -1.0, -1.0, -1.0, -1.0, -1.0, -1.0, -1.0, -1.0, -1.0, -1.0, -1.0, -1.0, -1.0, -1.0, -1.0, -1.0, -1.0, -1.0, -1.0, -1.0, -1.0, -1.0, -1.0, -1.0, -1.0, -1.0, -1.0, -1.0, -1.0, -1.0, -1.0, -1.0, -1.0, -1.0, -1.0, -1.0, -1.0, -1.0, -1.0, -1.0, -1.0, -1.0, -1.0, -1.0, -1.0]) },
        { name: "todbox accordian", expression: 0.5, samples: centerAndNormalizeWave([0, 1, 1, 2, 2, 1.5, 1.5, 0.8, 0, -2, -3.25, -4, -4.5, -5.5, -6, -5.75, -5.5, -5, -5, -5, -6, -6, -6, -5, -4, -3, -2, -1, 0.75, 1, 2, 3, 4, 5, 6, 6.5, 7.5, 8, 7.75, 6, 5.25, 5, 5, 5, 5, 5, 4.25, 3.75, 3.25, 2.75, 1.25, -0.75, -2, -0.75, 1.25, 1.25, 2, 2, 2, 2, 1.5, -1, -2, -1, 1.5, 2, 2.75, 2.75, 2.75, 3, 2.75, -1, -2, -2.5, -2, -1, -2.25, -2.75, -2, -3, -1.75, 1, 2, 3.5, 4, 5.25, 6, 8, 9.75, 10, 9.5, 9, 8.5, 7.5, 6.5, 5.25, 5, 4.5, 4, 4, 4, 3.25, 2.5, 2, 1, -0.5, -2, -3.5, -4, -4, -4, -3.75, -3, -2, -1]) },
        // todbox beta
        { name: "todbox beta banana wave", expression: 0.8, samples: centerAndNormalizeWave([0.0, 0.2, 0.4, 0.5, 0.6, 0.7, 0.8, 0.85, 0.9, 0.95, 1.0, 1.0, 1.0, 1.0, 1.0, 1.0, 1.0, 1.0, 1.0, 1.0, 1.0, 1.0, 1.0, 1.0, 1.0, 0.95, 0.9, 0.85, 0.8, 0.7, 0.6, 0.5, 0.4, 0.2, 0.0]) },
        { name: "todbox beta test wave", expression: 0.5, samples: centerAndNormalizeWave([56, 0, -52, 16, 3, 3, 2, -35, 20, 147, -53, 0, 0, 5, -6]) },
        { name: "todbox beta real snare", expression: 1.0, samples: centerAndNormalizeWave([0.00000, -0.01208, -0.02997, -0.04382, -0.06042, -0.07529, -0.09116, -0.10654, -0.12189, -0.13751, -0.15289, -0.16849, -0.18387, -0.19974, -0.21484, -0.23071, -0.24557, -0.26144, -0.27731, -0.29141, -0.30350, -0.32416, -0.34406, -0.32947, -0.31158, -0.33725, -0.37579, -0.39746, -0.40201, -0.40906, -0.44180, -0.47229, -0.47379, -0.47733, -0.45239, -0.33954, -0.22894, -0.22443, -0.32138, -0.46371, -0.57178, -0.61081, -0.59998, -0.61459, -0.62189, -0.43979, -0.19217, -0.12643, -0.17252, -0.20956, -0.20981, -0.19217, -0.22845, -0.34332, -0.50629, -0.64307, -0.72922, -0.81384, -0.87857, -0.90149, -0.88687, -0.86169, -0.87781, -0.80478, -0.52493, -0.31308, -0.33249, -0.39395, -0.39017, -0.30301, -0.19949, -0.13071, -0.02493, 0.14307, 0.34961, 0.52542, 0.63223, 0.68613, 0.74710, 0.87305, 0.98184, 0.98889, 0.97052, 0.99066, 0.99747, 0.99344, 0.99469, 0.99393, 0.99570, 0.99393, 0.99521, 0.99469, 0.99420, 0.99521, 0.99420, 0.99521, 0.99469, 0.99469, 0.99521, 0.99420, 0.99545, 0.99445, 0.99469, 0.99493, 0.99420, 0.99521, 0.99393, 0.99493, 0.99469, 0.99445, 0.99570, 0.99445, 0.99521, 0.99469, 0.99469, 0.99521, 0.99420, 0.99545, 0.99445, 0.99445, 0.99493, 0.99420, 0.99545, 0.99420, 0.99493, 0.99493, 0.99420, 0.99545, 0.99445, 0.99521, 0.99469, 0.99445, 0.99545, 0.99368, 0.99393, 0.99445, 0.99268, 0.97983, 0.97229, 0.95944, 0.88486, 0.76773, 0.64481, 0.53098, 0.39847, 0.19318, -0.03827, -0.20325, -0.39319, -0.68765, -0.88461, -0.93448, -0.96069, -0.97681, -0.98715, -0.99042, -0.99142, -0.99091, -0.99142, -0.99219, -0.99091, -0.99219, -0.99066, -0.99142, -0.99142, -0.99118, -0.99191, -0.99066, -0.99191, -0.99142, -0.99142, -0.99191, -0.99091, -0.99219, -0.99118, -0.99142, -0.99167, -0.99091, -0.99219, -0.99091, -0.99167, -0.99142, -0.99091, -0.99191, -0.99091, -0.99191, -0.99142, -0.99118, -0.99191, -0.99066, -0.99191, -0.99118, -0.99142, -0.99191, -0.99066, -0.99191, -0.99091, -0.99167, -0.99191, -0.99118, -0.99219, -0.99091, -0.99191, -0.99142, -0.99142, -0.99243, -0.98865, -0.98764, -0.99219, -0.98083, -0.92517, -0.92770, -0.91486, -0.59042, -0.15189, 0.02945, 0.05667, 0.06195, 0.00629, -0.18008, -0.56497, -0.88010, -0.92770, -0.92871, -0.97705, -0.99167, -0.98663, -0.99118, -0.99042, -0.99219, -0.99142, -0.99118, -0.98941, -0.99219, -1.00000, -0.97580, -0.95993, -0.99948, -0.98236, -0.84659, -0.74860, -0.70679, -0.59747, -0.48035, -0.41687, -0.36826, -0.29745, -0.18185, -0.06219, 0.02164, 0.07907, 0.13123, 0.18033, 0.19620, 0.15692, 0.14053, 0.20251, 0.27530, 0.30905, 0.29092, 0.27252, 0.30402, 0.32416, 0.32214, 0.35239, 0.39670, 0.43198, 0.49420, 0.58487, 0.64154, 0.65967, 0.67050, 0.67026, 0.66522, 0.65540, 0.66119, 0.70627, 0.75842, 0.78738, 0.78940, 0.78763, 0.80402, 0.85944, 0.94559, 0.98990, 0.98160, 0.98007, 0.99368, 0.99393, 0.98538, 0.97580, 0.97101, 0.93802, 0.81812, 0.64633, 0.46649, 0.28613, 0.14685, 0.08966, 0.12543, 0.20325, 0.24557, 0.18866, 0.02795, -0.20175, -0.44205, -0.58713, -0.57629, -0.41385, -0.14255, 0.18033, 0.47882, 0.68311, 0.72314, 0.62064, 0.48309, 0.43073, 0.53577, 0.72794, 0.90250, 0.97354, 0.97000, 0.98083, 0.99191, 0.99319, 0.99493, 0.99393, 0.99521, 0.99393, 0.99545, 0.99420, 0.99493, 0.99493, 0.99445, 0.99545, 0.99420, 0.99545, 0.99243, 0.98917, 0.98386, 0.97781, 0.95844, 0.89066, 0.81561, 0.78134, 0.77277, 0.75995, 0.73022, 0.67126, 0.57178, 0.47000, 0.38361, 0.29419, 0.20703, 0.14734, 0.15866, 0.25162, 0.35818, 0.45062, 0.56750, 0.69748, 0.81232, 0.89697, 0.95062, 0.97656, 0.98615, 0.99191, 0.99219, 0.99243, 0.99368, 0.99368, 0.97028, 0.95566, 0.94559, 0.82617, 0.59973, 0.38361, 0.23901, 0.15338, 0.12921, 0.11206, 0.04382, -0.12946, -0.43552, -0.72644, -0.89847, -0.95465, -0.95541, -0.97229, -0.99268, -0.99319, -0.98840, -0.99142, -0.99167, -0.99091, -0.98840, -0.98965, -0.99368, -0.97455, -0.95010, -0.94684, -0.96219, -0.98514, -0.99243, -0.98889, -0.98917, -0.99142, -0.99219, -0.99091, -0.99191, -0.99142, -0.99142, -0.99191, -0.99066, -0.99167, -0.99091, -0.99142, -0.99191, -0.99091, -0.99191, -0.99091, -0.99167, -0.99167, -0.99091, -0.99219, -0.99091, -0.99191, -0.99142, -0.99118, -0.99191, -0.99066, -0.99191, -0.99091, -0.99118, -0.99243, -0.98941, -0.98462, -0.96976, -0.96320, -0.96194, -0.87305, -0.66196, -0.44809, -0.29495, -0.18085, -0.11813, -0.11334, -0.18564, -0.34885, -0.58237, -0.80450, -0.93726, -0.97806, -0.97354, -0.97531, -0.98990, -0.99368, -0.98941, -0.99219, -0.99091, -0.99142, -0.99167, -0.99091, -0.99191, -0.99118, -0.99219, -0.98236, -0.97781, -0.97656, -0.95135, -0.87204, -0.71335, -0.52139, -0.34232, -0.17783, -0.00906, 0.14886, 0.30450, 0.48889, 0.67404, 0.84030, 0.94128, 0.97681, 0.98462, 0.98337, 0.99142, 0.99521, 0.99493, 0.99420, 0.99445, 0.99521, 0.99393, 0.99545, 0.99445, 0.99521, 0.99521, 0.99445, 0.99570, 0.99445, 0.99521, 0.99469, 0.99445, 0.99521, 0.99420, 0.99521, 0.99445, 0.99445, 0.99521, 0.99445, 0.99545, 0.99445, 0.99469, 0.99493, 0.99393, 0.99493, 0.99445, 0.99393, 0.98285, 0.97781, 0.97479, 0.92844, 0.82114, 0.66095, 0.52417, 0.46826, 0.46722, 0.47934, 0.47379, 0.47076, 0.48209, 0.42014, 0.25439, 0.10074, -0.00302, -0.08966, -0.16068, -0.21436, -0.22040, -0.15137, -0.00476, 0.18536, 0.37631, 0.52292, 0.62164, 0.70425, 0.74835, 0.72366, 0.63928, 0.52567, 0.40805, 0.35666, 0.42896, 0.60175, 0.80200, 0.92743, 0.96548, 0.97632, 0.98337, 0.99066, 0.99521, 0.99420, 0.99368, 0.99292, 0.98840, 0.98083, 0.96774, 0.93323, 0.85440, 0.69470, 0.47202, 0.20425, -0.08890, -0.36423, -0.60025, -0.77481, -0.90173, -0.96017, -0.97028, -0.98108, -0.98840, -0.99219, -0.98990, -0.99219, -0.99142, -0.99142, -0.99219, -0.99091, -0.99243, -0.99066, -0.99142, -0.99142, -0.99118, -0.99191, -0.99066, -0.99167, -0.99142, -0.99142, -0.99219, -0.99091, -0.99191, -0.99118, -0.99142, -0.99191, -0.99091, -0.99191, -0.99091, -0.99167, -0.99191, -0.99118, -0.99219, -0.99091, -0.99167, -0.99142, -0.99142, -0.99219, -0.99091, -0.99191, -0.99142, -0.99118, -0.98917, -0.99042, -0.99445, -0.97330, -0.95590, -0.96219, -0.89670, -0.72241, -0.55112, -0.44809, -0.39319, -0.37833, -0.35641, -0.26270, -0.14230, -0.11282, -0.13525, -0.11536, -0.09671, -0.11511, -0.18060, -0.26874, -0.33374, -0.42215, -0.51358, -0.44785, -0.30450, -0.28613, -0.30527, -0.25037, -0.15390, -0.08286, -0.11157, -0.12592, -0.00327, 0.13803, 0.19141, 0.12820, 0.01788, -0.03952, -0.12592, -0.26773, -0.34634, -0.31384, -0.18060, -0.01080, 0.13574, 0.26120, 0.36975, 0.46573, 0.55087, 0.63626, 0.73022, 0.83072, 0.92014, 0.97177, 0.98587, 0.98413, 0.99167, 0.99445, 0.99292, 0.99219, 0.98740, 0.98007, 0.96472, 0.92239, 0.82166, 0.69067, 0.57959, 0.54962, 0.59695, 0.64255, 0.64633, 0.60629, 0.55942, 0.54910, 0.58966, 0.61887, 0.56952, 0.54181, 0.59518, 0.63248, 0.63876, 0.65463, 0.73398, 0.88312, 0.96927, 0.97101, 0.97958, 0.99344, 0.99420, 0.99268, 0.99493, 0.99469, 0.99445, 0.99521, 0.99445, 0.99545, 0.99420, 0.99493, 0.99493, 0.99420, 0.99545, 0.99420, 0.99493, 0.99420, 0.99393, 0.99420, 0.98840, 0.98309, 0.98309, 0.96069, 0.88461, 0.79370, 0.72064, 0.65765, 0.59998, 0.53247, 0.49268, 0.48615, 0.44205, 0.38034, 0.36447, 0.38715, 0.39294, 0.32645, 0.19595, 0.07782, -0.05893, -0.27832, -0.48309, -0.62619, -0.72995, -0.79999, -0.84583, -0.82166, -0.73575, -0.67227, -0.65491, -0.64960, -0.66397, -0.70175, -0.72894, -0.74658, -0.76724, -0.79520, -0.82846, -0.86523, -0.90527, -0.94382, -0.89948, -0.69849, -0.47479, -0.31662, -0.15414, -0.00729, 0.07077, 0.08237, 0.04431, -0.02292, -0.11761, -0.24307, -0.36926, -0.45087, -0.46170, -0.40250, -0.30679, -0.17529, 0.00000, 0.14331, 0.24179, 0.36774, 0.49545, 0.56522, 0.57907, 0.56775, 0.53851, 0.51132, 0.48688, 0.41913, 0.26044, 0.00955, -0.26297, -0.46396, -0.62341, -0.82214, -0.94684, -0.96774, -0.97531, -0.98413, -0.99017, -0.98990, -0.99219, -0.99066, -0.99142, -0.99167, -0.99118, -0.99219, -0.98990, -0.99118, -0.99368, -0.99142, -0.97757, -0.97403, -0.98007, -0.96170, -0.86826, -0.67783, -0.52719, -0.48788, -0.45490, -0.43146, -0.47681, -0.54105, -0.57983, -0.60904, -0.62317, -0.59949, -0.55566, -0.52063, -0.52115, -0.55112, -0.56244, -0.58337, -0.65540, -0.73373, -0.77228, -0.74759, -0.68890, -0.64609, -0.61887, -0.58060, -0.50351, -0.40729, -0.33929, -0.35110, -0.42944, -0.47028, -0.42267, -0.32718, -0.20224, -0.05640, 0.04556, 0.10529, 0.17630, 0.26169, 0.33197, 0.32138, 0.23776, 0.20956, 0.23148, 0.20352, 0.23325, 0.39267, 0.52719, 0.58438, 0.62289, 0.66345, 0.70023, 0.66296, 0.54330, 0.42618, 0.33475, 0.24533, 0.14105, 0.03851, 0.01358, 0.09143, 0.22845, 0.34961, 0.41711, 0.48740, 0.58914, 0.69519, 0.78186, 0.84357, 0.89822, 0.95389, 0.98135, 0.98615, 0.99167, 0.99243, 0.99445, 0.99420, 0.99469, 0.99493, 0.99393, 0.99545, 0.99445, 0.99521, 0.99469, 0.99445, 0.99521, 0.99420, 0.99469, 0.98965, 0.98715, 0.98563, 0.96295, 0.91736, 0.86624, 0.82367, 0.77554, 0.68411, 0.53549, 0.38916, 0.26120, 0.11435, -0.04053, -0.18161, -0.23172, -0.19394, -0.15237, -0.10730, -0.02997, 0.08588, 0.22620, 0.34305, 0.44104, 0.55740, 0.65765, 0.71259, 0.69217, 0.65363, 0.69748, 0.79572, 0.89368, 0.95514, 0.97733, 0.98413, 0.98816, 0.99243, 0.99445, 0.99243, 0.97302, 0.96674, 0.97983, 0.90378, 0.71005, 0.51056, 0.40451, 0.40982, 0.41559, 0.32996, 0.24356, 0.18866, 0.11411, 0.05365, 0.01157, -0.03247, -0.09216, -0.16095, -0.23248, -0.31662, -0.39771, -0.48663, -0.59647, -0.71536, -0.82013, -0.85287, -0.82947, -0.84937, -0.92215, -0.97177, -0.98663, -0.98816, -0.98438, -0.99091, -0.99219, -0.99091, -0.99191, -0.99042, -0.99191, -0.99091, -0.99142, -0.99191, -0.99091, -0.99191, -0.99091, -0.99167, -0.99142]) },
        // based off an old mp3 in #modded-beepbox where someone tried to shorten the overdrive guitar into the size of other chip waves 
        // search "normie alert" in beepcord
        { name: "ultrabox shortened od guitar", expression: 0.5, samples: centerAndNormalizeWave([-0.82785, -0.67621, -0.40268, -0.43817, -0.45468, -0.22531, -0.18329, 0.24750, 0.71246, 0.52155, 0.56082, 0.48395, 0.33990, 0.46957, 0.27744, 0.42313, 0.47104, 0.18796, 0.12930, -0.13901, -0.07431, -0.16348, -0.74857, -0.73206, -0.35181, -0.26227, -0.41882, -0.27786, -0.19806, -0.19867, 0.18643, 0.24808, 0.08847, -0.06964, 0.06912, 0.20474, -0.05304, 0.29416, 0.31967, 0.14243, 0.27521, -0.23932, -0.14752, 0.12360, -0.26123, -0.26111, 0.06616, 0.26520, 0.08090, 0.15240, 0.16254, -0.12061, 0.04562, 0.00131, 0.04050, 0.08182, -0.21729, -0.17041, -0.16312, -0.08563, 0.06390, 0.05099, 0.05627, 0.02728, 0.00726, -0.13028, -0.05673, -0.14969, -0.17645, 0.35492, 0.16766, -0.00897, 0.24326, -0.00461, -0.04456, 0.01776, -0.04950, -0.01221, 0.02039, 0.07684, 0.13397, 0.39850, 0.35962, 0.13754, 0.42310, 0.27161, -0.17609, 0.03659, 0.10635, -0.21909, -0.22046, -0.20258, -0.40973, -0.40280, -0.40521, -0.66284]) },
    ]);
    public static chipWaves: DictionaryArray<ChipWave> = rawChipToIntegrated(Config.rawChipWaves);
    public static rawRawChipWaves: DictionaryArray<ChipWave> = Config.rawChipWaves;

    public static firstIndexForSamplesInChipWaveList: number = Config.chipWaves.length;
  
    // Noise waves have too many samples to write by hand, they're generated on-demand by getDrumWave instead.
    public static readonly chipNoises: DictionaryArray<ChipNoise> = toNameMap([
        { name: "retro", expression: 0.25, basePitch: 69, pitchFilterMult: 1024.0, isSoft: false, samples: null },
        { name: "white", expression: 1.0, basePitch: 69, pitchFilterMult: 8.0, isSoft: true, samples: null },
        // The "clang" and "buzz" noises are based on similar noises in the modded beepbox! :D
        { name: "clang", expression: 0.4, basePitch: 69, pitchFilterMult: 1024.0, isSoft: false, samples: null },
        { name: "buzz", expression: 0.3, basePitch: 69, pitchFilterMult: 1024.0, isSoft: false, samples: null },
        { name: "hollow", expression: 1.5, basePitch: 96, pitchFilterMult: 1.0, isSoft: true, samples: null },
        { name: "shine", expression: 1.0, basePitch: 69, pitchFilterMult: 1024.0, isSoft: false, samples: null }, // Identical to buzz but louder. For now we're keeping it...
        { name: "deep", expression: 1.5, basePitch: 120, pitchFilterMult: 1024.0, isSoft: true, samples: null },
        { name: "cutter", expression: 0.005, basePitch: 96, pitchFilterMult: 1024.0, isSoft: false, samples: null },
        { name: "metallic", expression: 1.0, basePitch: 96, pitchFilterMult: 1024.0, isSoft: false, samples: null },
        { name: "static", expression: 1.0, basePitch: 96, pitchFilterMult: 1024.0, isSoft: false, samples: null },
        // technically these are from the pandorasbox beta but whatever
        { name: "1-bit white", expression: 0.5, basePitch: 74.41, pitchFilterMult: 1024.0, isSoft: false, samples: null },
        { name: "1-bit metallic", expression: 0.5, basePitch: 86.41, pitchFilterMult: 1024.0, isSoft: false, samples: null },
        // ultrabox noises
        { name: "crackling", expression: 0.9, basePitch: 69, pitchFilterMult: 1024.0, isSoft: false, samples: null },
        { name: "pink", expression: 1.0, basePitch: 69, pitchFilterMult: 8.0, isSoft: true, samples: null },
        { name: "brownian", expression: 1.0, basePitch: 69, pitchFilterMult: 8.0, isSoft: true, samples: null },
    ]);
	
    public static readonly filterFreqStep: number = 1.0 / 4.0;
    public static readonly filterFreqRange: number = 34;
    public static readonly filterFreqReferenceSetting: number = 28;
    public static readonly filterFreqReferenceHz: number = 8000.0;
    public static readonly filterFreqMaxHz: number = Config.filterFreqReferenceHz * Math.pow(2.0, Config.filterFreqStep * (Config.filterFreqRange - 1 - Config.filterFreqReferenceSetting)); // ~19khz
    public static readonly filterFreqMinHz: number = 8.0;
    public static readonly filterGainRange: number = 15;
    public static readonly filterGainCenter: number = 7;
    public static readonly filterGainStep: number = 1.0 / 2.0;
    public static readonly filterMaxPoints: number = 8;
    public static readonly filterTypeNames: ReadonlyArray<string> = ["low-pass", "high-pass", "peak"]; // See FilterType enum above.
    public static readonly filterMorphCount: number = 10; // Number of filter shapes allowed for modulating between. Counts the 0/default position.

    public static readonly filterSimpleCutRange: number = 11;
    public static readonly filterSimplePeakRange: number = 8;

    public static readonly fadeInRange: number = 10;
    public static readonly fadeOutTicks: ReadonlyArray<number> = [-24, -12, -6, -3, -1, 6, 12, 24, 48, 72, 96];
    public static readonly fadeOutNeutral: number = 4;
    public static readonly drumsetFadeOutTicks: number = 48;
    public static readonly transitions: DictionaryArray<Transition> = toNameMap([
        { name: "normal", isSeamless: false, continues: false, slides: false, slideTicks: 3, includeAdjacentPatterns: false },
        { name: "interrupt", isSeamless: true, continues: false, slides: false, slideTicks: 3, includeAdjacentPatterns: true },
        { name: "continue", isSeamless: true, continues: true, slides: false, slideTicks: 3, includeAdjacentPatterns: true },
        { name: "slide", isSeamless: true, continues: false, slides: true, slideTicks: 3, includeAdjacentPatterns: true },
        { name: "slide in pattern", isSeamless: true, continues: false, slides: true, slideTicks: 3, includeAdjacentPatterns: false }
    ]);
    public static readonly vibratos: DictionaryArray<Vibrato> = toNameMap([
        { name: "none", amplitude: 0.0, type: 0, delayTicks: 0 },
        { name: "light", amplitude: 0.15, type: 0, delayTicks: 0 },
        { name: "delayed", amplitude: 0.3, type: 0, delayTicks: 37 }, // It will fade in over the previous two ticks.
        { name: "heavy", amplitude: 0.45, type: 0, delayTicks: 0 },
        { name: "shaky", amplitude: 0.1, type: 1, delayTicks: 0 },
        //    { name: "very shaky", amplitude: 1, type: 0, delayTicks: 0 },
        //{ name: "insane", amplitude: 10, type: 1, delayTicks: 0 },
        //todbox vibratos
        //	{ name: "super insane", amplitude: 30, type: 1, delayTicks: 1 },
        //wackybox
        //	 { name: "quiver", amplitude: 0.001, type: 0, delayTicks: 0 },
        //  { name: "wub-wub", amplitude: 10.0, type: 0, delayTicks: 0 },
        //     { name: "quiver delayed", amplitude: 0.001, type: 0, delayTicks: 18 },
        //  { name: "vibrate", amplitude: 0.08, type: 0, delayTicks: 0 },
        //    { name: "too much wub", amplitude: 30.0, type: 0, delayTicks: 18 },
        //too much wub breaks things just a little bit at it's original amplitude
        //sandbox
    ]);
    public static readonly vibratoTypes: DictionaryArray<VibratoType> = toNameMap([
        { name: "normal", periodsSeconds: [0.14], period: 0.14 },
        { name: "shaky", periodsSeconds: [0.11, 1.618 * 0.11, 3 * 0.11], period: 266.97 }, // LCM of all periods
    ]);
    // This array is more or less a linear step by 0.1 but there's a bit of range added at the start to hit specific ratios, and the end starts to grow faster.
    //                                                             0       1      2    3     4      5    6    7      8     9   10   11 12   13   14   15   16   17   18   19   20   21 22   23   24   25   26   27   28   29   30   31 32   33   34   35   36   37   38    39  40   41 42    43   44   45   46 47   48 49 50
    public static readonly arpSpeedScale: ReadonlyArray<number> = [0, 0.0625, 0.125, 0.2, 0.25, 1 / 3, 0.4, 0.5, 2 / 3, 0.75, 0.8, 0.9, 1, 1.1, 1.2, 1.3, 1.4, 1.5, 1.6, 1.7, 1.8, 1.9, 2, 2.1, 2.2, 2.3, 2.4, 2.5, 2.6, 2.7, 2.8, 2.9, 3, 3.1, 3.2, 3.3, 3.4, 3.5, 3.6, 3.7, 3.8, 3.9, 4, 4.15, 4.3, 4.5, 4.8, 5, 5.5, 6, 8];
    public static readonly unisons: DictionaryArray<Unison> = toNameMap([
        { name: "none", voices: 1, spread: 0.0, offset: 0.0, expression: 1.4, sign: 1.0 },
        { name: "shimmer", voices: 2, spread: 0.018, offset: 0.0, expression: 0.8, sign: 1.0 },
        { name: "hum", voices: 2, spread: 0.045, offset: 0.0, expression: 1.0, sign: 1.0 },
        { name: "honky tonk", voices: 2, spread: 0.09, offset: 0.0, expression: 1.0, sign: 1.0 },
        { name: "dissonant", voices: 2, spread: 0.25, offset: 0.0, expression: 0.9, sign: 1.0 },
        { name: "fifth", voices: 2, spread: 3.5, offset: 3.5, expression: 0.9, sign: 1.0 },
        { name: "octave", voices: 2, spread: 6.0, offset: 6.0, expression: 0.8, sign: 1.0 },
        { name: "bowed", voices: 2, spread: 0.02, offset: 0.0, expression: 1.0, sign: -1.0 },
        { name: "piano", voices: 2, spread: 0.01, offset: 0.0, expression: 1.0, sign: 0.7 },
        { name: "warbled", voices: 2, spread: 0.25, offset: 0.05, expression: 0.9, sign: -0.8 },
        { name: "hecking gosh", voices: 2, spread: 6.25, offset: -6.0, expression: 0.8, sign: -0.7 },
        { name: "spinner", voices: 2, spread: 0.02, offset: 0.0, expression: 1.0, sign: 1.0 },
        { name: "detune", voices: 1, spread: 0.0, offset: 0.25, expression: 1.0, sign: 1.0 },
        { name: "rising", voices: 2, spread: 1.0, offset: 0.7, expression: 0.95, sign: 1.0 },
        { name: "vibrate", voices: 2, spread: 3.5, offset: 7, expression: 0.975, sign: 1.0 },
        { name: "fourths", voices: 2, spread: 4, offset: 4, expression: 0.95, sign: 1.0 },
        { name: "bass", voices: 1, spread: 0, offset: -7, expression: 1.0, sign: 1.0 },
        { name: "dirty", voices: 2, spread: 0, offset: 0.1, expression: 0.975, sign: 1.0 },
        { name: "stationary", voices: 2, spread: 3.5, offset: 0.0, expression: 0.9, sign: 1.0 },
        { name: "recurve", voices: 2, spread: 0.005, offset: 0.0, expression: 1.0, sign: 1.0 },
        { name: "voiced", voices: 2, spread: 9.5, offset: 0.0, expression: 1.0, sign: 1.0 },
        { name: "fluctuate", voices: 2, spread: 12, offset: 0.0, expression: 1.0, sign: 1.0 },
        { name: "thin", voices: 1, spread: 0.0, offset: 50.0, expression: 1.0, sign: 1.0 },
        { name: "inject", voices: 2, spread: 6.0, offset: 0.4, expression: 1.0, sign: 1.0 },
        { name: "askewed", voices: 2, spread: 0.0, offset: 0.42, expression: 0.7, sign: 1.0 },
        { name: "resonance", voices: 2, spread: 0.0025, offset: 0.1, expression: 0.8, sign: -1.5 },
        { name: "FART", voices: 2, spread: 13, offset: -5, expression: 1.0, sign: -3 },
		
        //for modbox; voices = riffapp, spread = intervals, offset = offsets, expression = volume, and sign = signs
    ]);
    public static readonly effectNames: ReadonlyArray<string> = ["reverb", "chorus", "panning", "distortion", "bitcrusher", "note filter", "echo", "pitch shift", "detune", "vibrato", "transition type", "chord type"];
    public static readonly effectOrder: ReadonlyArray<EffectType> = [EffectType.panning, EffectType.transition, EffectType.chord, EffectType.pitchShift, EffectType.detune, EffectType.vibrato, EffectType.noteFilter, EffectType.distortion, EffectType.bitcrusher, EffectType.chorus, EffectType.echo, EffectType.reverb];
    public static readonly noteSizeMax: number = 6;
    public static readonly volumeRange: number = 50;
    // Beepbox's old volume scale used factor -0.5 and was [0~7] had roughly value 6 = 0.125 power. This new value is chosen to have -21 be the same,
    // given that the new scale is [-25~25]. This is such that conversion between the scales is roughly equivalent by satisfying (0.5*6 = 0.1428*21)
    public static readonly volumeLogScale: number = 0.1428;
    public static readonly panCenter: number = 50;
    public static readonly panMax: number = Config.panCenter * 2;
    public static readonly panDelaySecondsMax: number = 0.001;
    public static readonly chorusRange: number = 8;
    public static readonly chorusPeriodSeconds: number = 2.0;
    public static readonly chorusDelayRange: number = 0.0034;
    public static readonly chorusDelayOffsets: ReadonlyArray<ReadonlyArray<number>> = [[1.51, 2.10, 3.35], [1.47, 2.15, 3.25]];
    public static readonly chorusPhaseOffsets: ReadonlyArray<ReadonlyArray<number>> = [[0.0, 2.1, 4.2], [3.2, 5.3, 1.0]];
    public static readonly chorusMaxDelay: number = Config.chorusDelayRange * (1.0 + Config.chorusDelayOffsets[0].concat(Config.chorusDelayOffsets[1]).reduce((x, y) => Math.max(x, y)));
    public static readonly chords: DictionaryArray<Chord> = toNameMap([
        { name: "simultaneous", customInterval: false, arpeggiates: false, strumParts: 0, singleTone: false },
        { name: "strum", customInterval: false, arpeggiates: false, strumParts: 1, singleTone: false },
        { name: "arpeggio", customInterval: false, arpeggiates: true, strumParts: 0, singleTone: true },
        { name: "custom interval", customInterval: true, arpeggiates: false, strumParts: 0, singleTone: true },
    ]);
    public static readonly maxChordSize: number = 9;
    public static readonly operatorCount: number = 4;
    public static readonly maxPitchOrOperatorCount: number = Math.max(Config.maxChordSize, Config.operatorCount + 2);
    public static readonly algorithms: DictionaryArray<Algorithm> = toNameMap([
        { name: "1←(2 3 4)", carrierCount: 1, associatedCarrier: [1, 1, 1, 1], modulatedBy: [[2, 3, 4], [], [], []] },
        { name: "1←(2 3←4)", carrierCount: 1, associatedCarrier: [1, 1, 1, 1], modulatedBy: [[2, 3], [], [4], []] },
        { name: "1←2←(3 4)", carrierCount: 1, associatedCarrier: [1, 1, 1, 1], modulatedBy: [[2], [3, 4], [], []] },
        { name: "1←(2 3)←4", carrierCount: 1, associatedCarrier: [1, 1, 1, 1], modulatedBy: [[2, 3], [4], [4], []] },
        { name: "1←2←3←4", carrierCount: 1, associatedCarrier: [1, 1, 1, 1], modulatedBy: [[2], [3], [4], []] },
        { name: "1←3 2←4", carrierCount: 2, associatedCarrier: [1, 2, 1, 2], modulatedBy: [[3], [4], [], []] },
        { name: "1 2←(3 4)", carrierCount: 2, associatedCarrier: [1, 2, 2, 2], modulatedBy: [[], [3, 4], [], []] },
        { name: "1 2←3←4", carrierCount: 2, associatedCarrier: [1, 2, 2, 2], modulatedBy: [[], [3], [4], []] },
        { name: "(1 2)←3←4", carrierCount: 2, associatedCarrier: [1, 2, 2, 2], modulatedBy: [[3], [3], [4], []] },
        { name: "(1 2)←(3 4)", carrierCount: 2, associatedCarrier: [1, 2, 2, 2], modulatedBy: [[3, 4], [3, 4], [], []] },
        { name: "1 2 3←4", carrierCount: 3, associatedCarrier: [1, 2, 3, 3], modulatedBy: [[], [], [4], []] },
        { name: "(1 2 3)←4", carrierCount: 3, associatedCarrier: [1, 2, 3, 3], modulatedBy: [[4], [4], [4], []] },
        { name: "1 2 3 4", carrierCount: 4, associatedCarrier: [1, 2, 3, 4], modulatedBy: [[], [], [], []] },
        { name: "1←(2 3) 2←4", carrierCount: 2, associatedCarrier: [1, 2, 1, 2], modulatedBy: [[2, 3], [4], [], []] },
        { name: "1←(2 (3 (4", carrierCount: 3, associatedCarrier: [1, 2, 3, 3], modulatedBy: [[2, 3, 4], [3, 4], [4], []] },
    ]);
    public static readonly algorithms6Op: DictionaryArray<Algorithm> = toNameMap([
        //placeholder makes life easier for later
        { name: "Custom", carrierCount: 1, associatedCarrier: [1, 1, 1, 1, 1, 1], modulatedBy: [[2, 3, 4, 5, 6], [], [], [], [], []] },
        //yoinked from SynthBox
        //algortihm Section 1
        { name: "1←2←3←4←5←6", carrierCount: 1, associatedCarrier: [1, 1, 1, 1, 1, 1], modulatedBy: [[2], [3], [4], [5], [6], []] },
        { name: "1←3 2←4←5←6", carrierCount: 2, associatedCarrier: [1, 2, 2, 2, 2, 2], modulatedBy: [[3], [4], [], [5], [6], []] },
        { name: "1←3←4 2←5←6", carrierCount: 2, associatedCarrier: [1, 1, 1, 2, 2, 2], modulatedBy: [[3], [5], [4], [], [6], []] },
        { name: "1←4 2←5 3←6", carrierCount: 3, associatedCarrier: [1, 2, 3, 1, 2, 3], modulatedBy: [[4], [5], [6], [], [], []] },
        //Algorithm Section 2
        { name: "1←3 2←(4 5←6)", carrierCount: 2, associatedCarrier: [1, 2, 2, 2, 2, 2], modulatedBy: [[3], [4, 5], [], [], [6], []] },
        { name: "1←(3 4) 2←5←6", carrierCount: 2, associatedCarrier: [1, 2, 2, 2, 2, 2], modulatedBy: [[3, 4], [5], [], [], [6], []] },
        { name: "1←3 2←(4 5 6)", carrierCount: 2, associatedCarrier: [1, 2, 2, 2, 2, 2], modulatedBy: [[3], [4, 5, 6], [], [], [], []] },
        { name: "1←3 2←(4 5)←6", carrierCount: 2, associatedCarrier: [1, 2, 2, 2, 2, 2], modulatedBy: [[3], [4, 5], [], [6], [6], []] },
        { name: "1←3 2←4←(5 6)", carrierCount: 2, associatedCarrier: [1, 2, 2, 2, 2, 2], modulatedBy: [[3], [4], [], [5, 6], [], []] },
        { name: "1←(2 3 4 5 6)", carrierCount: 1, associatedCarrier: [1, 1, 1, 1, 1, 1], modulatedBy: [[2, 3, 4, 5, 6], [], [], [], [], []] },
        { name: "1←(2 3←5 4←6)", carrierCount: 1, associatedCarrier: [1, 1, 1, 1, 1, 1], modulatedBy: [[2, 3, 4], [], [5], [6], [], []] },
        { name: "1←(2 3 4←5←6)", carrierCount: 1, associatedCarrier: [1, 1, 1, 1, 1, 1], modulatedBy: [[2, 3, 4], [], [], [5], [6], []] },
        //Algorithm Section 3
        { name: "1←4←5 (2 3)←6", carrierCount: 3, associatedCarrier: [1, 2, 3, 1, 2, 3], modulatedBy: [[4], [6], [6], [5], [], []] },
        { name: "1←(3 4)←5 2←6", carrierCount: 2, associatedCarrier: [1, 2, 2, 2, 2, 2], modulatedBy: [[3, 4], [6], [5], [5], [], []] },
        { name: "(1 2)←4 3←(5 6)", carrierCount: 3, associatedCarrier: [1, 2, 3, 1, 2, 3], modulatedBy: [[4], [4], [5, 6], [], [], []] },
        { name: "(1 2)←5 (3 4)←6", carrierCount: 4, associatedCarrier: [1, 2, 3, 4, 4, 4], modulatedBy: [[5], [5], [6], [6], [], []] },
        { name: "(1 2 3)←(4 5 6)", carrierCount: 3, associatedCarrier: [1, 2, 3, 1, 2, 3], modulatedBy: [[4, 5, 6], [4, 5, 6], [4, 5, 6], [], [], []] },
        { name: "1←5 (2 3 4)←6", carrierCount: 4, associatedCarrier: [1, 2, 3, 4, 4, 4], modulatedBy: [[5], [6], [6], [6], [], []] },
        { name: "1 2←5 (3 4)←6", carrierCount: 4, associatedCarrier: [1, 2, 3, 4, 4, 4], modulatedBy: [[], [5], [6], [6], [], []] },
        { name: "1 2 (3 4 5)←6", carrierCount: 5, associatedCarrier: [1, 2, 3, 4, 5, 5], modulatedBy: [[], [], [6], [6], [6], []] },
        { name: "1 2 3 (4 5)←6", carrierCount: 5, associatedCarrier: [1, 2, 3, 4, 5, 5], modulatedBy: [[], [], [], [6], [6], []] },
        //Algorithm Section 3
        { name: "1 2←4 3←(5 6)", carrierCount: 3, associatedCarrier: [1, 2, 3, 3, 3, 3], modulatedBy: [[], [4], [5, 6], [], [], []] },
        { name: "1←4 2←(5 6) 3", carrierCount: 3, associatedCarrier: [1, 2, 3, 3, 3, 3,], modulatedBy: [[4], [5, 6], [], [], [], []] },
        { name: "1 2 3←5 4←6", carrierCount: 4, associatedCarrier: [1, 2, 3, 4, 4, 4], modulatedBy: [[], [], [5], [6], [], []] },
        { name: "1 (2 3)←5←6 4", carrierCount: 4, associatedCarrier: [1, 2, 3, 4, 4, 4,], modulatedBy: [[], [5], [5], [], [6], []] },
        { name: "1 2 3←5←6 4", carrierCount: 4, associatedCarrier: [1, 2, 3, 4, 4, 4], modulatedBy: [[], [], [5, 6], [], [], []] },
        { name: "(1 2 3 4 5)←6", carrierCount: 5, associatedCarrier: [1, 2, 3, 4, 5, 5], modulatedBy: [[6], [6], [6], [6], [6], []] },
        { name: "1 2 3 4 5←6", carrierCount: 5, associatedCarrier: [1, 2, 3, 4, 5, 5], modulatedBy: [[], [], [], [], [6], []] },
        { name: "1 2 3 4 5 6", carrierCount: 6, associatedCarrier: [1, 2, 3, 4, 5, 6], modulatedBy: [[], [], [], [], [], []] },
        //Section 4 where we take our own previous ones for 4op and it gets weird
        { name: "1←(2 (3 (4 (5 (6", carrierCount: 5, associatedCarrier: [1, 2, 3, 4, 5, 5], modulatedBy: [[2, 3, 4, 5, 6], [3, 4, 5, 6], [4, 5, 6], [5, 6], [6], []] },
        { name: "1←(2(3(4(5(6", carrierCount: 1, associatedCarrier: [1, 1, 1, 1, 1, 1], modulatedBy: [[2, 3, 4, 5, 6], [3, 4, 5, 6], [4, 5, 6], [5, 6], [6], []] },
        { name: "1←4(2←5(3←6", carrierCount: 3, associatedCarrier: [1, 2, 3, 1, 2, 3], modulatedBy: [[2, 3, 4], [3, 5], [6], [], [], []] },
        { name: "1←4(2←5 3←6", carrierCount: 3, associatedCarrier: [1, 2, 3, 1, 2, 3], modulatedBy: [[2, 3, 4], [5], [6], [], [], []] },
    ]);
    public static readonly operatorCarrierInterval: ReadonlyArray<number> = [0.0, 0.04, -0.073, 0.091, 0.061, 0.024];
    public static readonly operatorAmplitudeMax: number = 15;
    public static readonly operatorFrequencies: DictionaryArray<OperatorFrequency> = toNameMap([
        { name: "0.12×", mult: 0.125, hzOffset: 0.0, amplitudeSign: 1.0 },
        { name: "0.25×", mult: 0.25, hzOffset: 0.0, amplitudeSign: 1.0 },
        { name: "0.5×", mult: 0.5, hzOffset: 0.0, amplitudeSign: 1.0 },
        { name: "0.75×", mult: 0.75, hzOffset: 0.0, amplitudeSign: 1.0 },
        { name: "1×", mult: 1.0, hzOffset: 0.0, amplitudeSign: 1.0 },
        { name: "~1×", mult: 1.0, hzOffset: 1.5, amplitudeSign: -1.0 },
        { name: "2×", mult: 2.0, hzOffset: 0.0, amplitudeSign: 1.0 },
        { name: "~2×", mult: 2.0, hzOffset: -1.3, amplitudeSign: -1.0 },
        { name: "3×", mult: 3.0, hzOffset: 0.0, amplitudeSign: 1.0 },
        { name: "3.5×", mult: 3.5, hzOffset: -0.05, amplitudeSign: 1.0 },
        { name: "4×", mult: 4.0, hzOffset: 0.0, amplitudeSign: 1.0 },
        { name: "~4×", mult: 4.0, hzOffset: -2.4, amplitudeSign: -1.0 },
        { name: "5×", mult: 5.0, hzOffset: 0.0, amplitudeSign: 1.0 },
        { name: "6×", mult: 6.0, hzOffset: 0.0, amplitudeSign: 1.0 },
        { name: "7×", mult: 7.0, hzOffset: 0.0, amplitudeSign: 1.0 },
        { name: "8×", mult: 8.0, hzOffset: 0.0, amplitudeSign: 1.0 },
        { name: "9×", mult: 9.0, hzOffset: 0.0, amplitudeSign: 1.0 },
        { name: "10×", mult: 10.0, hzOffset: 0.0, amplitudeSign: 1.0 },
        { name: "11×", mult: 11.0, hzOffset: 0.0, amplitudeSign: 1.0 },
        { name: "12×", mult: 12.0, hzOffset: 0.0, amplitudeSign: 1.0 },
        { name: "13×", mult: 13.0, hzOffset: 0.0, amplitudeSign: 1.0 },
        { name: "14×", mult: 14.0, hzOffset: 0.0, amplitudeSign: 1.0 },
        { name: "15×", mult: 15.0, hzOffset: 0.0, amplitudeSign: 1.0 },
        //ultrabox
        { name: "16×", mult: 16.0, hzOffset: 0.0, amplitudeSign: 1.0 },
        { name: "17×", mult: 17.0, hzOffset: 0.0, amplitudeSign: 1.0 },
        //ultrabox
        { name: "18×", mult: 18.0, hzOffset: 0.0, amplitudeSign: 1.0 },
        { name: "19×", mult: 19.0, hzOffset: 0.0, amplitudeSign: 1.0 },
        //ultrabox
        { name: "20×", mult: 20.0, hzOffset: 0.0, amplitudeSign: 1.0 },
        { name: "~20×", mult: 20.0, hzOffset: -5.0, amplitudeSign: -1.0 },
        // dogebox (maybe another mod also adds this? I got it from dogebox)
        { name: "25×", mult: 25.0, hzOffset: 0.0, amplitudeSign: 1.0 },
        { name: "50×", mult: 50.0, hzOffset: 0.0, amplitudeSign: 1.0 },
        { name: "75×", mult: 75.0, hzOffset: 0.0, amplitudeSign: 1.0 },
        { name: "100×", mult: 100.0, hzOffset: 0.0, amplitudeSign: 1.0 },
        //50 and 100 are from dogebox
        //128 and 256 from slarmoo's box
        { name: "128x", mult: 128.0, hzOffset: 0.0, amplitudeSign: 1.0 },
        { name: "256x", mult: 250.0, hzOffset: 0.0, amplitudeSign: 1.0},
    ]);

    //still used for drumsets
    public static readonly envelopes: DictionaryArray<Envelope> = toNameMap([
        { name: "none", type: EnvelopeType.none, speed: 0.0 },
        { name: "note size", type: EnvelopeType.noteSize, speed: 0.0 },
        { name: "pitch", type: EnvelopeType.pitch, speed: 0.0 }, // Slarmoo's box
        { name: "punch", type: EnvelopeType.punch, speed: 0.0 },
        { name: "flare -1", type: EnvelopeType.flare, speed: 128.0 },
        { name: "flare 1", type: EnvelopeType.flare, speed: 32.0 },
        { name: "flare 2", type: EnvelopeType.flare, speed: 8.0 },
        { name: "flare 3", type: EnvelopeType.flare, speed: 2.0 },
        { name: "twang -1", type: EnvelopeType.twang, speed: 128.0 },
        { name: "twang 1", type: EnvelopeType.twang, speed: 32.0 },
        { name: "twang 2", type: EnvelopeType.twang, speed: 8.0 },
        { name: "twang 3", type: EnvelopeType.twang, speed: 2.0 },
        { name: "swell -1", type: EnvelopeType.swell, speed: 128.0 },
        { name: "swell 1", type: EnvelopeType.swell, speed: 32.0 },
        { name: "swell 2", type: EnvelopeType.swell, speed: 8.0 },
        { name: "swell 3", type: EnvelopeType.swell, speed: 2.0 },
        { name: "tremolo0", type: EnvelopeType.lfo, speed: 8.0 },
        { name: "tremolo1", type: EnvelopeType.lfo, speed: 4.0 },
        { name: "tremolo2", type: EnvelopeType.lfo, speed: 2.0 },
        { name: "tremolo3", type: EnvelopeType.lfo, speed: 1.0 },
        { name: "tremolo4", type: EnvelopeType.tremolo2, speed: 4.0 },
        { name: "tremolo5", type: EnvelopeType.tremolo2, speed: 2.0 },
        { name: "tremolo6", type: EnvelopeType.tremolo2, speed: 1.0 },
        { name: "decay -1", type: EnvelopeType.decay, speed: 40.0 },
        { name: "decay 1", type: EnvelopeType.decay, speed: 10.0 },
        { name: "decay 2", type: EnvelopeType.decay, speed: 7.0 },
        { name: "decay 3", type: EnvelopeType.decay, speed: 4.0 },
        { name: "wibble-1", type: EnvelopeType.wibble, speed: 128.0 }, //Changed speed from 96 to 128. I forgot to include a 96 earlier, and now it's too late to add one, so we have this now. Hopefully no one notices
        { name: "wibble 1", type: EnvelopeType.wibble, speed: 24.0 },
        { name: "wibble 2", type: EnvelopeType.wibble, speed: 12.0 },
        { name: "wibble 3", type: EnvelopeType.wibble, speed: 4.0 },
        { name: "linear-2", type: EnvelopeType.linear, speed: 256.0 },
        { name: "linear-1", type: EnvelopeType.linear, speed: 128.0 },
        { name: "linear 1", type: EnvelopeType.linear, speed: 32.0 },
        { name: "linear 2", type: EnvelopeType.linear, speed: 8.0 },
        { name: "linear 3", type: EnvelopeType.linear, speed: 2.0 },
        { name: "rise -2", type: EnvelopeType.rise, speed: 256.0 },
        { name: "rise -1", type: EnvelopeType.rise, speed: 128.0 },
        { name: "rise 1", type: EnvelopeType.rise, speed: 32.0 },
        { name: "rise 2", type: EnvelopeType.rise, speed: 8.0 },
        { name: "rise 3", type: EnvelopeType.rise, speed: 2.0 },
        // modbox
        { name: "flute 1", type: EnvelopeType.wibble, speed: 16.0 },
        { name: "flute 2", type: EnvelopeType.wibble, speed: 8.0 },
        { name: "flute 3", type: EnvelopeType.wibble, speed: 4.0 },
        // sandbox
        { name: "tripolo1", type: EnvelopeType.lfo, speed: 9.0 },
        { name: "tripolo2", type: EnvelopeType.lfo, speed: 6.0 },
        { name: "tripolo3", type: EnvelopeType.lfo, speed: 3.0 },
        { name: "tripolo4", type: EnvelopeType.tremolo2, speed: 9.0 },
        { name: "tripolo5", type: EnvelopeType.tremolo2, speed: 6.0 },
        { name: "tripolo6", type: EnvelopeType.tremolo2, speed: 3.0 },
        { name: "pentolo1", type: EnvelopeType.lfo, speed: 10.0 },
        { name: "pentolo2", type: EnvelopeType.lfo, speed: 5.0 },
        { name: "pentolo3", type: EnvelopeType.lfo, speed: 2.5 },
        { name: "pentolo4", type: EnvelopeType.tremolo2, speed: 10.0 },
        { name: "pentolo5", type: EnvelopeType.tremolo2, speed: 5.0 },
        { name: "pentolo6", type: EnvelopeType.tremolo2, speed: 2.5 },
        // todbox
        { name: "flutter 1", type: EnvelopeType.lfo, speed: 14.0 },
        { name: "flutter 2", type: EnvelopeType.tremolo2, speed: 11.0 },
        { name: "water-y flutter", type: EnvelopeType.lfo, speed: 9.0 },
        // new jummbox
        { name: "blip 1", type: EnvelopeType.blip, speed: 6.0 },
        { name: "blip 2", type: EnvelopeType.blip, speed: 16.0 },
        { name: "blip 3", type: EnvelopeType.blip, speed: 32.0 },
        // Slarmoo's Box
        { name: "fall 1", type: EnvelopeType.fall, speed: 8.0 },
        { name: "fall 2", type: EnvelopeType.fall, speed: 4.0 },
        { name: "fall 3", type: EnvelopeType.fall, speed: 2.0 },
    ]);

    public static readonly newEnvelopes: DictionaryArray<Envelope> = toNameMap([
        { name: "none", type: EnvelopeType.none, speed: 0.0 },
        { name: "note size", type: EnvelopeType.noteSize, speed: 0.0 },
        { name: "pitch", type: EnvelopeType.pitch, speed: 0.0 }, 
        { name: "random", type: EnvelopeType.pseudorandom, speed: 4.0 }, //Slarmoo's box 1.3
        { name: "punch", type: EnvelopeType.punch, speed: 0.0 },
        { name: "flare", type: EnvelopeType.flare, speed: 32.0 },
        { name: "twang", type: EnvelopeType.twang, speed: 32.0 },
        { name: "swell", type: EnvelopeType.swell, speed: 32.0 },
        { name: "lfo", type: EnvelopeType.lfo, speed: 4.0 }, //replaced tremolo and tremolo2
        // { name: "tremolo2", type: EnvelopeType.tremolo2, speed: 4.0 }, //removed Slarmoo's Box 1.3
        { name: "decay", type: EnvelopeType.decay, speed: 10.0 },
        { name: "wibble", type: EnvelopeType.wibble, speed: 24.0 },
        { name: "linear", type: EnvelopeType.linear, speed: 32.0 },
        { name: "rise", type: EnvelopeType.rise, speed: 32.0 },
        { name: "blip", type: EnvelopeType.blip, speed: 6.0 },
        { name: "fall", type: EnvelopeType.fall, speed: 2.0 }, 
    ])



	public static readonly feedbacks: DictionaryArray<Feedback> = toNameMap([
		{ name: "1⟲", indices: [[1], [], [], []] },
		{ name: "2⟲", indices: [[], [2], [], []] },
		{ name: "3⟲", indices: [[], [], [3], []] },
		{ name: "4⟲", indices: [[], [], [], [4]] },
		{ name: "1⟲ 2⟲", indices: [[1], [2], [], []] },
		{ name: "3⟲ 4⟲", indices: [[], [], [3], [4]] },
		{ name: "1⟲ 2⟲ 3⟲", indices: [[1], [2], [3], []] },
		{ name: "2⟲ 3⟲ 4⟲", indices: [[], [2], [3], [4]] },
		{ name: "1⟲ 2⟲ 3⟲ 4⟲", indices: [[1], [2], [3], [4]] },
		{ name: "1→2", indices: [[], [1], [], []] },
		{ name: "1→3", indices: [[], [], [1], []] },
		{ name: "1→4", indices: [[], [], [], [1]] },
		{ name: "2→3", indices: [[], [], [2], []] },
		{ name: "2→4", indices: [[], [], [], [2]] },
		{ name: "3→4", indices: [[], [], [], [3]] },
		{ name: "1→3 2→4", indices: [[], [], [1], [2]] },
		{ name: "1→4 2→3", indices: [[], [], [2], [1]] },
        { name: "1→2→3→4", indices: [[], [1], [2], [3]] },
        { name: "1↔2 3↔4", indices: [[2], [1], [4], [3]] },
        { name: "1↔4 2↔3", indices: [[4], [3], [2], [1]] },
        { name: "2→1→4→3→2", indices: [[2], [3], [4], [1]] },
        { name: "1→2→3→4→1", indices: [[4], [1], [2], [3]] },
        { name: "(1 2 3)→4", indices: [[], [], [], [1, 2, 3]] },
        { name: "ALL", indices: [[1,2,3,4], [1,2,3,4], [1,2,3,4], [1, 2, 3,4]] },
    ]);
    public static readonly feedbacks6Op: DictionaryArray<Feedback> = toNameMap([
        //placeholder makes life easier for later
        { name: "Custom", indices: [[2, 3, 4, 5, 6], [], [], [], [], []] },

        { name: "1⟲", indices: [[1], [], [], [], [], []] },
        { name: "2⟲", indices: [[], [2], [], [], [], []] },
        { name: "3⟲", indices: [[], [], [3], [], [], []] },
        { name: "4⟲", indices: [[], [], [], [4], [], []] },
        { name: "5⟲", indices: [[], [], [], [], [5], []] },
        { name: "6⟲", indices: [[], [], [], [], [], [6]] },
        { name: "1⟲ 2⟲", indices: [[1], [2], [], [], [], []] },
        { name: "3⟲ 4⟲", indices: [[], [], [3], [4], [], []] },
        { name: "1⟲ 2⟲ 3⟲", indices: [[1], [2], [3], [], [], []] },
        { name: "2⟲ 3⟲ 4⟲", indices: [[], [2], [3], [4], [], []] },
        { name: "1⟲ 2⟲ 3⟲ 4⟲", indices: [[1], [2], [3], [4], [], []] },
        { name: "1⟲ 2⟲ 3⟲ 4⟲ 5⟲", indices: [[1], [2], [3], [4], [5], []] },
        { name: "1⟲ 2⟲ 3⟲ 4⟲ 5⟲ 6⟲", indices: [[1], [2], [3], [4], [5], [6]] },
        { name: "1→2", indices: [[], [1], [], [], [], []] },
        { name: "1→3", indices: [[], [], [1], [], [], []] },
        { name: "1→4", indices: [[], [], [], [1], [], []] },
        { name: "1→5", indices: [[], [], [], [], [1], []] },
        { name: "1→6", indices: [[], [], [], [], [], [1]] },
        { name: "2→3", indices: [[], [], [2], [], [], []] },
        { name: "2→4", indices: [[], [], [], [2], [], []] },
        { name: "3→4", indices: [[], [], [], [3], [], []] },
        { name: "4→5", indices: [[], [], [], [], [4], []] },
        { name: "1→4 2→5 3→6", indices: [[], [], [], [1], [2], [3]] },
        { name: "1→5 2→6 3→4", indices: [[], [], [], [3], [1], [2]] },
        { name: "1→2→3→4→5→6", indices: [[], [1], [2], [3], [4], [5]] },
        { name: "2→1→6→5→4→3→2", indices: [[2], [3], [4], [5], [6], [1]] },
        { name: "1→2→3→4→5→6→1", indices: [[6], [1], [2], [3], [4], [5]] },
        { name: "1↔2 3↔4 5↔6", indices: [[2], [1], [4], [3], [6], [5]] },
        { name: "1↔4 2↔5 3↔6", indices: [[4], [5], [6], [1], [2], [3]] },
        { name: "(1,2,3,4,5)→6", indices: [[], [], [], [], [], [1, 2, 3, 4, 5]] },
        { name: "ALL", indices: [[1, 2, 3, 4, 5, 6], [1, 2, 3, 4, 5, 6], [1, 2, 3, 4, 5, 6], [1, 2, 3, 4, 5, 6], [1, 2, 3, 4, 5, 6], [1, 2, 3, 4, 5, 6]] },
    ]);
    public static readonly chipNoiseLength: number = 1 << 15; // 32768
    public static readonly spectrumNoiseLength: number = 1 << 15; // 32768
    public static readonly spectrumBasePitch: number = 24;
    public static readonly spectrumControlPoints: number = 30;
    public static readonly spectrumControlPointsPerOctave: number = 7;
    public static readonly spectrumControlPointBits: number = 3;
    public static readonly spectrumMax: number = (1 << Config.spectrumControlPointBits) - 1;
    public static readonly harmonicsControlPoints: number = 28;
    public static readonly harmonicsRendered: number = 64;
    public static readonly harmonicsRenderedForPickedString: number = 1 << 8; // 256
    public static readonly harmonicsControlPointBits: number = 3;
    public static readonly harmonicsMax: number = (1 << Config.harmonicsControlPointBits) - 1;
    public static readonly harmonicsWavelength: number = 1 << 11; // 2048
    public static readonly additiveControlPoints: number = 28;
    public static readonly additiveRendered: number = 64;
    public static readonly additiveControlPointBits: number = 3;
    public static readonly additiveMax: number = (1 << Config.additiveControlPointBits) - 1;
    public static readonly additiveWavelength: number = 1 << 11; // 2048
    public static readonly pulseWidthRange: number = 50;
    public static readonly pulseWidthStepPower: number = 0.5;
    public static readonly supersawVoiceCount: number = 7;
	public static readonly supersawDynamismMax: number = 6;
	public static readonly supersawSpreadMax: number = 12;
	public static readonly supersawShapeMax: number = 6;
    public static readonly pitchChannelCountMin: number = 1;
    public static readonly pitchChannelCountMax: number = 60;
    public static readonly noiseChannelCountMin: number = 0;
    public static readonly noiseChannelCountMax: number = 60;
    public static readonly modChannelCountMin: number = 0;
    public static readonly modChannelCountMax: number = 60;
    public static readonly noiseInterval: number = 6;
    public static readonly pitchesPerOctave: number = 12; // TODO: Use this for converting pitch to frequency.
    public static readonly drumCount: number = 12;
    public static readonly pitchOctaves: number = 8;
    public static readonly modCount: number = 6;
    public static readonly maxPitch: number = Config.pitchOctaves * Config.pitchesPerOctave;
    public static readonly maximumTonesPerChannel: number = Config.maxChordSize * 2;
    public static readonly justIntonationSemitones: number[] = [1.0 / 2.0, 8.0 / 15.0, 9.0 / 16.0, 3.0 / 5.0, 5.0 / 8.0, 2.0 / 3.0, 32.0 / 45.0, 3.0 / 4.0, 4.0 / 5.0, 5.0 / 6.0, 8.0 / 9.0, 15.0 / 16.0, 1.0, 16.0 / 15.0, 9.0 / 8.0, 6.0 / 5.0, 5.0 / 4.0, 4.0 / 3.0, 45.0 / 32.0, 3.0 / 2.0, 8.0 / 5.0, 5.0 / 3.0, 16.0 / 9.0, 15.0 / 8.0, 2.0].map(x => Math.log2(x) * Config.pitchesPerOctave);
    public static readonly pitchShiftRange: number = Config.justIntonationSemitones.length;
    public static readonly pitchShiftCenter: number = Config.pitchShiftRange >> 1;
    public static readonly detuneCenter: number = 200;
    public static readonly detuneMax: number = 400;
    public static readonly detuneMin: number = 0;
    public static readonly songDetuneMin: number = 0;
    public static readonly songDetuneMax: number = 500;
    public static readonly unisonVoicesMin: number = 1;
    public static readonly unisonVoicesMax: number = 2;
    public static readonly unisonSpreadMin: number = -96;
    public static readonly unisonSpreadMax: number = 96; 
    public static readonly unisonOffsetMin: number = -96;
    public static readonly unisonOffsetMax: number = 96; 
    public static readonly unisonExpressionMin: number = -2;
    public static readonly unisonExpressionMax: number = 2; 
    public static readonly unisonSignMin: number = -2;
    public static readonly unisonSignMax: number = 2; 
    public static readonly sineWaveLength: number = 1 << 8; // 256
    public static readonly sineWaveMask: number = Config.sineWaveLength - 1;
    public static readonly sineWave: Float32Array = generateSineWave();

    public static readonly perEnvelopeSpeedIndices: number[] = [0, 0.01, 0.02, 0.03, 0.04, 0.05, 0.06, 0.07, 0.08, 0.09, 0.1, 0.2, 0.25, 0.3, 0.3333, 0.4, 0.5, 0.6, 0.6667, 0.7, 0.75, 0.8, 0.9, 1, 1.25, 1.3333, 1.5, 1.6667, 1.75, 2, 2.25, 2.5, 2.75, 3, 3.5, 4, 4.5, 5, 5.5, 6, 6.5, 7, 7.5, 8, 8.5, 9, 9.5, 10, 11, 12, 13, 14, 15, 16, 17, 18, 19, 20, 24, 32, 40, 64, 128, 256];
    public static readonly perEnvelopeSpeedToIndices: Dictionary<number> = {
        0: 0,
        0.01: 1,
        0.02: 2,
        0.03: 3,
        0.04: 4,
        0.05: 5,
        0.06: 6,
        0.07: 7,
        0.08: 8,
        0.09: 9,
        0.1: 10,
        0.2: 11,
        0.25: 12,
        0.3: 13,
        0.3333: 14,
        0.4: 15,
        0.5: 16,
        0.6: 17,
        0.6667: 18,
        0.7: 19,
        0.75: 20,
        0.8: 21,
        0.9: 22,
        1: 23,
        1.25: 24,
        1.3333: 25,
        1.5: 26,
        1.6667: 27,
        1.75: 28,
        2: 29,
        2.25: 30,
        2.5: 31,
        2.75: 32,
        3: 33,
        3.5: 34,
        4: 35,
        4.5: 36,
        5: 37,
        5.5: 38,
        6: 39,
        6.5: 40,
        7: 41,
        7.5: 42,
        8: 43,
        8.5: 44,
        9: 45,
        9.5: 46,
        10: 47,
        11: 48,
        12: 49,
        13: 50,
        14: 51,
        15: 52,
        16: 53,
        17: 54,
        18: 55,
        19: 56,
        20: 57,
        24: 58,
        32: 59,
        40: 60,
        64: 61,
        128: 62,
        256: 63,
    }

    public static readonly perEnvelopeBoundMin: number = 0;
    public static readonly perEnvelopeBoundMax: number = 2;
    //public static readonly randomEnvelopeTypes: string[] = ["time", "pitch"];

    // Picked strings have an all-pass filter with a corner frequency based on the tone fundamental frequency, in order to add a slight inharmonicity. (Which is important for distortion.)
    public static readonly pickedStringDispersionCenterFreq: number = 6000.0; // The tone fundamental freq is pulled toward this freq for computing the all-pass corner freq.
    public static readonly pickedStringDispersionFreqScale: number = 0.3; // The tone fundamental freq freq moves this much toward the center freq for computing the all-pass corner freq.
    public static readonly pickedStringDispersionFreqMult: number = 4.0; // The all-pass corner freq is based on this times the adjusted tone fundamental freq.
    public static readonly pickedStringShelfHz: number = 4000.0; // The cutoff freq of the shelf filter that is used to decay the high frequency energy in the picked string.

    public static readonly distortionRange: number = 8;
    public static readonly stringSustainRange: number = 15;
    public static readonly stringDecayRate: number = 0.12;
    public static readonly enableAcousticSustain: boolean = false;
	public static readonly sustainTypeNames: ReadonlyArray<string> = ["bright", "acoustic"]; // See SustainType enum above.

    public static readonly bitcrusherFreqRange: number = 14;
    public static readonly bitcrusherOctaveStep: number = 0.5;
    public static readonly bitcrusherQuantizationRange: number = 8;

    public static readonly maxEnvelopeCount: number = 16;
    public static readonly defaultAutomationRange: number = 13;
    public static readonly instrumentAutomationTargets: DictionaryArray<AutomationTarget> = toNameMap([
        { name: "none", computeIndex: null, displayName: "none",             /*perNote: false,*/ interleave: false, isFilter: false, /*range: 0,                              */    maxCount: 1, effect: null, compatibleInstruments: null },
        { name: "noteVolume", computeIndex: EnvelopeComputeIndex.noteVolume, displayName: "note volume",      /*perNote:  true,*/ interleave: false, isFilter: false, /*range: Config.volumeRange,             */    maxCount: 1, effect: null, compatibleInstruments: null },
        { name: "pulseWidth", computeIndex: EnvelopeComputeIndex.pulseWidth, displayName: "pulse width",      /*perNote:  true,*/ interleave: false, isFilter: false, /*range: Config.pulseWidthRange,         */    maxCount: 1, effect: null, compatibleInstruments: [InstrumentType.pwm, InstrumentType.supersaw] },
        { name: "stringSustain", computeIndex: EnvelopeComputeIndex.stringSustain, displayName: "sustain",          /*perNote:  true,*/ interleave: false, isFilter: false, /*range: Config.stringSustainRange,      */    maxCount: 1, effect: null, compatibleInstruments: [InstrumentType.pickedString] },
        { name: "unison", computeIndex: EnvelopeComputeIndex.unison, displayName: "unison",           /*perNote:  true,*/ interleave: false, isFilter: false, /*range: Config.defaultAutomationRange,  */    maxCount: 1, effect: null, compatibleInstruments: [InstrumentType.chip, InstrumentType.harmonics, InstrumentType.pickedString, InstrumentType.customChipWave, InstrumentType.pwm, InstrumentType.noise, InstrumentType.spectrum] },
        { name: "operatorFrequency", computeIndex: EnvelopeComputeIndex.operatorFrequency0, displayName: "fm# freq",         /*perNote:  true,*/ interleave: true, isFilter: false, /*range: Config.defaultAutomationRange,  */    maxCount: Config.operatorCount+2, effect: null, compatibleInstruments: [InstrumentType.fm, InstrumentType.fm6op] },
        { name: "operatorAmplitude", computeIndex: EnvelopeComputeIndex.operatorAmplitude0, displayName: "fm# volume",       /*perNote:  true,*/ interleave: false, isFilter: false, /*range: Config.operatorAmplitudeMax + 1,*/    maxCount: Config.operatorCount+2, effect: null, compatibleInstruments: [InstrumentType.fm, InstrumentType.fm6op] },
        { name: "feedbackAmplitude", computeIndex: EnvelopeComputeIndex.feedbackAmplitude, displayName: "fm feedback",      /*perNote:  true,*/ interleave: false, isFilter: false, /*range: Config.operatorAmplitudeMax + 1,*/    maxCount: 1, effect: null, compatibleInstruments: [InstrumentType.fm, InstrumentType.fm6op] },
        { name: "pitchShift", computeIndex: EnvelopeComputeIndex.pitchShift, displayName: "pitch shift",      /*perNote:  true,*/ interleave: false, isFilter: false, /*range: Config.pitchShiftRange,         */    maxCount: 1, effect: EffectType.pitchShift, compatibleInstruments: null },
        { name: "detune", computeIndex: EnvelopeComputeIndex.detune, displayName: "detune",           /*perNote:  true,*/ interleave: false, isFilter: false, /*range: Config.detuneMax + 1,           */    maxCount: 1, effect: EffectType.detune, compatibleInstruments: null },
        { name: "vibratoDepth", computeIndex: EnvelopeComputeIndex.vibratoDepth, displayName: "vibrato depth",    /*perNote:  true,*/ interleave: false, isFilter: false, /*range: Config.defaultAutomationRange,  */    maxCount: 1, effect: EffectType.vibrato, compatibleInstruments: null },
        //{ name: "vibratoSpeed", computeIndex: EnvelopeComputeIndex.vibratoSpeed, displayName: "vibrato speed", /*perNote:  true,*/ interleave: false, isFilter: false, /*range: Config.defaultAutomationRange,  */    maxCount: 1, effect: EffectType.vibrato, compatibleInstruments: null },
        { name: "noteFilterAllFreqs", computeIndex: EnvelopeComputeIndex.noteFilterAllFreqs, displayName: "n. filter freqs",  /*perNote:  true,*/ interleave: false, isFilter: true, /*range: null,                           */    maxCount: 1, effect: EffectType.noteFilter, compatibleInstruments: null },
        { name: "noteFilterFreq", computeIndex: EnvelopeComputeIndex.noteFilterFreq0, displayName: "n. filter # freq", /*perNote:  true,*/ interleave: false/*true*/, isFilter: true, /*range: Config.filterFreqRange,     */        maxCount: Config.filterMaxPoints, effect: EffectType.noteFilter, compatibleInstruments: null },
        { name: "decimalOffset", computeIndex: EnvelopeComputeIndex.decimalOffset, displayName: "decimal offset",      /*perNote:  true,*/ interleave: false, isFilter: false, /*range: Config.pulseWidthRange,         */    maxCount: 1, effect: null, compatibleInstruments: [InstrumentType.pwm, InstrumentType.supersaw] },
        { name: "supersawDynamism",       computeIndex:       EnvelopeComputeIndex.supersawDynamism,       displayName: "dynamism",         /*perNote:  true,*/ interleave: false, isFilter: false, /*range: Config.supersawDynamismMax + 1, */    maxCount: 1,    effect: null,                    compatibleInstruments: [InstrumentType.supersaw]},
		{ name: "supersawSpread",         computeIndex:       EnvelopeComputeIndex.supersawSpread,         displayName: "spread",           /*perNote:  true,*/ interleave: false, isFilter: false, /*range: Config.supersawSpreadMax + 1,   */    maxCount: 1,    effect: null,                    compatibleInstruments: [InstrumentType.supersaw]},
        { name: "supersawShape", computeIndex: EnvelopeComputeIndex.supersawShape, displayName: "saw↔pulse",        /*perNote:  true,*/ interleave: false, isFilter: false, /*range: Config.supersawShapeMax + 1,    */    maxCount: 1, effect: null, compatibleInstruments: [InstrumentType.supersaw] },    
        { name: "panning", computeIndex: EnvelopeComputeIndex.panning, displayName: "panning",  /*perNote:  false,*/                  interleave: false, isFilter: false, /*range: Config.chorusRange,    */  maxCount: 1, effect: EffectType.panning, compatibleInstruments: null },
        { name: "distortion", computeIndex: EnvelopeComputeIndex.distortion, displayName: "distortion", /*perNote:  true,*/ interleave: false, isFilter: false, /*range: Config.defaultAutomationRange,  */    maxCount: 1, effect: EffectType.distortion, compatibleInstruments: null }, 
        { name: "bitcrusherQuantization", computeIndex: EnvelopeComputeIndex.bitcrusherQuantization, displayName: "bitcrush", /*perNote:  true,*/ interleave: false, isFilter: false, /*range: Config.defaultAutomationRange,  */    maxCount: 1, effect: EffectType.bitcrusher, compatibleInstruments: null }, 
        { name: "bitcrusherFrequency", computeIndex: EnvelopeComputeIndex.bitcrusherFrequency, displayName: "freq crush", /*perNote:  true,*/ interleave: false, isFilter: false, /*range: Config.defaultAutomationRange,  */    maxCount: 1, effect: EffectType.bitcrusher, compatibleInstruments: null },
        { name: "chorus", computeIndex: EnvelopeComputeIndex.chorus, displayName: "chorus", /*perNote:  false,*/                      interleave: false, isFilter: false, /*range: Config.chorusRange,    */  maxCount: 1, effect: EffectType.chorus, compatibleInstruments: null },
        { name: "echoSustain", computeIndex: EnvelopeComputeIndex.echoSustain, displayName: "echo", /*perNote:  false,*/              interleave: false, isFilter: false,  /*range: Config.chorusRange,    */  maxCount: 1, effect: EffectType.echo, compatibleInstruments: null },
        { name: "reverb", computeIndex: EnvelopeComputeIndex.reverb, displayName: "reverb", /*perNote:  false,*/              interleave: false, isFilter: false,  /*range: Config.chorusRange,    */  maxCount: 1, effect: EffectType.reverb, compatibleInstruments: null },
        { name: "arpeggioSpeed", computeIndex: EnvelopeComputeIndex.arpeggioSpeed, displayName: "arpeggio speed", /*perNote:  false,*/              interleave: false, isFilter: false,  /*range: Config.chorusRange,    */  maxCount: 1, effect: EffectType.chord, compatibleInstruments: null },
        // Controlling filter gain is less obvious and intuitive than controlling filter freq, so to avoid confusion I've disabled it for now...
        //{name: "noteFilterGain",         computeIndex:       EnvelopeComputeIndex.noteFilterGain0,        displayName: "n. filter # vol",  /*perNote:  true,*/ interleave: false, isFilter:  true, range: Config.filterGainRange,             maxCount: Config.filterMaxPoints, effect: EffectType.noteFilter, compatibleInstruments: null},
        /*
        {name: "eqFilterAllFreqs",       computeIndex: InstrumentAutomationIndex.eqFilterAllFreqs,       displayName: "eq filter freqs",  perNote: false, interleave: false, isFilter:  true, range: null,                               maxCount: 1,    effect: null,                    compatibleInstruments: null},
        {name: "eqFilterFreq",           computeIndex: InstrumentAutomationIndex.eqFilterFreq0,          displayName: "eq filter # freq", perNote: false, interleave:  true, isFilter:  true, range: Config.filterFreqRange,             maxCount: Config.filterMaxPoints, effect: null,  compatibleInstruments: null},
        {name: "eqFilterGain",           computeIndex: InstrumentAutomationIndex.eqFilterGain0,          displayName: "eq filter # vol",  perNote: false, interleave: false, isFilter:  true, range: Config.filterGainRange,             maxCount: Config.filterMaxPoints, effect: null,  compatibleInstruments: null},
        {name: "echoDelay",              computeIndex: InstrumentAutomationIndex.echoDelay,              displayName: "echo delay",       perNote: false, interleave: false, isFilter: false, range: Config.echoDelayRange,              maxCount: 1,    effect: EffectType.echo,         compatibleInstruments: null}, // wait until after we're computing a tick's settings for multiple run lengths.
        {name: "mixVolume",              computeIndex: InstrumentAutomationIndex.mixVolume,              displayName: "mix volume",       perNote: false, interleave: false, isFilter: false, range: Config.volumeRange,                 maxCount: 1,    effect: null,                    compatibleInstruments: null},
        {name: "envelope#",              computeIndex: null,                                             displayName: "envelope",         perNote: false, interleave: false, isFilter: false, range: Config.defaultAutomationRange,      maxCount: Config.maxEnvelopeCount, effect: null, compatibleInstruments: null}, // maxCount special case for envelopes to be allowed to target earlier ones.
        */
    ]);
    public static readonly operatorWaves: DictionaryArray<OperatorWave> = toNameMap([
		{ name: "sine", samples: Config.sineWave },
		{ name: "triangle", samples: generateTriWave() },
		{ name: "pulse width", samples: generateSquareWave() },
		{ name: "sawtooth", samples: generateSawWave() },
		{ name: "ramp", samples: generateSawWave(true) },
		{ name: "trapezoid", samples: generateTrapezoidWave(2) },
	    { name: "quasi-sine", samples: generateQuasiSineWave() },
		//{ name: "white noise", samples: generateWhiteNoiseFmWave() },
		//{ name: "1-bit white noise", samples: generateOneBitWhiteNoiseFmWave() },
    ]);
    public static readonly pwmOperatorWaves: DictionaryArray<OperatorWave> = toNameMap([
        { name: "1%", samples: generateSquareWave(0.01) },
        { name: "5%", samples: generateSquareWave(0.05) },
        { name: "12.5%", samples: generateSquareWave(0.125) },
        { name: "25%", samples: generateSquareWave(0.25) },
        { name: "33%", samples: generateSquareWave(1 / 3) },
        { name: "50%", samples: generateSquareWave(0.5) },
        { name: "66%", samples: generateSquareWave(2 / 3) },
        { name: "75%", samples: generateSquareWave(0.75) },
        { name: "87.5%", samples: generateSquareWave(0.875) },
        { name: "95%", samples: generateSquareWave(0.95) },
        { name: "99%", samples: generateSquareWave(0.99) },
    ]);


    // Height of the small editor column for inserting/deleting rows, in pixels.
    public static readonly barEditorHeight: number = 10;

    // Careful about changing index ordering for this. Index is stored in URL/JSON etc.
    public static readonly modulators: DictionaryArray<Modulator> = toNameMap([
        { name: "none", pianoName: "None", maxRawVol: 6, newNoteVol: 6, forSong: true, convertRealFactor: 0, associatedEffect: EffectType.length,
            promptName: "No Mod Setting", promptDesc: [ "No setting has been chosen yet, so this modulator will have no effect. Try choosing a setting with the dropdown, then click this '?' again for more info.", "[$LO - $HI]" ] },
        { name: "song volume", pianoName: "Volume", maxRawVol: 100, newNoteVol: 100, forSong: true, convertRealFactor: 0, associatedEffect: EffectType.length,
            promptName: "Song Volume", promptDesc: [ "This setting affects the overall volume of the song, just like the main volume slider.", "At $HI, the volume will be unchanged from default, and it will get gradually quieter down to $LO.", "[MULTIPLICATIVE] [$LO - $HI] [%]" ] },
        { name: "tempo", pianoName: "Tempo", maxRawVol: Config.tempoMax - Config.tempoMin, newNoteVol: Math.ceil((Config.tempoMax - Config.tempoMin) / 2), forSong: true, convertRealFactor: Config.tempoMin, associatedEffect: EffectType.length,
            promptName: "Song Tempo", promptDesc: [ "This setting controls the speed your song plays at, just like the tempo slider.", "When you first make a note for this setting, it will default to your current tempo. Raising it speeds up the song, up to $HI BPM, and lowering it slows it down, to a minimum of $LO BPM.", "Note that you can make a 'swing' effect by rapidly changing between two tempo values.", "[OVERWRITING] [$LO - $HI] [BPM]" ] },
        { name: "song reverb", pianoName: "Reverb", maxRawVol: Config.reverbRange * 2, newNoteVol: Config.reverbRange, forSong: true, convertRealFactor: -Config.reverbRange, associatedEffect: EffectType.length,
            promptName: "Song Reverb", promptDesc: [ "This setting affects the overall reverb of your song. It works by multiplying existing reverb for instruments, so those with no reverb set will be unaffected.", "At $MID, all instruments' reverb will be unchanged from default. This increases up to double the reverb value at $HI, or down to no reverb at $LO.", "[MULTIPLICATIVE] [$LO - $HI]" ] },
        { name: "next bar", pianoName: "Next Bar", maxRawVol: 1, newNoteVol: 1, forSong: true, convertRealFactor: 0, associatedEffect: EffectType.length,
            promptName: "Go To Next Bar", promptDesc: [ "This setting functions a little different from most. Wherever a note is placed, the song will jump immediately to the next bar when it is encountered.", "This jump happens at the very start of the note, so the length of a next-bar note is irrelevant. Also, the note can be value 0 or 1, but the value is also irrelevant - wherever you place a note, the song will jump.", "You can make mixed-meter songs or intro sections by cutting off unneeded beats with a next-bar modulator.", "[$LO - $HI]" ] },
        { name: "note volume", pianoName: "Note Vol.", maxRawVol: Config.volumeRange, newNoteVol: Math.ceil(Config.volumeRange / 2), forSong: false, convertRealFactor: Math.ceil(-Config.volumeRange / 2.0), associatedEffect: EffectType.length,
            promptName: "Note Volume", promptDesc: [ "This setting affects the volume of your instrument as if its note size had been scaled.", "At $MID, an instrument's volume will be unchanged from default. This means you can still use the volume sliders to mix the base volume of instruments. The volume gradually increases up to $HI, or decreases down to mute at $LO.", "This setting was the default for volume modulation in JummBox for a long time. Due to some new effects like distortion and bitcrush, note volume doesn't always allow fine volume control. Also, this modulator affects the value of FM modulator waves instead of just carriers. This can distort the sound which may be useful, but also may be undesirable. In those cases, use the 'mix volume' modulator instead, which will always just scale the volume with no added effects.", "For display purposes, this mod will show up on the instrument volume slider, as long as there is not also an active 'mix volume' modulator anyhow. However, as mentioned, it works more like changing note volume.", "[MULTIPLICATIVE] [$LO - $HI]" ] },
        { name: "pan", pianoName: "Pan", maxRawVol: Config.panMax, newNoteVol: Math.ceil(Config.panMax / 2), forSong: false, convertRealFactor: 0, associatedEffect: EffectType.panning,
            promptName: "Instrument Panning", promptDesc: [ "This setting controls the panning of your instrument, just like the panning slider.", "At $LO, your instrument will sound like it is coming fully from the left-ear side. At $MID it will be right in the middle, and at $HI, it will sound like it's on the right.", "[OVERWRITING] [$LO - $HI] [L-R]" ] },
        { name: "reverb", pianoName: "Reverb", maxRawVol: Config.reverbRange, newNoteVol: 0, forSong: false, convertRealFactor: 0, associatedEffect: EffectType.reverb,
            promptName: "Instrument Reverb", promptDesc: [ "This setting controls the reverb of your insturment, just like the reverb slider.", "At $LO, your instrument will have no reverb. At $HI, it will be at maximum.", "[OVERWRITING] [$LO - $HI]"] },
        { name: "distortion", pianoName: "Distortion", maxRawVol: Config.distortionRange-1, newNoteVol: 0, forSong: false, convertRealFactor: 0, associatedEffect: EffectType.distortion,
            promptName: "Instrument Distortion", promptDesc: [ "This setting controls the amount of distortion for your instrument, just like the distortion slider.", "At $LO, your instrument will have no distortion. At $HI, it will be at maximum.", "[OVERWRITING] [$LO - $HI]" ] },
        { name: "fm slider 1", pianoName: "FM 1", maxRawVol: 15, newNoteVol: 15, forSong: false, convertRealFactor: 0, associatedEffect: EffectType.length,
            promptName: "FM Slider 1", promptDesc: [ "This setting affects the strength of the first FM slider, just like the corresponding slider on your instrument.", "It works in a multiplicative way, so at $HI your slider will sound the same is its default value, and at $LO it will sound like it has been moved all the way to the left.", "For the full range of control with this mod, move your underlying slider all the way to the right.", "[MULTIPLICATIVE] [$LO - $HI] [%]"] },
        { name: "fm slider 2", pianoName: "FM 2", maxRawVol: 15, newNoteVol: 15, forSong: false, convertRealFactor: 0, associatedEffect: EffectType.length,
            promptName: "FM Slider 2", promptDesc: ["This setting affects the strength of the second FM slider, just like the corresponding slider on your instrument.", "It works in a multiplicative way, so at $HI your slider will sound the same is its default value, and at $LO it will sound like it has been moved all the way to the left.", "For the full range of control with this mod, move your underlying slider all the way to the right.", "[MULTIPLICATIVE] [$LO - $HI] [%]" ] },
        { name: "fm slider 3", pianoName: "FM 3", maxRawVol: 15, newNoteVol: 15, forSong: false, convertRealFactor: 0, associatedEffect: EffectType.length,
            promptName: "FM Slider 3", promptDesc: ["This setting affects the strength of the third FM slider, just like the corresponding slider on your instrument.", "It works in a multiplicative way, so at $HI your slider will sound the same is its default value, and at $LO it will sound like it has been moved all the way to the left.", "For the full range of control with this mod, move your underlying slider all the way to the right.", "[MULTIPLICATIVE] [$LO - $HI] [%]" ] },
        { name: "fm slider 4", pianoName: "FM 4", maxRawVol: 15, newNoteVol: 15, forSong: false, convertRealFactor: 0, associatedEffect: EffectType.length,
            promptName: "FM Slider 4", promptDesc: ["This setting affects the strength of the fourth FM slider, just like the corresponding slider on your instrument.", "It works in a multiplicative way, so at $HI your slider will sound the same is its default value, and at $LO it will sound like it has been moved all the way to the left.", "For the full range of control with this mod, move your underlying slider all the way to the right.", "[MULTIPLICATIVE] [$LO - $HI] [%]"] },
        { name: "fm feedback", pianoName: "FM Feedbck", maxRawVol: 15, newNoteVol: 15, forSong: false, convertRealFactor: 0, associatedEffect: EffectType.length,
            promptName: "FM Feedback", promptDesc: ["This setting affects the strength of the FM feedback slider, just like the corresponding slider on your instrument.", "It works in a multiplicative way, so at $HI your slider will sound the same is its default value, and at $LO it will sound like it has been moved all the way to the left.", "For the full range of control with this mod, move your underlying slider all the way to the right.", "[MULTIPLICATIVE] [$LO - $HI] [%]"] },
        { name: "pulse width", pianoName: "Pulse Width", maxRawVol: Config.pulseWidthRange, newNoteVol: Config.pulseWidthRange, forSong: false, convertRealFactor: 0, associatedEffect: EffectType.length,
            promptName: "Pulse Width", promptDesc: ["This setting controls the width of this instrument's pulse wave, just like the pulse width slider.", "At $HI, your instrument will sound like a pure square wave (on 50% of the time). It will gradually sound narrower down to $LO, where it will be inaudible (as it is on 0% of the time).", "Changing pulse width randomly between a few values is a common strategy in chiptune music to lend some personality to a lead instrument.", "[OVERWRITING] [$LO - $HI] [%Duty]"] },
        { name: "detune", pianoName: "Detune", maxRawVol: Config.detuneMax - Config.detuneMin, newNoteVol: Config.detuneCenter, forSong: false, convertRealFactor: -Config.detuneCenter, associatedEffect: EffectType.detune,
            promptName: "Instrument Detune", promptDesc: ["This setting controls the detune for this instrument, just like the detune slider.", "At $MID, your instrument will have no detune applied. Each tick corresponds to one cent, or one-hundredth of a pitch. Thus, each change of 100 ticks corresponds to one half-step of detune, up to two half-steps up at $HI, or two half-steps down at $LO.", "[OVERWRITING] [$LO - $HI] [cents]"] },
        { name: "vibrato depth", pianoName: "Vibrato Depth", maxRawVol: 50, newNoteVol: 0, forSong: false, convertRealFactor: 0, associatedEffect: EffectType.vibrato,
            promptName: "Vibrato Depth", promptDesc: ["This setting controls the amount that your pitch moves up and down by during vibrato, just like the vibrato depth slider.", "At $LO, your instrument will have no vibrato depth so its vibrato would be inaudible. This increases up to $HI, where an extreme pitch change will be noticeable.", "[OVERWRITING] [$LO - $HI] [pitch ÷25]"] },
        { name: "song detune", pianoName: "Detune", maxRawVol: Config.songDetuneMax - Config.songDetuneMin, newNoteVol: Math.ceil((Config.songDetuneMax - Config.songDetuneMin) / 2), forSong: true, convertRealFactor: -250, associatedEffect: EffectType.length,
            promptName: "Song Detune", promptDesc: ["This setting controls the overall detune of the entire song. There is no associated slider.", "At $MID, your song will have no extra detune applied and sound unchanged from default. Each tick corresponds to four cents, or four hundredths of a pitch. Thus, each change of 25 ticks corresponds to one half-step of detune, up to 10 half-steps up at $HI, or 10 half-steps down at $LO.", "[MULTIPLICATIVE] [$LO - $HI] [cents x4]"] },
        { name: "vibrato speed", pianoName: "Vibrato Speed", maxRawVol: 30, newNoteVol: 0, forSong: false, convertRealFactor: 0, associatedEffect: EffectType.vibrato,
            promptName: "Vibrato Speed", promptDesc: ["This setting controls the speed your instrument will vibrato at, just like the slider.", "A setting of $LO means there will be no oscillation, and vibrato will be disabled. Higher settings will increase the speed, up to a dramatic trill at the max value, $HI.", "[OVERWRITING] [$LO - $HI]"] },
        { name: "vibrato delay", pianoName: "Vibrato Delay", maxRawVol: 50, newNoteVol: 0, forSong: false, convertRealFactor: 0, associatedEffect: EffectType.vibrato,
            promptName: "Vibrato Delay", promptDesc: ["This setting controls the amount of time vibrato will be held off for before triggering for every new note, just like the slider.", "A setting of $LO means there will be no delay. A setting of 24 corresponds to one full beat of delay. As a sole exception to this scale, setting delay to $HI will completely disable vibrato (as if it had infinite delay).", "[OVERWRITING] [$LO - $HI] [beats ÷24]"] },
        { name: "arp speed", pianoName: "Arp Speed", maxRawVol: 50, newNoteVol: 12, forSong: false, convertRealFactor: 0, associatedEffect: EffectType.chord,
            promptName: "Arpeggio Speed", promptDesc: ["This setting controls the speed at which your instrument's chords arpeggiate, just like the arpeggio speed slider.", "Each setting corresponds to a different speed, from the slowest to the fastest. The speeds are listed below.",
                "[0-4]: x0, x1/16, x⅛, x⅕, x¼,", "[5-9]: x⅓, x⅖, x½, x⅔, x¾,", "[10-14]: x⅘, x0.9, x1, x1.1, x1.2,", "[15-19]: x1.3, x1.4, x1.5, x1.6, x1.7,", "[20-24]: x1.8, x1.9, x2, x2.1, x2.2,", "[25-29]: x2.3, x2.4, x2.5, x2.6, x2.7,", "[30-34]: x2.8, x2.9, x3, x3.1, x3.2,", "[35-39]: x3.3, x3.4, x3.5, x3.6, x3.7," ,"[40-44]: x3.8, x3.9, x4, x4.15, x4.3,", "[45-50]: x4.5, x4.8, x5, x5.5, x6, x8", "[OVERWRITING] [$LO - $HI]"] },
        { name: "pan delay", pianoName: "Pan Delay", maxRawVol: 20, newNoteVol: 10, forSong: false, convertRealFactor: 0, associatedEffect: EffectType.panning,
            promptName: "Panning Delay", promptDesc: ["This setting controls the delay applied to panning for your instrument, just like the pan delay slider.", "With more delay, the panning effect will generally be more pronounced. $MID is the default value, whereas $LO will remove any delay at all. No delay can be desirable for chiptune songs.", "[OVERWRITING] [$LO - $HI]"] },
        { name: "reset arp", pianoName: "Reset Arp", maxRawVol: 1, newNoteVol: 1, forSong: false, convertRealFactor: 0, associatedEffect: EffectType.chord,
            promptName: "Reset Arpeggio", promptDesc: ["This setting functions a little different from most. Wherever a note is placed, the arpeggio of this instrument will reset at the very start of that note. This is most noticeable with lower arpeggio speeds. The lengths and values of notes for this setting don't matter, just the note start times.", "This mod can be used to sync up your apreggios so that they always sound the same, even if you are using an odd-ratio arpeggio speed or modulating arpeggio speed.", "[$LO - $HI]"] },
        { name: "eq filter", pianoName: "EQFlt", maxRawVol: 10, newNoteVol: 0, forSong: false, convertRealFactor: 0, associatedEffect: EffectType.length,
            promptName: "EQ Filter", promptDesc: ["This setting controls a few separate things for your instrument's EQ filter.", "When the option 'morph' is selected, your modulator values will indicate a sub-filter index of your EQ filter to 'morph' to over time. For example, a change from 0 to 1 means your main filter (default) will morph to sub-filter 1 over the specified duration. You can shape the main filter and sub-filters in the large filter editor ('+' button). If your two filters' number, type, and order of filter dots all match up, the morph will happen smoothly and you'll be able to hear them changing. If they do not match up, the filters will simply jump between each other.", "Note that filters will morph based on endpoints in the pattern editor. So, if you specify a morph from sub-filter 1 to 4 but do not specifically drag in new endpoints for 2 and 3, it will morph directly between 1 and 4 without going through the others.", "If you target Dot X or Dot Y, you can finely tune the coordinates of a single dot for your filter. The number of available dots to choose is dependent on your main filter's dot count.", "[OVERWRITING] [$LO - $HI]"] },
        { name: "note filter", pianoName: "N.Flt", maxRawVol: 10, newNoteVol: 0, forSong: false, convertRealFactor: 0, associatedEffect: EffectType.noteFilter,
            promptName: "Note Filter", promptDesc: ["This setting controls a few separate things for your instrument's note filter.", "When the option 'morph' is selected, your modulator values will indicate a sub-filter index of your note filter to 'morph' to over time. For example, a change from 0 to 1 means your main filter (default) will morph to sub-filter 1 over the specified duration. You can shape the main filter and sub-filters in the large filter editor ('+' button). If your two filters' number, type, and order of filter dots all match up, the morph will happen smoothly and you'll be able to hear them changing. If they do not match up, the filters will simply jump between each other.", "Note that filters will morph based on endpoints in the pattern editor. So, if you specify a morph from sub-filter 1 to 4 but do not specifically drag in new endpoints for 2 and 3, it will morph directly between 1 and 4 without going through the others.", "If you target Dot X or Dot Y, you can finely tune the coordinates of a single dot for your filter. The number of available dots to choose is dependent on your main filter's dot count.", "[OVERWRITING] [$LO - $HI]"] },
        { name: "bit crush", pianoName: "Bitcrush", maxRawVol: Config.bitcrusherQuantizationRange-1, newNoteVol: Math.round(Config.bitcrusherQuantizationRange / 2), forSong: false, convertRealFactor: 0, associatedEffect: EffectType.bitcrusher,
            promptName: "Instrument Bit Crush", promptDesc: ["This setting controls the bit crush of your instrument, just like the bit crush slider.", "At a value of $LO, no bit crush will be applied. This increases and the bit crush effect gets more noticeable up to the max value, $HI.", "[OVERWRITING] [$LO - $HI]"] },
        { name: "freq crush", pianoName: "Freq Crush", maxRawVol: Config.bitcrusherFreqRange-1, newNoteVol: Math.round(Config.bitcrusherFreqRange / 2), forSong: false, convertRealFactor: 0, associatedEffect: EffectType.bitcrusher,
            promptName: "Instrument Frequency Crush", promptDesc: ["This setting controls the frequency crush of your instrument, just like the freq crush slider.", "At a value of $LO, no frequency crush will be applied. This increases and the frequency crush effect gets more noticeable up to the max value, $HI.", "[OVERWRITING] [$LO - $HI]"] },
        { name: "echo", pianoName: "Echo", maxRawVol: Config.echoSustainRange-1, newNoteVol: 0, forSong: false, convertRealFactor: 0, associatedEffect: EffectType.echo,
            promptName: "Instrument Echo Sustain", promptDesc: ["This setting controls the echo sustain (echo loudness) of your instrument, just like the echo slider.", "At $LO, your instrument will have no echo sustain and echo will not be audible. Echo sustain increases and the echo effect gets more noticeable up to the max value, $HI.", "[OVERWRITING] [$LO - $HI]"] },
        { name: "echo delay", pianoName: "Echo Delay", maxRawVol: Config.echoDelayRange, newNoteVol: 0, forSong: false, convertRealFactor: 0, associatedEffect: EffectType.length,
            promptName: "Instrument Echo Delay", promptDesc: ["This setting controls the echo delay of your instrument, just like the echo delay slider.", "At $LO, your instrument will have very little echo delay, and this increases up to 2 beats of delay at $HI.", "[OVERWRITING] [$LO - $HI] [~beats ÷12]" ]
        }, // Disabled via associatedEffect and manually in list build in SongEditor, enable and set back to echo after fixing bugginess!
        { name: "chorus", pianoName: "Chorus", maxRawVol: Config.chorusRange - 1, newNoteVol: 0, forSong: false, convertRealFactor: 0, associatedEffect: EffectType.chorus,
            promptName: "Instrument Chorus", promptDesc: ["This setting controls the chorus strength of your instrument, just like the chorus slider.", "At $LO, the chorus effect will be disabled. The strength of the chorus effect increases up to the max value, $HI.", "[OVERWRITING] [$LO - $HI]"] },
        { name: "eq filt cut", pianoName: "EQFlt Cut", maxRawVol: Config.filterSimpleCutRange - 1, newNoteVol: Config.filterSimpleCutRange - 1, forSong: false, convertRealFactor: 0, associatedEffect: EffectType.length,
            promptName: "EQ Filter Cutoff Frequency", promptDesc: ["This setting controls the filter cut position of your instrument, just like the filter cut slider.", "This setting is roughly analagous to the horizontal position of a single low-pass dot on the advanced filter editor. At lower values, a wider range of frequencies is cut off.", "[OVERWRITING] [$LO - $HI]"] },
        { name: "eq filt peak", pianoName: "EQFlt Peak", maxRawVol: Config.filterSimplePeakRange - 1, newNoteVol: 0, forSong: false, convertRealFactor: 0, associatedEffect: EffectType.length,
            promptName: "EQ Filter Peak Gain", promptDesc: ["This setting controls the filter peak position of your instrument, just like the filter peak slider.", "This setting is roughly analagous to the vertical position of a single low-pass dot on the advanced filter editor. At lower values, the cutoff frequency will not be emphasized, and at higher values you will hear emphasis on the cutoff frequency.", "[OVERWRITING] [$LO - $HI]"] },
        { name: "note filt cut", pianoName: "N.Flt Cut", maxRawVol: Config.filterSimpleCutRange - 1, newNoteVol: Config.filterSimpleCutRange - 1, forSong: false, convertRealFactor: 0, associatedEffect: EffectType.noteFilter,
            promptName: "Note Filter Cutoff Frequency", promptDesc: ["This setting controls the filter cut position of your instrument, just like the filter cut slider.", "This setting is roughly analagous to the horizontal position of a single low-pass dot on the advanced filter editor. At lower values, a wider range of frequencies is cut off.", "[OVERWRITING] [$LO - $HI]"] },
        { name: "note filt peak", pianoName: "N.Flt Peak", maxRawVol: Config.filterSimplePeakRange - 1, newNoteVol: 0, forSong: false, convertRealFactor: 0, associatedEffect: EffectType.noteFilter,
            promptName: "Note Filter Peak Gain", promptDesc: ["This setting controls the filter peak position of your instrument, just like the filter peak slider.", "This setting is roughly analagous to the vertical position of a single low-pass dot on the advanced filter editor. At lower values, the cutoff frequency will not be emphasized, and at higher values you will hear emphasis on the cutoff frequency.", "[OVERWRITING] [$LO - $HI]"] },
        { name: "pitch shift", pianoName: "Pitch Shift", maxRawVol: Config.pitchShiftRange - 1, newNoteVol: Config.pitchShiftCenter, forSong: false, convertRealFactor: -Config.pitchShiftCenter, associatedEffect: EffectType.pitchShift,
            promptName: "Pitch Shift", promptDesc: ["This setting controls the pitch offset of your instrument, just like the pitch shift slider.", "At $MID your instrument will have no pitch shift. This increases as you decrease toward $LO pitches (half-steps) at the low end, or increases towards +$HI pitches at the high end.", "[OVERWRITING] [$LO - $HI] [pitch]"] },
        { name: "sustain", pianoName: "Sustain", maxRawVol: Config.stringSustainRange - 1, newNoteVol: 0, forSong: false, convertRealFactor: 0, associatedEffect: EffectType.length,
            promptName: "Picked String Sustain", promptDesc: ["This setting controls the sustain of your picked string instrument, just like the sustain slider.", "At $LO, your instrument will have minimum sustain and sound 'plucky'. This increases to a more held sound as your modulator approaches the maximum, $HI.", "[OVERWRITING] [$LO - $HI]"] },
        { name: "mix volume", pianoName: "Mix Vol.", maxRawVol: Config.volumeRange, newNoteVol: Math.ceil(Config.volumeRange / 2), forSong: false, convertRealFactor: Math.ceil(-Config.volumeRange / 2.0), associatedEffect: EffectType.length,
            promptName: "Mix Volume", promptDesc: ["This setting affects the volume of your instrument as if its volume slider had been moved.", "At $MID, an instrument's volume will be unchanged from default. This means you can still use the volume sliders to mix the base volume of instruments, since this setting and the default value work multiplicatively. The volume gradually increases up to $HI, or decreases down to mute at $LO.", "Unlike the 'note volume' setting, mix volume is very straightforward and simply affects the resultant instrument volume after all effects are applied.", "[MULTIPLICATIVE] [$LO - $HI]"] },
        { name: "fm slider 5", pianoName: "FM 5", maxRawVol: 15, newNoteVol: 15, forSong: false, convertRealFactor: 0, associatedEffect: EffectType.length,
            promptName: "FM Slider 5", promptDesc: ["This setting affects the strength of the fifth FM slider, just like the corresponding slider on your instrument.", "It works in a multiplicative way, so at $HI your slider will sound the same is its default value, and at $LO it will sound like it has been moved all the way to the left.", "For the full range of control with this mod, move your underlying slider all the way to the right.", "[MULTIPLICATIVE] [$LO - $HI] [%]"] },
        { name: "fm slider 6", pianoName: "FM 6", maxRawVol: 15, newNoteVol: 15, forSong: false, convertRealFactor: 0, associatedEffect: EffectType.length,
            promptName: "FM Slider 6", promptDesc: ["This setting affects the strength of the sixth FM slider, just like the corresponding slider on your instrument.", "It works in a multiplicative way, so at $HI your slider will sound the same is its default value, and at $LO it will sound like it has been moved all the way to the left.", "For the full range of control with this mod, move your underlying slider all the way to the right.", "[MULTIPLICATIVE] [$LO - $HI] [%]"] },
        { name: "decimal offset", pianoName: "Decimal Offset", maxRawVol: 99, newNoteVol: 0, forSong: false, convertRealFactor: 0, invertSliderIndicator: true, associatedEffect: EffectType.length,
            promptName: "Decimal Offset", promptDesc: ["This setting controls the decimal offset that is subtracted from the pulse width; use this for creating values like 12.5 or 6.25.", "[$LO - $HI]"] },
        { name: "envelope speed", pianoName: "EnvelopeSpd", maxRawVol: 50, newNoteVol: 12, forSong: false, convertRealFactor: 0, associatedEffect: EffectType.length,
            promptName: "Envelope Speed", promptDesc: ["This setting controls how fast all of the envelopes for the instrument play.", "At $LO, your instrument's envelopes will be frozen, and at values near there they will change very slowly. At 12, the envelopes will work as usual, performing at normal speed. This increases up to $HI, where the envelopes will change very quickly. The speeds are given below:",
                "[0-4]: x0, x1/16, x⅛, x⅕, x¼,", "[5-9]: x⅓, x⅖, x½, x⅔, x¾,", "[10-14]: x⅘, x0.9, x1, x1.1, x1.2,", "[15-19]: x1.3, x1.4, x1.5, x1.6, x1.7,", "[20-24]: x1.8, x1.9, x2, x2.1, x2.2,", "[25-29]: x2.3, x2.4, x2.5, x2.6, x2.7,", "[30-34]: x2.8, x2.9, x3, x3.1, x3.2,", "[35-39]: x3.3, x3.4, x3.5, x3.6, x3.7," ,"[40-44]: x3.8, x3.9, x4, x4.15, x4.3,", "[45-50]: x4.5, x4.8, x5, x5.5, x6, x8", "[OVERWRITING] [$LO - $HI]"] },
        { name: "dynamism", pianoName: "Dynamism", maxRawVol: Config.supersawDynamismMax, newNoteVol: 0, forSong: false, convertRealFactor: 0, associatedEffect: EffectType.length,
            promptName: "Supersaw Dynamism", promptDesc: ["This setting controls the supersaw dynamism of your instrument, just like the dynamism slider.", "At $LO, your instrument will have only a single pulse contributing. Increasing this will raise the contribution of other waves which is similar to a chorus effect. The effect gets more noticeable up to the max value, $HI.", "[OVERWRITING] [$LO - $HI]"] },
        { name: "spread", pianoName: "Spread", maxRawVol: Config.supersawSpreadMax, newNoteVol: 0, forSong: false, convertRealFactor: 0, associatedEffect: EffectType.length,
            promptName: "Supersaw Spread", promptDesc: ["This setting controls the supersaw spread of your instrument, just like the spread slider.", "At $LO, all the pulses in your supersaw will be at the same frequency. Increasing this value raises the frequency spread of the contributing waves, up to a dissonant spread at the max value, $HI.", "[OVERWRITING] [$LO - $HI]"] },
        { name: "saw shape", pianoName: "Saw Shape", maxRawVol: Config.supersawShapeMax, newNoteVol: 0, forSong: false, convertRealFactor: 0, associatedEffect: EffectType.length,
            promptName: "Supersaw Shape", promptDesc: ["This setting controls the supersaw shape of your instrument, just like the Saw↔Pulse slider.", "As the slider's name implies, this effect will give you a sawtooth wave at $LO, and a full pulse width wave at $HI. Values in between will be a blend of the two.", "[OVERWRITING] [$LO - $HI] [%]"] },
        { name: "individual envelope speed", pianoName: "IndvEnvSpd", maxRawVol: 63, newNoteVol: 23, forSong: false, convertRealFactor: 0, associatedEffect: EffectType.length,
            promptName: "Individual Envelope Speed", promptDesc: ["This setting controls how fast the specified envelope of the instrument will play.", "At $LO, your the envelope will be frozen, and at values near there they will change very slowly. At 23, the envelope will work as usual, performing at normal speed. This increases up to $HI, where the envelope will change very quickly. The speeds are given below:",
                "[0-4]: x0, x0.01, x0.02, x0.03, x0.04,", "[5-9]: x0.05, x0.06, x0.07, x0.08, x0.09,", "[10-14]: x0.1, x0.2, x0.25, x0.3, x0.33,", "[15-19]: x0.4, x0.5, x0.6, x0.6667, x0.7,", "[20-24]: x0.75, x0.8, x0.9, x1, x1.25,", "[25-29]: x1.3333, x1.5, x1.6667, x1.75, x2,", "[30-34]: x2.25, x2.5, x2.75, x3, x3.5,", "[35-39]: x4, x4.5, x5, x5.5, x6,", "[40-44]: x6.5, x7, x7.5, x8, x8.5,", "[45-49]: x9, x9.5, x10, x11, x12", "[50-54]: x13, x14, x15, x16, x17", "[55-59]: x18, x19, x20, x24, x32", "[60-63]: x40, x64, x128, x256", "[OVERWRITING] [$LO - $HI]"]},
        // Envelope bound modulation not added in yet
        // { name: "individual envelope lower bound", pianoName: "IndvEnvLow", maxRawVol: 20, newNoteVol: 0, forSong: false, convertRealFactor: 0, associatedEffect: EffectType.length,
        //     promptName: "Individual Envelope Lower Bound", promptDesc: ["This setting controlsthe envelope lower bound", "At $LO, your the envelope will output an upper envelope bound to 0, and at $HI your envelope will output an upper envelope bound to 2.", "This settings will not work if your lower envelope bound is higher than your upper envelope bound", ]},
        // { name: "individual envelope upper bound", pianoName: "IndvEnvUp", maxRawVol: 20, newNoteVol: 10, forSong: false, convertRealFactor: 0, associatedEffect: EffectType.length,
        //     promptName: "Individual Envelope Upper Bound", promptDesc: ["This setting controlsthe envelope lower bound", "At $LO, your the envelope will output a 0 to lower envelope bound, and at $HI your envelope will output a 2 to lower envelope bound.", "This settings will not work if your lower envelope bound is higher than your upper envelope bound", ]},
        { name: "song eq", pianoName: "Song EQ", maxRawVol: 10, newNoteVol: 0, forSong: true, convertRealFactor: 0, associatedEffect: EffectType.length,
            promptName: "Song EQ Filter", promptDesc: ["This setting overwrites every instrument's eq filter. You can do this in a few separate ways, similar to the per instrument eq filter modulator.", "When the option 'morph' is selected, your modulator values will indicate a sub-filter index of your EQ filter to 'morph' to over time. For example, a change from 0 to 1 means your main filter (default) will morph to sub-filter 1 over the specified duration. You can shape the main filter and sub-filters in the large filter editor ('+' button). If your two filters' number, type, and order of filter dots all match up, the morph will happen smoothly and you'll be able to hear them changing. If they do not match up, the filters will simply jump between each other.", "Note that filters will morph based on endpoints in the pattern editor. So, if you specify a morph from sub-filter 1 to 4 but do not specifically drag in new endpoints for 2 and 3, it will morph directly between 1 and 4 without going through the others.", "If you target Dot X or Dot Y, you can finely tune the coordinates of a single dot for your filter. The number of available dots to choose is dependent on your main filter's dot count.", "[OVERWRITING] [$LO - $HI]"]},
        ]);
}

function centerWave(wave: Array<number>): Float32Array {
    let sum: number = 0.0;
    for (let i: number = 0; i < wave.length; i++) sum += wave[i];
    const average: number = sum / wave.length;
    for (let i: number = 0; i < wave.length; i++) wave[i] -= average;
    performIntegral(wave);
    // The first sample should be zero, and we'll duplicate it at the end for easier interpolation.
    wave.push(0);
    return new Float32Array(wave);
}
function centerAndNormalizeWave(wave: Array<number>): Float32Array {
    let magn: number = 0.0;

    centerWave(wave);

    // Going to length-1 because an extra 0 sample is added on the end as part of centerWave, which shouldn't impact magnitude calculation.
    for (let i: number = 0; i < wave.length - 1; i++) {
        magn += Math.abs(wave[i]);
    }
    const magnAvg: number = magn / (wave.length - 1);

    for (let i: number = 0; i < wave.length - 1; i++) {
        wave[i] = wave[i] / magnAvg;
    }

    return new Float32Array(wave);

}
export function performIntegral(wave: { length: number, [index: number]: number }): Float32Array {
    // Perform the integral on the wave. The synth function will perform the derivative to get the original wave back but with antialiasing.
    let cumulative: number = 0.0;
    let newWave: Float32Array = new Float32Array(wave.length);
    for (let i: number = 0; i < wave.length; i++) {
        newWave[i] = cumulative;
        cumulative += wave[i];
    }

    return newWave;
}
export function performIntegralOld(wave: { length: number, [index: number]: number }): void {
	// Old ver used in harmonics/picked string instruments, manipulates wave in place.
	let cumulative: number = 0.0;
	for (let i: number = 0; i < wave.length; i++) {
		const temp = wave[i];
		wave[i] = cumulative;
		cumulative += temp;
	}
}

export function getPulseWidthRatio(pulseWidth: number): number {
    // BeepBox formula for reference
    //return Math.pow(0.5, (Config.pulseWidthRange - 1 - pulseWidth) * Config.pulseWidthStepPower) * 0.5;

    return pulseWidth / (Config.pulseWidthRange * 2);
}


// The function arguments will be defined in FFT.ts, but I want
// SynthConfig.ts to be at the top of the compiled JS so I won't directly
// depend on FFT here. synth.ts will take care of importing FFT.ts.
//function inverseRealFourierTransform(array: {length: number, [index: number]: number}, fullArrayLength: number): void;
//function scaleElementsByFactor(array: {length: number, [index: number]: number}, factor: number): void;
export function getDrumWave(index: number, inverseRealFourierTransform: Function | null, scaleElementsByFactor: Function | null): Float32Array {
    let wave: Float32Array | null = Config.chipNoises[index].samples;
    if (wave == null) {
        wave = new Float32Array(Config.chipNoiseLength + 1);
        Config.chipNoises[index].samples = wave;

		if (index == 0) {
			// The "retro" drum uses a "Linear Feedback Shift Register" similar to the NES noise channel.
			let drumBuffer: number = 1;
			for (let i: number = 0; i < Config.chipNoiseLength; i++) {
				wave[i] = (drumBuffer & 1) * 2.0 - 1.0;
				let newBuffer: number = drumBuffer >> 1;
				if (((drumBuffer + newBuffer) & 1) == 1) {
					newBuffer += 1 << 14;
				}
				drumBuffer = newBuffer;
			}
		} else if (index == 1) {
			// White noise is just random values for each sample.
			for (let i: number = 0; i < Config.chipNoiseLength; i++) {
				wave[i] = Math.random() * 2.0 - 1.0;
			}
		} else if (index == 2) {
			// The "clang" noise wave is based on a similar noise wave in the modded beepbox made by DAzombieRE.
			let drumBuffer: number = 1;
			for (let i: number = 0; i < Config.chipNoiseLength; i++) {
				wave[i] = (drumBuffer & 1) * 2.0 - 1.0;
				let newBuffer: number = drumBuffer >> 1;
				if (((drumBuffer + newBuffer) & 1) == 1) {
					newBuffer += 2 << 14;
				}
				drumBuffer = newBuffer;
			}
		} else if (index == 3) {
			// The "buzz" noise wave is based on a similar noise wave in the modded beepbox made by DAzombieRE.
			let drumBuffer: number = 1;
			for (let i: number = 0; i < Config.chipNoiseLength; i++) {
				wave[i] = (drumBuffer & 1) * 2.0 - 1.0;
				let newBuffer: number = drumBuffer >> 1;
				if (((drumBuffer + newBuffer) & 1) == 1) {
					newBuffer += 10 << 2;
				}
				drumBuffer = newBuffer;
			}
		} else if (index == 4) {
			// "hollow" drums, designed in frequency space and then converted via FFT:
			drawNoiseSpectrum(wave, Config.chipNoiseLength, 10, 11, 1, 1, 0);
			drawNoiseSpectrum(wave, Config.chipNoiseLength, 11, 14, .6578, .6578, 0);
			inverseRealFourierTransform!(wave, Config.chipNoiseLength);
			scaleElementsByFactor!(wave, 1.0 / Math.sqrt(Config.chipNoiseLength));
		} else if (index == 5) {
			// "Shine" drums from modbox!
			var drumBuffer = 1;
			for (var i = 0; i < Config.chipNoiseLength; i++) {
				wave[i] = (drumBuffer & 1) * 2.0 - 1.0;
				var newBuffer = drumBuffer >> 1;
				if (((drumBuffer + newBuffer) & 1) == 1) {
					newBuffer += 10 << 2;
				}
				drumBuffer = newBuffer;
			}
		} else if (index == 6) {
			// "Deep" drums from modbox!
			drawNoiseSpectrum(wave, Config.chipNoiseLength, 1, 10, 1, 1, 0);
			drawNoiseSpectrum(wave, Config.chipNoiseLength, 20, 14, -2, -2, 0);
			inverseRealFourierTransform!(wave, Config.chipNoiseLength);
			scaleElementsByFactor!(wave, 1.0 / Math.sqrt(Config.chipNoiseLength));
		} else if (index == 7) {
			// "Cutter" drums from modbox!
			var drumBuffer = 1;
			for (var i = 0; i < Config.chipNoiseLength; i++) {
				wave[i] = (drumBuffer & 1) * 4.0 * (Math.random() * 14 + 1) - 8.0;
				var newBuffer = drumBuffer >> 1;
				if (((drumBuffer + newBuffer) & 1) == 1) {
					newBuffer += 15 << 2;
				}
				drumBuffer = newBuffer;
			}
		} else if (index == 8) {
			// "Metallic" drums from modbox!
			var drumBuffer = 1;
			for (var i = 0; i < Config.chipNoiseLength; i++) {
				wave[i] = (drumBuffer & 1) / 2.0 - 0.5;
				var newBuffer = drumBuffer >> 1;
				if (((drumBuffer + newBuffer) & 1) == 1) {
					newBuffer -= 10 << 2;
				}
				drumBuffer = newBuffer;
            }
        } else if (index == 9) {
            // a noise more like old static than white noise
            let drumBuffer: number = 1;
            for (let i: number = 0; i < Config.chipNoiseLength; i++) {
                wave[i] = (drumBuffer & 1) * 2.0 - 1.1;
                let newBuffer: number = drumBuffer >> 1;
                if (((drumBuffer + newBuffer) & 1) == 1) {
                    newBuffer += 8 ^ 2 << 16;
                }
                drumBuffer = newBuffer;
            }
		}
        else if (index == 10) {
            for (let i = 0; i < Config.chipNoiseLength; i++) {
                wave[i] = Math.round(Math.random());
            }
        }
        else if (index == 11) {
            var drumBuffer = 1;
            for (var i = 0; i < Config.chipNoiseLength; i++) {
                wave[i] = Math.round((drumBuffer & 1));
                var newBuffer = drumBuffer >> 1;
                if (((drumBuffer + newBuffer) & 1) == 1) {
                    newBuffer -= 10 << 2;
                }
                drumBuffer = newBuffer;
            }
        }
        else if (index == 12) {
            for (let i = 0; i < Config.chipNoiseLength; i++) {
                var ultraboxnewchipnoiserand = Math.random();
                wave[i] = Math.pow(ultraboxnewchipnoiserand, Math.clz32(ultraboxnewchipnoiserand));
            }
        }
        else if (index == 13) {
            // https://noisehack.com/generate-noise-web-audio-api/
            var b0 = 0, b1 = 0, b2 = 0, b3, b4, b5, b6;
            b0 = b1 = b2 = b3 = b4 = b5 = b6 = 0.0;
            
            for (let i = 0; i < Config.chipNoiseLength; i++) {
                var white = Math.random() * 2 - 1;
                b0 = 0.99886 * b0 + white * 0.0555179;
                b1 = 0.99332 * b1 + white * 0.0750759;
                b2 = 0.96900 * b2 + white * 0.1538520;
                b3 = 0.86650 * b3 + white * 0.3104856;
                b4 = 0.55000 * b4 + white * 0.5329522;
                b5 = -0.7616 * b5 - white * 0.0168980;
                wave[i] = b0 + b1 + b2 + b3 + b4 + b5 + b6 + white * 0.5362;
                wave[i] *= 0.44;
                b6 = white * 0.115926;
            }
        }
        else if (index == 14) {
            var lastOut = 0.0;
            
            for (let i = 0; i < Config.chipNoiseLength; i++) {
                var white = Math.random() * 2 - 1;
                wave[i] = (lastOut + (0.02 * white)) / 1.02;
                lastOut = wave[i];
                wave[i] *= 14;
            }
        }
		
		else {
			throw new Error("Unrecognized drum index: " + index);
		}

        wave[Config.chipNoiseLength] = wave[0];
    }

    return wave;
}

export function drawNoiseSpectrum(wave: Float32Array, waveLength: number, lowOctave: number, highOctave: number, lowPower: number, highPower: number, overallSlope: number): number {
    const referenceOctave: number = 11;
    const referenceIndex: number = 1 << referenceOctave;
    const lowIndex: number = Math.pow(2, lowOctave) | 0;
    const highIndex: number = Math.min(waveLength >> 1, Math.pow(2, highOctave) | 0);
    const retroWave: Float32Array = getDrumWave(0, null, null);
    let combinedAmplitude: number = 0.0;
    for (let i: number = lowIndex; i < highIndex; i++) {

        let lerped: number = lowPower + (highPower - lowPower) * (Math.log2(i) - lowOctave) / (highOctave - lowOctave);
        let amplitude: number = Math.pow(2, (lerped - 1) * 7 + 1) * lerped;

        amplitude *= Math.pow(i / referenceIndex, overallSlope);

        combinedAmplitude += amplitude;

        // Add two different sources of psuedo-randomness to the noise
        // (individually they aren't random enough) but in a deterministic
        // way so that live spectrum editing doesn't result in audible pops.
        // Multiply all the sine wave amplitudes by 1 or -1 based on the
        // LFSR retro wave (effectively random), and also rotate the phase
        // of each sine wave based on the golden angle to disrupt the symmetry.
        amplitude *= retroWave[i];
        const radians: number = 0.61803398875 * i * i * Math.PI * 2.0;

        wave[i] = Math.cos(radians) * amplitude;
        wave[waveLength - i] = Math.sin(radians) * amplitude;
    }

    return combinedAmplitude;
}

function generateSineWave(): Float32Array {
    const wave: Float32Array = new Float32Array(Config.sineWaveLength + 1);
    for (let i: number = 0; i < Config.sineWaveLength + 1; i++) {
        wave[i] = Math.sin(i * Math.PI * 2.0 / Config.sineWaveLength);
    }
    return wave;
}

function generateTriWave(): Float32Array {
    const wave: Float32Array = new Float32Array(Config.sineWaveLength + 1);
    for (let i: number = 0; i < Config.sineWaveLength + 1; i++) {
        wave[i] = Math.asin(Math.sin(i * Math.PI * 2.0 / Config.sineWaveLength)) / (Math.PI / 2);
    }
    return wave;
}

function generateTrapezoidWave(drive: number = 2): Float32Array {
    const wave: Float32Array = new Float32Array(Config.sineWaveLength + 1);
    for (let i: number = 0; i < Config.sineWaveLength + 1; i++) {
        wave[i] = Math.max(-1.0, Math.min(1.0, Math.asin(Math.sin(i * Math.PI * 2.0 / Config.sineWaveLength)) * drive));
    }
    return wave;
}

function generateSquareWave(phaseWidth: number = 0): Float32Array {
    const wave: Float32Array = new Float32Array(Config.sineWaveLength + 1);
    const centerPoint: number = Config.sineWaveLength / 4;
    for (let i: number = 0; i < Config.sineWaveLength + 1; i++) {
        wave[i] = +((Math.abs(i - centerPoint) < phaseWidth * Config.sineWaveLength / 2)
            || ((Math.abs(i - Config.sineWaveLength - centerPoint) < phaseWidth * Config.sineWaveLength / 2))) * 2 - 1;
    }
    return wave;
}

function generateSawWave(inverse: boolean = false): Float32Array {
    const wave: Float32Array = new Float32Array(Config.sineWaveLength + 1);
    for (let i: number = 0; i < Config.sineWaveLength + 1; i++) {
        wave[i] = ((i + (Config.sineWaveLength / 4.0)) * 2.0 / Config.sineWaveLength) % 2 - 1;
        wave[i] = inverse ? -wave[i] : wave[i];
    }
    return wave;
}

	// function generateWhiteNoiseFmWave() {
        // const wave = new Float32Array(Config.sineWaveLength + 1);
        // for (let i = 0; i < Config.sineWaveLength + 1; i++) {
            // wave[i] = Math.random() * 2.0 - 1.0;
        // }
        // return wave;
    // }
	// function generateOneBitWhiteNoiseFmWave() {
        // const wave = new Float32Array(Config.sineWaveLength + 1);
        // for (let i = 0; i < Config.sineWaveLength + 1; i++) {
            // wave[i] = Math.round(Math.random());
        // }
        // return wave;
    // }
	function generateQuasiSineWave() {
        const wave = new Float32Array(Config.sineWaveLength + 1);
        for (let i = 0; i < Config.sineWaveLength + 1; i++) {
            wave[i] = Math.round(Math.sin(i * Math.PI * 2.0 / Config.sineWaveLength));
        }
        return wave;
	}

export function getArpeggioPitchIndex(pitchCount: number, useFastTwoNoteArp: boolean, arpeggio: number): number {
    let arpeggioPattern: ReadonlyArray<number> = Config.arpeggioPatterns[pitchCount - 1];
    if (arpeggioPattern != null) {
        if (pitchCount == 2 && useFastTwoNoteArp == false) {
            arpeggioPattern = [0, 0, 1, 1];
        }
        return arpeggioPattern[arpeggio % arpeggioPattern.length];
    } else {
        return arpeggio % pitchCount;
    }
}

// Pardon the messy type casting. This allows accessing array members by numerical index or string name.
export function toNameMap<T extends BeepBoxOption>(array: Array<Pick<T, Exclude<keyof T, "index">>>): DictionaryArray<T> {
    const dictionary: Dictionary<T> = {};
    for (let i: number = 0; i < array.length; i++) {
        const value: any = array[i];
        value.index = i;
        dictionary[value.name] = <T>value;
    }
    const result: DictionaryArray<T> = <DictionaryArray<T>><any>array;
    result.dictionary = dictionary;
    return result;
}

export function effectsIncludeTransition(effects: number): boolean {
    return (effects & (1 << EffectType.transition)) != 0;
}
export function effectsIncludeChord(effects: number): boolean {
    return (effects & (1 << EffectType.chord)) != 0;
}
export function effectsIncludePitchShift(effects: number): boolean {
    return (effects & (1 << EffectType.pitchShift)) != 0;
}
export function effectsIncludeDetune(effects: number): boolean {
    return (effects & (1 << EffectType.detune)) != 0;
}
export function effectsIncludeVibrato(effects: number): boolean {
    return (effects & (1 << EffectType.vibrato)) != 0;
}
export function effectsIncludeNoteFilter(effects: number): boolean {
    return (effects & (1 << EffectType.noteFilter)) != 0;
}
export function effectsIncludeDistortion(effects: number): boolean {
    return (effects & (1 << EffectType.distortion)) != 0;
}
export function effectsIncludeBitcrusher(effects: number): boolean {
    return (effects & (1 << EffectType.bitcrusher)) != 0;
}
export function effectsIncludePanning(effects: number): boolean {
    return (effects & (1 << EffectType.panning)) != 0;
}
export function effectsIncludeChorus(effects: number): boolean {
    return (effects & (1 << EffectType.chorus)) != 0;
}
export function effectsIncludeEcho(effects: number): boolean {
    return (effects & (1 << EffectType.echo)) != 0;
}
export function effectsIncludeReverb(effects: number): boolean {
    return (effects & (1 << EffectType.reverb)) != 0;
}
export function rawChipToIntegrated(raw: DictionaryArray<ChipWave>): DictionaryArray<ChipWave> {
    const newArray: Array<ChipWave> = new Array<ChipWave>(raw.length);
    const dictionary: Dictionary<ChipWave> = {};
    for (let i: number = 0; i < newArray.length; i++) {
        newArray[i] = Object.assign([], raw[i]);
        const value: any = newArray[i];
        value.index = i;
        dictionary[value.name] = <ChipWave>value;
    }
    for (let key in dictionary) {
        dictionary[key].samples = performIntegral(dictionary[key].samples);
    }
    const result: DictionaryArray<ChipWave> = <DictionaryArray<ChipWave>><any>newArray;
    result.dictionary = dictionary;
    return result;
}<|MERGE_RESOLUTION|>--- conflicted
+++ resolved
@@ -903,7 +903,6 @@
         { name: "Whole Tone", realName: "whole tone", flags: [true, false, true, false, true, false, true, false, true, false, true, false] }, // Whole Tone
         { name: "Octatonic", realName: "octatonic", flags: [true, false, true, true, false, true, true, false, true, true, false, true] }, // Octatonic
         { name: "Hexatonic", realName: "hexatonic", flags: [true, false, false, true, true, false, false, true, true, false, false, true] }, // Hexatonic
-<<<<<<< HEAD
         // modbox
         { name: "No Dabbing", realName: "no dabbing", flags: [true, true, false, true, true, true, true, true, true, false, true, false] },
         // todbox
@@ -912,8 +911,6 @@
         { name: "Test Scale", realName: "**t", flags: [true, true, false, false, false, true, true, false, false, true, true, false] },
         // wackybox
         { name: "die", realName: "death", flags: [true, false, false, false, false, false, false, false, true, false, false, false] },
-=======
->>>>>>> 43f1fa2d
         { name: "Custom", realName: "custom", flags: [true, false, true, true, false, false, false, true, true, false, true, true] }, // Custom? considering allowing this one to be be completely configurable
     ]);
     public static readonly keys: DictionaryArray<Key> = toNameMap([
@@ -968,13 +965,8 @@
 		{ name: "÷3 (triplets)", stepsPerBeat: 3, /*ticksPerArpeggio: 4, arpeggioPatterns: [[0], [0, 0, 1, 1], [0, 1, 2, 1], [0, 1, 2, 3]]*/ roundUpThresholds: [/*0*/ 5, /*8*/ 12, /*16*/ 18 /*24*/] },
 		{ name: "÷4 (standard)", stepsPerBeat: 4, /*ticksPerArpeggio: 3, arpeggioPatterns: [[0], [0, 0, 1, 1], [0, 1, 2, 1], [0, 1, 2, 3]]*/ roundUpThresholds: [/*0*/ 3, /*6*/ 9, /*12*/ 17, /*18*/ 21 /*24*/] },
 		{ name: "÷6", stepsPerBeat: 6, /*ticksPerArpeggio: 4, arpeggioPatterns: [[0], [0, 1], [0, 1, 2, 1], [0, 1, 2, 3]]*/ roundUpThresholds: null },
-<<<<<<< HEAD
-        { name: "÷8", stepsPerBeat: 8, /*ticksPerArpeggio: 3, arpeggioPatterns: [[0], [0, 1], [0, 1, 2, 1], [0, 1, 2, 3]]*/ roundUpThresholds: null },
-        { name: "÷12", stepsPerBeat: 12, roundUpThresholds: null },
-=======
 		{ name: "÷8", stepsPerBeat: 8, /*ticksPerArpeggio: 3, arpeggioPatterns: [[0], [0, 1], [0, 1, 2, 1], [0, 1, 2, 3]]*/ roundUpThresholds: null },
         { name: "÷12", stepsPerBeat: 12, /*ticksPerArpeggio: 3, arpeggioPatterns: [[0], [0, 1], [0, 1, 2, 1]]*/ roundUpThresholds: null },
->>>>>>> 43f1fa2d
 		{ name: "freehand", stepsPerBeat: 24, /*ticksPerArpeggio: 3, arpeggioPatterns: [[0], [0, 1], [0, 1, 2, 1], [0, 1, 2, 3]]*/ roundUpThresholds: null },
 	]);
 
