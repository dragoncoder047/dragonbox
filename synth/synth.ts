// Copyright (C) 2020 John Nesky, distributed under the MIT license.

import { Dictionary, DictionaryArray, EnvelopeType, InstrumentType, Transition, Chord, Envelope, Config, getDrumWave, drawNoiseSpectrum, getArpeggioPitchIndex } from "./SynthConfig";
import { EditorConfig } from "../editor/EditorConfig";
import { scaleElementsByFactor, inverseRealFourierTransform } from "./FFT";
import { Deque } from "./Deque";

declare global {
    interface Window {
        AudioContext: any;
        webkitAudioContext: any;
    }
}

//namespace beepbox {
// For performance debugging:
//let samplesAccumulated: number = 0;
//let samplePerformance: number = 0;

const enum CharCode {
    SPACE = 32,
    HASH = 35,
    PERCENT = 37,
    AMPERSAND = 38,
    PLUS = 43,
    DASH = 45,
    DOT = 46,
    NUM_0 = 48,
    NUM_1 = 49,
    NUM_2 = 50,
    NUM_3 = 51,
    NUM_4 = 52,
    NUM_5 = 53,
    NUM_6 = 54,
    NUM_7 = 55,
    NUM_8 = 56,
    NUM_9 = 57,
    EQUALS = 61,
    A = 65,
    B = 66,
    C = 67,
    D = 68,
    E = 69,
    F = 70,
    G = 71,
    H = 72,
    I = 73,
    J = 74,
    K = 75,
    L = 76,
    M = 77,
    N = 78,
    O = 79,
    P = 80,
    Q = 81,
    R = 82,
    S = 83,
    T = 84,
    U = 85,
    V = 86,
    W = 87,
    X = 88,
    Y = 89,
    Z = 90,
    UNDERSCORE = 95,
    a = 97,
    b = 98,
    c = 99,
    d = 100,
    e = 101,
    f = 102,
    g = 103,
    h = 104,
    i = 105,
    j = 106,
    k = 107,
    l = 108,
    m = 109,
    n = 110,
    o = 111,
    p = 112,
    q = 113,
    r = 114,
    s = 115,
    t = 116,
    u = 117,
    v = 118,
    w = 119,
    x = 120,
    y = 121,
    z = 122,
    LEFT_CURLY_BRACE = 123,
    RIGHT_CURLY_BRACE = 125,
}

const enum SongTagCode {
    beatCount = CharCode.a,
    bars = CharCode.b,
    vibrato = CharCode.c,
    transition = CharCode.d,
    loopEnd = CharCode.e,
    filterCutoff = CharCode.f,
    barCount = CharCode.g,
    interval = CharCode.h,
    instrumentCount = CharCode.i,
    patternCount = CharCode.j,
    key = CharCode.k,
    loopStart = CharCode.l,
    reverb = CharCode.m,
    channelCount = CharCode.n,
    channelOctave = CharCode.o,
    patterns = CharCode.p,
    effects = CharCode.q,
    rhythm = CharCode.r,
    scale = CharCode.s,
    tempo = CharCode.t,
    preset = CharCode.u,
    volume = CharCode.v,
    wave = CharCode.w,

    filterResonance = CharCode.y,
    filterEnvelope = CharCode.z,
    algorithm = CharCode.A,
    feedbackAmplitude = CharCode.B,
    chord = CharCode.C,
    detune = CharCode.D,
    operatorEnvelopes = CharCode.E,
    feedbackType = CharCode.F,
    arpeggioSpeed = CharCode.G,
    harmonics = CharCode.H,

    squareDuty = CharCode.K,
    panning = CharCode.L,
    customChipWave = CharCode.M,
    songTitle = CharCode.N,
    limiterSettings = CharCode.O,
    operatorAmplitudes = CharCode.P,
    operatorFrequencies = CharCode.Q,

    spectrum = CharCode.S,
    startInstrument = CharCode.T,
    channelNames = CharCode.U,
    feedbackEnvelope = CharCode.V,
    pulseWidth = CharCode.W,
}

const base64IntToCharCode: ReadonlyArray<number> = [48, 49, 50, 51, 52, 53, 54, 55, 56, 57, 97, 98, 99, 100, 101, 102, 103, 104, 105, 106, 107, 108, 109, 110, 111, 112, 113, 114, 115, 116, 117, 118, 119, 120, 121, 122, 65, 66, 67, 68, 69, 70, 71, 72, 73, 74, 75, 76, 77, 78, 79, 80, 81, 82, 83, 84, 85, 86, 87, 88, 89, 90, 45, 95];
const base64CharCodeToInt: ReadonlyArray<number> = [0, 0, 0, 0, 0, 0, 0, 0, 0, 0, 0, 0, 0, 0, 0, 0, 0, 0, 0, 0, 0, 0, 0, 0, 0, 0, 0, 0, 0, 0, 0, 0, 0, 0, 0, 0, 0, 0, 0, 0, 0, 0, 0, 0, 0, 62, 62, 0, 0, 1, 2, 3, 4, 5, 6, 7, 8, 9, 0, 0, 0, 0, 0, 0, 0, 36, 37, 38, 39, 40, 41, 42, 43, 44, 45, 46, 47, 48, 49, 50, 51, 52, 53, 54, 55, 56, 57, 58, 59, 60, 61, 0, 0, 0, 0, 63, 0, 10, 11, 12, 13, 14, 15, 16, 17, 18, 19, 20, 21, 22, 23, 24, 25, 26, 27, 28, 29, 30, 31, 32, 33, 34, 35, 0, 0, 0, 0, 0]; // 62 could be represented by either "-" or "." for historical reasons. New songs should use "-".

class BitFieldReader {
    private _bits: number[] = [];
    private _readIndex: number = 0;

    constructor(source: string, startIndex: number, stopIndex: number) {
        for (let i: number = startIndex; i < stopIndex; i++) {
            const value: number = base64CharCodeToInt[source.charCodeAt(i)];
            this._bits.push((value >> 5) & 0x1);
            this._bits.push((value >> 4) & 0x1);
            this._bits.push((value >> 3) & 0x1);
            this._bits.push((value >> 2) & 0x1);
            this._bits.push((value >> 1) & 0x1);
            this._bits.push(value & 0x1);
        }
    }

    public read(bitCount: number): number {
        let result: number = 0;
        while (bitCount > 0) {
            result = result << 1;
            result += this._bits[this._readIndex++];
            bitCount--;
        }
        return result;
    }

    public readLongTail(minValue: number, minBits: number): number {
        let result: number = minValue;
        let numBits: number = minBits;
        while (this._bits[this._readIndex++]) {
            result += 1 << numBits;
            numBits++;
        }
        while (numBits > 0) {
            numBits--;
            if (this._bits[this._readIndex++]) {
                result += 1 << numBits;
            }
        }
        return result;
    }

    public readPartDuration(): number {
        return this.readLongTail(1, 3);
    }

    public readLegacyPartDuration(): number {
        return this.readLongTail(1, 2);
    }

    public readPinCount(): number {
        return this.readLongTail(1, 0);
    }

    public readPitchInterval(): number {
        if (this.read(1)) {
            return -this.readLongTail(1, 3);
        } else {
            return this.readLongTail(1, 3);
        }
    }
}

class BitFieldWriter {
    private _index: number = 0;
    private _bits: number[] = [];

    public clear() {
        this._index = 0;
    }

    public write(bitCount: number, value: number): void {
        bitCount--;
        while (bitCount >= 0) {
            this._bits[this._index++] = (value >>> bitCount) & 1;
            bitCount--;
        }
    }

    public writeLongTail(minValue: number, minBits: number, value: number): void {
        if (value < minValue) throw new Error("value out of bounds");
        value -= minValue;
        let numBits: number = minBits;
        while (value >= (1 << numBits)) {
            this._bits[this._index++] = 1;
            value -= 1 << numBits;
            numBits++;
        }
        this._bits[this._index++] = 0;
        while (numBits > 0) {
            numBits--;
            this._bits[this._index++] = (value >>> numBits) & 1;
        }
    }

    public writePartDuration(value: number): void {
        this.writeLongTail(1, 3, value);
    }

    public writePinCount(value: number): void {
        this.writeLongTail(1, 0, value);
    }

    public writePitchInterval(value: number): void {
        if (value < 0) {
            this.write(1, 1); // sign
            this.writeLongTail(1, 3, -value);
        } else {
            this.write(1, 0); // sign
            this.writeLongTail(1, 3, value);
        }
    }

    public concat(other: BitFieldWriter): void {
        for (let i: number = 0; i < other._index; i++) {
            this._bits[this._index++] = other._bits[i];
        }
    }

    public encodeBase64(buffer: number[]): number[] {

        for (let i: number = 0; i < this._index; i += 6) {
            const value: number = (this._bits[i] << 5) | (this._bits[i + 1] << 4) | (this._bits[i + 2] << 3) | (this._bits[i + 3] << 2) | (this._bits[i + 4] << 1) | this._bits[i + 5];
            buffer.push(base64IntToCharCode[value]);
        }
        return buffer;
    }

    public lengthBase64(): number {
        return Math.ceil(this._index / 6);
    }
}

export interface NotePin {
    interval: number;
    time: number;
    volume: number;
}

export function makeNotePin(interval: number, time: number, volume: number): NotePin {
    return { interval: interval, time: time, volume: volume };
}

function clamp(min: number, max: number, val: number): number {
    max = max - 1;
    if (val <= max) {
        if (val >= min) return val;
        else return min;
    } else {
        return max;
    }
}

function validateRange(min: number, max: number, val: number): number {
    if (min <= val && val <= max) return val;
    throw new Error(`Value ${val} not in range [${min}, ${max}]`);
}

export class Note {
    public pitches: number[];
    public pins: NotePin[];
    public start: number;
    public end: number;

    public constructor(pitch: number, start: number, end: number, volume: number, fadeout: boolean = false) {
        this.pitches = [pitch];
        this.pins = [makeNotePin(0, 0, volume), makeNotePin(0, end - start, fadeout ? 0 : volume)];
        this.start = start;
        this.end = end;
    }

    public pickMainInterval(): number {
        let longestFlatIntervalDuration: number = 0;
        let mainInterval: number = 0;
        for (let pinIndex: number = 1; pinIndex < this.pins.length; pinIndex++) {
            const pinA: NotePin = this.pins[pinIndex - 1];
            const pinB: NotePin = this.pins[pinIndex];
            if (pinA.interval == pinB.interval) {
                const duration: number = pinB.time - pinA.time;
                if (longestFlatIntervalDuration < duration) {
                    longestFlatIntervalDuration = duration;
                    mainInterval = pinA.interval;
                }
            }
        }
        if (longestFlatIntervalDuration == 0) {
            let loudestVolume: number = 0;
            for (let pinIndex: number = 0; pinIndex < this.pins.length; pinIndex++) {
                const pin: NotePin = this.pins[pinIndex];
                if (loudestVolume < pin.volume) {
                    loudestVolume = pin.volume;
                    mainInterval = pin.interval;
                }
            }
        }
        return mainInterval;
    }

    public clone(): Note {
        const newNote: Note = new Note(-1, this.start, this.end, 6);
        newNote.pitches = this.pitches.concat();
        newNote.pins = [];
        for (const pin of this.pins) {
            newNote.pins.push(makeNotePin(pin.interval, pin.time, pin.volume));
        }
        return newNote;
    }
}

export class Pattern {
    public notes: Note[] = [];
    public instrument: number = 0;

    public cloneNotes(): Note[] {
        const result: Note[] = [];
        for (const note of this.notes) {
            result.push(note.clone());
        }
        return result;
    }

    public reset(): void {
        this.notes.length = 0;
        this.instrument = 0;
    }
}

export class Operator {
    public frequency: number = 0;
    public amplitude: number = 0;
    public envelope: number = 0;

    constructor(index: number) {
        this.reset(index);
    }

    public reset(index: number): void {
        this.frequency = 0;
        this.amplitude = (index <= 1) ? Config.operatorAmplitudeMax : 0;
        this.envelope = (index == 0) ? 0 : 1;
    }

    public copy(other: Operator): void {
        this.frequency = other.frequency;
        this.amplitude = other.amplitude;
        this.envelope = other.envelope;
    }
}

export class SpectrumWave {
    public spectrum: number[] = [];
    private _wave: Float32Array | null = null;
    private _waveIsReady: boolean = false;

    constructor(isNoiseChannel: boolean) {
        this.reset(isNoiseChannel);
    }

    public reset(isNoiseChannel: boolean): void {
        for (let i: number = 0; i < Config.spectrumControlPoints; i++) {
            if (isNoiseChannel) {
                this.spectrum[i] = Math.round(Config.spectrumMax * (1 / Math.sqrt(1 + i / 3)));
            } else {
                const isHarmonic: boolean = i == 0 || i == 7 || i == 11 || i == 14 || i == 16 || i == 18 || i == 21 || i == 23 || i >= 25;
                this.spectrum[i] = isHarmonic ? Math.max(0, Math.round(Config.spectrumMax * (1 - i / 30))) : 0;
            }
        }
        this._waveIsReady = false;
    }

    public markCustomWaveDirty(): void {
        this._waveIsReady = false;
    }

    public getCustomWave(lowestOctave: number): Float32Array {
        if (!this._waveIsReady || this._wave == null) {
            let waveLength: number = Config.chipNoiseLength;

            if (this._wave == null || this._wave.length != waveLength + 1) {
                this._wave = new Float32Array(waveLength + 1);
            }
            const wave: Float32Array = this._wave;

            for (let i: number = 0; i < waveLength; i++) {
                wave[i] = 0;
            }

            const highestOctave: number = 14;
            const falloffRatio: number = 0.25;
            // Nudge the 2/7 and 4/7 control points so that they form harmonic intervals.
            const pitchTweak: number[] = [0, 1 / 7, Math.log(5 / 4) / Math.LN2, 3 / 7, Math.log(3 / 2) / Math.LN2, 5 / 7, 6 / 7];
            function controlPointToOctave(point: number): number {
                return lowestOctave + Math.floor(point / Config.spectrumControlPointsPerOctave) + pitchTweak[(point + Config.spectrumControlPointsPerOctave) % Config.spectrumControlPointsPerOctave];
            }

            let combinedAmplitude: number = 1;
            for (let i: number = 0; i < Config.spectrumControlPoints + 1; i++) {
                const value1: number = (i <= 0) ? 0 : this.spectrum[i - 1];
                const value2: number = (i >= Config.spectrumControlPoints) ? this.spectrum[Config.spectrumControlPoints - 1] : this.spectrum[i];
                const octave1: number = controlPointToOctave(i - 1);
                let octave2: number = controlPointToOctave(i);
                if (i >= Config.spectrumControlPoints) octave2 = highestOctave + (octave2 - highestOctave) * falloffRatio;
                if (value1 == 0 && value2 == 0) continue;

                combinedAmplitude += 0.02 * drawNoiseSpectrum(wave, octave1, octave2, value1 / Config.spectrumMax, value2 / Config.spectrumMax, -0.5);
            }
            if (this.spectrum[Config.spectrumControlPoints - 1] > 0) {
                combinedAmplitude += 0.02 * drawNoiseSpectrum(wave, highestOctave + (controlPointToOctave(Config.spectrumControlPoints) - highestOctave) * falloffRatio, highestOctave, this.spectrum[Config.spectrumControlPoints - 1] / Config.spectrumMax, 0, -0.5);
            }

            inverseRealFourierTransform(wave, waveLength);
            scaleElementsByFactor(wave, 5.0 / (Math.sqrt(waveLength) * Math.pow(combinedAmplitude, 0.75)));

            // Duplicate the first sample at the end for easier wrap-around interpolation.
            wave[waveLength] = wave[0];

            this._waveIsReady = true;
        }
        return this._wave;
    }
}

export class HarmonicsWave {
    public harmonics: number[] = [];
    private _wave: Float32Array | null = null;
    private _waveIsReady: boolean = false;

    constructor() {
        this.reset();
    }

    public reset(): void {
        for (let i: number = 0; i < Config.harmonicsControlPoints; i++) {
            this.harmonics[i] = 0;
        }
        this.harmonics[0] = Config.harmonicsMax;
        this.harmonics[3] = Config.harmonicsMax;
        this.harmonics[6] = Config.harmonicsMax;
        this._waveIsReady = false;
    }

    public markCustomWaveDirty(): void {
        this._waveIsReady = false;
    }

    public getCustomWave(): Float32Array {
        if (!this._waveIsReady || this._wave == null) {
            let waveLength: number = Config.harmonicsWavelength;
            const retroWave: Float32Array = getDrumWave(0);

            if (this._wave == null || this._wave.length != waveLength + 1) {
                this._wave = new Float32Array(waveLength + 1);
            }
            const wave: Float32Array = this._wave;

            for (let i: number = 0; i < waveLength; i++) {
                wave[i] = 0;
            }

            const overallSlope: number = -0.25;
            let combinedControlPointAmplitude: number = 1;

            for (let harmonicIndex: number = 0; harmonicIndex < Config.harmonicsRendered; harmonicIndex++) {
                const harmonicFreq: number = harmonicIndex + 1;
                let controlValue: number = harmonicIndex < Config.harmonicsControlPoints ? this.harmonics[harmonicIndex] : this.harmonics[Config.harmonicsControlPoints - 1];
                if (harmonicIndex >= Config.harmonicsControlPoints) {
                    controlValue *= 1 - (harmonicIndex - Config.harmonicsControlPoints) / (Config.harmonicsRendered - Config.harmonicsControlPoints);
                }
                const normalizedValue: number = controlValue / Config.harmonicsMax;
                let amplitude: number = Math.pow(2, controlValue - Config.harmonicsMax + 1) * Math.sqrt(normalizedValue);
                if (harmonicIndex < Config.harmonicsControlPoints) {
                    combinedControlPointAmplitude += amplitude;
                }
                amplitude *= Math.pow(harmonicFreq, overallSlope);

                // Multiple all the sine wave amplitudes by 1 or -1 based on the LFSR
                // retro wave (effectively random) to avoid egregiously tall spikes.
                amplitude *= retroWave[harmonicIndex + 589];

                wave[waveLength - harmonicFreq] = amplitude;
            }

            inverseRealFourierTransform(wave, waveLength);

            // Limit the maximum wave amplitude.
            const mult: number = 1 / Math.pow(combinedControlPointAmplitude, 0.7);

            // Perform the integral on the wave. The chipSynth will perform the derivative to get the original wave back but with antialiasing.
            let cumulative: number = 0;
            let wavePrev: number = 0;
            for (let i: number = 0; i < wave.length; i++) {
                cumulative += wavePrev;
                wavePrev = wave[i] * mult;
                wave[i] = cumulative;
            }
            // The first sample should be zero, and we'll duplicate it at the end for easier interpolation.
            wave[waveLength] = wave[0];

            this._waveIsReady = true;
        }
        return this._wave;
    }
}

export class Instrument {
    public type: InstrumentType = InstrumentType.chip;
    public preset: number = 0;
    public chipWave: number = 2;
    public chipNoise: number = 1;
    public filterCutoff: number = 12;
    public filterResonance: number = 0;
    public filterEnvelope: number = 1;
    public transition: number = 1;
    public vibrato: number = 0;
    public vibratoDepth: number = 0;
    public vibratoSpeed: number = 10;
    public vibratoDelay: number = 0;
    public vibratoType: number = 0;
    public interval: number = 0;
    public effects: number = 0;
    public chord: number = 1;
    public volume: number = 0;
    public pan: number = Config.panCenter;
    public panDelay: number = 10;
    public arpeggioSpeed: number = 12;
    public fastTwoNoteArp: boolean = false;
    public tieNoteTransition: boolean = false;
    public clicklessTransition: boolean = false;
    public detune: number = 0;
    public pulseWidth: number = Config.pulseWidthRange;
    public pulseEnvelope: number = 1;
    public algorithm: number = 0;
    public feedbackType: number = 0;
    public feedbackAmplitude: number = 0;
    public feedbackEnvelope: number = 1;
    public LFOtime: number = 0;
    public nextLFOtime: number = 0;
    public arpTime: number = 0;
    public customChipWave: Float64Array = new Float64Array(64);
    public customChipWaveIntegral: Float64Array = new Float64Array(65); // One extra element for wrap-around in chipSynth.
    public readonly operators: Operator[] = [];
    public readonly spectrumWave: SpectrumWave;
    public readonly harmonicsWave: HarmonicsWave = new HarmonicsWave();
    public readonly drumsetEnvelopes: number[] = [];
    public readonly drumsetSpectrumWaves: SpectrumWave[] = [];
    public modChannels: number[] = [];
    public modStatuses: ModStatus[] = [];
    public modInstruments: number[] = [];
    public modSettings: ModSetting[] = [];

    constructor(isNoiseChannel: boolean, isModChannel: boolean) {

        if (isModChannel) {
            for (let mod: number = 0; mod < Config.modCount; mod++) {
                this.modChannels.push(0);
                this.modStatuses.push(ModStatus.msNone);
                this.modInstruments.push(0);
                this.modSettings.push(ModSetting.mstNone);
            }
        }

        this.spectrumWave = new SpectrumWave(isNoiseChannel);
        for (let i: number = 0; i < Config.operatorCount; i++) {
            this.operators[i] = new Operator(i);
        }
        for (let i: number = 0; i < Config.drumCount; i++) {
            this.drumsetEnvelopes[i] = Config.envelopes.dictionary["twang 2"].index;
            this.drumsetSpectrumWaves[i] = new SpectrumWave(true);
        }

        for (let i = 0; i < 64; i++) {
            this.customChipWave[i] = 24 - Math.floor(i * (48 / 64));
        }

        let sum: number = 0.0;
        for (let i: number = 0; i < this.customChipWave.length; i++) {
            sum += this.customChipWave[i];
        }
        const average: number = sum / this.customChipWave.length;

        // Perform the integral on the wave. The chipSynth will perform the derivative to get the original wave back but with antialiasing.
        let cumulative: number = 0;
        let wavePrev: number = 0;
        for (let i: number = 0; i < this.customChipWave.length; i++) {
            cumulative += wavePrev;
            wavePrev = this.customChipWave[i] - average;
            this.customChipWaveIntegral[i] = cumulative;
        }

        // 65th, last sample is for anti-aliasing
        this.customChipWaveIntegral[64] = 0.0;

    }

    public setTypeAndReset(type: InstrumentType, isNoiseChannel: boolean, isModChannel: boolean): void {
        // Mod channels are forced to one type.
        if (isModChannel) type = InstrumentType.mod;
        this.type = type;
        this.preset = type;
        this.volume = 0;
        this.pan = Config.panCenter;
        this.panDelay = 10;
        this.arpeggioSpeed = 12;
        this.detune = 0;
        this.tieNoteTransition = false;
        this.clicklessTransition = false;
        switch (type) {
            case InstrumentType.chip:
                this.chipWave = 2;
                this.filterCutoff = 6;
                this.filterResonance = 0;
                this.filterEnvelope = Config.envelopes.dictionary["steady"].index;
                this.transition = 1;
                this.vibrato = 0;
                this.interval = 0;
                this.effects = 1;
                this.chord = 2;
                break;
            case InstrumentType.customChipWave:
                this.chipWave = 2;
                this.filterCutoff = 6;
                this.filterResonance = 0;
                this.filterEnvelope = Config.envelopes.dictionary["steady"].index;
                this.transition = 1;
                this.vibrato = 0;
                this.interval = 0;
                this.effects = 1;
                this.chord = 2;
                for (let i: number = 0; i < 64; i++) {
                    this.customChipWave[i] = 24 - (Math.floor(i * (48 / 64)));
                }

                let sum: number = 0.0;
                for (let i: number = 0; i < this.customChipWave.length; i++) {
                    sum += this.customChipWave[i];
                }
                const average: number = sum / this.customChipWave.length;

                // Perform the integral on the wave. The chipSynth will perform the derivative to get the original wave back but with antialiasing.
                let cumulative: number = 0;
                let wavePrev: number = 0;
                for (let i: number = 0; i < this.customChipWave.length; i++) {
                    cumulative += wavePrev;
                    wavePrev = this.customChipWave[i] - average;
                    this.customChipWaveIntegral[i] = cumulative;
                }

                this.customChipWaveIntegral[64] = 0.0;
                break;
            case InstrumentType.fm:
                this.transition = 1;
                this.vibrato = 0;
                this.effects = 1;
                this.chord = 3;
                this.filterCutoff = 10;
                this.filterResonance = 0;
                this.filterEnvelope = 1;
                this.algorithm = 0;
                this.feedbackType = 0;
                this.feedbackAmplitude = 0;
                this.feedbackEnvelope = Config.envelopes.dictionary["steady"].index;
                for (let i: number = 0; i < this.operators.length; i++) {
                    this.operators[i].reset(i);
                }
                break;
            case InstrumentType.noise:
                this.chipNoise = 1;
                this.transition = 1;
                this.effects = 0;
                this.chord = 2;
                this.filterCutoff = 10;
                this.filterResonance = 0;
                this.filterEnvelope = Config.envelopes.dictionary["steady"].index;
                break;
            case InstrumentType.spectrum:
                this.transition = 1;
                this.effects = 1;
                this.chord = 0;
                this.filterCutoff = 10;
                this.filterResonance = 0;
                this.filterEnvelope = Config.envelopes.dictionary["steady"].index;
                this.spectrumWave.reset(isNoiseChannel);
                break;
            case InstrumentType.drumset:
                this.effects = 0;
                for (let i: number = 0; i < Config.drumCount; i++) {
                    this.drumsetEnvelopes[i] = Config.envelopes.dictionary["twang 2"].index;
                    if (this.drumsetSpectrumWaves[i] == undefined) {
                        this.drumsetSpectrumWaves[i] = new SpectrumWave(true);
                    }
                    this.drumsetSpectrumWaves[i].reset(isNoiseChannel);
                }
                break;
            case InstrumentType.harmonics:
                this.filterCutoff = 10;
                this.filterResonance = 0;
                this.filterEnvelope = Config.envelopes.dictionary["steady"].index;
                this.transition = 1;
                this.vibrato = 0;
                this.interval = 0;
                this.effects = 1;
                this.chord = 0;
                this.harmonicsWave.reset();
                break;
            case InstrumentType.pwm:
                this.filterCutoff = 10;
                this.filterResonance = 0;
                this.filterEnvelope = Config.envelopes.dictionary["steady"].index;
                this.transition = 1;
                this.vibrato = 0;
                this.interval = 0;
                this.effects = 1;
                this.chord = 2;
                this.pulseWidth = Config.pulseWidthRange;
                this.pulseEnvelope = Config.envelopes.dictionary["twang 2"].index;
                break;
            case InstrumentType.mod:
                this.transition = 0;
                this.vibrato = 0;
                this.interval = 0;
                this.effects = 0;
                this.chord = 0;
                this.modChannels = [];
                this.modStatuses = [];
                this.modInstruments = [];
                this.modSettings = [];
                for (let mod: number = 0; mod < Config.modCount; mod++) {
                    this.modChannels.push(0);
                    this.modStatuses.push(ModStatus.msNone);
                    this.modInstruments.push(0);
                    this.modSettings.push(ModSetting.mstNone);
                }
                break;
            default:
                throw new Error("Unrecognized instrument type: " + type);
        }
    }

    public toJsonObject(): Object {
        const instrumentObject: any = {
            "type": Config.instrumentTypeNames[this.type],
            "volume": this.volume,
            "pan": (this.pan - Config.panCenter) * 100 / Config.panCenter,
            "panDelay": this.panDelay,
            "arpeggioSpeed": this.arpeggioSpeed,
            "fastTwoNoteArp": this.fastTwoNoteArp,
            "tieNoteTransition": this.tieNoteTransition,
            "clicklessTransition": this.clicklessTransition,
            "vibrato": this.vibrato,
            "vibratoDepth": this.vibratoDepth,
            "vibratoDelay": this.vibratoDelay,
            "vibratoSpeed": this.vibratoSpeed,
            "vibratoType": this.vibratoType,
            "detune": this.detune,
            "effects": Config.effectsNames[this.effects],
        };

        if (this.preset != this.type) {
            instrumentObject["preset"] = this.preset;
        }

        if (this.type != InstrumentType.drumset) {
            instrumentObject["transition"] = Config.transitions[this.transition].name;
            instrumentObject["chord"] = this.getChord().name;
            instrumentObject["filterCutoffHz"] = Math.round(Config.filterCutoffMaxHz * Math.pow(2.0, this.getFilterCutoffOctaves()));
            instrumentObject["filterResonance"] = Math.round(100 * this.filterResonance / (Config.filterResonanceRange - 1));
            instrumentObject["filterEnvelope"] = this.getFilterEnvelope().name;
        }

        if (this.type == InstrumentType.noise) {
            instrumentObject["wave"] = Config.chipNoises[this.chipNoise].name;
        } else if (this.type == InstrumentType.spectrum) {
            instrumentObject["spectrum"] = [];
            for (let i: number = 0; i < Config.spectrumControlPoints; i++) {
                instrumentObject["spectrum"][i] = Math.round(100 * this.spectrumWave.spectrum[i] / Config.spectrumMax);
            }
        } else if (this.type == InstrumentType.drumset) {
            instrumentObject["drums"] = [];
            for (let j: number = 0; j < Config.drumCount; j++) {
                const spectrum: number[] = [];
                for (let i: number = 0; i < Config.spectrumControlPoints; i++) {
                    spectrum[i] = Math.round(100 * this.drumsetSpectrumWaves[j].spectrum[i] / Config.spectrumMax);
                }
                instrumentObject["drums"][j] = {
                    "filterEnvelope": this.getDrumsetEnvelope(j).name,
                    "spectrum": spectrum,
                };
            }
        } else if (this.type == InstrumentType.chip) {
            instrumentObject["wave"] = Config.chipWaves[this.chipWave].name;
            instrumentObject["interval"] = Config.intervals[this.interval].name;
            if (this.vibrato != 5) {
                instrumentObject["vibrato"] = Config.vibratos[this.vibrato].name;
            } else {
                instrumentObject["vibrato"] = "custom";
            }
        } else if (this.type == InstrumentType.customChipWave) {
            instrumentObject["wave"] = Config.chipWaves[this.chipWave].name;
            instrumentObject["interval"] = Config.intervals[this.interval].name;
            if (this.vibrato != 5) {
                instrumentObject["vibrato"] = Config.vibratos[this.vibrato].name;
            } else {
                instrumentObject["vibrato"] = "custom";
            }
            instrumentObject["customChipWave"] = new Float64Array(64);
            instrumentObject["customChipWaveIntegral"] = new Float64Array(65);
            for (let i: number = 0; i < this.customChipWave.length; i++) {
                instrumentObject["customChipWave"][i] = this.customChipWave[i];
                // Meh, waste of space and can be inaccurate. It will be recalc'ed when instrument loads.
                //instrumentObject["customChipWaveIntegral"][i] = this.customChipWaveIntegral[i];
            }

            instrumentObject["customChipWaveIntegral"][64] = 0;
        } else if (this.type == InstrumentType.pwm) {
            instrumentObject["pulseWidth"] = this.pulseWidth;
            instrumentObject["pulseEnvelope"] = Config.envelopes[this.pulseEnvelope].name;
            if (this.vibrato != 5) {
                instrumentObject["vibrato"] = Config.vibratos[this.vibrato].name;
            } else {
                instrumentObject["vibrato"] = "custom";
            }
        } else if (this.type == InstrumentType.harmonics) {
            instrumentObject["interval"] = Config.intervals[this.interval].name;
            if (this.vibrato != 5) {
                instrumentObject["vibrato"] = Config.vibratos[this.vibrato].name;
            } else {
                instrumentObject["vibrato"] = "custom";
            }
            instrumentObject["harmonics"] = [];
            for (let i: number = 0; i < Config.harmonicsControlPoints; i++) {
                instrumentObject["harmonics"][i] = Math.round(100 * this.harmonicsWave.harmonics[i] / Config.harmonicsMax);
            }
        } else if (this.type == InstrumentType.fm) {
            const operatorArray: Object[] = [];
            for (const operator of this.operators) {
                operatorArray.push({
                    "frequency": Config.operatorFrequencies[operator.frequency].name,
                    "amplitude": operator.amplitude,
                    "envelope": Config.envelopes[operator.envelope].name,
                });
            }
            if (this.vibrato != 5) {
                instrumentObject["vibrato"] = Config.vibratos[this.vibrato].name;
            } else {
                instrumentObject["vibrato"] = "custom";
            }
            instrumentObject["algorithm"] = Config.algorithms[this.algorithm].name;
            instrumentObject["feedbackType"] = Config.feedbacks[this.feedbackType].name;
            instrumentObject["feedbackAmplitude"] = this.feedbackAmplitude;
            instrumentObject["feedbackEnvelope"] = Config.envelopes[this.feedbackEnvelope].name;
            instrumentObject["operators"] = operatorArray;
        } else if (this.type == InstrumentType.mod) {
            instrumentObject["modChannels"] = [];
            instrumentObject["modInstruments"] = [];
            instrumentObject["modSettings"] = [];
            instrumentObject["modStatuses"] = [];
            for (let mod: number = 0; mod < Config.modCount; mod++) {
                instrumentObject["modChannels"][mod] = this.modChannels[mod];
                instrumentObject["modInstruments"][mod] = this.modInstruments[mod];
                instrumentObject["modSettings"][mod] = this.modSettings[mod];
                instrumentObject["modStatuses"][mod] = this.modStatuses[mod];
            }
        } else {
            throw new Error("Unrecognized instrument type");
        }
        return instrumentObject;
    }

    public fromJsonObject(instrumentObject: any, isNoiseChannel: boolean, isModChannel: boolean, useSlowerRhythm: boolean, useFastTwoNoteArp: boolean): void {
        if (instrumentObject == undefined) instrumentObject = {};

        let type: InstrumentType = Config.instrumentTypeNames.indexOf(instrumentObject["type"]);
        if (type == -1) type = isModChannel ? InstrumentType.mod : (isNoiseChannel ? InstrumentType.noise : InstrumentType.chip);
        this.setTypeAndReset(type, isNoiseChannel, isModChannel);

        if (instrumentObject["preset"] != undefined) {
            this.preset = instrumentObject["preset"] >>> 0;
        }

        if (instrumentObject["volume"] != undefined) {
            this.volume = clamp(-Config.volumeRange / 2, Config.volumeRange / 2, instrumentObject["volume"] | 0);
        } else {
            this.volume = 0;
        }

        if (instrumentObject["pan"] != undefined) {
            this.pan = clamp(0, Config.panMax + 1, Math.round(Config.panCenter + (instrumentObject["pan"] | 0) * Config.panCenter / 100));
        } else {
            this.pan = Config.panCenter;
        }

        if (instrumentObject["panDelay"] != undefined) {
            this.panDelay = (instrumentObject["panDelay"] | 0);
        } else {
            this.panDelay = 10;
        }

        if (instrumentObject["detune"] != undefined) {
            this.detune = clamp(Config.detuneMin, Config.detuneMax + 1, (instrumentObject["detune"] | 0));
        }
        else {
            this.detune = 0;
        }

        const oldTransitionNames: Dictionary<number> = { "binary": 0, "sudden": 1, "smooth": 2 };
        const transitionObject = instrumentObject["transition"] || instrumentObject["envelope"]; // the transition property used to be called envelope, so try that too.
        this.transition = oldTransitionNames[transitionObject] != undefined ? oldTransitionNames[transitionObject] : Config.transitions.findIndex(transition => transition.name == transitionObject);
        if (this.transition == -1) this.transition = 1;

        this.effects = Config.effectsNames.indexOf(instrumentObject["effects"]);
        if (this.effects == -1) this.effects = (this.type == InstrumentType.noise) ? 0 : 1;

        if (instrumentObject["filterCutoffHz"] != undefined) {
            this.filterCutoff = clamp(0, Config.filterCutoffRange, Math.round((Config.filterCutoffRange - 1) + 2.0 * Math.log((instrumentObject["filterCutoffHz"] | 0) / Config.filterCutoffMaxHz) / Math.LN2));
        } else {
            this.filterCutoff = (this.type == InstrumentType.chip) ? 6 : 10;
        }
        if (instrumentObject["filterResonance"] != undefined) {
            this.filterResonance = clamp(0, Config.filterResonanceRange, Math.round((Config.filterResonanceRange - 1) * (instrumentObject["filterResonance"] | 0) / 100));
        } else {
            this.filterResonance = 0;
        }
        this.filterEnvelope = Config.envelopes.findIndex(envelope => envelope.name == instrumentObject["filterEnvelope"]);
        if (this.filterEnvelope == -1) this.filterEnvelope = Config.envelopes.dictionary["steady"].index;

        if (instrumentObject["filter"] != undefined) {
            const legacyToCutoff: number[] = [20, 12, 6, 0, 16, 10, 4];
            const legacyToEnvelope: number[] = [1, 1, 1, 1, 18, 19, 20];
            const filterNames: string[] = ["none", "bright", "medium", "soft", "decay bright", "decay medium", "decay soft"];
            const oldFilterNames: Dictionary<number> = { "sustain sharp": 1, "sustain medium": 2, "sustain soft": 3, "decay sharp": 4 };
            let legacyFilter: number = oldFilterNames[instrumentObject["filter"]] != undefined ? oldFilterNames[instrumentObject["filter"]] : filterNames.indexOf(instrumentObject["filter"]);
            if (legacyFilter == -1) legacyFilter = 0;
            this.filterCutoff = legacyToCutoff[legacyFilter];
            this.filterEnvelope = legacyToEnvelope[legacyFilter];
            this.filterResonance = 0;
        }

        const legacyEffectNames: ReadonlyArray<string> = ["none", "vibrato light", "vibrato delayed", "vibrato heavy"];
        if (this.type == InstrumentType.noise) {
            this.chipNoise = Config.chipNoises.findIndex(wave => wave.name == instrumentObject["wave"]);
            if (this.chipNoise == -1) this.chipNoise = 1;

            this.chord = Config.chords.findIndex(chord => chord.name == instrumentObject["chord"]);
            if (this.chord == -1) this.chord = 2;

        } else if (this.type == InstrumentType.spectrum) {
            if (instrumentObject["spectrum"] != undefined) {
                for (let i: number = 0; i < Config.spectrumControlPoints; i++) {
                    this.spectrumWave.spectrum[i] = Math.max(0, Math.min(Config.spectrumMax, Math.round(Config.spectrumMax * (+instrumentObject["spectrum"][i]) / 100)));
                }
            }

            this.chord = Config.chords.findIndex(chord => chord.name == instrumentObject["chord"]);
            if (this.chord == -1) this.chord = 0;

        } else if (this.type == InstrumentType.drumset) {
            if (instrumentObject["drums"] != undefined) {
                for (let j: number = 0; j < Config.drumCount; j++) {
                    const drum: any = instrumentObject["drums"][j];
                    if (drum == undefined) continue;

                    if (drum["filterEnvelope"] != undefined) {
                        this.drumsetEnvelopes[j] = Config.envelopes.findIndex(envelope => envelope.name == drum["filterEnvelope"]);
                        if (this.drumsetEnvelopes[j] == -1) this.drumsetEnvelopes[j] = Config.envelopes.dictionary["twang 2"].index;
                    }
                    if (drum["spectrum"] != undefined) {
                        for (let i: number = 0; i < Config.spectrumControlPoints; i++) {
                            this.drumsetSpectrumWaves[j].spectrum[i] = Math.max(0, Math.min(Config.spectrumMax, Math.round(Config.spectrumMax * (+drum["spectrum"][i]) / 100)));
                        }
                    }
                }
            }
        } else if (this.type == InstrumentType.harmonics) {
            if (instrumentObject["harmonics"] != undefined) {
                for (let i: number = 0; i < Config.harmonicsControlPoints; i++) {
                    this.harmonicsWave.harmonics[i] = Math.max(0, Math.min(Config.harmonicsMax, Math.round(Config.harmonicsMax * (+instrumentObject["harmonics"][i]) / 100)));
                }
            }

            if (instrumentObject["interval"] != undefined) {
                this.interval = Config.intervals.findIndex(interval => interval.name == instrumentObject["interval"]);
                if (this.interval == -1) this.interval = 0;
            }

            if (instrumentObject["vibrato"] != undefined) {
                this.vibrato = Config.vibratos.findIndex(vibrato => vibrato.name == instrumentObject["vibrato"]);
                if (this.vibrato == -1) this.vibrato = Config.vibratos.length; //custom
                if (this.vibrato == Config.vibratos.length) {
                    this.vibratoDepth = instrumentObject["vibratoDepth"];
                    this.vibratoSpeed = instrumentObject["vibratoSpeed"];
                    this.vibratoDelay = instrumentObject["vibratoDelay"];
                    this.vibratoType = instrumentObject["vibratoType"];
                }
                else { // Set defaults for the vibrato profile
                    this.vibratoDepth = Config.vibratos[this.vibrato].amplitude;
                    this.vibratoDelay = Config.vibratos[this.vibrato].delayParts;
                    this.vibratoSpeed = 10; // default;
                    this.vibratoType = Config.vibratos[this.vibrato].type;
                }
            }

            this.chord = Config.chords.findIndex(chord => chord.name == instrumentObject["chord"]);
            if (this.chord == -1) this.chord = 0;
        } else if (this.type == InstrumentType.pwm) {
            if (instrumentObject["pulseWidth"] != undefined) {
                this.pulseWidth = clamp(0, Config.pulseWidthRange + 1, Math.round(instrumentObject["pulseWidth"]));
            } else {
                this.pulseWidth = Config.pulseWidthRange;
            }

            if (instrumentObject["pulseEnvelope"] != undefined) {
                this.pulseEnvelope = Config.envelopes.findIndex(envelope => envelope.name == instrumentObject["pulseEnvelope"]);
                if (this.pulseEnvelope == -1) this.pulseEnvelope = Config.envelopes.dictionary["steady"].index;
            }

            if (instrumentObject["vibrato"] != undefined) {
                this.vibrato = Config.vibratos.findIndex(vibrato => vibrato.name == instrumentObject["vibrato"]);
                if (this.vibrato == -1) this.vibrato = Config.vibratos.length; //custom
                if (this.vibrato == Config.vibratos.length) {
                    this.vibratoDepth = instrumentObject["vibratoDepth"];
                    this.vibratoSpeed = instrumentObject["vibratoSpeed"];
                    this.vibratoDelay = instrumentObject["vibratoDelay"];
                    this.vibratoType = instrumentObject["vibratoType"];
                }
                else { // Set defaults for the vibrato profile
                    this.vibratoDepth = Config.vibratos[this.vibrato].amplitude;
                    this.vibratoDelay = Config.vibratos[this.vibrato].delayParts;
                    this.vibratoSpeed = 10; // default;
                    this.vibratoType = Config.vibratos[this.vibrato].type;
                }
            }

            this.chord = Config.chords.findIndex(chord => chord.name == instrumentObject["chord"]);
            if (this.chord == -1) this.chord = 0;
        } else if (this.type == InstrumentType.chip) {
            const legacyWaveNames: Dictionary<number> = { "triangle": 1, "square": 2, "pulse wide": 3, "pulse narrow": 4, "sawtooth": 5, "double saw": 6, "double pulse": 7, "spiky": 8, "plateau": 0 };
            this.chipWave = legacyWaveNames[instrumentObject["wave"]] != undefined ? legacyWaveNames[instrumentObject["wave"]] : Config.chipWaves.findIndex(wave => wave.name == instrumentObject["wave"]);
            if (this.chipWave == -1) this.chipWave = 1;

            if (instrumentObject["interval"] != undefined) {
                this.interval = Config.intervals.findIndex(interval => interval.name == instrumentObject["interval"]);
                if (this.interval == -1) this.interval = 0;
            } else if (instrumentObject["chorus"] != undefined) {
                const legacyChorusNames: Dictionary<number> = { "fifths": 5, "octaves": 6 };
                this.interval = legacyChorusNames[instrumentObject["chorus"]] != undefined ? legacyChorusNames[instrumentObject["chorus"]] : Config.intervals.findIndex(interval => interval.name == instrumentObject["chorus"]);
                if (this.interval == -1) this.interval = 0;
            }

            if (instrumentObject["vibrato"] != undefined) {
                this.vibrato = Config.vibratos.findIndex(vibrato => vibrato.name == instrumentObject["vibrato"]);
                if (this.vibrato == -1) this.vibrato = Config.vibratos.length; //custom
                if (this.vibrato == Config.vibratos.length) {
                    this.vibratoDepth = instrumentObject["vibratoDepth"];
                    this.vibratoSpeed = instrumentObject["vibratoSpeed"];
                    this.vibratoDelay = instrumentObject["vibratoDelay"];
                    this.vibratoType = instrumentObject["vibratoType"];
                }
                else { // Set defaults for the vibrato profile
                    this.vibratoDepth = Config.vibratos[this.vibrato].amplitude;
                    this.vibratoDelay = Config.vibratos[this.vibrato].delayParts;
                    this.vibratoSpeed = 10; // default;
                    this.vibratoType = Config.vibratos[this.vibrato].type;
                }
            } else if (instrumentObject["effect"] != undefined) {
                this.vibrato = legacyEffectNames.indexOf(instrumentObject["effect"]);
                if (this.vibrato == -1) this.vibrato = 0;
            }

            this.chord = Config.chords.findIndex(chord => chord.name == instrumentObject["chord"]);
            if (this.chord == -1) this.chord = 2;

            // The original chorus setting had an option that now maps to two different settings. Override those if necessary.
            if (instrumentObject["chorus"] == "custom harmony") {
                this.interval = 2;
                this.chord = 3;
            }
        } else if (this.type == InstrumentType.fm) {
            if (instrumentObject["vibrato"] != undefined) {
                this.vibrato = Config.vibratos.findIndex(vibrato => vibrato.name == instrumentObject["vibrato"]);
                if (this.vibrato == -1) this.vibrato = Config.vibratos.length; //custom
                if (this.vibrato == Config.vibratos.length) {
                    this.vibratoDepth = instrumentObject["vibratoDepth"];
                    this.vibratoSpeed = instrumentObject["vibratoSpeed"];
                    this.vibratoDelay = instrumentObject["vibratoDelay"];
                    this.vibratoType = instrumentObject["vibratoType"];
                }
                else { // Set defaults for the vibrato profile
                    this.vibratoDepth = Config.vibratos[this.vibrato].amplitude;
                    this.vibratoDelay = Config.vibratos[this.vibrato].delayParts;
                    this.vibratoSpeed = 10; // default;
                    this.vibratoType = Config.vibratos[this.vibrato].type;
                }
            } else if (instrumentObject["effect"] != undefined) {
                this.vibrato = legacyEffectNames.indexOf(instrumentObject["effect"]);
                if (this.vibrato == -1) this.vibrato = 0;
            }

            this.chord = Config.chords.findIndex(chord => chord.name == instrumentObject["chord"]);
            if (this.chord == -1) this.chord = 3;

            this.algorithm = Config.algorithms.findIndex(algorithm => algorithm.name == instrumentObject["algorithm"]);
            if (this.algorithm == -1) this.algorithm = 0;
            this.feedbackType = Config.feedbacks.findIndex(feedback => feedback.name == instrumentObject["feedbackType"]);
            if (this.feedbackType == -1) this.feedbackType = 0;
            if (instrumentObject["feedbackAmplitude"] != undefined) {
                this.feedbackAmplitude = clamp(0, Config.operatorAmplitudeMax + 1, instrumentObject["feedbackAmplitude"] | 0);
            } else {
                this.feedbackAmplitude = 0;
            }

            const legacyEnvelopeNames: Dictionary<number> = { "pluck 1": 6, "pluck 2": 7, "pluck 3": 8 };
            this.feedbackEnvelope = legacyEnvelopeNames[instrumentObject["feedbackEnvelope"]] != undefined ? legacyEnvelopeNames[instrumentObject["feedbackEnvelope"]] : Config.envelopes.findIndex(envelope => envelope.name == instrumentObject["feedbackEnvelope"]);
            if (this.feedbackEnvelope == -1) this.feedbackEnvelope = 0;

            for (let j: number = 0; j < Config.operatorCount; j++) {
                const operator: Operator = this.operators[j];
                let operatorObject: any = undefined;
                if (instrumentObject["operators"]) operatorObject = instrumentObject["operators"][j];
                if (operatorObject == undefined) operatorObject = {};

                operator.frequency = Config.operatorFrequencies.findIndex(freq => freq.name == operatorObject["frequency"]);
                if (operator.frequency == -1) operator.frequency = 0;
                if (operatorObject["amplitude"] != undefined) {
                    operator.amplitude = clamp(0, Config.operatorAmplitudeMax + 1, operatorObject["amplitude"] | 0);
                } else {
                    operator.amplitude = 0;
                }
                operator.envelope = legacyEnvelopeNames[operatorObject["envelope"]] != undefined ? legacyEnvelopeNames[operatorObject["envelope"]] : Config.envelopes.findIndex(envelope => envelope.name == operatorObject["envelope"]);
                if (operator.envelope == -1) operator.envelope = 0;
            }
        } else if (this.type == InstrumentType.customChipWave) {
            if (instrumentObject["interval"] != undefined) {
                this.interval = Config.intervals.findIndex(interval => interval.name == instrumentObject["interval"]);
                if (this.interval == -1) this.interval = 0;
            } else if (instrumentObject["chorus"] != undefined) {
                const legacyChorusNames: Dictionary<number> = { "fifths": 5, "octaves": 6 };
                this.interval = legacyChorusNames[instrumentObject["chorus"]] != undefined ? legacyChorusNames[instrumentObject["chorus"]] : Config.intervals.findIndex(interval => interval.name == instrumentObject["chorus"]);
                if (this.interval == -1) this.interval = 0;
            }

            if (instrumentObject["vibrato"] != undefined) {
                this.vibrato = Config.vibratos.findIndex(vibrato => vibrato.name == instrumentObject["vibrato"]);
                if (this.vibrato == -1) this.vibrato = Config.vibratos.length; //custom
                if (this.vibrato == Config.vibratos.length) {
                    this.vibratoDepth = instrumentObject["vibratoDepth"];
                    this.vibratoSpeed = instrumentObject["vibratoSpeed"];
                    this.vibratoDelay = instrumentObject["vibratoDelay"];
                    this.vibratoType = instrumentObject["vibratoType"];
                }
                else { // Set defaults for the vibrato profile
                    this.vibratoDepth = Config.vibratos[this.vibrato].amplitude;
                    this.vibratoDelay = Config.vibratos[this.vibrato].delayParts;
                    this.vibratoSpeed = 10; // default;
                    this.vibratoType = Config.vibratos[this.vibrato].type;
                }
            } else if (instrumentObject["effect"] != undefined) {
                this.vibrato = legacyEffectNames.indexOf(instrumentObject["effect"]);
                if (this.vibrato == -1) this.vibrato = 0;
            }

            this.chord = Config.chords.findIndex(chord => chord.name == instrumentObject["chord"]);
            if (this.chord == -1) this.chord = 2;

            // The original chorus setting had an option that now maps to two different settings. Override those if necessary.
            if (instrumentObject["chorus"] == "custom harmony") {
                this.interval = 2;
                this.chord = 3;
            }

            if (instrumentObject["customChipWave"]) {

                for (let i: number = 0; i < 64; i++) {
                    this.customChipWave[i] = instrumentObject["customChipWave"][i];
                }


                let sum: number = 0.0;
                for (let i: number = 0; i < this.customChipWave.length; i++) {
                    sum += this.customChipWave[i];
                }
                const average: number = sum / this.customChipWave.length;

                // Perform the integral on the wave. The chipSynth will perform the derivative to get the original wave back but with antialiasing.
                let cumulative: number = 0;
                let wavePrev: number = 0;
                for (let i: number = 0; i < this.customChipWave.length; i++) {
                    cumulative += wavePrev;
                    wavePrev = this.customChipWave[i] - average;
                    this.customChipWaveIntegral[i] = cumulative;
                }

                // 65th, last sample is for anti-aliasing
                this.customChipWaveIntegral[64] = 0.0;
            }

        } else if (this.type == InstrumentType.mod) {
            if (instrumentObject["modChannels"] != undefined) {
                for (let mod: number = 0; mod < Config.modCount; mod++) {
                    this.modChannels[mod] = instrumentObject["modChannels"][mod];
                    this.modInstruments[mod] = instrumentObject["modInstruments"][mod];
                    this.modSettings[mod] = instrumentObject["modSettings"][mod];
                    this.modStatuses[mod] = instrumentObject["modStatuses"][mod];
                }
            }
        } else {
            throw new Error("Unrecognized instrument type.");
        }

        if (this.type != InstrumentType.mod) {
            // Arpeggio speed
            if (this.chord == 2 && instrumentObject["arpeggioSpeed"] != undefined) {
                this.arpeggioSpeed = instrumentObject["arpeggioSpeed"];
            }
            else {
                this.arpeggioSpeed = (useSlowerRhythm) ? 9 : 12; // Decide whether to import arps as x3/4 speed
            }

            if (instrumentObject["fastTwoNoteArp"] != undefined) {
                this.fastTwoNoteArp = instrumentObject["fastTwoNoteArp"];
            }
            else {
                this.fastTwoNoteArp = useFastTwoNoteArp;
            }

            if (instrumentObject["tieNoteTransition"] != undefined) {
                this.tieNoteTransition = instrumentObject["tieNoteTransition"];
            }
            else {
                this.tieNoteTransition = false;
            }

            if (instrumentObject["clicklessTransition"] != undefined) {
                this.clicklessTransition = instrumentObject["clicklessTransition"];
            }
            else {
                this.clicklessTransition = false;
            }
        }
    }

    public static frequencyFromPitch(pitch: number): number {
        return 440.0 * Math.pow(2.0, (pitch - 69.0) / 12.0);
    }

    public static drumsetIndexReferenceDelta(index: number): number {
        return Instrument.frequencyFromPitch(Config.spectrumBasePitch + index * 6) / 44100;
    }

    private static _drumsetIndexToSpectrumOctave(index: number) {
        return 15 + Math.log(Instrument.drumsetIndexReferenceDelta(index)) / Math.LN2;
    }

    public warmUp(): void {
        this.LFOtime = 0;
        this.nextLFOtime = 0;
        this.arpTime = 0;
        if (this.type == InstrumentType.noise) {
            getDrumWave(this.chipNoise, inverseRealFourierTransform, scaleElementsByFactor);
        } else if (this.type == InstrumentType.harmonics) {
            this.harmonicsWave.getCustomWave();
        } else if (this.type == InstrumentType.spectrum) {
            this.spectrumWave.getCustomWave(8);
        } else if (this.type == InstrumentType.drumset) {
            for (let i: number = 0; i < Config.drumCount; i++) {
                this.drumsetSpectrumWaves[i].getCustomWave(Instrument._drumsetIndexToSpectrumOctave(i));
            }
        }
    }

    public getDrumWave(): Float32Array {
        if (this.type == InstrumentType.noise) {
            return getDrumWave(this.chipNoise, inverseRealFourierTransform, scaleElementsByFactor);
        } else if (this.type == InstrumentType.spectrum) {
            return this.spectrumWave.getCustomWave(8);
        } else {
            throw new Error("Unhandled instrument type in getDrumWave");
        }
    }

    public getDrumsetWave(pitch: number): Float32Array {
        if (this.type == InstrumentType.drumset) {
            return this.drumsetSpectrumWaves[pitch].getCustomWave(Instrument._drumsetIndexToSpectrumOctave(pitch));
        } else {
            throw new Error("Unhandled instrument type in getDrumWave");
        }
    }

    public getTransition(): Transition {
        return this.type == InstrumentType.drumset ? Config.transitions.dictionary["hard fade"] :
            this.type == InstrumentType.mod ? Config.transitions.dictionary["seamless"] : Config.transitions[this.transition];
    }
    public getChord(): Chord {
        return this.type == InstrumentType.drumset ? Config.chords.dictionary["harmony"] : Config.chords[this.chord];
    }
    public getFilterCutoffOctaves(): number {
        return this.type == InstrumentType.drumset ? 0 : (this.filterCutoff - (Config.filterCutoffRange - 1)) * 0.5;
    }
    public getFilterIsFirstOrder(): boolean {
        return this.type == InstrumentType.drumset ? false : this.filterResonance == 0;
    }
    public getFilterResonance(): number {
        return this.type == InstrumentType.drumset ? 1 : this.filterResonance;
    }
    public getFilterEnvelope(): Envelope {
        if (this.type == InstrumentType.drumset) throw new Error("Can't getFilterEnvelope() for drumset.");
        return Config.envelopes[this.filterEnvelope];
    }
    public getDrumsetEnvelope(pitch: number): Envelope {
        if (this.type != InstrumentType.drumset) throw new Error("Can't getDrumsetEnvelope() for non-drumset.");
        return Config.envelopes[this.drumsetEnvelopes[pitch]];
    }
}

export enum ModStatus {
    msForPitch = 0,
    msForNoise = 1,
    msForSong = 2,
    msNone = 3,
}

export enum ModSetting {
    mstNone = 0,
    mstSongVolume = 1,
    mstTempo = 2,
    mstReverb = 3,
    mstNextBar = 4,
    mstInsVolume = 5,
    mstPan = 6,
    mstFilterCut = 7,
    mstFilterPeak = 8,
    mstFMSlider1 = 9,
    mstFMSlider2 = 10,
    mstFMSlider3 = 11,
    mstFMSlider4 = 12,
    mstFMFeedback = 13,
    mstPulseWidth = 14,
    mstDetune = 15,
    mstVibratoDepth = 16,
    mstSongDetune = 17,
    mstVibratoSpeed = 18,
    mstVibratoDelay = 19,
    mstArpeggioSpeed = 20,
    mstPanDelay = 21,
    mstResetArpeggio = 22,
    mstMaxValue = 23,
}

export class Channel {
    public octave: number = 0;
    public readonly instruments: Instrument[] = [];
    public readonly patterns: Pattern[] = [];
    public readonly bars: number[] = [];
    public muted: boolean = false;
    public name: string = "";
}

export class Song {
    private static readonly _format: string = "BeepBox";
    private static readonly _oldestBeepboxVersion: number = 2;
    private static readonly _latestBeepboxVersion: number = 8;
    private static readonly _oldestJummBoxVersion: number = 1;
    private static readonly _latestJummBoxVersion: number = 4;
    // One-character variant detection at the start of URL to distinguish variants such as JummBox.
    private static readonly _variant = 0x6A; //"j" ~ jummbox

    public title: string;
    public scale: number;
    public key: number;
    public tempo: number;
    public reverb: number;
    public beatsPerBar: number;
    public barCount: number;
    public patternsPerChannel: number;
    public rhythm: number;
    public instrumentsPerChannel: number;
    public loopStart: number;
    public loopLength: number;
    public pitchChannelCount: number;
    public noiseChannelCount: number;
    public modChannelCount: number;
    public readonly channels: Channel[] = [];
    public limitDecay: number = 4.0;
    public limitRise: number = 4000.0;
    public compressionThreshold: number = 1.0;
    public limitThreshold: number = 1.0;
    public compressionRatio: number = 1.0;
    public limitRatio: number = 1.0;
    public masterGain: number = 1.0;
    public inVolumeCap: number = 0.0;
    public outVolumeCap: number = 0.0;

    // Maximum value possible for the mod (total number of possible positions)
    public mstMaxVols: Map<ModSetting, number> = new Map<ModSetting, number>([
        [ModSetting.mstNone, 6],
        [ModSetting.mstSongVolume, 100],
        [ModSetting.mstTempo, Config.tempoMax - Config.tempoMin],
        [ModSetting.mstReverb, Config.reverbRange - 1],
        [ModSetting.mstNextBar, 1],
        [ModSetting.mstInsVolume, Config.volumeRange],
        [ModSetting.mstPan, Config.panMax],
        [ModSetting.mstFilterCut, Config.filterCutoffRange - 1],
        [ModSetting.mstFilterPeak, Config.filterResonanceRange - 1],
        [ModSetting.mstFMSlider1, 15],
        [ModSetting.mstFMSlider2, 15],
        [ModSetting.mstFMSlider3, 15],
        [ModSetting.mstFMSlider4, 15],
        [ModSetting.mstFMFeedback, 15],
        [ModSetting.mstPulseWidth, Config.pulseWidthRange],
        [ModSetting.mstDetune, Config.detuneMax - Config.detuneMin],
        [ModSetting.mstVibratoDepth, 50],
        [ModSetting.mstSongDetune, Config.songDetuneMax - Config.songDetuneMin],
        [ModSetting.mstVibratoSpeed, 30],
        [ModSetting.mstVibratoDelay, 50],
        [ModSetting.mstArpeggioSpeed, 50],
        [ModSetting.mstPanDelay, 20],
        [ModSetting.mstResetArpeggio, 1],
        [ModSetting.mstMaxValue, 6],
    ]
    );

    // When creating a new note, this is the value to set a mod note to (generally the most "neutral" value possible)
    public mstNewNoteVols: Map<ModSetting, number> = new Map<ModSetting, number>([
        [ModSetting.mstNone, 6],
        [ModSetting.mstSongVolume, 100],
        [ModSetting.mstTempo, Math.ceil((Config.tempoMax - Config.tempoMin) / 2)],
        [ModSetting.mstReverb, 0],
        [ModSetting.mstNextBar, 1],
        [ModSetting.mstInsVolume, Math.ceil(Config.volumeRange / 2)],
        [ModSetting.mstPan, Math.ceil(Config.panMax / 2)],
        [ModSetting.mstFilterCut, Config.filterCutoffRange - 1],
        [ModSetting.mstFilterPeak, 0],
        [ModSetting.mstFMSlider1, 15],
        [ModSetting.mstFMSlider2, 15],
        [ModSetting.mstFMSlider3, 15],
        [ModSetting.mstFMSlider4, 15],
        [ModSetting.mstFMFeedback, 15],
        [ModSetting.mstPulseWidth, Math.ceil(Config.pulseWidthRange)],
        [ModSetting.mstDetune, Math.ceil((Config.detuneMax - Config.detuneMin) / 2)],
        [ModSetting.mstVibratoDepth, 0],
        [ModSetting.mstSongDetune, Math.ceil((Config.songDetuneMax - Config.songDetuneMin) / 2)],
        [ModSetting.mstVibratoSpeed, 0],
        [ModSetting.mstVibratoDelay, 0],
        [ModSetting.mstArpeggioSpeed, 10],
        [ModSetting.mstPanDelay, 10],
        [ModSetting.mstResetArpeggio, 1],
        [ModSetting.mstMaxValue, 6],
    ])

    constructor(string?: string) {
        if (string != undefined) {
            this.fromBase64String(string);
        } else {
            this.initToDefault(true);
        }
    }

    public modValueToReal(value: number, setting: ModSetting): number {
        switch (setting) {
            case ModSetting.mstTempo:
                value += Config.tempoMin;
                break;
            case ModSetting.mstInsVolume:
                value -= Config.volumeRange / 2.0;
                break;
            case ModSetting.mstDetune:
                value += Config.detuneMin;
                break;
            case ModSetting.mstSongDetune:
                value += Config.songDetuneMin;
                break;
            case ModSetting.mstFilterCut:
            case ModSetting.mstFilterPeak:
            case ModSetting.mstSongVolume:
            case ModSetting.mstPan:
            case ModSetting.mstReverb:
            case ModSetting.mstNextBar:
            case ModSetting.mstFMSlider1:
            case ModSetting.mstFMSlider2:
            case ModSetting.mstFMSlider3:
            case ModSetting.mstFMSlider4:
            case ModSetting.mstFMFeedback:
            case ModSetting.mstPulseWidth:
            case ModSetting.mstVibratoDepth:
            case ModSetting.mstVibratoSpeed:
            case ModSetting.mstVibratoDelay:
            case ModSetting.mstArpeggioSpeed:
            case ModSetting.mstPanDelay:
            case ModSetting.mstResetArpeggio:
            case ModSetting.mstNone:
            default:
                break;
        }
        return value;
    }

    public isSettingForSong(setting: ModSetting): boolean {
        switch (setting) {
            case ModSetting.mstTempo:
            case ModSetting.mstReverb:
            case ModSetting.mstSongVolume:
            case ModSetting.mstNextBar:
                return true;
            default:
                return false;
        }
    }

    public realToModValue(value: number, setting: ModSetting): number {
        switch (setting) {
            case ModSetting.mstTempo:
                value -= Config.tempoMin;
                break;
            case ModSetting.mstInsVolume:
                value += Config.volumeRange / 2.0;
                break;
            case ModSetting.mstDetune:
                value -= Config.detuneMin;
                break;
            case ModSetting.mstSongDetune:
                value -= Config.songDetuneMin;
                break;
            case ModSetting.mstFilterCut:
            case ModSetting.mstFilterPeak:
            case ModSetting.mstSongVolume:
            case ModSetting.mstPan:
            case ModSetting.mstReverb:
            case ModSetting.mstNextBar:
            case ModSetting.mstFMSlider1:
            case ModSetting.mstFMSlider2:
            case ModSetting.mstFMSlider3:
            case ModSetting.mstFMSlider4:
            case ModSetting.mstFMFeedback:
            case ModSetting.mstPulseWidth:
            case ModSetting.mstVibratoDepth:
            case ModSetting.mstVibratoSpeed:
            case ModSetting.mstVibratoDelay:
            case ModSetting.mstArpeggioSpeed:
            case ModSetting.mstPanDelay:
            case ModSetting.mstResetArpeggio:
            case ModSetting.mstNone:
            default:
                break;
        }
        return value;
    }

    // Returns the ideal new note volume when dragging (max volume for a normal note, a "neutral" value for mod notes based on how they work)
    public getNewNoteVolume = (isMod: boolean, modChannel?: number, modInstrument?: number, modCount?: number): number => {
        if (!isMod || modChannel == undefined || modInstrument == undefined || modCount == undefined)
            return 6;
        else {
            // Sigh, the way pitches count up and the visual ordering in the UI are flipped.
            modCount = Config.modCount - modCount - 1;

            let cap: number | undefined = this.mstNewNoteVols.get(this.channels[modChannel].instruments[modInstrument].modSettings[modCount]);
            
            // For tempo, actually use user defined tempo
            if (this.channels[modChannel].instruments[modInstrument].modSettings[modCount] == ModSetting.mstTempo) {
                cap = this.realToModValue(this.tempo, ModSetting.mstTempo);
            }
            
            if (cap != undefined)
                return cap;
            else
                return 6;
        }
    }


    public getVolumeCap = (isMod: boolean, modChannel?: number, modInstrument?: number, modCount?: number): number => {
        if (!isMod || modChannel == undefined || modInstrument == undefined || modCount == undefined)
            return 6;
        else {
            // Sigh, the way pitches count up and the visual ordering in the UI are flipped.
            modCount = Config.modCount - modCount - 1;

            let cap: number | undefined = this.mstMaxVols.get(this.channels[modChannel].instruments[modInstrument].modSettings[modCount]);
            if (cap != undefined)
                return cap;
            else
                return 6;
        }
    }

    public getVolumeCapForSetting = (isMod: boolean, modSetting: ModSetting): number => {
        if (!isMod)
            return 6;
        else {
            let cap: number | undefined = this.mstMaxVols.get(modSetting);
            if (cap != undefined)
                return cap;
            else
                return 6;
        }
    }

    public getChannelCount(): number {
        return this.pitchChannelCount + this.noiseChannelCount + this.modChannelCount;
    }

    public getChannelIsNoise(channel: number): boolean {
        return (channel >= this.pitchChannelCount && channel < this.pitchChannelCount + this.noiseChannelCount);
    }

    public getChannelIsMod(channel: number): boolean {
        return (channel >= this.pitchChannelCount + this.noiseChannelCount);
    }

    public initToDefault(andResetChannels: boolean = true): void {
        this.scale = 0;
        this.key = 0;
        this.loopStart = 0;
        this.loopLength = 4;
        this.tempo = 150;
        this.reverb = 0;
        this.beatsPerBar = 8;
        this.barCount = 16;
        this.patternsPerChannel = 8;
        this.rhythm = 1;
        this.instrumentsPerChannel = 1;

        this.title = "Unnamed";
        document.title = EditorConfig.versionDisplayName;

        if (andResetChannels) {
            this.pitchChannelCount = 3;
            this.noiseChannelCount = 1;
            this.modChannelCount = 0;
            for (let channelIndex = 0; channelIndex < this.getChannelCount(); channelIndex++) {
                if (this.channels.length <= channelIndex) {
                    this.channels[channelIndex] = new Channel();
                }
                const channel: Channel = this.channels[channelIndex];
                channel.octave = Math.max(3 - channelIndex, 0); // [3, 2, 1, 0, 0, ...]; Descending octaves with drums at zero in last channel and onward.

                for (let pattern = 0; pattern < this.patternsPerChannel; pattern++) {
                    if (channel.patterns.length <= pattern) {
                        channel.patterns[pattern] = new Pattern();
                    } else {
                        channel.patterns[pattern].reset();
                    }
                }
                channel.patterns.length = this.patternsPerChannel;

                const isNoiseChannel: boolean = channelIndex >= this.pitchChannelCount && channelIndex < this.pitchChannelCount + this.noiseChannelCount;
                const isModChannel: boolean = channelIndex >= this.pitchChannelCount + this.noiseChannelCount;
                for (let instrument = 0; instrument < this.instrumentsPerChannel; instrument++) {
                    if (channel.instruments.length <= instrument) {
                        channel.instruments[instrument] = new Instrument(isNoiseChannel, isModChannel);
                    }
                    channel.instruments[instrument].setTypeAndReset(isModChannel ? InstrumentType.mod : (isNoiseChannel ? InstrumentType.noise : InstrumentType.chip), isNoiseChannel, isModChannel);
                }
                channel.instruments.length = this.instrumentsPerChannel;

                for (let bar = 0; bar < this.barCount; bar++) {
                    channel.bars[bar] = bar < 4 ? 1 : 0;
                }
                channel.bars.length = this.barCount;
            }
            this.channels.length = this.getChannelCount();
        }
    }

    public toBase64String(): string {
        let bits: BitFieldWriter;
        let buffer: number[] = [];

        buffer.push(Song._variant);
        buffer.push(base64IntToCharCode[Song._latestJummBoxVersion]);

        buffer.push(SongTagCode.songTitle);

        // Length of the song name string
        var encodedSongTitle: string = encodeURIComponent(this.title);
        buffer.push(base64IntToCharCode[encodedSongTitle.length >> 6], base64IntToCharCode[encodedSongTitle.length & 0x3f]);

        // Actual encoded string follows
        for (let i: number = 0; i < encodedSongTitle.length; i++) {
            buffer.push(encodedSongTitle.charCodeAt(i));
        }

        buffer.push(SongTagCode.channelCount, base64IntToCharCode[this.pitchChannelCount], base64IntToCharCode[this.noiseChannelCount], base64IntToCharCode[this.modChannelCount]);
        buffer.push(SongTagCode.scale, base64IntToCharCode[this.scale]);
        buffer.push(SongTagCode.key, base64IntToCharCode[this.key]);
        buffer.push(SongTagCode.loopStart, base64IntToCharCode[this.loopStart >> 6], base64IntToCharCode[this.loopStart & 0x3f]);
        buffer.push(SongTagCode.loopEnd, base64IntToCharCode[(this.loopLength - 1) >> 6], base64IntToCharCode[(this.loopLength - 1) & 0x3f]);
        buffer.push(SongTagCode.tempo, base64IntToCharCode[this.tempo >> 6], base64IntToCharCode[this.tempo & 0x3F]);
        buffer.push(SongTagCode.reverb, base64IntToCharCode[this.reverb]);
        buffer.push(SongTagCode.beatCount, base64IntToCharCode[this.beatsPerBar - 1]);
        buffer.push(SongTagCode.barCount, base64IntToCharCode[(this.barCount - 1) >> 6], base64IntToCharCode[(this.barCount - 1) & 0x3f]);
        buffer.push(SongTagCode.patternCount, base64IntToCharCode[(this.patternsPerChannel - 1) >> 6], base64IntToCharCode[(this.patternsPerChannel - 1) & 0x3f]);
        buffer.push(SongTagCode.instrumentCount, base64IntToCharCode[this.instrumentsPerChannel - 1]);
        buffer.push(SongTagCode.rhythm, base64IntToCharCode[this.rhythm]);

        // Push limiter settings, but only if they aren't the default!
        buffer.push(SongTagCode.limiterSettings);
        if (this.compressionRatio != 1.0 || this.limitRatio != 1.0 || this.limitRise != 4000.0 || this.limitDecay != 4.0 || this.limitThreshold != 1.0 || this.compressionThreshold != 1.0 || this.masterGain != 1.0) {
            buffer.push(base64IntToCharCode[Math.round(this.compressionRatio < 1 ? this.compressionRatio * 10 : 10 + (this.compressionRatio - 1) * 60)]); // 0 ~ 1.15 uneven, mapped to 0 ~ 20
            buffer.push(base64IntToCharCode[Math.round(this.limitRatio < 1 ? this.limitRatio * 10 : 9 + this.limitRatio)]); // 0 ~ 10 uneven, mapped to 0 ~ 20
            buffer.push(base64IntToCharCode[this.limitDecay]); // directly 1 ~ 30
            buffer.push(base64IntToCharCode[Math.round((this.limitRise - 2000.0) / 250.0)]); // 2000 ~ 10000 by 250, mapped to 0 ~ 32
            buffer.push(base64IntToCharCode[Math.round(this.compressionThreshold * 20)]); // 0 ~ 1.1 by 0.05, mapped to 0 ~ 22
            buffer.push(base64IntToCharCode[Math.round(this.limitThreshold * 20)]); // 0 ~ 2 by 0.05, mapped to 0 ~ 40
            buffer.push(base64IntToCharCode[Math.round(this.masterGain * 50) >> 6], base64IntToCharCode[Math.round(this.masterGain * 50) & 0x3f]); // 0 ~ 5 by 0.02, mapped to 0 ~ 250
        }
        else {
            buffer.push(base64IntToCharCode[0x3f]); // Not using limiter
        }

        buffer.push(SongTagCode.channelNames);
        for (let channel: number = 0; channel < this.getChannelCount(); channel++) {
            // Length of the channel name string
            var encodedChannelName: string = encodeURIComponent(this.channels[channel].name);
            buffer.push(base64IntToCharCode[encodedChannelName.length >> 6], base64IntToCharCode[encodedChannelName.length & 0x3f]);

            // Actual encoded string follows
            for (let i: number = 0; i < encodedChannelName.length; i++) {
                buffer.push(encodedChannelName.charCodeAt(i));
            }
        }

        buffer.push(SongTagCode.channelOctave);
        for (let channel: number = 0; channel < this.getChannelCount(); channel++) {
            buffer.push(base64IntToCharCode[this.channels[channel].octave]);
        }

        for (let channel: number = 0; channel < this.getChannelCount(); channel++) {
            for (let i: number = 0; i < this.instrumentsPerChannel; i++) {
                const instrument: Instrument = this.channels[channel].instruments[i];
                buffer.push(SongTagCode.startInstrument, base64IntToCharCode[instrument.type]);
                buffer.push(SongTagCode.volume, base64IntToCharCode[(instrument.volume + Config.volumeRange / 2) >> 6], base64IntToCharCode[(instrument.volume + Config.volumeRange / 2) & 0x3f]);
                buffer.push(SongTagCode.panning, base64IntToCharCode[instrument.pan >> 6], base64IntToCharCode[instrument.pan & 0x3f]);
                buffer.push(base64IntToCharCode[instrument.panDelay]); // Piggybacks after panning to reduce song tag code usage :P
                buffer.push(SongTagCode.detune, base64IntToCharCode[(instrument.detune - Config.detuneMin) >> 6], base64IntToCharCode[(instrument.detune - Config.detuneMin) & 0x3f]);
                buffer.push(SongTagCode.preset, base64IntToCharCode[instrument.preset >> 6], base64IntToCharCode[instrument.preset & 63]);
                buffer.push(SongTagCode.effects, base64IntToCharCode[instrument.effects]);


                if (instrument.type != InstrumentType.drumset) {
                    buffer.push(SongTagCode.transition, base64IntToCharCode[instrument.transition]);
                    // Transition info follows transition song tag
                    buffer.push(base64IntToCharCode[+instrument.tieNoteTransition]);
                    buffer.push(base64IntToCharCode[+instrument.clicklessTransition]);
                    buffer.push(SongTagCode.filterCutoff, base64IntToCharCode[instrument.filterCutoff]);
                    buffer.push(SongTagCode.filterResonance, base64IntToCharCode[instrument.filterResonance]);
                    buffer.push(SongTagCode.filterEnvelope, base64IntToCharCode[instrument.filterEnvelope]);
                    buffer.push(SongTagCode.chord, base64IntToCharCode[instrument.chord]);
                }

                if (instrument.type == InstrumentType.chip) {
                    buffer.push(SongTagCode.wave, base64IntToCharCode[instrument.chipWave]);
                    buffer.push(SongTagCode.vibrato, base64IntToCharCode[instrument.vibrato]);
                    // Custom vibrato settings
                    if (instrument.vibrato == Config.vibratos.length) {
                        buffer.push(base64IntToCharCode[Math.round(instrument.vibratoDepth * 25)]);
                        buffer.push(base64IntToCharCode[instrument.vibratoSpeed]);
                        buffer.push(base64IntToCharCode[instrument.vibratoDelay]);
                        buffer.push(base64IntToCharCode[instrument.vibratoType]);
                    }
                    // Custom arpeggio speed... only if the instrument arpeggiates.
                    if (instrument.chord == 2) {
                        buffer.push(SongTagCode.arpeggioSpeed, base64IntToCharCode[instrument.arpeggioSpeed]);
                        buffer.push(base64IntToCharCode[+instrument.fastTwoNoteArp]); // Two note arp setting piggybacks on this
                    }
                    buffer.push(SongTagCode.interval, base64IntToCharCode[instrument.interval]);
                } else if (instrument.type == InstrumentType.fm) {
                    buffer.push(SongTagCode.vibrato, base64IntToCharCode[instrument.vibrato]);
                    // Custom vibrato settings
                    if (instrument.vibrato == Config.vibratos.length) {
                        buffer.push(base64IntToCharCode[Math.round(instrument.vibratoDepth * 25)]);
                        buffer.push(base64IntToCharCode[instrument.vibratoSpeed]);
                        buffer.push(base64IntToCharCode[instrument.vibratoDelay]);
                        buffer.push(base64IntToCharCode[instrument.vibratoType]);
                    }
                    // Custom arpeggio speed... only if the instrument arpeggiates.
                    if (instrument.chord == 2) {
                        buffer.push(SongTagCode.arpeggioSpeed, base64IntToCharCode[instrument.arpeggioSpeed]);
                        buffer.push(base64IntToCharCode[+instrument.fastTwoNoteArp]); // Two note arp setting piggybacks on this
                    }
                    buffer.push(SongTagCode.interval, base64IntToCharCode[instrument.interval]);
                    buffer.push(SongTagCode.algorithm, base64IntToCharCode[instrument.algorithm]);
                    buffer.push(SongTagCode.feedbackType, base64IntToCharCode[instrument.feedbackType]);
                    buffer.push(SongTagCode.feedbackAmplitude, base64IntToCharCode[instrument.feedbackAmplitude]);
                    buffer.push(SongTagCode.feedbackEnvelope, base64IntToCharCode[instrument.feedbackEnvelope]);

                    buffer.push(SongTagCode.operatorFrequencies);
                    for (let o: number = 0; o < Config.operatorCount; o++) {
                        buffer.push(base64IntToCharCode[instrument.operators[o].frequency]);
                    }
                    buffer.push(SongTagCode.operatorAmplitudes);
                    for (let o: number = 0; o < Config.operatorCount; o++) {
                        buffer.push(base64IntToCharCode[instrument.operators[o].amplitude]);
                    }
                    buffer.push(SongTagCode.operatorEnvelopes);
                    for (let o: number = 0; o < Config.operatorCount; o++) {
                        buffer.push(base64IntToCharCode[instrument.operators[o].envelope]);
                    }
                } else if (instrument.type == InstrumentType.customChipWave) {
                    buffer.push(SongTagCode.wave, base64IntToCharCode[instrument.chipWave]);
                    buffer.push(SongTagCode.vibrato, base64IntToCharCode[instrument.vibrato]);
                    // Custom vibrato settings
                    if (instrument.vibrato == Config.vibratos.length) {
                        buffer.push(base64IntToCharCode[Math.round(instrument.vibratoDepth * 25)]);
                        buffer.push(base64IntToCharCode[instrument.vibratoSpeed]);
                        buffer.push(base64IntToCharCode[instrument.vibratoDelay]);
                        buffer.push(base64IntToCharCode[instrument.vibratoType]);
                    }
                    // Custom arpeggio speed... only if the instrument arpeggiates.
                    if (instrument.chord == 2) {
                        buffer.push(SongTagCode.arpeggioSpeed, base64IntToCharCode[instrument.arpeggioSpeed]);
                        buffer.push(base64IntToCharCode[+instrument.fastTwoNoteArp]); // Two note arp setting piggybacks on this
                    }
                    buffer.push(SongTagCode.interval, base64IntToCharCode[instrument.interval]);

                    buffer.push(SongTagCode.customChipWave);
                    // Push custom wave values
                    for (let j: number = 0; j < 64; j++) {
                        buffer.push(base64IntToCharCode[(instrument.customChipWave[j] + 24) as number]);
                    }
                } else if (instrument.type == InstrumentType.noise) {
                    buffer.push(SongTagCode.wave, base64IntToCharCode[instrument.chipNoise]);
                    // Custom arpeggio speed... only if the instrument arpeggiates.
                    if (instrument.chord == 2) {
                        buffer.push(SongTagCode.arpeggioSpeed, base64IntToCharCode[instrument.arpeggioSpeed]);
                        buffer.push(base64IntToCharCode[+instrument.fastTwoNoteArp]); // Two note arp setting piggybacks on this
                    }
                    buffer.push(SongTagCode.interval, base64IntToCharCode[instrument.interval]);
                } else if (instrument.type == InstrumentType.spectrum) {
                    buffer.push(SongTagCode.spectrum);
                    const spectrumBits: BitFieldWriter = new BitFieldWriter();
                    for (let i: number = 0; i < Config.spectrumControlPoints; i++) {
                        spectrumBits.write(Config.spectrumControlPointBits, instrument.spectrumWave.spectrum[i]);
                    }
                    spectrumBits.encodeBase64(buffer);
                    buffer.push(SongTagCode.vibrato, base64IntToCharCode[instrument.vibrato]);
                    // Custom vibrato settings
                    if (instrument.vibrato == Config.vibratos.length) {
                        buffer.push(base64IntToCharCode[Math.round(instrument.vibratoDepth * 25)]);
                        buffer.push(base64IntToCharCode[instrument.vibratoSpeed]);
                        buffer.push(base64IntToCharCode[instrument.vibratoDelay]);
                        buffer.push(base64IntToCharCode[instrument.vibratoType]);
                    }
                    if (instrument.chord == 2) {
                        buffer.push(SongTagCode.arpeggioSpeed, base64IntToCharCode[instrument.arpeggioSpeed]);
                        buffer.push(base64IntToCharCode[+instrument.fastTwoNoteArp]); // Two note arp setting piggybacks on this
                    }
                    buffer.push(SongTagCode.interval, base64IntToCharCode[instrument.interval]);
                } else if (instrument.type == InstrumentType.drumset) {
                    buffer.push(SongTagCode.filterEnvelope);
                    for (let j: number = 0; j < Config.drumCount; j++) {
                        buffer.push(base64IntToCharCode[instrument.drumsetEnvelopes[j]]);
                    }

                    buffer.push(SongTagCode.spectrum);
                    const spectrumBits: BitFieldWriter = new BitFieldWriter();
                    for (let j: number = 0; j < Config.drumCount; j++) {
                        for (let i: number = 0; i < Config.spectrumControlPoints; i++) {
                            spectrumBits.write(Config.spectrumControlPointBits, instrument.drumsetSpectrumWaves[j].spectrum[i]);
                        }
                    }
                    spectrumBits.encodeBase64(buffer);
                } else if (instrument.type == InstrumentType.harmonics) {
                    buffer.push(SongTagCode.vibrato, base64IntToCharCode[instrument.vibrato]);
                    // Custom vibrato settings
                    if (instrument.vibrato == Config.vibratos.length) {
                        buffer.push(base64IntToCharCode[Math.round(instrument.vibratoDepth * 25)]);
                        buffer.push(base64IntToCharCode[instrument.vibratoSpeed]);
                        buffer.push(base64IntToCharCode[instrument.vibratoDelay]);
                        buffer.push(base64IntToCharCode[instrument.vibratoType]);
                    }
                    // Custom arpeggio speed... only if the instrument arpeggiates.
                    if (instrument.chord == 2) {
                        buffer.push(SongTagCode.arpeggioSpeed, base64IntToCharCode[instrument.arpeggioSpeed]);
                        buffer.push(base64IntToCharCode[+instrument.fastTwoNoteArp]); // Two note arp setting piggybacks on this
                    }
                    buffer.push(SongTagCode.interval, base64IntToCharCode[instrument.interval]);

                    buffer.push(SongTagCode.harmonics);
                    const harmonicsBits: BitFieldWriter = new BitFieldWriter();
                    for (let i: number = 0; i < Config.harmonicsControlPoints; i++) {
                        harmonicsBits.write(Config.harmonicsControlPointBits, instrument.harmonicsWave.harmonics[i]);
                    }
                    harmonicsBits.encodeBase64(buffer);
                } else if (instrument.type == InstrumentType.pwm) {
                    buffer.push(SongTagCode.vibrato, base64IntToCharCode[instrument.vibrato]);
                    // Custom vibrato settings
                    if (instrument.vibrato == Config.vibratos.length) {
                        buffer.push(base64IntToCharCode[Math.round(instrument.vibratoDepth * 25)]);
                        buffer.push(base64IntToCharCode[instrument.vibratoSpeed]);
                        buffer.push(base64IntToCharCode[instrument.vibratoDelay]);
                        buffer.push(base64IntToCharCode[instrument.vibratoType]);
                    }
                    // Custom arpeggio speed... only if the instrument arpeggiates.
                    if (instrument.chord == 2) {
                        buffer.push(SongTagCode.arpeggioSpeed, base64IntToCharCode[instrument.arpeggioSpeed]);
                        buffer.push(base64IntToCharCode[+instrument.fastTwoNoteArp]); // Two note arp setting piggybacks on this
                    }
                    buffer.push(SongTagCode.pulseWidth, base64IntToCharCode[instrument.pulseWidth], base64IntToCharCode[instrument.pulseEnvelope]);
                    buffer.push(SongTagCode.interval, base64IntToCharCode[instrument.interval]);
                } else if (instrument.type == InstrumentType.mod) {
                    // Handled down below. Could be moved, but meh.
                }
                else {
                    throw new Error("Unknown instrument type.");
                }
            }
        }

        buffer.push(SongTagCode.bars);
        bits = new BitFieldWriter();
        let neededBits: number = 0;
        while ((1 << neededBits) < this.patternsPerChannel + 1) neededBits++;
        for (let channel: number = 0; channel < this.getChannelCount(); channel++) for (let i: number = 0; i < this.barCount; i++) {
            bits.write(neededBits, this.channels[channel].bars[i]);
        }
        bits.encodeBase64(buffer);

        buffer.push(SongTagCode.patterns);
        bits = new BitFieldWriter();
        const shapeBits: BitFieldWriter = new BitFieldWriter();
        let neededInstrumentBits: number = 0;
        while ((1 << neededInstrumentBits) < this.instrumentsPerChannel) neededInstrumentBits++;
        for (let channel: number = 0; channel < this.getChannelCount(); channel++) {

            const isNoiseChannel: boolean = this.getChannelIsNoise(channel);
            const isModChannel: boolean = this.getChannelIsMod(channel);

            // Some info about modulator settings immediately follows in mod channels.
            if (isModChannel) {
                for (let instrumentIndex: number = 0; instrumentIndex < this.instrumentsPerChannel; instrumentIndex++) {

                    let instrument: Instrument = this.channels[channel].instruments[instrumentIndex];

                    for (let mod: number = 0; mod < Config.modCount; mod++) {
                        const modStatus: ModStatus = instrument.modStatuses[mod];
                        const modChannel: number = instrument.modChannels[mod];
                        const modInstrument: number = instrument.modInstruments[mod];
                        const modSetting: number = instrument.modSettings[mod];

                        bits.write(2, modStatus);

                        // Channel/Instrument is only used if the status isn't "song" or "none".
                        if (modStatus == ModStatus.msForPitch || modStatus == ModStatus.msForNoise) {
                            bits.write(8, modChannel);
                            bits.write(neededInstrumentBits, modInstrument);
                        }

                        // Mod setting is only used if the status isn't "none".
                        if (modStatus != ModStatus.msNone) {
                            bits.write(6, modSetting);
                        }
                    }
                }
            }

            const octaveOffset: number = (isNoiseChannel || isModChannel) ? 0 : this.channels[channel].octave * 12;
            let lastPitch: number = ((isNoiseChannel || isModChannel) ? 4 : 12) + octaveOffset;
            const recentPitches: number[] = isModChannel ? [0, 1, 2, 3, 4, 5] : (isNoiseChannel ? [4, 6, 7, 2, 3, 8, 0, 10] : [12, 19, 24, 31, 36, 7, 0]);
            const recentShapes: any[] = [];

            for (let i: number = 0; i < recentPitches.length; i++) {
                recentPitches[i] += octaveOffset;
            }
            for (const pattern of this.channels[channel].patterns) {
                bits.write(neededInstrumentBits, pattern.instrument);

                if (pattern.notes.length > 0) {
                    bits.write(1, 1);

                    let curPart: number = 0;
                    for (const note of pattern.notes) {

                        // For mod channels, a negative offset may be necessary.
                        if (note.start < curPart && isModChannel) {
                            bits.write(2, 0); // rest, then...
                            bits.write(1, 1); // negative offset
                            bits.writePartDuration(curPart - note.start);
                        }

                        if (note.start > curPart) {
                            bits.write(2, 0); // rest, then...
                            if (isModChannel) bits.write(1, 0); // positive offset, only needed for mod channels
                            bits.writePartDuration(note.start - curPart);
                        }

                        shapeBits.clear();

                        // Old format was:
                        // 0: 1 pitch, 10: 2 pitches, 110: 3 pitches, 111: 4 pitches
                        // New format is:
                        //      0: 1 pitch
                        // 1[XXX]: 3 bits of binary signifying 2+ pitches
                        if (note.pitches.length == 1) {
                            shapeBits.write(1, 0);
                        } else {
                            shapeBits.write(1, 1);
                            shapeBits.write(3, note.pitches.length - 2);
                        }

                        shapeBits.writePinCount(note.pins.length - 1);

                        if (!isModChannel) {
                            shapeBits.write(3, note.pins[0].volume); // volume
                        }
                        else {
                            shapeBits.write(9, note.pins[0].volume); // Modulator value. 9 bits for now = 512 max mod value?
                        }

                        let shapePart: number = 0;
                        let startPitch: number = note.pitches[0];
                        let currentPitch: number = startPitch;
                        const pitchBends: number[] = [];
                        for (let i: number = 1; i < note.pins.length; i++) {
                            const pin: NotePin = note.pins[i];
                            const nextPitch: number = startPitch + pin.interval;
                            if (currentPitch != nextPitch) {
                                shapeBits.write(1, 1);
                                pitchBends.push(nextPitch);
                                currentPitch = nextPitch;
                            } else {
                                shapeBits.write(1, 0);
                            }
                            shapeBits.writePartDuration(pin.time - shapePart);
                            shapePart = pin.time;

                            if (!isModChannel) {
                                shapeBits.write(3, pin.volume); // volume
                            }
                            else {
                                shapeBits.write(9, pin.volume); // Modulator value. 9 bits for now = 512 max mod value?
                            }
                        }

                        const shapeString: string = String.fromCharCode.apply(null, shapeBits.encodeBase64([]));
                        const shapeIndex: number = recentShapes.indexOf(shapeString);
                        if (shapeIndex == -1) {
                            bits.write(2, 1); // new shape
                            bits.concat(shapeBits);
                        } else {
                            bits.write(1, 1); // old shape
                            bits.writeLongTail(0, 0, shapeIndex);
                            recentShapes.splice(shapeIndex, 1);
                        }
                        recentShapes.unshift(shapeString);
                        if (recentShapes.length > 10) recentShapes.pop();

                        const allPitches: number[] = note.pitches.concat(pitchBends);
                        for (let i: number = 0; i < allPitches.length; i++) {
                            const pitch: number = allPitches[i];
                            const pitchIndex: number = recentPitches.indexOf(pitch);
                            if (pitchIndex == -1) {
                                let interval: number = 0;
                                let pitchIter: number = lastPitch;
                                if (pitchIter < pitch) {
                                    while (pitchIter != pitch) {
                                        pitchIter++;
                                        if (recentPitches.indexOf(pitchIter) == -1) interval++;
                                    }
                                } else {
                                    while (pitchIter != pitch) {
                                        pitchIter--;
                                        if (recentPitches.indexOf(pitchIter) == -1) interval--;
                                    }
                                }
                                bits.write(1, 0);
                                bits.writePitchInterval(interval);
                            } else {
                                bits.write(1, 1);
                                bits.write(4, pitchIndex);
                                recentPitches.splice(pitchIndex, 1);
                            }
                            recentPitches.unshift(pitch);
                            if (recentPitches.length > 16) recentPitches.pop();

                            if (i == note.pitches.length - 1) {
                                lastPitch = note.pitches[0];
                            } else {
                                lastPitch = pitch;
                            }
                        }
                        curPart = note.end;
                    }

                    if (curPart < this.beatsPerBar * Config.partsPerBeat + (+isModChannel)) {
                        bits.write(2, 0); // rest, then...
                        if (isModChannel) bits.write(1, 0); // positive offset
                        bits.writePartDuration(this.beatsPerBar * Config.partsPerBeat + (+isModChannel) - curPart);
                    }
                } else {
                    bits.write(1, 0);
                }

            }
        }
        let stringLength: number = bits.lengthBase64();
        let digits: number[] = [];
        while (stringLength > 0) {
            digits.unshift(base64IntToCharCode[stringLength & 0x3f]);
            stringLength = stringLength >> 6;
        }
        buffer.push(base64IntToCharCode[digits.length]);
        Array.prototype.push.apply(buffer, digits); // append digits to buffer.
        bits.encodeBase64(buffer);

        const maxApplyArgs: number = 64000;
        if (buffer.length < maxApplyArgs) {
            // Note: Function.apply may break for long argument lists.
            return String.fromCharCode.apply(null, buffer);
        } else {
            let result: string = "";
            for (let i: number = 0; i < buffer.length; i += maxApplyArgs) {
                result += String.fromCharCode.apply(null, buffer.slice(i, i + maxApplyArgs));
            }
            return result;
        }
    }

    public fromBase64String(compressed: string): void {
        if (compressed == null || compressed == "") {
            this.initToDefault(true);
            return;
        }
        let charIndex: number = 0;
        // skip whitespace.
        while (compressed.charCodeAt(charIndex) <= CharCode.SPACE) charIndex++;
        // skip hash mark.
        if (compressed.charCodeAt(charIndex) == CharCode.HASH) charIndex++;
        // if it starts with curly brace, treat it as JSON.
        if (compressed.charCodeAt(charIndex) == CharCode.LEFT_CURLY_BRACE) {
            this.fromJsonObject(JSON.parse(charIndex == 0 ? compressed : compressed.substring(charIndex)));
            return;
        }

        const variantTest: number = compressed.charCodeAt(charIndex);
        var variant: string = "beepbox";

        // Detect variant here. If version doesn't match known variant, assume it is a vanilla string which does not report variant.
        if (variantTest == 0x6A) { //"j"
            variant = "jummbox";
            charIndex++;
        }

        const version: number = base64CharCodeToInt[compressed.charCodeAt(charIndex++)];

        if (variant == "beepbox" && (version == -1 || version > Song._latestBeepboxVersion || version < Song._oldestBeepboxVersion)) return;
        if (variant == "jummbox" && (version == -1 || version > Song._latestJummBoxVersion || version < Song._oldestJummBoxVersion)) return;

        const beforeTwo: boolean = version < 2;
        const beforeThree: boolean = version < 3;
        const beforeFour: boolean = version < 4;
        const beforeFive: boolean = version < 5;
        const beforeSix: boolean = version < 6;
        const beforeSeven: boolean = version < 7;
        const beforeEight: boolean = version < 8;
        this.initToDefault(variant == "beepbox" && beforeSix);

        if (beforeThree && variant == "beepbox") {
            // Originally, the only instrument transition was "seamless" and the only drum wave was "retro".
            for (const channel of this.channels) channel.instruments[0].transition = 0;
            this.channels[3].instruments[0].chipNoise = 0;
        }

        let instrumentChannelIterator: number = 0;
        let instrumentIndexIterator: number = -1;
        let toSetOctaves: number[] = [];
        let command: number;
        let channel: number;
        let useSlowerArpSpeed: boolean = false;
        let useFastTwoNoteArp: boolean = false;
        while (charIndex < compressed.length) switch (command = compressed.charCodeAt(charIndex++)) {
            case SongTagCode.songTitle: {
                // Length of song name string
                var songNameLength = (base64CharCodeToInt[compressed.charCodeAt(charIndex++)] << 6) + base64CharCodeToInt[compressed.charCodeAt(charIndex++)];
                this.title = decodeURIComponent(compressed.substring(charIndex, charIndex + songNameLength));
                document.title = this.title + " - " + EditorConfig.versionDisplayName;

                charIndex += songNameLength;
            } break;
            case SongTagCode.channelCount: {
                this.pitchChannelCount = base64CharCodeToInt[compressed.charCodeAt(charIndex++)];
                this.noiseChannelCount = base64CharCodeToInt[compressed.charCodeAt(charIndex++)];
                if (variant == "beepbox" || beforeTwo) {
                    // No mod channel support before jummbox v2
                    this.modChannelCount = 0;
                }
                else {
                    this.modChannelCount = base64CharCodeToInt[compressed.charCodeAt(charIndex++)];
                }
                this.pitchChannelCount = validateRange(Config.pitchChannelCountMin, Config.pitchChannelCountMax, this.pitchChannelCount);
                this.noiseChannelCount = validateRange(Config.noiseChannelCountMin, Config.noiseChannelCountMax, this.noiseChannelCount);
                this.modChannelCount = validateRange(Config.modChannelCountMin, Config.modChannelCountMax, this.modChannelCount);

                for (let channelIndex = this.channels.length; channelIndex < this.getChannelCount(); channelIndex++) {
                    this.channels[channelIndex] = new Channel();
                }
                this.channels.length = this.getChannelCount();
            } break;
            case SongTagCode.scale: {
                this.scale = base64CharCodeToInt[compressed.charCodeAt(charIndex++)];
                // All the scales were jumbled around by Jummbox. Just convert to free.
                if (variant == "beepbox") this.scale = 0;
            } break;
            case SongTagCode.key: {
                if (beforeSeven && variant == "beepbox") {
                    this.key = clamp(0, Config.keys.length, 11 - base64CharCodeToInt[compressed.charCodeAt(charIndex++)]);
                } else {
                    this.key = clamp(0, Config.keys.length, base64CharCodeToInt[compressed.charCodeAt(charIndex++)]);
                }
            } break;
            case SongTagCode.loopStart: {
                if (beforeFive && variant == "beepbox") {
                    this.loopStart = base64CharCodeToInt[compressed.charCodeAt(charIndex++)];
                } else {
                    this.loopStart = (base64CharCodeToInt[compressed.charCodeAt(charIndex++)] << 6) + base64CharCodeToInt[compressed.charCodeAt(charIndex++)];
                }
            } break;
            case SongTagCode.loopEnd: {
                if (beforeFive && variant == "beepbox") {
                    this.loopLength = base64CharCodeToInt[compressed.charCodeAt(charIndex++)];
                } else {
                    this.loopLength = (base64CharCodeToInt[compressed.charCodeAt(charIndex++)] << 6) + base64CharCodeToInt[compressed.charCodeAt(charIndex++)] + 1;
                }
            } break;
            case SongTagCode.tempo: {
                if (beforeFour && variant == "beepbox") {
                    this.tempo = [95, 120, 151, 190][base64CharCodeToInt[compressed.charCodeAt(charIndex++)]];
                } else if (beforeSeven && variant == "beepbox") {
                    this.tempo = [88, 95, 103, 111, 120, 130, 140, 151, 163, 176, 190, 206, 222, 240, 259][base64CharCodeToInt[compressed.charCodeAt(charIndex++)]];
                } else {
                    this.tempo = (base64CharCodeToInt[compressed.charCodeAt(charIndex++)] << 6) | (base64CharCodeToInt[compressed.charCodeAt(charIndex++)]);
                }
                this.tempo = clamp(Config.tempoMin, Config.tempoMax + 1, this.tempo);
            } break;
            case SongTagCode.reverb: {
                if (variant == "beepbox") {
                    this.reverb = base64CharCodeToInt[compressed.charCodeAt(charIndex++)] * 8;
                    this.reverb = clamp(0, Config.reverbRange, this.reverb);
                }
                else {
                    this.reverb = base64CharCodeToInt[compressed.charCodeAt(charIndex++)];
                    this.reverb = clamp(0, Config.reverbRange, this.reverb);
                }
            } break;
            case SongTagCode.beatCount: {
                if (beforeThree && variant == "beepbox") {
                    this.beatsPerBar = [6, 7, 8, 9, 10][base64CharCodeToInt[compressed.charCodeAt(charIndex++)]];
                } else {
                    this.beatsPerBar = base64CharCodeToInt[compressed.charCodeAt(charIndex++)] + 1;
                }
                this.beatsPerBar = Math.max(Config.beatsPerBarMin, Math.min(Config.beatsPerBarMax, this.beatsPerBar));
            } break;
            case SongTagCode.barCount: {
                const barCount: number = (base64CharCodeToInt[compressed.charCodeAt(charIndex++)] << 6) + base64CharCodeToInt[compressed.charCodeAt(charIndex++)] + 1;
                this.barCount = validateRange(Config.barCountMin, Config.barCountMax, barCount);
                for (let channel = 0; channel < this.getChannelCount(); channel++) {
                    for (let bar = this.channels[channel].bars.length; bar < this.barCount; bar++) {
                        this.channels[channel].bars[bar] = (bar < 4) ? 1 : 0;
                    }
                    this.channels[channel].bars.length = this.barCount;
                }
            } break;
            case SongTagCode.patternCount: {
                if (variant == "beepbox" && beforeEight) {
                    this.patternsPerChannel = base64CharCodeToInt[compressed.charCodeAt(charIndex++)] + 1;
                } else {
                    this.patternsPerChannel = (base64CharCodeToInt[compressed.charCodeAt(charIndex++)] << 6) + base64CharCodeToInt[compressed.charCodeAt(charIndex++)] + 1;
                }
                this.patternsPerChannel = validateRange(1, Config.barCountMax, this.patternsPerChannel);
                for (let channel = 0; channel < this.getChannelCount(); channel++) {
                    for (let pattern = this.channels[channel].patterns.length; pattern < this.patternsPerChannel; pattern++) {
                        this.channels[channel].patterns[pattern] = new Pattern();
                    }
                    this.channels[channel].patterns.length = this.patternsPerChannel;
                }
            } break;
            case SongTagCode.instrumentCount: {
                const instrumentsPerChannel: number = base64CharCodeToInt[compressed.charCodeAt(charIndex++)] + 1;
                this.instrumentsPerChannel = validateRange(Config.instrumentsPerChannelMin, Config.instrumentsPerChannelMax, instrumentsPerChannel);
                for (let channel = 0; channel < this.getChannelCount(); channel++) {
                    const isNoiseChannel: boolean = channel >= this.pitchChannelCount && channel < this.pitchChannelCount + this.noiseChannelCount;
                    const isModChannel: boolean = channel >= this.pitchChannelCount + this.noiseChannelCount;
                    for (let instrumentIndex = this.channels[channel].instruments.length; instrumentIndex < this.instrumentsPerChannel; instrumentIndex++) {
                        this.channels[channel].instruments[instrumentIndex] = new Instrument(isNoiseChannel, isModChannel);
                    }
                    this.channels[channel].instruments.length = this.instrumentsPerChannel;
                    if (beforeSix && variant == "beepbox") {
                        for (let instrumentIndex = 0; instrumentIndex < this.instrumentsPerChannel; instrumentIndex++) {
                            this.channels[channel].instruments[instrumentIndex].setTypeAndReset(isNoiseChannel ? InstrumentType.noise : InstrumentType.chip, isNoiseChannel, isModChannel);
                        }
                    }
                }
            } break;
            case SongTagCode.rhythm: {
                this.rhythm = base64CharCodeToInt[compressed.charCodeAt(charIndex++)];
                // Port all arpeggio speeds over to match what they were, before arpeggio speed was decoupled from rhythm.
                if (variant == "jummbox" && beforeThree || variant == "beepbox") {
                    // These are all the rhythms that had 4 ticks/arpeggio instead of 3.
                    if (this.rhythm == 0 || this.rhythm == 2) {
                        useSlowerArpSpeed = true;
                    }
                    // Use faster two note arp on these rhythms
                    if (this.rhythm >= 2) {
                        useFastTwoNoteArp = true;
                    }
                }
            } break;
            case SongTagCode.channelOctave: {
                if (beforeThree && variant == "beepbox") {
                    channel = base64CharCodeToInt[compressed.charCodeAt(charIndex++)];
                    // Set octave properly after note values are calculated, for now clamp it to the max possible window
                    this.channels[channel].octave = clamp(0, Config.maxScrollableOctaves + 1, base64CharCodeToInt[compressed.charCodeAt(charIndex++)]);
                    toSetOctaves[channel] = clamp(0, Config.maxScrollableOctaves - (+(window.localStorage.getItem("extraOctaves") || "0")) + 1, this.channels[channel].octave);
                } else {
                    for (channel = 0; channel < this.getChannelCount(); channel++) {
                        // Set octave properly after note values are calculated, for now clamp it to the max possible window
                        this.channels[channel].octave = clamp(0, Config.maxScrollableOctaves + 1, base64CharCodeToInt[compressed.charCodeAt(charIndex++)]);
                        toSetOctaves[channel] = clamp(0, Config.maxScrollableOctaves - (+(window.localStorage.getItem("extraOctaves") || "0")) + 1, this.channels[channel].octave);
                    }
                }
            } break;
            case SongTagCode.startInstrument: {
                instrumentIndexIterator++;
                if (instrumentIndexIterator >= this.instrumentsPerChannel) {
                    instrumentChannelIterator++;
                    instrumentIndexIterator = 0;
                }
                validateRange(0, this.channels.length - 1, instrumentChannelIterator);
                const instrument: Instrument = this.channels[instrumentChannelIterator].instruments[instrumentIndexIterator];
                const instrumentType: number = clamp(0, InstrumentType.length, base64CharCodeToInt[compressed.charCodeAt(charIndex++)]);
                instrument.setTypeAndReset(instrumentType, instrumentChannelIterator >= this.pitchChannelCount && instrumentChannelIterator < this.pitchChannelCount + this.noiseChannelCount, instrumentChannelIterator >= this.pitchChannelCount + this.noiseChannelCount);
                if (useSlowerArpSpeed) {
                    instrument.arpeggioSpeed = 9; // x3/4 speed. This used to be tied to rhythm, but now it is decoupled to each instrument's arp speed slider. This flag gets set when importing older songs to keep things consistent.
                }
                if (useFastTwoNoteArp) {
                    instrument.fastTwoNoteArp = true;
                }
            } break;
            case SongTagCode.preset: {
                const presetValue: number = (base64CharCodeToInt[compressed.charCodeAt(charIndex++)] << 6) | (base64CharCodeToInt[compressed.charCodeAt(charIndex++)]);
                this.channels[instrumentChannelIterator].instruments[instrumentIndexIterator].preset = presetValue;
            } break;
            case SongTagCode.wave: {
                if (beforeThree && variant == "beepbox") {
                    const legacyWaves: number[] = [1, 2, 3, 4, 5, 6, 7, 8, 0];
                    const channel: number = base64CharCodeToInt[compressed.charCodeAt(charIndex++)];
                    this.channels[channel].instruments[0].chipWave = clamp(0, Config.chipWaves.length, legacyWaves[base64CharCodeToInt[compressed.charCodeAt(charIndex++)]] | 0);
                } else if (beforeSix && variant == "beepbox") {
                    const legacyWaves: number[] = [1, 2, 3, 4, 5, 6, 7, 8, 0];
                    for (let channel: number = 0; channel < this.getChannelCount(); channel++) {
                        for (let i: number = 0; i < this.instrumentsPerChannel; i++) {
                            if (channel >= this.pitchChannelCount) {
                                this.channels[channel].instruments[i].chipNoise = clamp(0, Config.chipNoises.length, base64CharCodeToInt[compressed.charCodeAt(charIndex++)]);
                            } else {
                                this.channels[channel].instruments[i].chipWave = clamp(0, Config.chipWaves.length, legacyWaves[base64CharCodeToInt[compressed.charCodeAt(charIndex++)]] | 0);
                            }
                        }
                    }
                } else if (beforeSeven && variant == "beepbox") {
                    const legacyWaves: number[] = [1, 2, 3, 4, 5, 6, 7, 8, 0];
                    if (instrumentChannelIterator >= this.pitchChannelCount) {
                        this.channels[instrumentChannelIterator].instruments[instrumentIndexIterator].chipNoise = clamp(0, Config.chipNoises.length, base64CharCodeToInt[compressed.charCodeAt(charIndex++)]);
                    } else {
                        this.channels[instrumentChannelIterator].instruments[instrumentIndexIterator].chipWave = clamp(0, Config.chipWaves.length, legacyWaves[base64CharCodeToInt[compressed.charCodeAt(charIndex++)]] | 0);
                    }
                } else {
                    if (instrumentChannelIterator >= this.pitchChannelCount) {
                        this.channels[instrumentChannelIterator].instruments[instrumentIndexIterator].chipNoise = clamp(0, Config.chipNoises.length, base64CharCodeToInt[compressed.charCodeAt(charIndex++)]);
                    } else {
                        this.channels[instrumentChannelIterator].instruments[instrumentIndexIterator].chipWave = clamp(0, Config.chipWaves.length, base64CharCodeToInt[compressed.charCodeAt(charIndex++)]);
                    }
                }
            } break;
            case SongTagCode.filterCutoff: {
                if (beforeSeven && variant == "beepbox") {
                    const legacyToCutoff: number[] = [10, 6, 3, 0, 8, 5, 2];
                    const legacyToEnvelope: number[] = [1, 1, 1, 1, 18, 19, 20];
                    const filterNames: string[] = ["none", "bright", "medium", "soft", "decay bright", "decay medium", "decay soft"];

                    if (beforeThree && variant == "beepbox") {
                        channel = base64CharCodeToInt[compressed.charCodeAt(charIndex++)];
                        const instrument: Instrument = this.channels[channel].instruments[0];
                        const legacyFilter: number = [1, 3, 4, 5][clamp(0, filterNames.length, base64CharCodeToInt[compressed.charCodeAt(charIndex++)])];
                        instrument.filterCutoff = legacyToCutoff[legacyFilter];
                        instrument.filterEnvelope = legacyToEnvelope[legacyFilter];
                        instrument.filterResonance = 0;
                    } else if (beforeSix && variant == "beepbox") {
                        for (channel = 0; channel < this.getChannelCount(); channel++) {
                            for (let i: number = 0; i < this.instrumentsPerChannel; i++) {
                                const instrument: Instrument = this.channels[channel].instruments[i];
                                const legacyFilter: number = clamp(0, filterNames.length, base64CharCodeToInt[compressed.charCodeAt(charIndex++)] + 1);
                                if (channel < this.pitchChannelCount) {
                                    instrument.filterCutoff = legacyToCutoff[legacyFilter];
                                    instrument.filterEnvelope = legacyToEnvelope[legacyFilter];
                                    instrument.filterResonance = 0;
                                } else {
                                    instrument.filterCutoff = 10;
                                    instrument.filterEnvelope = 1;
                                    instrument.filterResonance = 0;
                                }
                            }
                        }
                    } else {
                        const legacyFilter: number = clamp(0, filterNames.length, base64CharCodeToInt[compressed.charCodeAt(charIndex++)]);
                        const instrument: Instrument = this.channels[instrumentChannelIterator].instruments[instrumentIndexIterator];
                        instrument.filterCutoff = legacyToCutoff[legacyFilter];
                        instrument.filterEnvelope = legacyToEnvelope[legacyFilter];
                        instrument.filterResonance = 0;
                    }
                } else {
                    const instrument: Instrument = this.channels[instrumentChannelIterator].instruments[instrumentIndexIterator];
                    instrument.filterCutoff = clamp(0, Config.filterCutoffRange, base64CharCodeToInt[compressed.charCodeAt(charIndex++)]);
                }
            } break;
            case SongTagCode.filterResonance: {
                this.channels[instrumentChannelIterator].instruments[instrumentIndexIterator].filterResonance = clamp(0, Config.filterResonanceRange, base64CharCodeToInt[compressed.charCodeAt(charIndex++)]);
            } break;
            case SongTagCode.filterEnvelope: {
                const instrument: Instrument = this.channels[instrumentChannelIterator].instruments[instrumentIndexIterator];
                if (instrument.type == InstrumentType.drumset) {
                    for (let i: number = 0; i < Config.drumCount; i++) {
                        instrument.drumsetEnvelopes[i] = clamp(0, Config.envelopes.length, base64CharCodeToInt[compressed.charCodeAt(charIndex++)]);
                    }
                } else {
                    instrument.filterEnvelope = clamp(0, Config.envelopes.length, base64CharCodeToInt[compressed.charCodeAt(charIndex++)]);
                }
            } break;
            case SongTagCode.pulseWidth: {
                if (variant == "beepbox") {
                    // Convert back from beepbox's weird pulse width storage formula, rounding. The "7" in there is the old
                    // piece of the formula "beepbox.Config.pulseWidthRange - 1".
                    const instrument: Instrument = this.channels[instrumentChannelIterator].instruments[instrumentIndexIterator];
                    instrument.pulseWidth = Math.round(clamp(0, Config.pulseWidthRange + 1, Math.pow(0.5, (7 - base64CharCodeToInt[compressed.charCodeAt(charIndex++)]) * 0.5) * 50));
                    instrument.pulseEnvelope = clamp(0, Config.envelopes.length, base64CharCodeToInt[compressed.charCodeAt(charIndex++)]);
                }
                else {
                    const instrument: Instrument = this.channels[instrumentChannelIterator].instruments[instrumentIndexIterator];
                    instrument.pulseWidth = clamp(0, Config.pulseWidthRange + 1, base64CharCodeToInt[compressed.charCodeAt(charIndex++)]);
                    instrument.pulseEnvelope = clamp(0, Config.envelopes.length, base64CharCodeToInt[compressed.charCodeAt(charIndex++)]);
                }
            } break;
            case SongTagCode.transition: {
                if (beforeThree && variant == "beepbox") {
                    channel = base64CharCodeToInt[compressed.charCodeAt(charIndex++)];
                    this.channels[channel].instruments[0].transition = clamp(0, Config.transitions.length, base64CharCodeToInt[compressed.charCodeAt(charIndex++)]);
                } else if (beforeSix && variant == "beepbox") {
                    for (channel = 0; channel < this.getChannelCount(); channel++) {
                        for (let i: number = 0; i < this.instrumentsPerChannel; i++) {
                            this.channels[channel].instruments[i].transition = clamp(0, Config.transitions.length, base64CharCodeToInt[compressed.charCodeAt(charIndex++)]);
                        }
                    }
                } else if (beforeFour || variant == "beepbox") {
                    this.channels[instrumentChannelIterator].instruments[instrumentIndexIterator].transition = clamp(0, Config.transitions.length, base64CharCodeToInt[compressed.charCodeAt(charIndex++)]);
                }
                else {
                    this.channels[instrumentChannelIterator].instruments[instrumentIndexIterator].transition = clamp(0, Config.transitions.length, base64CharCodeToInt[compressed.charCodeAt(charIndex++)]);
                    this.channels[instrumentChannelIterator].instruments[instrumentIndexIterator].tieNoteTransition = base64CharCodeToInt[compressed.charCodeAt(charIndex++)] ? true : false;
                    this.channels[instrumentChannelIterator].instruments[instrumentIndexIterator].clicklessTransition = base64CharCodeToInt[compressed.charCodeAt(charIndex++)] ? true : false;
                }
            } break;
            case SongTagCode.vibrato: {
                if (beforeThree && variant == "beepbox") {
                    const legacyEffects: number[] = [0, 3, 2, 0];
                    const legacyEnvelopes: number[] = [1, 1, 1, 13];
                    const channel: number = base64CharCodeToInt[compressed.charCodeAt(charIndex++)];
                    const effect: number = clamp(0, legacyEffects.length, base64CharCodeToInt[compressed.charCodeAt(charIndex++)]);
                    const instrument: Instrument = this.channels[channel].instruments[0];
                    instrument.vibrato = legacyEffects[effect];
                    instrument.filterEnvelope = (instrument.filterEnvelope == 1)
                        ? legacyEnvelopes[effect]
                        : instrument.filterEnvelope;
                } else if (beforeSix && variant == "beepbox") {
                    const legacyEffects: number[] = [0, 1, 2, 3, 0, 0];
                    const legacyEnvelopes: number[] = [1, 1, 1, 1, 16, 13];
                    for (let channel: number = 0; channel < this.getChannelCount(); channel++) {
                        for (let i: number = 0; i < this.instrumentsPerChannel; i++) {
                            const effect: number = clamp(0, legacyEffects.length, base64CharCodeToInt[compressed.charCodeAt(charIndex++)]);
                            const instrument: Instrument = this.channels[channel].instruments[i];
                            instrument.vibrato = legacyEffects[effect];
                            instrument.filterEnvelope = (instrument.filterEnvelope == 1)
                                ? legacyEnvelopes[effect]
                                : instrument.filterEnvelope;
                        }
                    }
                } else if (beforeSeven && variant == "beepbox") {
                    const legacyEffects: number[] = [0, 1, 2, 3, 0, 0];
                    const legacyEnvelopes: number[] = [1, 1, 1, 1, 16, 13];
                    const effect: number = clamp(0, legacyEffects.length, base64CharCodeToInt[compressed.charCodeAt(charIndex++)]);
                    const instrument: Instrument = this.channels[instrumentChannelIterator].instruments[instrumentIndexIterator];
                    instrument.vibrato = legacyEffects[effect];
                    instrument.filterEnvelope = (instrument.filterEnvelope == 1)
                        ? legacyEnvelopes[effect]
                        : instrument.filterEnvelope;
                } else {
                    const vibrato: number = clamp(0, Config.vibratos.length + 1, base64CharCodeToInt[compressed.charCodeAt(charIndex++)]);
                    const instrument: Instrument = this.channels[instrumentChannelIterator].instruments[instrumentIndexIterator];
                    instrument.vibrato = vibrato;
                    // Custom vibrato
                    if (vibrato == Config.vibratos.length) {
                        instrument.vibratoDepth = clamp(0, this.mstMaxVols.get(ModSetting.mstVibratoDepth)! + 1, base64CharCodeToInt[compressed.charCodeAt(charIndex++)]) / 25;
                        instrument.vibratoSpeed = clamp(0, this.mstMaxVols.get(ModSetting.mstVibratoSpeed)! + 1, base64CharCodeToInt[compressed.charCodeAt(charIndex++)]);
                        instrument.vibratoDelay = clamp(0, this.mstMaxVols.get(ModSetting.mstVibratoDelay)! + 1, base64CharCodeToInt[compressed.charCodeAt(charIndex++)]);
                        instrument.vibratoType = clamp(0, Config.vibratoTypes.length, base64CharCodeToInt[compressed.charCodeAt(charIndex++)]);
                    }
                    // Enforce standard vibrato settings
                    else {
                        instrument.vibratoDepth = Config.vibratos[instrument.vibrato].amplitude;
                        instrument.vibratoSpeed = 10; // Normal speed
                        instrument.vibratoDelay = Config.vibratos[instrument.vibrato].delayParts;
                        instrument.vibratoType = Config.vibratos[instrument.vibrato].type;
                    }
                }

            } break;
            case SongTagCode.arpeggioSpeed: {
                const instrument: Instrument = this.channels[instrumentChannelIterator].instruments[instrumentIndexIterator];
                instrument.arpeggioSpeed = clamp(0, this.mstMaxVols.get(ModSetting.mstArpeggioSpeed)! + 1, base64CharCodeToInt[compressed.charCodeAt(charIndex++)]);
                instrument.fastTwoNoteArp = base64CharCodeToInt[compressed.charCodeAt(charIndex++)] ? true : false; // Two note arp setting piggybacks on this
            } break;
            case SongTagCode.interval: {
                if (beforeThree && variant == "beepbox") {
                    channel = base64CharCodeToInt[compressed.charCodeAt(charIndex++)];
                    this.channels[channel].instruments[0].interval = clamp(0, Config.intervals.length, base64CharCodeToInt[compressed.charCodeAt(charIndex++)]);
                } else if (beforeSix && variant == "beepbox") {
                    for (channel = 0; channel < this.getChannelCount(); channel++) {
                        for (let i: number = 0; i < this.instrumentsPerChannel; i++) {
                            const originalValue: number = base64CharCodeToInt[compressed.charCodeAt(charIndex++)];
                            let interval: number = clamp(0, Config.intervals.length, originalValue);
                            if (originalValue == 8) {
                                // original "custom harmony" now maps to "hum" and "custom interval".
                                interval = 2;
                                this.channels[channel].instruments[i].chord = 3;
                            }
                            this.channels[channel].instruments[i].interval = interval;
                        }
                    }
                } else if (beforeSeven && variant == "beepbox") {
                    const originalValue: number = base64CharCodeToInt[compressed.charCodeAt(charIndex++)];
                    let interval: number = clamp(0, Config.intervals.length, originalValue);
                    if (originalValue == 8) {
                        // original "custom harmony" now maps to "hum" and "custom interval".
                        interval = 2;
                        this.channels[instrumentChannelIterator].instruments[instrumentIndexIterator].chord = 3;
                    }
                    this.channels[instrumentChannelIterator].instruments[instrumentIndexIterator].interval = interval;
                } else {
                    this.channels[instrumentChannelIterator].instruments[instrumentIndexIterator].interval = clamp(0, Config.intervals.length, base64CharCodeToInt[compressed.charCodeAt(charIndex++)]);
                }
            } break;
            case SongTagCode.chord: {
                this.channels[instrumentChannelIterator].instruments[instrumentIndexIterator].chord = clamp(0, Config.chords.length, base64CharCodeToInt[compressed.charCodeAt(charIndex++)]);
            } break;
            case SongTagCode.effects: {
                this.channels[instrumentChannelIterator].instruments[instrumentIndexIterator].effects = clamp(0, Config.effectsNames.length, base64CharCodeToInt[compressed.charCodeAt(charIndex++)]);
            } break;
            case SongTagCode.volume: {
                if (beforeThree && variant == "beepbox") {
                    channel = base64CharCodeToInt[compressed.charCodeAt(charIndex++)];
                    const instrument: Instrument = this.channels[channel].instruments[0];
                    instrument.volume = Math.round(clamp(-Config.volumeRange, 1, -base64CharCodeToInt[compressed.charCodeAt(charIndex++)] * 5.0));
                } else if (beforeSix && variant == "beepbox") {
                    for (channel = 0; channel < this.getChannelCount(); channel++) {
                        for (let i: number = 0; i < this.instrumentsPerChannel; i++) {
                            const instrument: Instrument = this.channels[channel].instruments[i];
                            instrument.volume = Math.round(clamp(-Config.volumeRange, 1, -base64CharCodeToInt[compressed.charCodeAt(charIndex++)] * 5.0));
                        }
                    }
                } else if (beforeSeven && variant == "beepbox") {
                    const instrument: Instrument = this.channels[instrumentChannelIterator].instruments[instrumentIndexIterator];
                    instrument.volume = Math.round(clamp(-Config.volumeRange, 1, -base64CharCodeToInt[compressed.charCodeAt(charIndex++)] * 5.0));
                } else if (variant == "beepbox") {
                    const instrument: Instrument = this.channels[instrumentChannelIterator].instruments[instrumentIndexIterator];
                    // Beepbox v7's volume range is 0-7 (0 is max, 7 is mute)
                    instrument.volume = Math.round(clamp(-Config.volumeRange / 2, 1, -base64CharCodeToInt[compressed.charCodeAt(charIndex++)] * 25.0 / 7.0));
                }
                else {
                    const instrument: Instrument = this.channels[instrumentChannelIterator].instruments[instrumentIndexIterator];
                    // Volume is stored in two bytes in jummbox just in case range ever exceeds one byte, e.g. through later waffling on the subject.
                    instrument.volume = Math.round(clamp(-Config.volumeRange / 2, Config.volumeRange / 2 + 1, ((base64CharCodeToInt[compressed.charCodeAt(charIndex++)] << 6) | (base64CharCodeToInt[compressed.charCodeAt(charIndex++)])) - Config.volumeRange / 2));
                }
            } break;
            case SongTagCode.panning: {
                const instrument: Instrument = this.channels[instrumentChannelIterator].instruments[instrumentIndexIterator];

                if (variant == "beepbox") {
                    // Beepbox has a panMax of 8 (9 total positions), Jummbox has a panMax of 100 (101 total positions)
                    instrument.pan = clamp(0, Config.panMax + 1, Math.round(base64CharCodeToInt[compressed.charCodeAt(charIndex++)] * ((Config.panMax) / 8.0)));
                }
                else {
                    instrument.pan = clamp(0, Config.panMax + 1, (base64CharCodeToInt[compressed.charCodeAt(charIndex++)] << 6) + base64CharCodeToInt[compressed.charCodeAt(charIndex++)]);
                }

                // Now, pan delay follows on new versions of jummbox.
                if (variant == "jummbox" && !beforeThree)
                    instrument.panDelay = base64CharCodeToInt[compressed.charCodeAt(charIndex++)];
            } break;
            case SongTagCode.detune: {
                const instrument: Instrument = this.channels[instrumentChannelIterator].instruments[instrumentIndexIterator];

                instrument.detune = clamp(Config.detuneMin, Config.detuneMax + 1, ((base64CharCodeToInt[compressed.charCodeAt(charIndex++)] << 6) + base64CharCodeToInt[compressed.charCodeAt(charIndex++)]) + Config.detuneMin);
            } break;
            case SongTagCode.customChipWave: {
                let instrument: Instrument = this.channels[instrumentChannelIterator].instruments[instrumentIndexIterator];
                // Pop custom wave values
                for (let j: number = 0; j < 64; j++) {
                    instrument.customChipWave[j]
                        = clamp(-24, 25, base64CharCodeToInt[compressed.charCodeAt(charIndex++)] - 24);
                }

                let sum: number = 0.0;
                for (let i: number = 0; i < instrument.customChipWave.length; i++) {
                    sum += instrument.customChipWave[i];
                }
                const average: number = sum / instrument.customChipWave.length;

                // Perform the integral on the wave. The chipSynth will perform the derivative to get the original wave back but with antialiasing.
                let cumulative: number = 0;
                let wavePrev: number = 0;
                for (let i: number = 0; i < instrument.customChipWave.length; i++) {
                    cumulative += wavePrev;
                    wavePrev = instrument.customChipWave[i] - average;
                    instrument.customChipWaveIntegral[i] = cumulative;
                }

                // 65th, last sample is for anti-aliasing
                instrument.customChipWaveIntegral[64] = 0.0;

            } break;
            case SongTagCode.limiterSettings: {
                let nextValue: number = base64CharCodeToInt[compressed.charCodeAt(charIndex++)];

                // Check if limiter settings are used... if not, restore to default
                if (nextValue == 0x3f) {
                    // Limiter isn't used
                    this.compressionRatio = 1.0;
                    this.limitRatio = 1.0;
                    this.limitRise = 4000.0;
                    this.limitDecay = 4.0;
                    this.limitThreshold = 1.0;
                    this.compressionThreshold = 1.0;
                    this.masterGain = 1.0;
                }
                else {
                    // Limiter is used, grab values
                    this.compressionRatio = (nextValue < 10 ? nextValue / 10 : (1 + (nextValue - 10) / 60));
                    nextValue = base64CharCodeToInt[compressed.charCodeAt(charIndex++)];
                    this.limitRatio = (nextValue < 10 ? nextValue / 10 : (nextValue - 9));
                    this.limitDecay = base64CharCodeToInt[compressed.charCodeAt(charIndex++)];
                    this.limitRise = (base64CharCodeToInt[compressed.charCodeAt(charIndex++)] * 250.0) + 2000.0;
                    this.compressionThreshold = base64CharCodeToInt[compressed.charCodeAt(charIndex++)] / 20.0;
                    this.limitThreshold = base64CharCodeToInt[compressed.charCodeAt(charIndex++)] / 20.0;
                    this.masterGain = ((base64CharCodeToInt[compressed.charCodeAt(charIndex++)] << 6) + base64CharCodeToInt[compressed.charCodeAt(charIndex++)]) / 50.0;
                }
            } break;
            case SongTagCode.channelNames: {
                for (let channel: number = 0; channel < this.getChannelCount(); channel++) {
                    // Length of channel name string. Due to some crazy Unicode characters this needs to be 2 bytes...
                    var channelNameLength;
                    if (beforeFour)
                        channelNameLength = base64CharCodeToInt[compressed.charCodeAt(charIndex++)]
                    else
                        channelNameLength = ((base64CharCodeToInt[compressed.charCodeAt(charIndex++)] << 6) + base64CharCodeToInt[compressed.charCodeAt(charIndex++)]);
                    this.channels[channel].name = decodeURIComponent(compressed.substring(charIndex, charIndex + channelNameLength));

                    charIndex += channelNameLength;
                }
            } break;
            case SongTagCode.algorithm: {
                this.channels[instrumentChannelIterator].instruments[instrumentIndexIterator].algorithm = clamp(0, Config.algorithms.length, base64CharCodeToInt[compressed.charCodeAt(charIndex++)]);
            } break;
            case SongTagCode.feedbackType: {
                this.channels[instrumentChannelIterator].instruments[instrumentIndexIterator].feedbackType = clamp(0, Config.feedbacks.length, base64CharCodeToInt[compressed.charCodeAt(charIndex++)]);
            } break;
            case SongTagCode.feedbackAmplitude: {
                this.channels[instrumentChannelIterator].instruments[instrumentIndexIterator].feedbackAmplitude = clamp(0, Config.operatorAmplitudeMax + 1, base64CharCodeToInt[compressed.charCodeAt(charIndex++)]);
            } break;
            case SongTagCode.feedbackEnvelope: {
                this.channels[instrumentChannelIterator].instruments[instrumentIndexIterator].feedbackEnvelope = clamp(0, Config.envelopes.length, base64CharCodeToInt[compressed.charCodeAt(charIndex++)]);
            } break;
            case SongTagCode.operatorFrequencies: {
                for (let o: number = 0; o < Config.operatorCount; o++) {
                    this.channels[instrumentChannelIterator].instruments[instrumentIndexIterator].operators[o].frequency = clamp(0, Config.operatorFrequencies.length, base64CharCodeToInt[compressed.charCodeAt(charIndex++)]);
                }
            } break;
            case SongTagCode.operatorAmplitudes: {
                for (let o: number = 0; o < Config.operatorCount; o++) {
                    this.channels[instrumentChannelIterator].instruments[instrumentIndexIterator].operators[o].amplitude = clamp(0, Config.operatorAmplitudeMax + 1, base64CharCodeToInt[compressed.charCodeAt(charIndex++)]);
                }
            } break;
            case SongTagCode.operatorEnvelopes: {
                for (let o: number = 0; o < Config.operatorCount; o++) {
                    this.channels[instrumentChannelIterator].instruments[instrumentIndexIterator].operators[o].envelope = clamp(0, Config.envelopes.length, base64CharCodeToInt[compressed.charCodeAt(charIndex++)]);
                }
            } break;
            case SongTagCode.spectrum: {
                const instrument: Instrument = this.channels[instrumentChannelIterator].instruments[instrumentIndexIterator];
                if (instrument.type == InstrumentType.spectrum) {
                    const byteCount: number = Math.ceil(Config.spectrumControlPoints * Config.spectrumControlPointBits / 6)
                    const bits: BitFieldReader = new BitFieldReader(compressed, charIndex, charIndex + byteCount);
                    for (let i: number = 0; i < Config.spectrumControlPoints; i++) {
                        instrument.spectrumWave.spectrum[i] = bits.read(Config.spectrumControlPointBits);
                    }
                    instrument.spectrumWave.markCustomWaveDirty();
                    charIndex += byteCount;
                } else if (instrument.type == InstrumentType.drumset) {
                    const byteCount: number = Math.ceil(Config.drumCount * Config.spectrumControlPoints * Config.spectrumControlPointBits / 6)
                    const bits: BitFieldReader = new BitFieldReader(compressed, charIndex, charIndex + byteCount);
                    for (let j: number = 0; j < Config.drumCount; j++) {
                        for (let i: number = 0; i < Config.spectrumControlPoints; i++) {
                            instrument.drumsetSpectrumWaves[j].spectrum[i] = bits.read(Config.spectrumControlPointBits);
                        }
                        instrument.drumsetSpectrumWaves[j].markCustomWaveDirty();
                    }
                    charIndex += byteCount;
                } else {
                    throw new Error("Unhandled instrument type for spectrum song tag code.");
                }
            } break;
            case SongTagCode.harmonics: {
                const instrument: Instrument = this.channels[instrumentChannelIterator].instruments[instrumentIndexIterator];
                const byteCount: number = Math.ceil(Config.harmonicsControlPoints * Config.harmonicsControlPointBits / 6)
                const bits: BitFieldReader = new BitFieldReader(compressed, charIndex, charIndex + byteCount);
                for (let i: number = 0; i < Config.harmonicsControlPoints; i++) {
                    instrument.harmonicsWave.harmonics[i] = bits.read(Config.harmonicsControlPointBits);
                }
                instrument.harmonicsWave.markCustomWaveDirty();
                charIndex += byteCount;
            } break;
            case SongTagCode.bars: {
                let subStringLength: number;
                if (beforeThree && variant == "beepbox") {
                    channel = base64CharCodeToInt[compressed.charCodeAt(charIndex++)];
                    const barCount: number = base64CharCodeToInt[compressed.charCodeAt(charIndex++)];
                    subStringLength = Math.ceil(barCount * 0.5);
                    const bits: BitFieldReader = new BitFieldReader(compressed, charIndex, charIndex + subStringLength);
                    for (let i: number = 0; i < barCount; i++) {
                        this.channels[channel].bars[i] = bits.read(3) + 1;
                    }
                } else if (beforeFive && variant == "beepbox") {
                    let neededBits: number = 0;
                    while ((1 << neededBits) < this.patternsPerChannel) neededBits++;
                    subStringLength = Math.ceil(this.getChannelCount() * this.barCount * neededBits / 6);
                    const bits: BitFieldReader = new BitFieldReader(compressed, charIndex, charIndex + subStringLength);
                    for (let channel: number = 0; channel < this.getChannelCount(); channel++) {
                        for (let i: number = 0; i < this.barCount; i++) {
                            this.channels[channel].bars[i] = bits.read(neededBits) + 1;
                        }
                    }
                } else {
                    let neededBits: number = 0;
                    while ((1 << neededBits) < this.patternsPerChannel + 1) neededBits++;
                    subStringLength = Math.ceil(this.getChannelCount() * this.barCount * neededBits / 6);
                    const bits: BitFieldReader = new BitFieldReader(compressed, charIndex, charIndex + subStringLength);
                    for (let channel: number = 0; channel < this.getChannelCount(); channel++) {
                        for (let i: number = 0; i < this.barCount; i++) {
                            this.channels[channel].bars[i] = bits.read(neededBits);
                        }
                    }
                }
                charIndex += subStringLength;
            } break;
            case SongTagCode.patterns: {
                let bitStringLength: number = 0;
                let channel: number;
                let largerChords: boolean = !((beforeFour && variant == "jummbox") || variant == "beepbox");
                let recentPitchBitLength: number = ( largerChords ? 4 : 3 );
                let recentPitchLength: number = ( largerChords ? 16 : 8 );
                if (beforeThree && variant == "beepbox") {
                    channel = base64CharCodeToInt[compressed.charCodeAt(charIndex++)];

                    // The old format used the next character to represent the number of patterns in the channel, which is usually eight, the default.
                    charIndex++; //let patternCount: number = base64CharCodeToInt[compressed.charCodeAt(charIndex++)];

                    bitStringLength = base64CharCodeToInt[compressed.charCodeAt(charIndex++)];
                    bitStringLength = bitStringLength << 6;
                    bitStringLength += base64CharCodeToInt[compressed.charCodeAt(charIndex++)];
                } else {
                    channel = 0;
                    let bitStringLengthLength: number = validateRange(1, 4, base64CharCodeToInt[compressed.charCodeAt(charIndex++)]);
                    while (bitStringLengthLength > 0) {
                        bitStringLength = bitStringLength << 6;
                        bitStringLength += base64CharCodeToInt[compressed.charCodeAt(charIndex++)];
                        bitStringLengthLength--;
                    }
                }

                const bits: BitFieldReader = new BitFieldReader(compressed, charIndex, charIndex + bitStringLength);
                charIndex += bitStringLength;

                let neededInstrumentBits: number = 0;
                while ((1 << neededInstrumentBits) < this.instrumentsPerChannel) neededInstrumentBits++;
                while (true) {
                    const isNoiseChannel: boolean = this.getChannelIsNoise(channel);
                    const isModChannel: boolean = this.getChannelIsMod(channel);

                    // Some info about modulator settings immediately follows in mod channels.
                    if (isModChannel) {
                        for (let instrumentIndex: number = 0; instrumentIndex < this.instrumentsPerChannel; instrumentIndex++) {

                            let instrument: Instrument = this.channels[channel].instruments[instrumentIndex];

                            for (let mod: number = 0; mod < Config.modCount; mod++) {
                                instrument.modStatuses[mod] = bits.read(2);

                                // Channel/Instrument is only used if the status isn't "song" or "none".
                                if (instrument.modStatuses[mod] == ModStatus.msForPitch || instrument.modStatuses[mod] == ModStatus.msForNoise) {

                                    // Clamp to pitch/noise max
                                    if (instrument.modStatuses[mod] == ModStatus.msForPitch) {
                                        instrument.modChannels[mod] = clamp(0, this.pitchChannelCount + 1, bits.read(8));
                                    }
                                    else {
                                        instrument.modChannels[mod] = clamp(0, this.noiseChannelCount + 1, bits.read(8));
                                    }

                                    instrument.modInstruments[mod] = clamp(0, this.instrumentsPerChannel + 1, bits.read(neededInstrumentBits));
                                }

                                // Mod setting is only used if the status isn't "none".
                                if (instrument.modStatuses[mod] != ModStatus.msNone) {
                                    instrument.modSettings[mod] = bits.read(6);
                                }
                            }
                        }
                    }

                    const octaveOffset: number = (isNoiseChannel || isModChannel) ? 0 : this.channels[channel].octave * 12;
                    let note: Note | null = null;
                    let pin: NotePin | null = null;
                    let lastPitch: number = ((isNoiseChannel || isModChannel) ? 4 : 12) + octaveOffset;
                    const recentPitches: number[] = isModChannel ? [0, 1, 2, 3, 4, 5] : (isNoiseChannel ? [4, 6, 7, 2, 3, 8, 0, 10] : [12, 19, 24, 31, 36, 7, 0]);
                    const recentShapes: any[] = [];
                    for (let i: number = 0; i < recentPitches.length; i++) {
                        recentPitches[i] += octaveOffset;
                    }
                    for (let i: number = 0; i < this.patternsPerChannel; i++) {
                        const newPattern: Pattern = this.channels[channel].patterns[i];
                        newPattern.reset();
                        newPattern.instrument = bits.read(neededInstrumentBits);

                        if (!(variant == "beepbox" && beforeThree) && bits.read(1) == 0) continue;

                        let curPart: number = 0;
                        const newNotes: Note[] = newPattern.notes;
                        // Due to arbitrary note positioning, mod channels don't end the count until curPart actually exceeds the max
                        while (curPart < this.beatsPerBar * Config.partsPerBeat + (+isModChannel)) {

                            const useOldShape: boolean = bits.read(1) == 1;
                            let newNote: boolean = false;
                            let shapeIndex: number = 0;
                            if (useOldShape) {
                                shapeIndex = validateRange(0, recentShapes.length - 1, bits.readLongTail(0, 0));
                            } else {
                                newNote = bits.read(1) == 1;
                            }

                            if (!useOldShape && !newNote) {
                                // For mod channels, check if you need to move backward too (notes can appear in any order and offset from each other).
                                if (isModChannel) {
                                    const isBackwards: boolean = bits.read(1) == 1;
                                    const restLength: number = bits.readPartDuration();
                                    if (isBackwards) {
                                        curPart -= restLength;
                                    }
                                    else {
                                        curPart += restLength;
                                    }
                                } else {
                                    const restLength: number = (beforeSeven && variant == "beepbox")
                                        ? bits.readLegacyPartDuration() * Config.partsPerBeat / Config.rhythms[this.rhythm].stepsPerBeat
                                        : bits.readPartDuration();
                                    curPart += restLength;

                                }
                            } else {
                                let shape: any;
                                let pinObj: any;
                                let pitch: number;
                                if (useOldShape) {
                                    shape = recentShapes[shapeIndex];
                                    recentShapes.splice(shapeIndex, 1);
                                } else {
                                    shape = {};

                                    if (!largerChords) {
                                        // Old format: X 1's followed by a 0 => X+1 pitches, up to 4
                                        shape.pitchCount = 1;
                                        while (shape.pitchCount < 4 && bits.read(1) == 1) shape.pitchCount++;
                                    }
                                    else {
                                        // New format is:
                                        //      0: 1 pitch
                                        // 1[XXX]: 3 bits of binary signifying 2+ pitches
                                        if (bits.read(1) == 1) {
                                            shape.pitchCount = bits.read(3) + 2;
                                        }
                                        else {
                                            shape.pitchCount = 1;
                                        }
                                    }
                                    shape.pinCount = bits.readPinCount();

                                    if (variant == "beepbox") {
                                        shape.initialVolume = bits.read(2) * 2;
                                    } else if (!isModChannel) {
                                        shape.initialVolume = bits.read(3);
                                    } else {
                                        shape.initialVolume = bits.read(9);
                                    }

                                    shape.pins = [];
                                    shape.length = 0;
                                    shape.bendCount = 0;
                                    for (let j: number = 0; j < shape.pinCount; j++) {
                                        pinObj = {};
                                        pinObj.pitchBend = bits.read(1) == 1;
                                        if (pinObj.pitchBend) shape.bendCount++;
                                        shape.length += (beforeSeven && variant == "beepbox")
                                            ? bits.readLegacyPartDuration() * Config.partsPerBeat / Config.rhythms[this.rhythm].stepsPerBeat
                                            : bits.readPartDuration();
                                        pinObj.time = shape.length;

                                        if (variant == "beepbox") {
                                            pinObj.volume = bits.read(2) * 2;
                                        } else if (!isModChannel) {
                                            pinObj.volume = bits.read(3);
                                        }
                                        else {
                                            pinObj.volume = bits.read(9);
                                        }
                                        shape.pins.push(pinObj);
                                    }
                                }
                                recentShapes.unshift(shape);
                                if (recentShapes.length > 10) recentShapes.pop();

                                note = new Note(0, curPart, curPart + shape.length, shape.initialVolume);
                                note.pitches = [];
                                note.pins.length = 1;
                                const pitchBends: number[] = [];
                                for (let j: number = 0; j < shape.pitchCount + shape.bendCount; j++) {
                                    const useOldPitch: boolean = bits.read(1) == 1;
                                    if (!useOldPitch) {
                                        const interval: number = bits.readPitchInterval();
                                        pitch = lastPitch;
                                        let intervalIter: number = interval;
                                        while (intervalIter > 0) {
                                            pitch++;
                                            while (recentPitches.indexOf(pitch) != -1) pitch++;
                                            intervalIter--;
                                        }
                                        while (intervalIter < 0) {
                                            pitch--;
                                            while (recentPitches.indexOf(pitch) != -1) pitch--;
                                            intervalIter++;
                                        }
                                    } else {
                                        const pitchIndex: number = validateRange(0, recentPitches.length - 1, bits.read(recentPitchBitLength));
                                        pitch = recentPitches[pitchIndex];
                                        recentPitches.splice(pitchIndex, 1);
                                    }

                                    recentPitches.unshift(pitch);
                                    if (recentPitches.length > recentPitchLength) recentPitches.pop();

                                    if (j < shape.pitchCount) {
                                        note.pitches.push(pitch);
                                    } else {
                                        pitchBends.push(pitch);
                                    }

                                    if (j == shape.pitchCount - 1) {
                                        lastPitch = note.pitches[0];
                                    } else {
                                        lastPitch = pitch;
                                    }
                                }

                                pitchBends.unshift(note.pitches[0]);

                                for (const pinObj of shape.pins) {
                                    if (pinObj.pitchBend) pitchBends.shift();
                                    pin = makeNotePin(pitchBends[0] - note.pitches[0], pinObj.time, pinObj.volume);
                                    note.pins.push(pin);
                                }
                                curPart = validateRange(0, this.beatsPerBar * Config.partsPerBeat, note.end);
                                newNotes.push(note);
                            }
                        }
                    }

                    if (beforeThree && variant == "beepbox") {
                        break;
                    } else {
                        channel++;
                        if (channel >= this.getChannelCount()) break;
                    }
                } // while (true)
            } break;
            default: {
                throw new Error("Unrecognized song tag code " + String.fromCharCode(command) + " at index " + (charIndex - 1));
            } break;
        }

        for (let channel: number = 0; channel < this.getChannelCount(); channel++) {
            if (toSetOctaves[channel] != null) {
                this.channels[channel].octave = toSetOctaves[channel];
            }
        }
    }

    public toJsonObject(enableIntro: boolean = true, loopCount: number = 1, enableOutro: boolean = true): Object {
        const channelArray: Object[] = [];
        for (let channel: number = 0; channel < this.getChannelCount(); channel++) {
            const instrumentArray: Object[] = [];
            const isNoiseChannel: boolean = this.getChannelIsNoise(channel);
            const isModChannel: boolean = this.getChannelIsMod(channel);
            for (let i: number = 0; i < this.instrumentsPerChannel; i++) {
                instrumentArray.push(this.channels[channel].instruments[i].toJsonObject());
            }

            const patternArray: Object[] = [];
            for (const pattern of this.channels[channel].patterns) {
                const noteArray: Object[] = [];
                for (const note of pattern.notes) {
                    let volumeCap: number = this.getVolumeCapForSetting(isModChannel, this.channels[channel].instruments[pattern.instrument].modSettings[Config.modCount - note.pitches[0] - 1]);
                    const pointArray: Object[] = [];
                    for (const pin of note.pins) {
                        let useVol: number = isModChannel ? Math.round(pin.volume) : Math.round(pin.volume * 100 / volumeCap);
                        pointArray.push({
                            "tick": (pin.time + note.start) * Config.rhythms[this.rhythm].stepsPerBeat / Config.partsPerBeat,
                            "pitchBend": pin.interval,
                            "volume": useVol,
                            "forMod": isModChannel,
                        });
                    }

                    noteArray.push({
                        "pitches": note.pitches,
                        "points": pointArray,
                    });
                }

                patternArray.push({
                    "instrument": pattern.instrument + 1,
                    "notes": noteArray,
                });
            }

            const sequenceArray: number[] = [];
            if (enableIntro) for (let i: number = 0; i < this.loopStart; i++) {
                sequenceArray.push(this.channels[channel].bars[i]);
            }
            for (let l: number = 0; l < loopCount; l++) for (let i: number = this.loopStart; i < this.loopStart + this.loopLength; i++) {
                sequenceArray.push(this.channels[channel].bars[i]);
            }
            if (enableOutro) for (let i: number = this.loopStart + this.loopLength; i < this.barCount; i++) {
                sequenceArray.push(this.channels[channel].bars[i]);
            }

            channelArray.push({
                "type": isModChannel ? "mod" : (isNoiseChannel ? "drum" : "pitch"),
                "octaveScrollBar": this.channels[channel].octave,
                "instruments": instrumentArray,
                "patterns": patternArray,
                "sequence": sequenceArray,
            });
        }

        return {
            "name": this.title,
            "format": Song._format,
            "version": Song._latestJummBoxVersion,
            "scale": Config.scales[this.scale].name,
            "key": Config.keys[this.key].name,
            "introBars": this.loopStart,
            "loopBars": this.loopLength,
            "beatsPerBar": this.beatsPerBar,
            "ticksPerBeat": Config.rhythms[this.rhythm].stepsPerBeat,
            "beatsPerMinute": this.tempo,
            "reverb": this.reverb,
            //"outroBars": this.barCount - this.loopStart - this.loopLength; // derive this from bar arrays?
            //"patternCount": this.patternsPerChannel, // derive this from pattern arrays?
            //"instrumentsPerChannel": this.instrumentsPerChannel, //derive this from instrument arrays?
            "channels": channelArray,
        };
    }

    public fromJsonObject(jsonObject: any): void {
        this.initToDefault(true);
        if (!jsonObject) return;

        //const version: number = jsonObject["version"] | 0;
        //if (version > Song._latestVersion) return; // Go ahead and try to parse something from the future I guess? JSON is pretty easy-going!

        if (jsonObject["name"] != undefined) {
            this.title = jsonObject["name"];
        }

        this.scale = 0; // default to free.
        if (jsonObject["scale"] != undefined) {
            const oldScaleNames: Dictionary<string> = {
                "romani :)": "dbl harmonic :)",
                "romani :(": "dbl harmonic :(",
                "enigma": "strange",
            };
            const scaleName: string = (oldScaleNames[jsonObject["scale"]] != undefined) ? oldScaleNames[jsonObject["scale"]] : jsonObject["scale"];
            const scale: number = Config.scales.findIndex(scale => scale.name == scaleName);
            if (scale != -1) this.scale = scale;
        }

        if (jsonObject["key"] != undefined) {
            if (typeof (jsonObject["key"]) == "number") {
                this.key = ((jsonObject["key"] + 1200) >>> 0) % Config.keys.length;
            } else if (typeof (jsonObject["key"]) == "string") {
                const key: string = jsonObject["key"];
                const letter: string = key.charAt(0).toUpperCase();
                const symbol: string = key.charAt(1).toLowerCase();
                const letterMap: Readonly<Dictionary<number>> = { "C": 0, "D": 2, "E": 4, "F": 5, "G": 7, "A": 9, "B": 11 };
                const accidentalMap: Readonly<Dictionary<number>> = { "#": 1, "♯": 1, "b": -1, "♭": -1 };
                let index: number | undefined = letterMap[letter];
                const offset: number | undefined = accidentalMap[symbol];
                if (index != undefined) {
                    if (offset != undefined) index += offset;
                    if (index < 0) index += 12;
                    index = index % 12;
                    this.key = index;
                }
            }
        }

        if (jsonObject["beatsPerMinute"] != undefined) {
            this.tempo = clamp(Config.tempoMin, Config.tempoMax + 1, jsonObject["beatsPerMinute"] | 0);
        }

        if (jsonObject["reverb"] != undefined) {
            this.reverb = clamp(0, Config.reverbRange, jsonObject["reverb"] | 0);
        }

        if (jsonObject["beatsPerBar"] != undefined) {
            this.beatsPerBar = Math.max(Config.beatsPerBarMin, Math.min(Config.beatsPerBarMax, jsonObject["beatsPerBar"] | 0));
        }

        let importedPartsPerBeat: number = 4;
        if (jsonObject["ticksPerBeat"] != undefined) {
            importedPartsPerBeat = (jsonObject["ticksPerBeat"] | 0) || 4;
            this.rhythm = Config.rhythms.findIndex(rhythm => rhythm.stepsPerBeat == importedPartsPerBeat);
            if (this.rhythm == -1) {
                this.rhythm = 1;
            }
        }

        let maxInstruments: number = 1;
        let maxPatterns: number = 1;
        let maxBars: number = 1;
        if (jsonObject["channels"]) {
            for (const channelObject of jsonObject["channels"]) {
                if (channelObject["instruments"]) maxInstruments = Math.max(maxInstruments, channelObject["instruments"].length | 0);
                if (channelObject["patterns"]) maxPatterns = Math.max(maxPatterns, channelObject["patterns"].length | 0);
                if (channelObject["sequence"]) maxBars = Math.max(maxBars, channelObject["sequence"].length | 0);
            }
        }

        this.instrumentsPerChannel = Math.min(maxInstruments, Config.instrumentsPerChannelMax);
        this.patternsPerChannel = Math.min(maxPatterns, Config.barCountMax);
        this.barCount = Math.min(maxBars, Config.barCountMax);

        if (jsonObject["introBars"] != undefined) {
            this.loopStart = clamp(0, this.barCount, jsonObject["introBars"] | 0);
        }
        if (jsonObject["loopBars"] != undefined) {
            this.loopLength = clamp(1, this.barCount - this.loopStart + 1, jsonObject["loopBars"] | 0);
        }

        const newPitchChannels: Channel[] = [];
        const newNoiseChannels: Channel[] = [];
        const newModChannels: Channel[] = [];
        if (jsonObject["channels"]) {
            for (let channelIndex: number = 0; channelIndex < jsonObject["channels"].length; channelIndex++) {
                let channelObject: any = jsonObject["channels"][channelIndex];

                const channel: Channel = new Channel();

                let isNoiseChannel: boolean = false;
                let isModChannel: boolean = false;
                if (channelObject["type"] != undefined) {
                    isNoiseChannel = (channelObject["type"] == "drum");
                    isModChannel = (channelObject["type"] == "mod");
                } else {
                    // for older files, assume drums are channel 3.
                    isNoiseChannel = (channelIndex >= 3);
                }
                if (isNoiseChannel) {
                    newNoiseChannels.push(channel);
                } else if (isModChannel) {
                    newModChannels.push(channel);
                }
                else {
                    newPitchChannels.push(channel);
                }

                if (channelObject["octaveScrollBar"] != undefined) {
                    channel.octave = clamp(0, Config.maxScrollableOctaves - (+(window.localStorage.getItem("extraOctaves") || "0")) + 1, channelObject["octaveScrollBar"] | 0);
                }

                for (let i: number = channel.instruments.length; i < this.instrumentsPerChannel; i++) {
                    channel.instruments[i] = new Instrument(isNoiseChannel, isModChannel);
                }
                channel.instruments.length = this.instrumentsPerChannel;

                for (let i: number = channel.patterns.length; i < this.patternsPerChannel; i++) {
                    channel.patterns[i] = new Pattern();
                }
                channel.patterns.length = this.patternsPerChannel;

                for (let i: number = 0; i < this.barCount; i++) {
                    channel.bars[i] = 1;
                }
                channel.bars.length = this.barCount;

                for (let i: number = 0; i < this.instrumentsPerChannel; i++) {
                    const instrument: Instrument = channel.instruments[i];
                    instrument.fromJsonObject(channelObject["instruments"][i], isNoiseChannel, isModChannel, this.rhythm == 0 || this.rhythm == 2, this.rhythm >= 2);
                }

                for (let i: number = 0; i < this.patternsPerChannel; i++) {
                    const pattern: Pattern = channel.patterns[i];

                    let patternObject: any = undefined;
                    if (channelObject["patterns"]) patternObject = channelObject["patterns"][i];
                    if (patternObject == undefined) continue;

                    pattern.instrument = clamp(0, this.instrumentsPerChannel, (patternObject["instrument"] | 0) - 1);

                    if (patternObject["notes"] && patternObject["notes"].length > 0) {
                        const maxNoteCount: number = Math.min(this.beatsPerBar * Config.partsPerBeat, patternObject["notes"].length >>> 0);

                        //let tickClock: number = 0;
                        for (let j: number = 0; j < patternObject["notes"].length; j++) {
                            if (j >= maxNoteCount) break;

                            const noteObject = patternObject["notes"][j];
                            if (!noteObject || !noteObject["pitches"] || !(noteObject["pitches"].length >= 1) || !noteObject["points"] || !(noteObject["points"].length >= 2)) {
                                continue;
                            }

                            const note: Note = new Note(0, 0, 0, 0);
                            note.pitches = [];
                            note.pins = [];

                            for (let k: number = 0; k < noteObject["pitches"].length; k++) {
                                const pitch: number = noteObject["pitches"][k] | 0;
                                if (note.pitches.indexOf(pitch) != -1) continue;
                                note.pitches.push(pitch);
                                if (note.pitches.length >= Config.maxChordSize) break;
                            }
                            if (note.pitches.length < 1) continue;

                            //let noteClock: number = tickClock;
                            let startInterval: number = 0;
                            for (let k: number = 0; k < noteObject["points"].length; k++) {
                                const pointObject: any = noteObject["points"][k];
                                if (pointObject == undefined || pointObject["tick"] == undefined) continue;
                                const interval: number = (pointObject["pitchBend"] == undefined) ? 0 : (pointObject["pitchBend"] | 0);

                                const time: number = Math.round((+pointObject["tick"]) * Config.partsPerBeat / importedPartsPerBeat);

                                let volumeCap: number = this.getVolumeCapForSetting(isModChannel, channel.instruments[pattern.instrument].modSettings[Config.modCount - note.pitches[0] - 1]);

                                // The strange volume formula used for notes is not needed for mods. Some rounding errors were possible.
                                // A "forMod" signifier was added to new JSON export to detect when the higher precision export was used in a file.
                                let volume: number;
                                if (pointObject["volume"] == undefined) {
                                    volume = volumeCap;
                                } else if (pointObject["forMod"] == undefined) {
                                    volume = Math.max(0, Math.min(volumeCap, Math.round((pointObject["volume"] | 0) * volumeCap / 100)));
                                }
                                else {
                                    volume = ((pointObject["forMod"] | 0) > 0) ? Math.round(pointObject["volume"] | 0) : Math.max(0, Math.min(volumeCap, Math.round((pointObject["volume"] | 0) * volumeCap / 100)));
                                }

                                if (time > this.beatsPerBar * Config.partsPerBeat) continue;
                                if (note.pins.length == 0) {
                                    //if (time < noteClock) continue;
                                    note.start = time;
                                    startInterval = interval;
                                } else {
                                    //if (time <= noteClock) continue;
                                }
                                //noteClock = time;

                                note.pins.push(makeNotePin(interval - startInterval, time - note.start, volume));
                            }
                            if (note.pins.length < 2) continue;

                            note.end = note.pins[note.pins.length - 1].time + note.start;

                            const maxPitch: number = isNoiseChannel ? Config.drumCount - 1 : Config.maxPitch;
                            let lowestPitch: number = maxPitch;
                            let highestPitch: number = 0;
                            for (let k: number = 0; k < note.pitches.length; k++) {
                                note.pitches[k] += startInterval;
                                if (note.pitches[k] < 0 || note.pitches[k] > maxPitch) {
                                    note.pitches.splice(k, 1);
                                    k--;
                                }
                                if (note.pitches[k] < lowestPitch) lowestPitch = note.pitches[k];
                                if (note.pitches[k] > highestPitch) highestPitch = note.pitches[k];
                            }
                            if (note.pitches.length < 1) continue;

                            for (let k: number = 0; k < note.pins.length; k++) {
                                const pin: NotePin = note.pins[k];
                                if (pin.interval + lowestPitch < 0) pin.interval = -lowestPitch;
                                if (pin.interval + highestPitch > maxPitch) pin.interval = maxPitch - highestPitch;
                                if (k >= 2) {
                                    if (pin.interval == note.pins[k - 1].interval &&
                                        pin.interval == note.pins[k - 2].interval &&
                                        pin.volume == note.pins[k - 1].volume &&
                                        pin.volume == note.pins[k - 2].volume) {
                                        note.pins.splice(k - 1, 1);
                                        k--;
                                    }
                                }
                            }

                            pattern.notes.push(note);
                            //tickClock = note.end;
                        }
                    }
                }

                for (let i: number = 0; i < this.barCount; i++) {
                    channel.bars[i] = channelObject["sequence"] ? Math.min(this.patternsPerChannel, channelObject["sequence"][i] >>> 0) : 0;
                }
            }
        }

        if (newPitchChannels.length > Config.pitchChannelCountMax) newPitchChannels.length = Config.pitchChannelCountMax;
        if (newNoiseChannels.length > Config.noiseChannelCountMax) newNoiseChannels.length = Config.noiseChannelCountMax;
        if (newModChannels.length > Config.modChannelCountMax) newModChannels.length = Config.modChannelCountMax;
        this.pitchChannelCount = newPitchChannels.length;
        this.noiseChannelCount = newNoiseChannels.length;
        this.modChannelCount = newModChannels.length;
        this.channels.length = 0;
        Array.prototype.push.apply(this.channels, newPitchChannels);
        Array.prototype.push.apply(this.channels, newNoiseChannels);
        Array.prototype.push.apply(this.channels, newModChannels);
    }

    public getPattern(channel: number, bar: number): Pattern | null {
        if (bar < 0 || bar >= this.barCount) return null;
        const patternIndex: number = this.channels[channel].bars[bar];
        if (patternIndex == 0) return null;
        return this.channels[channel].patterns[patternIndex - 1];
    }

    public getPatternInstrument(channel: number, bar: number): number {
        const pattern: Pattern | null = this.getPattern(channel, bar);
        return pattern == null ? 0 : pattern.instrument;
    }

    public getBeatsPerMinute(): number {
        return this.tempo;
    }

}

class Tone {
    public instrument: Instrument;
    public readonly pitches: number[] = [0, 0, 0, 0];
    public pitchCount: number = 0;
    public chordSize: number = 0;
    public drumsetPitch: number = 0;
    public note: Note | null = null;
    public prevNote: Note | null = null;
    public nextNote: Note | null = null;
    public prevNotePitchIndex: number = 0;
    public nextNotePitchIndex: number = 0;
    public active: boolean = false;
    public noteStart: number = 0;
    public noteEnd: number = 0;
    public noteLengthTicks: number = 0;
    public ticksSinceReleased: number = 0;
    public liveInputSamplesHeld: number = 0;
    public lastInterval: number = 0;
    public lastVolume: number = 0;
    public stereoVolume1: number = 0.0;
    public stereoVolume2: number = 0.0;
    public stereoOffset: number = 0.0;
    public stereoDelay: number = 0.0;
    public sample: number = 0.0;
    public readonly phases: number[] = [];
    public readonly phaseDeltas: number[] = [];
    public readonly volumeStarts: number[] = [];
    public readonly volumeDeltas: number[] = [];
    public volumeStart: number = 0.0;
    public volumeDelta: number = 0.0;
    public phaseDeltaScale: number = 0.0;
    public pulseWidth: number = 0.0;
    public pulseWidthDelta: number = 0.0;
    public filter: number = 0.0;
    public filterScale: number = 0.0;
    public filterSample0: number = 0.0;
    public filterSample1: number = 0.0;
    public vibratoScale: number = 0.0;
    public intervalMult: number = 0.0;
    public intervalVolumeMult: number = 1.0;
    public feedbackOutputs: number[] = [];
    public feedbackMult: number = 0.0;
    public feedbackDelta: number = 0.0;
    public stereoVolumeLStart: number = 0.0;
    public stereoVolumeRStart: number = 0.0;
    public stereoVolumeLDelta: number = 0.0;
    public stereoVolumeRDelta: number = 0.0;
    public stereoDelayStart: number = 0.0;
    public stereoDelayEnd: number = 0.0;
    public stereoDelayDelta: number = 0.0;
    public customVolumeStart: number = 0.0;
    public customVolumeEnd: number = 0.0;
    public filterResonanceStart: number = 0.0;
    public filterResonanceDelta: number = 0.0;
    public isFirstOrder: boolean = false;

    constructor() {
        this.reset();
    }

    public reset(): void {
        for (let i: number = 0; i < Config.operatorCount; i++) {
            this.phases[i] = 0.0;
            this.feedbackOutputs[i] = 0.0;
        }
        this.sample = 0.0;
        this.filterSample0 = 0.0;
        this.filterSample1 = 0.0;
        this.liveInputSamplesHeld = 0.0;
    }

}

export class Synth {
<<<<<<< HEAD
	//debugVal: number = 0;

	private warmUpSynthesizer(song: Song | null): void {
		// Don't bother to generate the drum waves unless the song actually
		// uses them, since they may require a lot of computation.
		if (song != null) {
			for (let channel: number = 0; channel < song.getChannelCount(); channel++) {
				for (let instrument: number = 0; instrument < song.instrumentsPerChannel; instrument++) {
					Synth.getInstrumentSynthFunction(song.channels[channel].instruments[instrument]);
					song.channels[channel].instruments[instrument].warmUp();
				}

			}
		}
	}

	public computeLatestModValues(): void {

		if (this.song != null && this.song.modChannelCount > 0) {

			// Clear all mod values, and set up temp variables for the time a mod would be set at.
			let latestModTimes: (number | null)[] = [];
			let latestModInsTimes: (number | null)[][][] = [];
			this.modValues = [];
			this.nextModValues = [];
			this.modInsValues = [];
			this.nextModInsValues = [];
			for (let channel: number = 0; channel < this.song.pitchChannelCount + this.song.noiseChannelCount; channel++) {
				latestModInsTimes[channel] = [];
				this.modInsValues[channel] = [];
				this.nextModInsValues[channel] = [];
				for (let instrument: number = 0; instrument < this.song.instrumentsPerChannel; instrument++) {
					this.modInsValues[channel][instrument] = [];
					this.nextModInsValues[channel][instrument] = [];
					latestModInsTimes[channel][instrument] = [];
				}
			}

			// Find out where we're at in the fraction of the current bar.
			let currentPart: number = this.beat * Config.partsPerBeat + this.part;

			// For mod channels, calculate last set value for each mod
			for (let channel: number = this.song.pitchChannelCount + this.song.noiseChannelCount; channel < this.song.getChannelCount(); channel++) {
				if (!(this.song.channels[channel].muted)) {

					let pattern: Pattern | null;

					for (let currentBar: number = this.bar; currentBar >= 0; currentBar--) {
						pattern = this.song.getPattern(channel, currentBar);

						if (pattern != null) {
							let instrumentIdx: number = this.song.getPatternInstrument(channel, currentBar);
							let instrument: Instrument = this.song.channels[channel].instruments[instrumentIdx];
							let latestPinParts: number[] = [];
							let latestPinValues: number[] = [];

							let partsInBar: number = (currentBar == this.bar)
								? currentPart
								: this.findPartsInBar(currentBar);

							for (const note of pattern.notes) {
								if (note.start < partsInBar && (latestPinParts[Config.modCount - 1 - note.pitches[0]] == null || note.end > latestPinParts[Config.modCount - 1 - note.pitches[0]])) {
									if (note.end <= partsInBar) {
										latestPinParts[Config.modCount - 1 - note.pitches[0]] = note.end;
										latestPinValues[Config.modCount - 1 - note.pitches[0]] = note.pins[note.pins.length - 1].volume;
									}
									else {
										latestPinParts[Config.modCount - 1 - note.pitches[0]] = partsInBar;
										// Find the pin where bar change happens, and compute where pin volume would be at that time
										for (let pinIdx = 0; pinIdx < note.pins.length; pinIdx++) {
											if (note.pins[pinIdx].time + note.start > partsInBar) {
												const transitionLength: number = note.pins[pinIdx].time - note.pins[pinIdx - 1].time;
												const toNextBarLength: number = partsInBar - note.start - note.pins[pinIdx - 1].time;
												const deltaVolume: number = note.pins[pinIdx].volume - note.pins[pinIdx - 1].volume;

												latestPinValues[Config.modCount - 1 - note.pitches[0]] = Math.round(note.pins[pinIdx - 1].volume + deltaVolume * toNextBarLength / transitionLength);
												pinIdx = note.pins.length;
											}
										}
									}
								}
							}

							// Set modulator value, if it wasn't set in another pattern already scanned
							for (let mod: number = 0; mod < Config.modCount; mod++) {
								if (latestPinParts[mod] != null) {
									if (instrument.modStatuses[mod] == ModStatus.msForSong) {
										if (latestModTimes[instrument.modSettings[mod]] == null || currentBar * Config.partsPerBeat * this.song.beatsPerBar + latestPinParts[mod] > (latestModTimes[instrument.modSettings[mod]] as number)) {
											this.setModValue(latestPinValues[mod], latestPinValues[mod], mod, instrument, instrument.modSettings[mod]);
											latestModTimes[instrument.modSettings[mod]] = currentBar * Config.partsPerBeat * this.song.beatsPerBar + latestPinParts[mod];
										}
									}
									else if (latestModInsTimes[instrument.modChannels[mod]][instrument.modInstruments[mod]][instrument.modSettings[mod]] == null || currentBar * Config.partsPerBeat * this.song.beatsPerBar + latestPinParts[mod] > (latestModInsTimes[instrument.modChannels[mod]][instrument.modInstruments[mod]][instrument.modSettings[mod]] as number)) {
										this.setModValue(latestPinValues[mod], latestPinValues[mod], mod, instrument, instrument.modSettings[mod]);
										latestModInsTimes[instrument.modChannels[mod]][instrument.modInstruments[mod]][instrument.modSettings[mod]] = currentBar * Config.partsPerBeat * this.song.beatsPerBar + latestPinParts[mod];
									}
								}
							}
						}
					}
				}
			}
		}
	}

	private static operatorAmplitudeCurve(amplitude: number): number {
		return (Math.pow(16.0, amplitude / 15.0) - 1.0) / 15.0;
	}

	public samplesPerSecond: number = 44100;

	public song: Song | null = null;
	public liveInputDuration: number = 0;
	public liveInputStarted: boolean = false;
	public liveInputPitches: number[] = [];
	public liveInputChannel: number = 0;
	public loopRepeatCount: number = -1;
	public volume: number = 1.0;

	private playheadInternal: number = 0.0;
	private bar: number = 0;
	private beat: number = 0;
	private part: number = 0;
	private tick: number = 0;
	private tickSampleCountdown: number = 0;
	private modValues: (number | null)[];
	private modInsValues: (number | null)[][][];
	private nextModValues: (number | null)[];
	private nextModInsValues: (number | null)[][][];
	private isPlayingSong: boolean = false;
	private liveInputEndTime: number = 0.0;
	private readonly tonePool: Deque<Tone> = new Deque<Tone>();
	private readonly activeTones: Array<Deque<Tone>> = [];
	private readonly activeModTones: Array<Array<Deque<Tone>>> = [];
	//private readonly releasedModTones: Array<Array<Deque<Tone>>> = [];
	private readonly releasedTones: Array<Deque<Tone>> = [];
	private readonly liveInputTones: Deque<Tone> = new Deque<Tone>();

	//private highpassInput: number = 0.0;
	//private highpassOutput: number = 0.0;
	private limit: number = 0.0;

	private stereoBufferIndex: number = 0;
	private samplesForNone: Float32Array | null = null;
	private samplesForReverb: Float32Array | null = null;
	private samplesForChorus: Float32Array | null = null;
	private samplesForChorusReverb: Float32Array | null = null;

	private chorusDelayLine: Float32Array = new Float32Array(2048);
	private chorusDelayPos: number = 0;
	private chorusPhase: number = 0;

	private reverbDelayLine: Float32Array = new Float32Array(16384);
	private reverbDelayPos: number = 0;
	private reverbFeedback0: number = 0.0;
	private reverbFeedback1: number = 0.0;
	private reverbFeedback2: number = 0.0;
	private reverbFeedback3: number = 0.0;

	private audioCtx: any | null = null;
	private scriptNode: any | null = null;

	public get playing(): boolean {
		return this.isPlayingSong;
	}

	public get playhead(): number {
		return this.playheadInternal;
	}

	public set playhead(value: number) {
		if (this.song != null) {
			this.playheadInternal = Math.max(0, Math.min(this.song.barCount, value));
			let remainder: number = this.playheadInternal;
			this.bar = Math.floor(remainder);
			remainder = this.song.beatsPerBar * (remainder - this.bar);
			this.beat = Math.floor(remainder);
			remainder = Config.partsPerBeat * (remainder - this.beat);
			this.part = Math.floor(remainder);
			remainder = Config.ticksPerPart * (remainder - this.part);
			this.tick = Math.floor(remainder);
			const samplesPerTick: number = this.getSamplesPerTick();
			remainder = samplesPerTick * (remainder - this.tick);
			this.tickSampleCountdown = samplesPerTick - remainder;
		}
	}

	public getSamplesPerBar(): number {
		if (this.song == null) throw new Error();
		return this.getSamplesPerTick() * Config.ticksPerPart * Config.partsPerBeat * this.song.beatsPerBar;
	}

	// Calculate the total number of parts that will be played in the current bar before any next bar mods trigger.
	private findPartsInBar(bar: number): number {
		if (this.song == null) return 0;
		let partsInBar: number = Config.partsPerBeat * this.song.beatsPerBar;
		for (let channel: number = this.song.pitchChannelCount + this.song.noiseChannelCount; channel < this.song.getChannelCount(); channel++) {
			let pattern: Pattern | null = this.song.getPattern(channel, bar);
			if (pattern != null) {
				let instrument: Instrument = this.song.channels[channel].instruments[pattern.instrument];
				for (let mod: number = 0; mod < Config.modCount; mod++) {
					if (instrument.modSettings[mod] == ModSetting.mstNextBar && instrument.modStatuses[mod] == ModStatus.msForSong) {
						for (const note of pattern.notes) {
							if (note.pitches[0] == (Config.modCount - 1 - mod)) {
								// Find the earliest next bar note.
								if (partsInBar > note.start)
									partsInBar = note.start;
							}
						}
					}
				}
			}
		}
		return partsInBar;
	}

	// Returns the total samples in the song
	public getTotalSamples(enableIntro: boolean, enableOutro: boolean, loop: number): number {
		if (this.song == null)
			return -1;

		// Compute the window to be checked (start bar to end bar)
		let startBar: number = enableIntro ? 0 : this.song.loopStart;
		let endBar: number = enableOutro ? this.song.barCount : (this.song.loopStart + this.song.loopLength);
		let hasTempoMods: boolean = false;
		let hasNextBarMods: boolean = false;

		// Determine if any tempo or next bar mods happen anywhere in the window
		for (let channel: number = this.song.pitchChannelCount + this.song.noiseChannelCount; channel < this.song.getChannelCount(); channel++) {
			for (let bar: number = startBar; bar < endBar; bar++) {
				let pattern: Pattern | null = this.song.getPattern(channel, bar);
				if (pattern != null) {
					let instrument: Instrument = this.song.channels[channel].instruments[pattern.instrument];
					for (let mod: number = 0; mod < Config.modCount; mod++) {
						if (instrument.modSettings[mod] == ModSetting.mstTempo && instrument.modStatuses[mod] == ModStatus.msForSong) {
							hasTempoMods = true;
						}
						if (instrument.modSettings[mod] == ModSetting.mstNextBar && instrument.modStatuses[mod] == ModStatus.msForSong) {
							hasNextBarMods = true;
						}
					}
				}
			}
		}

		if (hasTempoMods || hasNextBarMods) {
			// Run from start bar to end bar and observe looping, computing average tempo across each bar
			let bar: number = startBar;
			let ended: boolean = false;
			let prevTempo: number = this.song.tempo;
			let totalSamples: number = 0;

			while (!ended) {
				// Compute the subsection of the pattern that will play
				let partsInBar: number = Config.partsPerBeat * this.song.beatsPerBar;
				let currentPart: number = 0;

				if (hasNextBarMods) {
					partsInBar = this.findPartsInBar(bar);
				}

				// Compute average tempo in this tick window, or use last tempo if nothing happened
				if (hasTempoMods) {
					let foundMod: boolean = false;
					for (let channel: number = this.song.pitchChannelCount + this.song.noiseChannelCount; channel < this.song.getChannelCount(); channel++) {
						if (foundMod == false) {
							let pattern: Pattern | null = this.song.getPattern(channel, bar);
							if (pattern != null) {
								let instrument: Instrument = this.song.channels[channel].instruments[pattern.instrument];
								for (let mod: number = 0; mod < Config.modCount; mod++) {
									if (foundMod == false && instrument.modSettings[mod] == ModSetting.mstTempo && instrument.modStatuses[mod] == ModStatus.msForSong
										&& pattern.notes.find(n => n.pitches[0] == (Config.modCount - 1 - mod))) {
										// Only the first tempo mod instrument for this bar will be checked (well, the first with a note in this bar).
										foundMod = true;
										// Need to re-sort the notes by start time to make the next part much less painful.
										pattern.notes.sort(function (a, b) { return (a.start == b.start) ? a.pitches[0] - b.pitches[0] : a.start - b.start; });
										for (const note of pattern.notes) {
											if (note.pitches[0] == (Config.modCount - 1 - mod)) {
												// Compute samples up to this note
												totalSamples += (Math.min(partsInBar - currentPart, note.start - currentPart)) * Config.ticksPerPart * this.getSamplesPerTickSpecificBPM(prevTempo);

												if (note.start < partsInBar) {
													for (let pinIdx: number = 1; pinIdx < note.pins.length; pinIdx++) {
														// Compute samples up to this pin
														if (note.pins[pinIdx - 1].time + note.start <= partsInBar) {
															const tickLength: number = Config.ticksPerPart * Math.min(partsInBar - (note.start + note.pins[pinIdx - 1].time), note.pins[pinIdx].time - note.pins[pinIdx - 1].time);
															const prevPinTempo: number = this.song.modValueToReal(note.pins[pinIdx - 1].volume, ModSetting.mstTempo);
															let currPinTempo: number = this.song.modValueToReal(note.pins[pinIdx].volume, ModSetting.mstTempo);
															if (note.pins[pinIdx].time + note.start > partsInBar) {
																// Compute an intermediary tempo since bar changed over mid-pin. Maybe I'm deep in "what if" territory now!
																currPinTempo = this.song.modValueToReal(note.pins[pinIdx - 1].volume + (note.pins[pinIdx].volume - note.pins[pinIdx - 1].volume) * (partsInBar - (note.start + note.pins[pinIdx - 1].time)) / (note.pins[pinIdx].time - note.pins[pinIdx - 1].time), ModSetting.mstTempo);
															}
															let bpmScalar: number = Config.partsPerBeat * Config.ticksPerPart / 60;

															if (currPinTempo != prevPinTempo) {

																// Definite integral of SamplesPerTick w/r/t beats to find total samples from start point to end point for a variable tempo
																// The starting formula is
																// SamplesPerTick = SamplesPerSec / ((PartsPerBeat * TicksPerPart) / SecPerMin) * BeatsPerMin )
																//
																// This is an expression of samples per tick "instantaneously", and it can be multiplied by a number of ticks to get a sample count.
																// But this isn't the full story. BeatsPerMin, e.g. tempo, changes throughout the interval so it has to be expressed in terms of ticks, "t"
																// ( Also from now on PartsPerBeat, TicksPerPart, and SecPerMin are combined into one scalar, called "BPMScalar" )
																// Substituting BPM for a step variable that moves with respect to the current tick, we get
																// SamplesPerTick = SamplesPerSec / (BPMScalar * ( (EndTempo - StartTempo / TickLength) * t + StartTempo ) )
																//
																// When this equation is integrated from 0 to TickLength with respect to t, we get the following expression:
																//   Samples = - SamplesPerSec * TickLength * ( log( BPMScalar * EndTempo * TickLength ) - log( BPMScalar * StartTempo * TickLength ) ) / BPMScalar * ( StartTempo - EndTempo )

																totalSamples += - this.samplesPerSecond * tickLength * (Math.log(bpmScalar * currPinTempo * tickLength) - Math.log(bpmScalar * prevPinTempo * tickLength)) / (bpmScalar * (prevPinTempo - currPinTempo));

															}
															else {

																// No tempo change between the two pins.
																totalSamples += tickLength * this.getSamplesPerTickSpecificBPM(currPinTempo);

															}
															prevTempo = currPinTempo;
														}
														currentPart = Math.min(note.start + note.pins[pinIdx].time, partsInBar);
													}
												}
											}
										}
									}
								}
							}
						}
					}
				}

				// Compute samples for the rest of the bar
				totalSamples += (partsInBar - currentPart) * Config.ticksPerPart * this.getSamplesPerTickSpecificBPM(prevTempo);

				bar++;
				if (loop != 0 && bar == this.song.loopStart + this.song.loopLength) {
					bar = this.song.loopStart;
					if (loop > 0) loop--;
				}
				if (bar >= endBar) {
					ended = true;
				}
			}

			return Math.ceil(totalSamples);
		}
		else {
			// No tempo or next bar mods... phew! Just calculate normally.
			return this.getSamplesPerBar() * this.getTotalBars(enableIntro, enableOutro, loop);
		}
	}

	public getTotalBars(enableIntro: boolean, enableOutro: boolean, useLoopCount: number = this.loopRepeatCount): number {
		if (this.song == null) throw new Error();
		let bars: number = this.song.loopLength * (useLoopCount + 1);
		if (enableIntro) bars += this.song.loopStart;
		if (enableOutro) bars += this.song.barCount - (this.song.loopStart + this.song.loopLength);
		return bars;
	}

	constructor(song: Song | string | null = null) {
		if (song != null) this.setSong(song);
	}

	public setSong(song: Song | string): void {
		if (typeof (song) == "string") {
			this.song = new Song(song);
		} else if (song instanceof Song) {
			this.song = song;
		}
	}

	public setModValue(volumeStart: number, volumeEnd: number, mod: number, instrument: Instrument, setting: ModSetting): number {
		let val: number;
		let nextVal: number;
		switch (setting) {
			case ModSetting.mstSongVolume:
			case ModSetting.mstReverb:
			case ModSetting.mstTempo:
			case ModSetting.mstSongDetune:
				val = (this.song as Song).modValueToReal(volumeStart, setting);
				nextVal = (this.song as Song).modValueToReal(volumeEnd, setting);
				if (this.modValues[setting] == null || this.modValues[setting] != val || this.nextModValues[setting] != nextVal) {
					this.modValues[setting] = val;
					this.nextModValues[setting] = nextVal;
				}
				break;
			case ModSetting.mstInsVolume:
			case ModSetting.mstPan:
			case ModSetting.mstPulseWidth:
			case ModSetting.mstFilterCut:
			case ModSetting.mstFilterPeak:
			case ModSetting.mstFMSlider1:
			case ModSetting.mstFMSlider2:
			case ModSetting.mstFMSlider3:
			case ModSetting.mstFMSlider4:
			case ModSetting.mstFMFeedback:
			case ModSetting.mstVibratoDepth:
			case ModSetting.mstVibratoSpeed:
			case ModSetting.mstVibratoDelay:
			case ModSetting.mstArpeggioSpeed:
			case ModSetting.mstPanDelay:
			case ModSetting.mstResetArpeggio:
			case ModSetting.mstDetune:
				val = this.song!.modValueToReal(volumeStart, setting);
				nextVal = this.song!.modValueToReal(volumeEnd, setting);
				let channelAdjust: number = instrument.modChannels[mod] + ((instrument.modStatuses[mod] == ModStatus.msForNoise) ? this.song!.pitchChannelCount : 0);

				if (this.modInsValues[channelAdjust][instrument.modInstruments[mod]][setting] == null
					|| this.modInsValues[channelAdjust][instrument.modInstruments[mod]][setting] != val
					|| this.nextModInsValues[channelAdjust][instrument.modInstruments[mod]][setting] != nextVal) {
					this.modInsValues[channelAdjust][instrument.modInstruments[mod]][setting] = val;
					this.nextModInsValues[channelAdjust][instrument.modInstruments[mod]][setting] = nextVal;
				}
				break;
			case ModSetting.mstNextBar:
				val = (this.song as Song).modValueToReal(volumeStart, setting);
				break;
			case ModSetting.mstNone:
			default:
				val = -1;
				break;
		}

		return val;
	}

	public getModValue(setting: ModSetting, forSong: boolean, channel?: number | null, instrument?: number | null, nextVal?: boolean): number {
		if (forSong) {
			if (this.modValues[setting] != null && this.nextModValues[setting] != null) {
				return nextVal ? this.nextModValues[setting]! : this.modValues[setting]!;
			}
		} else if (channel != undefined && instrument != undefined) {
			if (this.modInsValues[channel][instrument][setting] != null && this.nextModInsValues[channel][instrument][setting] != null) {
				return nextVal ? this.nextModInsValues[channel][instrument][setting]! : this.modInsValues[channel][instrument][setting]!;
			}
		}
		return -1;
	}

	// Checks if any mod is active for the given channel/instrument OR if any mod is active for the song scope. Could split the logic if needed later.
	public isAnyModActive(channel: number, instrument: number): boolean {
		for (let setting: number = 0; setting < ModSetting.mstMaxValue; setting++) {
			if ((this.modValues != undefined && this.modValues[setting] != null)
				|| (this.modInsValues != undefined && this.modInsValues[channel] != undefined && this.modInsValues[channel][instrument] != undefined && this.modInsValues[channel][instrument][setting] != null)) {
				return true;
			}
		}
		return false;
	}

	public unsetMod(setting: ModSetting, channel?: number, instrument?: number) {
		if (this.isModActive(setting, true) || (channel != undefined && instrument != undefined && this.isModActive(setting, false, channel, instrument))) {
			this.modValues[setting] = null;
			this.nextModValues[setting] = null;
			if (channel != undefined && instrument != undefined) {
				this.modInsValues[channel][instrument][setting] = null;
				this.nextModInsValues[channel][instrument][setting] = null;
			}
		}
	}

	public isModActive(setting: ModSetting, forSong: boolean, channel?: number, instrument?: number): boolean {
		if (forSong) {
			return (this.modValues != undefined && this.modValues[setting] != null);
		} else if (channel != undefined && instrument != undefined && this.modInsValues != undefined && this.modInsValues[channel] != null && this.modInsValues[channel][instrument] != null && this.modInsValues[channel][instrument][setting] != null) {
			return (this.modInsValues[channel][instrument][setting] != null);
		}
		return false;
	}

	private activateAudio(): void {
		if (this.audioCtx == null || this.scriptNode == null) {
			this.audioCtx = this.audioCtx || new (window.AudioContext || window.webkitAudioContext)();
			this.samplesPerSecond = this.audioCtx.sampleRate;
			this.scriptNode = this.audioCtx.createScriptProcessor ? this.audioCtx.createScriptProcessor(2048, 0, 2) : this.audioCtx.createJavaScriptNode(2048, 0, 2); // 2048, 0 input channels, 2 output channels
			this.scriptNode.onaudioprocess = this.audioProcessCallback;
			this.scriptNode.channelCountMode = 'explicit';
			this.scriptNode.channelInterpretation = 'speakers';
			this.scriptNode.connect(this.audioCtx.destination);
		}
		this.audioCtx.resume();
	}

	private deactivateAudio(): void {
		if (this.audioCtx != null && this.scriptNode != null) {
			this.scriptNode.disconnect(this.audioCtx.destination);
			this.scriptNode = null;
			if (this.audioCtx.close) this.audioCtx.close(); // firefox is missing this function?
			this.audioCtx = null;
		}
	}

	public maintainLiveInput(): void {
		this.activateAudio();
		this.liveInputEndTime = performance.now() + 10000.0;
	}

	public play(): void {
		if (this.isPlayingSong) return;
		this.isPlayingSong = true;
		this.warmUpSynthesizer(this.song);
		this.computeLatestModValues();
		this.activateAudio();
	}

	public pause(): void {
		if (!this.isPlayingSong) return;
		this.isPlayingSong = false;
		if (this.song != null) {
			this.song.inVolumeCap = 0.0;
			this.song.outVolumeCap = 0.0;
		}
		this.modValues = [];
		this.modInsValues = [];
		this.nextModValues = [];
		this.nextModInsValues = [];
	}

	public snapToStart(): void {
		this.bar = 0;
		this.snapToBar();
	}

	public goToBar(bar: number): void {
		this.bar = bar;
		this.playheadInternal = this.bar;
	}

	public snapToBar(): void {
		this.playheadInternal = this.bar;
		this.beat = 0;
		this.part = 0;
		this.tick = 0;
		this.tickSampleCountdown = 0;
	}

	public resetEffects(): void {
		this.reverbDelayPos = 0;
		this.reverbFeedback0 = 0.0;
		this.reverbFeedback1 = 0.0;
		this.reverbFeedback2 = 0.0;
		this.reverbFeedback3 = 0.0;
		//this.highpassInput = 0.0;
		//this.highpassOutput = 0.0;
		this.freeAllTones();
		for (let i: number = 0; i < this.reverbDelayLine.length; i++) this.reverbDelayLine[i] = 0.0;
		for (let i: number = 0; i < this.chorusDelayLine.length; i++) this.chorusDelayLine[i] = 0.0;
		if (this.samplesForNone != null) for (let i: number = 0; i < this.samplesForNone.length; i++) this.samplesForNone[i] = 0.0;
		if (this.samplesForReverb != null) for (let i: number = 0; i < this.samplesForReverb.length; i++) this.samplesForReverb[i] = 0.0;
		if (this.samplesForChorus != null) for (let i: number = 0; i < this.samplesForChorus.length; i++) this.samplesForChorus[i] = 0.0;
		if (this.samplesForChorusReverb != null) for (let i: number = 0; i < this.samplesForChorusReverb.length; i++) this.samplesForChorusReverb[i] = 0.0;
	}

	public jumpIntoLoop(): void {
		if (!this.song) return;
		if (this.bar < this.song.loopStart || this.bar >= this.song.loopStart + this.song.loopLength) {
			const oldBar: number = this.bar;
			this.bar = this.song.loopStart;
			this.playheadInternal += this.bar - oldBar;

			if (this.playing)
				this.computeLatestModValues();
		}
	}

	public nextBar(): void {
		if (!this.song) return;
		const oldBar: number = this.bar;
		this.bar++;
		if (this.bar >= this.song.barCount) {
			this.bar = 0;
		}
		this.playheadInternal += this.bar - oldBar;

		if (this.playing)
			this.computeLatestModValues();
	}

	public skipBar(): void {
		if (!this.song) return;
		const samplesPerTick: number = this.getSamplesPerTick();
		this.bar++;
		this.beat = 0;
		this.part = 0;
		this.tick = 0;
		this.tickSampleCountdown = samplesPerTick;

		if (this.loopRepeatCount != 0 && this.bar == this.song.loopStart + this.song.loopLength) {
			this.bar = this.song.loopStart;
			if (this.loopRepeatCount > 0) this.loopRepeatCount--;
		}

	}

	public firstBar(): void {
		if (!this.song) return;
		this.bar = 0;
		this.playheadInternal = 0;
		this.beat = 0;
		this.part = 0;

		if (this.playing)
			this.computeLatestModValues();
	}

	public jumpToEditingBar(bar: number): void {
		if (!this.song) return;

		this.bar = bar;

		this.playheadInternal = bar;
		this.beat = 0;
		this.part = 0;

		if (this.playing)
			this.computeLatestModValues();
	}

	public prevBar(): void {
		if (!this.song) return;
		const oldBar: number = this.bar;
		this.bar--;
		if (this.bar < 0 || this.bar >= this.song.barCount) {
			this.bar = this.song.barCount - 1;
		}
		this.playheadInternal += this.bar - oldBar;

		if (this.playing)
			this.computeLatestModValues();
	}

	private audioProcessCallback = (audioProcessingEvent: any): void => {
		const outputBuffer = audioProcessingEvent.outputBuffer;
		const outputDataL: Float32Array = outputBuffer.getChannelData(0);
		const outputDataR: Float32Array = outputBuffer.getChannelData(1);

		const isPlayingLiveTones = performance.now() < this.liveInputEndTime;
		if (!isPlayingLiveTones && !this.isPlayingSong) {
			for (let i: number = 0; i < outputBuffer.length; i++) {
				outputDataL[i] = 0.0;
				outputDataR[i] = 0.0;
			}
			this.deactivateAudio();
		} else {
			this.synthesize(outputDataL, outputDataR, outputBuffer.length, this.isPlayingSong);
		}
	}

	public synthesize(outputDataL: Float32Array, outputDataR: Float32Array, outputBufferLength: number, playSong: boolean = true): void {
		if (this.song == null) {
			for (let i: number = 0; i < outputBufferLength; i++) {
				outputDataL[i] = 0.0;
				outputDataR[i] = 0.0;
			}
			this.deactivateAudio();
			return;
		}

		this.song.inVolumeCap = 0.0; // Reset volume cap for this run
		this.song.outVolumeCap = 0.0;

		const channelCount: number = this.song.pitchChannelCount + this.song.noiseChannelCount;

		for (let i: number = this.activeTones.length; i < channelCount; i++) {
			this.activeTones[i] = new Deque<Tone>();
			this.releasedTones[i] = new Deque<Tone>();
		}
		this.activeTones.length = channelCount;
		this.releasedTones.length = channelCount;

		for (let i: number = this.activeModTones.length; i < this.song.modChannelCount; i++) {
			this.activeModTones[i] = [];
			//this.releasedModTones[i] = [];
			for (let mod: number = 0; mod < Config.modCount; mod++) {
				this.activeModTones[i][mod] = new Deque<Tone>();
				//this.releasedModTones[i][mod] = new Deque<Tone>();
			}
			this.activeModTones[i].length = Config.modCount;
			//this.releasedModTones[i].length = Config.modCount;
		}
		this.activeModTones.length = this.song.modChannelCount;
		//this.releasedModTones.length = this.song.modChannelCount;

		let samplesPerTick: number = this.getSamplesPerTick();
		let bufferIndex: number = 0;
		let ended: boolean = false;

		// Check the bounds of the playhead:
		while (this.tickSampleCountdown <= 0) this.tickSampleCountdown += samplesPerTick;
		if (this.tickSampleCountdown > samplesPerTick) this.tickSampleCountdown = samplesPerTick;
		if (playSong) {
			if (this.beat >= this.song.beatsPerBar) {
				this.bar++;
				this.beat = 0;
				this.part = 0;
				this.tick = 0;
				this.tickSampleCountdown = samplesPerTick;

				if (this.loopRepeatCount != 0 && this.bar == this.song.loopStart + this.song.loopLength) {
					this.bar = this.song.loopStart;
					if (this.loopRepeatCount > 0) this.loopRepeatCount--;
				}
			}
			if (this.bar >= this.song.barCount) {
				this.bar = 0;
				if (this.loopRepeatCount != -1) {
					ended = true;
					this.pause();
				}
			}
		}

		//const synthStartTime: number = performance.now();

		const stereoBufferLength: number = outputBufferLength * 4;
		if (this.samplesForNone == null || this.samplesForNone.length != stereoBufferLength ||
			this.samplesForReverb == null || this.samplesForReverb.length != stereoBufferLength ||
			this.samplesForChorus == null || this.samplesForChorus.length != stereoBufferLength ||
			this.samplesForChorusReverb == null || this.samplesForChorusReverb.length != stereoBufferLength) {
			this.samplesForNone = new Float32Array(stereoBufferLength);
			this.samplesForReverb = new Float32Array(stereoBufferLength);
			this.samplesForChorus = new Float32Array(stereoBufferLength);
			this.samplesForChorusReverb = new Float32Array(stereoBufferLength);
			this.stereoBufferIndex = 0;
		}
		let stereoBufferIndex: number = this.stereoBufferIndex;
		const samplesForNone: Float32Array = this.samplesForNone;
		const samplesForReverb: Float32Array = this.samplesForReverb;
		const samplesForChorus: Float32Array = this.samplesForChorus;
		const samplesForChorusReverb: Float32Array = this.samplesForChorusReverb;

		// Post processing parameters:
		const volume: number = +this.volume;
		const chorusDelayLine: Float32Array = this.chorusDelayLine;
		const reverbDelayLine: Float32Array = this.reverbDelayLine;
		const chorusDuration: number = 2.0;
		const chorusAngle: number = Math.PI * 2.0 / (chorusDuration * this.samplesPerSecond);
		const chorusRange: number = 150 * this.samplesPerSecond / 44100;
		const chorusOffset0: number = 0x800 - 1.51 * chorusRange;
		const chorusOffset1: number = 0x800 - 2.10 * chorusRange;
		const chorusOffset2: number = 0x800 - 3.35 * chorusRange;
		const chorusOffset3: number = 0x800 - 1.47 * chorusRange;
		const chorusOffset4: number = 0x800 - 2.15 * chorusRange;
		const chorusOffset5: number = 0x800 - 3.25 * chorusRange;
		let chorusPhase: number = this.chorusPhase % (Math.PI * 2.0);
		let chorusDelayPos: number = this.chorusDelayPos & 0x7FF;
		let reverbDelayPos: number = this.reverbDelayPos & 0x3FFF;
		let reverbFeedback0: number = +this.reverbFeedback0;
		let reverbFeedback1: number = +this.reverbFeedback1;
		let reverbFeedback2: number = +this.reverbFeedback2;
		let reverbFeedback3: number = +this.reverbFeedback3;
		let useReverb: number = this.song.reverb;
		if (this.isModActive(ModSetting.mstReverb, true)) {
			useReverb = this.getModValue(ModSetting.mstReverb, true);
		}
		let reverb: number = Math.pow(useReverb / Config.reverbRange, 0.667) * 0.425;
		//const highpassFilter: number = Math.pow(0.5, 400 / this.samplesPerSecond);
		const limitDecay: number = 1.0 - Math.pow(0.5, this.song.limitDecay / this.samplesPerSecond); // Default 4.0
		const limitRise: number = 1.0 - Math.pow(0.5, this.song.limitRise / this.samplesPerSecond); // Default 4000.0;
		const compressionThreshold: number = this.song.compressionThreshold; // Default 1
		const limitThreshold: number = this.song.limitThreshold; // Default 1
		const compressionRatio: number = this.song.compressionRatio; // Default 1
		const limitRatio: number = this.song.limitRatio; // Default 1
		const masterGain: number = this.song.masterGain; // Default 1
		//let highpassInput: number = +this.highpassInput;
		//let highpassOutput: number = +this.highpassOutput;
		let limit: number = +this.limit;

		while (bufferIndex < outputBufferLength && !ended) {

			const samplesLeftInBuffer: number = outputBufferLength - bufferIndex;
			const runLength: number = Math.min(Math.ceil(this.tickSampleCountdown), samplesLeftInBuffer);

			for (let modChannel: number = 0, channel: number = this.song.pitchChannelCount + this.song.noiseChannelCount; modChannel < this.song.modChannelCount; modChannel++ , channel++) {
				// Also determines mod tones.
				this.determineCurrentActiveTones(this.song, channel, playSong);

				for (let mod: number = 0; mod < Config.modCount; mod++) {
					for (let i: number = 0; i < this.activeModTones[modChannel][mod].count(); i++) {
						const tone: Tone = this.activeModTones[modChannel][mod].get(i);

						if (this.song.channels[channel].muted == false)
							this.playTone(this.song, stereoBufferIndex, stereoBufferLength, channel, samplesPerTick, runLength, tone, false, false);
					}
				}
				// Could do released mod tones here too, but that functionality is unused currently.
				/* for (let i: number = 0; i < this.releasedModtones[channel].count(); i++) { ... */
			}

			if (this.isModActive(ModSetting.mstReverb, true)) {
				reverb = Math.pow(this.getModValue(ModSetting.mstReverb, true) / Config.reverbRange, 0.667) * 0.425;
			}

			// Update LFO time for instruments (used to be deterministic based on bar position but now vibrato/arp speed messes that up!)

			const tickSampleCountdown: number = this.tickSampleCountdown;
			const startRatio: number = 1.0 - (tickSampleCountdown) / samplesPerTick;
			const endRatio: number = 1.0 - (tickSampleCountdown - runLength) / samplesPerTick;
			const ticksIntoBar: number = (this.beat * Config.partsPerBeat + this.part) * Config.ticksPerPart + this.tick;
			const partTimeTickStart: number = (ticksIntoBar) / Config.ticksPerPart;
			const partTimeTickEnd: number = (ticksIntoBar + 1) / Config.ticksPerPart;
			const partTimeStart: number = partTimeTickStart + (partTimeTickEnd - partTimeTickStart) * startRatio;
			const partTimeEnd: number = partTimeTickStart + (partTimeTickEnd - partTimeTickStart) * endRatio;

			for (let channel: number = 0; channel < this.song.pitchChannelCount + this.song.noiseChannelCount; channel++) {
				for (let instrumentIdx: number = 0; instrumentIdx < this.song.instrumentsPerChannel; instrumentIdx++) {
					let instrument: Instrument = this.song.channels[channel].instruments[instrumentIdx];
					let useVibratoSpeed: number = instrument.vibratoSpeed;

					instrument.LFOtime = instrument.nextLFOtime;

					if (this.isModActive(ModSetting.mstVibratoSpeed, false, channel, instrumentIdx)) {
						useVibratoSpeed = this.getModValue(ModSetting.mstVibratoSpeed, false, channel, instrumentIdx, false);
					}

					if (useVibratoSpeed == 0) {
						instrument.LFOtime = 0;
						instrument.nextLFOtime = 0;
					}
					else {
						instrument.nextLFOtime += useVibratoSpeed * 0.1 * (partTimeEnd - partTimeStart);
					}
				}
			}

			for (let channel: number = 0; channel < this.song.pitchChannelCount + this.song.noiseChannelCount; channel++) {

				if (channel == this.liveInputChannel) {
					this.determineLiveInputTones(this.song);

					for (let i: number = 0; i < this.liveInputTones.count(); i++) {
						const tone: Tone = this.liveInputTones.get(i);
						// Hmm. Will allow active input from a muted channel for now.
						//if (this.song.channels[channel].muted == false)
						this.playTone(this.song, stereoBufferIndex, stereoBufferLength, channel, samplesPerTick, runLength, tone, false, false);
					}
				}

				this.determineCurrentActiveTones(this.song, channel, playSong);
				for (let i: number = 0; i < this.activeTones[channel].count(); i++) {
					const tone: Tone = this.activeTones[channel].get(i);
					this.playTone(this.song, stereoBufferIndex, stereoBufferLength, channel, samplesPerTick, runLength, tone, false, false);
				}
				for (let i: number = 0; i < this.releasedTones[channel].count(); i++) {
					const tone: Tone = this.releasedTones[channel].get(i);
					if (tone.ticksSinceReleased >= tone.instrument.getTransition().releaseTicks) {
						this.freeReleasedTone(channel, i);
						i--;
						continue;
					}

					const shouldFadeOutFast: boolean = (i + this.activeTones[channel].count() >= Config.maximumTonesPerChannel);

					this.playTone(this.song, stereoBufferIndex, stereoBufferLength, channel, samplesPerTick, runLength, tone, true, shouldFadeOutFast);

				}
			}

			// Post processing:
			let chorusTap0Index: number = chorusDelayPos + chorusOffset0 - chorusRange * Math.sin(chorusPhase + 0);
			let chorusTap1Index: number = chorusDelayPos + chorusOffset1 - chorusRange * Math.sin(chorusPhase + 2.1);
			let chorusTap2Index: number = chorusDelayPos + chorusOffset2 - chorusRange * Math.sin(chorusPhase + 4.2);
			let chorusTap3Index: number = chorusDelayPos + 0x400 + chorusOffset3 - chorusRange * Math.sin(chorusPhase + 3.2);
			let chorusTap4Index: number = chorusDelayPos + 0x400 + chorusOffset4 - chorusRange * Math.sin(chorusPhase + 5.3);
			let chorusTap5Index: number = chorusDelayPos + 0x400 + chorusOffset5 - chorusRange * Math.sin(chorusPhase + 1.0);
			chorusPhase += chorusAngle * runLength;
			const chorusTap0End: number = chorusDelayPos + runLength + chorusOffset0 - chorusRange * Math.sin(chorusPhase + 0);
			const chorusTap1End: number = chorusDelayPos + runLength + chorusOffset1 - chorusRange * Math.sin(chorusPhase + 2.1);
			const chorusTap2End: number = chorusDelayPos + runLength + chorusOffset2 - chorusRange * Math.sin(chorusPhase + 4.2);
			const chorusTap3End: number = chorusDelayPos + runLength + 0x400 + chorusOffset3 - chorusRange * Math.sin(chorusPhase + 3.2);
			const chorusTap4End: number = chorusDelayPos + runLength + 0x400 + chorusOffset4 - chorusRange * Math.sin(chorusPhase + 5.3);
			const chorusTap5End: number = chorusDelayPos + runLength + 0x400 + chorusOffset5 - chorusRange * Math.sin(chorusPhase + 1.0);
			const chorusTap0Delta: number = (chorusTap0End - chorusTap0Index) / runLength;
			const chorusTap1Delta: number = (chorusTap1End - chorusTap1Index) / runLength;
			const chorusTap2Delta: number = (chorusTap2End - chorusTap2Index) / runLength;
			const chorusTap3Delta: number = (chorusTap3End - chorusTap3Index) / runLength;
			const chorusTap4Delta: number = (chorusTap4End - chorusTap4Index) / runLength;
			const chorusTap5Delta: number = (chorusTap5End - chorusTap5Index) / runLength;
			const runEnd: number = bufferIndex + runLength;
			for (let i: number = bufferIndex; i < runEnd; i++) {
				const bufferIndexL: number = stereoBufferIndex;
				const bufferIndexR: number = stereoBufferIndex + 1;
				const sampleForNoneL: number = samplesForNone[bufferIndexL]; samplesForNone[bufferIndexL] = 0.0;
				const sampleForNoneR: number = samplesForNone[bufferIndexR]; samplesForNone[bufferIndexR] = 0.0;
				const sampleForReverbL: number = samplesForReverb[bufferIndexL]; samplesForReverb[bufferIndexL] = 0.0;
				const sampleForReverbR: number = samplesForReverb[bufferIndexR]; samplesForReverb[bufferIndexR] = 0.0;
				const sampleForChorusL: number = samplesForChorus[bufferIndexL]; samplesForChorus[bufferIndexL] = 0.0;
				const sampleForChorusR: number = samplesForChorus[bufferIndexR]; samplesForChorus[bufferIndexR] = 0.0;
				const sampleForChorusReverbL: number = samplesForChorusReverb[bufferIndexL]; samplesForChorusReverb[bufferIndexL] = 0.0;
				const sampleForChorusReverbR: number = samplesForChorusReverb[bufferIndexR]; samplesForChorusReverb[bufferIndexR] = 0.0;
				stereoBufferIndex += 2;

				const combinedChorusL: number = sampleForChorusL + sampleForChorusReverbL;
				const combinedChorusR: number = sampleForChorusR + sampleForChorusReverbR;

				const chorusTap0Ratio: number = chorusTap0Index % 1;
				const chorusTap1Ratio: number = chorusTap1Index % 1;
				const chorusTap2Ratio: number = chorusTap2Index % 1;
				const chorusTap3Ratio: number = chorusTap3Index % 1;
				const chorusTap4Ratio: number = chorusTap4Index % 1;
				const chorusTap5Ratio: number = chorusTap5Index % 1;
				const chorusTap0A: number = chorusDelayLine[(chorusTap0Index) & 0x7FF];
				const chorusTap0B: number = chorusDelayLine[(chorusTap0Index + 1) & 0x7FF];
				const chorusTap1A: number = chorusDelayLine[(chorusTap1Index) & 0x7FF];
				const chorusTap1B: number = chorusDelayLine[(chorusTap1Index + 1) & 0x7FF];
				const chorusTap2A: number = chorusDelayLine[(chorusTap2Index) & 0x7FF];
				const chorusTap2B: number = chorusDelayLine[(chorusTap2Index + 1) & 0x7FF];
				const chorusTap3A: number = chorusDelayLine[(chorusTap3Index) & 0x7FF];
				const chorusTap3B: number = chorusDelayLine[(chorusTap3Index + 1) & 0x7FF];
				const chorusTap4A: number = chorusDelayLine[(chorusTap4Index) & 0x7FF];
				const chorusTap4B: number = chorusDelayLine[(chorusTap4Index + 1) & 0x7FF];
				const chorusTap5A: number = chorusDelayLine[(chorusTap5Index) & 0x7FF];
				const chorusTap5B: number = chorusDelayLine[(chorusTap5Index + 1) & 0x7FF];
				const chorusTap0: number = chorusTap0A + (chorusTap0B - chorusTap0A) * chorusTap0Ratio;
				const chorusTap1: number = chorusTap1A + (chorusTap1B - chorusTap1A) * chorusTap1Ratio;
				const chorusTap2: number = chorusTap2A + (chorusTap2B - chorusTap2A) * chorusTap2Ratio;
				const chorusTap3: number = chorusTap3A + (chorusTap3B - chorusTap3A) * chorusTap3Ratio;
				const chorusTap4: number = chorusTap4A + (chorusTap4B - chorusTap4A) * chorusTap4Ratio;
				const chorusTap5: number = chorusTap5A + (chorusTap5B - chorusTap5A) * chorusTap5Ratio;
				const chorusSampleL = 0.5 * (combinedChorusL - chorusTap0 + chorusTap1 - chorusTap2);
				const chorusSampleR = 0.5 * (combinedChorusR - chorusTap3 + chorusTap4 - chorusTap5);
				chorusDelayLine[chorusDelayPos] = combinedChorusL;
				chorusDelayLine[(chorusDelayPos + 0x400) & 0x7FF] = combinedChorusR;
				chorusDelayPos = (chorusDelayPos + 1) & 0x7FF;
				chorusTap0Index += chorusTap0Delta;
				chorusTap1Index += chorusTap1Delta;
				chorusTap2Index += chorusTap2Delta;
				chorusTap3Index += chorusTap3Delta;
				chorusTap4Index += chorusTap4Delta;
				chorusTap5Index += chorusTap5Delta;

				// Reverb, implemented using a feedback delay network with a Hadamard matrix and lowpass filters.
				// good ratios:    0.555235 + 0.618033 + 0.818 +   1.0 = 2.991268
				// Delay lengths:  3041     + 3385     + 4481  +  5477 = 16384 = 2^14
				// Buffer offsets: 3041    -> 6426   -> 10907 -> 16384
				const reverbDelayPos1: number = (reverbDelayPos + 3041) & 0x3FFF;
				const reverbDelayPos2: number = (reverbDelayPos + 6426) & 0x3FFF;
				const reverbDelayPos3: number = (reverbDelayPos + 10907) & 0x3FFF;
				const reverbSample0: number = (reverbDelayLine[reverbDelayPos]);
				const reverbSample1: number = reverbDelayLine[reverbDelayPos1];
				const reverbSample2: number = reverbDelayLine[reverbDelayPos2];
				const reverbSample3: number = reverbDelayLine[reverbDelayPos3];
				const reverbTemp0: number = -(reverbSample0 + sampleForChorusReverbL + sampleForReverbL) + reverbSample1;
				const reverbTemp1: number = -(reverbSample0 + sampleForChorusReverbR + sampleForReverbR) - reverbSample1;
				const reverbTemp2: number = -reverbSample2 + reverbSample3;
				const reverbTemp3: number = -reverbSample2 - reverbSample3;
				reverbFeedback0 += ((reverbTemp0 + reverbTemp2) * reverb - reverbFeedback0) * 0.5;
				reverbFeedback1 += ((reverbTemp1 + reverbTemp3) * reverb - reverbFeedback1) * 0.5;
				reverbFeedback2 += ((reverbTemp0 - reverbTemp2) * reverb - reverbFeedback2) * 0.5;
				reverbFeedback3 += ((reverbTemp1 - reverbTemp3) * reverb - reverbFeedback3) * 0.5;
				reverbDelayLine[reverbDelayPos1] = reverbFeedback0;
				reverbDelayLine[reverbDelayPos2] = reverbFeedback1;
				reverbDelayLine[reverbDelayPos3] = reverbFeedback2;
				reverbDelayLine[reverbDelayPos] = reverbFeedback3;
				reverbDelayPos = (reverbDelayPos + 1) & 0x3FFF;

				// Apply master pre-gain to the sound, before limiting. Master gain slider is 0-5, but it's squared for more range (0-25).
				const sampleL = masterGain * masterGain * (sampleForNoneL + chorusSampleL + sampleForReverbL + reverbSample1 + reverbSample2 + reverbSample3);
				const sampleR = masterGain * masterGain * (sampleForNoneR + chorusSampleR + sampleForReverbR + reverbSample0 + reverbSample2 - reverbSample3);

				/*
				highpassOutput = highpassOutput * highpassFilter + sample - highpassInput;
				highpassInput = sample;
				// use highpassOutput instead of sample below?
				*/

				// A compressor/limiter.
				const absL: number = sampleL < 0.0 ? -sampleL : sampleL;
				const absR: number = sampleR < 0.0 ? -sampleR : sampleR;
				const abs: number = absL > absR ? absL : absR;
				this.song.inVolumeCap = (this.song.inVolumeCap > abs ? this.song.inVolumeCap : abs); // Analytics, spit out raw input volume
				// Determines which formula to use. 0 when volume is between [0, compressionThreshold], 1 when between (compressionThreshold, limitThreshold], 2 above
				const limitRange: number = (+(abs > compressionThreshold)) + (+(abs > limitThreshold));
				// Determine the target amplification based on the range of the curve
				const limitTarget: number =
					(+(limitRange == 0)) * (((abs + 1 - compressionThreshold) * 0.8 + 0.25) * compressionRatio + 1.05 * (1 - compressionRatio))
					+ (+(limitRange == 1)) * (1.05)
					+ (+(limitRange == 2)) * (1.05 * ((abs + 1 - limitThreshold) * limitRatio + (1 - limitThreshold)));
				// Move the limit towards the target
				limit += ((limitTarget - limit) * (limit < limitTarget ? limitRise : limitDecay));
				const limitedVolume = volume / (limit >= 1 ? limit * 1.05 : limit * 0.8 + 0.25);
				outputDataL[i] = sampleL * limitedVolume;
				outputDataR[i] = sampleR * limitedVolume;

				this.song.outVolumeCap = (this.song.outVolumeCap > abs * limitedVolume ? this.song.outVolumeCap : abs * limitedVolume); // Analytics, spit out limited output volume
			}

			bufferIndex += runLength;

			this.tickSampleCountdown -= runLength;
			if (this.tickSampleCountdown <= 0) {

				// Track how long tones have been released, and free them if there are too many.
				for (let channel: number = 0; channel < this.song.pitchChannelCount + this.song.noiseChannelCount; channel++) {
					for (let i: number = 0; i < this.releasedTones[channel].count(); i++) {
						const tone: Tone = this.releasedTones[channel].get(i);
						tone.ticksSinceReleased++;

						const shouldFadeOutFast: boolean = (i + this.activeTones[channel].count() >= Config.maximumTonesPerChannel);
						if (shouldFadeOutFast) {
							this.freeReleasedTone(channel, i);
							i--;
						}
					}
				}

				// Update arpeggio time, which is used to calculate arpeggio position
				for (let channel: number = 0; channel < this.song.pitchChannelCount + this.song.noiseChannelCount; channel++) {
					for (let instrumentIdx: number = 0; instrumentIdx < this.song.channels[channel].instruments.length; instrumentIdx++) {
						let instrument: Instrument = this.song.channels[channel].instruments[instrumentIdx];
						let useArpeggioSpeed: number = instrument.arpeggioSpeed;
						if (this.isModActive(ModSetting.mstArpeggioSpeed, false, channel, instrumentIdx)) {
							useArpeggioSpeed = this.getModValue(ModSetting.mstArpeggioSpeed, false, channel, instrumentIdx, false);
							if (Number.isInteger(useArpeggioSpeed)) {
								instrument.arpTime += Config.arpSpeedScale[useArpeggioSpeed];
							} else {
								// Linear interpolate arpeggio values
								instrument.arpTime += (1 - (useArpeggioSpeed % 1)) * Config.arpSpeedScale[Math.floor(useArpeggioSpeed)] + (useArpeggioSpeed % 1) * Config.arpSpeedScale[Math.ceil(useArpeggioSpeed)];
							}
						}
						else {
							instrument.arpTime += Config.arpSpeedScale[useArpeggioSpeed];
						}
					}
				}

				this.tick++;
				this.tickSampleCountdown += samplesPerTick;
				if (this.tick == Config.ticksPerPart) {
					this.tick = 0;
					this.part++;
					this.liveInputDuration--;
					// Check if any active tones should be released.
					for (let channel: number = 0; channel < this.song.pitchChannelCount + this.song.noiseChannelCount; channel++) {
						for (let i: number = 0; i < this.activeTones[channel].count(); i++) {
							const tone: Tone = this.activeTones[channel].get(i);
							const transition: Transition = tone.instrument.getTransition();
							if (!transition.isSeamless && tone.note != null && tone.note.end == this.part + this.beat * Config.partsPerBeat) {
								if (transition.releases) {
									this.releaseTone(channel, tone);
								} else {
									this.freeTone(tone);
								}
								this.activeTones[channel].remove(i);
								i--;
							}
						}
					}

					for (let channel: number = 0; channel < this.song.modChannelCount; channel++) {
						for (let mod: number = 0; mod < Config.modCount; mod++) {
							for (let i: number = 0; i < this.activeModTones[channel][mod].count(); i++) {
								const tone: Tone = this.activeModTones[channel][mod].get(i);
								const transition: Transition = tone.instrument.getTransition();
								if (!transition.isSeamless && tone.note != null && tone.note.end == this.part + this.beat * Config.partsPerBeat) {
									this.freeTone(tone);
									this.activeModTones[channel][mod].remove(i);
									i--;
								}
							}
						}
					}

					if (this.part == Config.partsPerBeat) {
						this.part = 0;

						if (playSong) {
							this.beat++;
							if (this.beat == this.song.beatsPerBar) {
								// bar changed, reset for next bar:
								this.beat = 0;
								this.bar++;
								if (this.loopRepeatCount != 0 && this.bar == this.song.loopStart + this.song.loopLength) {
									this.bar = this.song.loopStart;
									if (this.loopRepeatCount > 0) this.loopRepeatCount--;
								}
								if (this.bar >= this.song.barCount) {
									this.bar = 0;
									if (this.loopRepeatCount != -1) {
										ended = true;
										this.resetEffects();
										this.pause();
									}
								}
							}
						}
					}
				}
			}

			// Update mod values so that next values copy to current values
			for (let setting: number = 0; setting < ModSetting.mstMaxValue; setting++) {
				if (this.nextModValues != null && this.nextModValues[setting] != null)
					this.modValues[setting] = this.nextModValues[setting];
			}

			// Set samples per tick if song tempo mods changed it
			if (this.isModActive(ModSetting.mstTempo, true)) {
				samplesPerTick = this.getSamplesPerTick();
				this.tickSampleCountdown = Math.min( this.tickSampleCountdown, samplesPerTick );
			}

			// Bound LFO times to be within their period (to keep values from getting large)
			// I figured this modulo math probably doesn't have to happen every LFO tick.
			for (let channel: number = 0; channel < this.song.pitchChannelCount; channel++) {
				for (let instrument of this.song.channels[channel].instruments) {
					instrument.nextLFOtime = (instrument.nextLFOtime % (Config.vibratoTypes[instrument.vibratoType].period / (Config.ticksPerPart * samplesPerTick / this.samplesPerSecond)));
					instrument.arpTime = (instrument.arpTime % (4 * Config.ticksPerArpeggio));
				}
			}

			for (let setting: number = 0; setting < ModSetting.mstMaxValue; setting++) {
				for (let channel: number = 0; channel < channelCount; channel++) {
					for (let instrument: number = 0; instrument < this.song.instrumentsPerChannel; instrument++) {
						if (this.nextModInsValues != null && this.nextModInsValues[channel] != null && this.nextModInsValues[channel][instrument] != null && this.nextModInsValues[channel][instrument][setting] != null) {
							this.modInsValues[channel][instrument][setting] = this.nextModInsValues[channel][instrument][setting];
						}
					}
				}
			}
		}

		// Optimization: Avoid persistent reverb values in the float denormal range.
		const epsilon: number = (1.0e-24);
		if (-epsilon < reverbFeedback0 && reverbFeedback0 < epsilon) reverbFeedback0 = 0.0;
		if (-epsilon < reverbFeedback1 && reverbFeedback1 < epsilon) reverbFeedback1 = 0.0;
		if (-epsilon < reverbFeedback2 && reverbFeedback2 < epsilon) reverbFeedback2 = 0.0;
		if (-epsilon < reverbFeedback3 && reverbFeedback3 < epsilon) reverbFeedback3 = 0.0;
		//if (-epsilon < highpassInput && highpassInput < epsilon) highpassInput = 0.0;
		//if (-epsilon < highpassOutput && highpassOutput < epsilon) highpassOutput = 0.0;
		if (-epsilon < limit && limit < epsilon) limit = 0.0;

		this.stereoBufferIndex = (this.stereoBufferIndex + outputBufferLength * 2) % stereoBufferLength;
		this.chorusPhase = chorusPhase;
		this.chorusDelayPos = chorusDelayPos;
		this.reverbDelayPos = reverbDelayPos;
		this.reverbFeedback0 = reverbFeedback0;
		this.reverbFeedback1 = reverbFeedback1;
		this.reverbFeedback2 = reverbFeedback2;
		this.reverbFeedback3 = reverbFeedback3;
		//this.highpassInput = highpassInput;
		//this.highpassOutput = highpassOutput;
		this.limit = limit;

		if (playSong) {
			this.playheadInternal = (((this.tick + 1.0 - this.tickSampleCountdown / samplesPerTick) / 2.0 + this.part) / Config.partsPerBeat + this.beat) / this.song.beatsPerBar + this.bar;
		}

		/*
		const synthDuration: number = performance.now() - synthStartTime;
		// Performance measurements:
		samplesAccumulated += outputBufferLength;
		samplePerformance += synthDuration;
		
		if (samplesAccumulated >= 44100 * 4) {
		const secondsGenerated = samplesAccumulated / 44100;
		const secondsRequired = samplePerformance / 1000;
		const ratio = secondsRequired / secondsGenerated;
		console.log(ratio);
		samplePerformance = 0;
		samplesAccumulated = 0;
		}
		*/
	}

	private freeTone(tone: Tone): void {
		this.tonePool.pushBack(tone);
	}

	private newTone(): Tone {
		if (this.tonePool.count() > 0) {
			const tone: Tone = this.tonePool.popBack();
			tone.reset();
			tone.active = false;
			return tone;
		}
		return new Tone();
	}

	private releaseTone(channel: number, tone: Tone): void {
		if (this.song == null || !this.song.getChannelIsMod(channel)) {
			this.releasedTones[channel].pushFront(tone);
		}
		else {
			/*
			for (let mod = 0; mod < Config.modCount; mod++) {
			this.releasedModTones[channel - (this.song.pitchChannelCount + this.song.noiseChannelCount)][mod].pushFront(tone);
			}
			*/
		}
	}

	private freeReleasedTone(channel: number, toneIndex: number): void {
		if (this.song == null || !this.song.getChannelIsMod(channel)) {
			this.freeTone(this.releasedTones[channel].get(toneIndex));
			this.releasedTones[channel].remove(toneIndex);
		} else {
			/*
			for (let mod = 0; mod < Config.modCount; mod++) {
			this.freeTone(this.releasedModTones[channel - (this.song.pitchChannelCount + this.song.noiseChannelCount)][mod].get(toneIndex));
			this.releasedModTones[channel][mod].remove(toneIndex);
			}
			*/
		}
	}

	public freeAllTones(): void {
		while (this.liveInputTones.count() > 0) {
			this.freeTone(this.liveInputTones.popBack());
		}
		for (let i: number = 0; i < this.activeTones.length; i++) {
			while (this.activeTones[i].count() > 0) {
				this.freeTone(this.activeTones[i].popBack());
			}
		}
		for (let i: number = 0; i < this.releasedTones.length; i++) {
			while (this.releasedTones[i].count() > 0) {
				this.freeTone(this.releasedTones[i].popBack());
			}
		}
		for (let i = 0; i < this.activeModTones.length; i++) {
			for (let mod = 0; mod < this.activeModTones[i].length; mod++) {
				while (this.activeModTones[i][mod].count() > 0) {
					this.freeTone(this.activeModTones[i][mod].popBack());
				}
			}
		}
		/*
		for (let i = 0; i < this.releasedModTones.length; i++) {
		for (let mod = 0; mod < this.releasedModTones[i].length; mod++) {
		while (this.releasedModTones[i][mod].count() > 0) {
		this.freeTone(this.releasedModTones[i][mod].popBack());
		}
		}
		}
		*/
	}

	private determineLiveInputTones(song: Song): void {
		const toneList: Deque<Tone> = this.liveInputTones;
		const pitches: number[] = this.liveInputPitches;
		let toneCount: number = 0;
		if (this.liveInputDuration > 0) {
			const instrument: Instrument = song.channels[this.liveInputChannel].instruments[song.getPatternInstrument(this.liveInputChannel, this.bar)];

			if (instrument.getChord().arpeggiates) {
				let tone: Tone;
				if (toneList.count() == 0) {
					tone = this.newTone();
					toneList.pushBack(tone);
				} else if (!instrument.getTransition().isSeamless && this.liveInputStarted) {
					this.releaseTone(this.liveInputChannel, toneList.popFront());
					tone = this.newTone();
					toneList.pushBack(tone);
				} else {
					tone = toneList.get(0);
				}
				toneCount = 1;

				for (let i: number = 0; i < pitches.length; i++) {
					tone.pitches[i] = pitches[i];
				}
				tone.pitchCount = pitches.length;
				tone.chordSize = 1;
				tone.instrument = instrument;
				tone.note = tone.prevNote = tone.nextNote = null;
			} else {
				//const transition: Transition = instrument.getTransition();
				for (let i: number = 0; i < pitches.length; i++) {
					//const strumOffsetParts: number = i * instrument.getChord().strumParts;

					let tone: Tone;
					if (toneList.count() <= i) {
						tone = this.newTone();
						toneList.pushBack(tone);
					} else if (!instrument.getTransition().isSeamless && this.liveInputStarted) {
						this.releaseTone(this.liveInputChannel, toneList.get(i));
						tone = this.newTone();
						toneList.set(i, tone);
					} else {
						tone = toneList.get(i);
					}
					toneCount++;

					tone.pitches[0] = pitches[i];
					tone.pitchCount = 1;
					tone.chordSize = pitches.length;
					tone.instrument = instrument;
					tone.note = tone.prevNote = tone.nextNote = null;
				}
			}
		}

		while (toneList.count() > toneCount) {
			this.releaseTone(this.liveInputChannel, toneList.popBack());
		}

		this.liveInputStarted = false;
	}

	private determineCurrentActiveTones(song: Song, channel: number, playSong: boolean): void {
		const instrument: Instrument = song.channels[channel].instruments[song.getPatternInstrument(channel, this.bar)];
		const pattern: Pattern | null = song.getPattern(channel, this.bar);
		const time: number = this.part + this.beat * Config.partsPerBeat;

		if (playSong && song.getChannelIsMod(channel) && !song.channels[channel].muted) {
			// Offset channel (first mod channel is 0 index in mod tone array)
			let modChannelIdx = channel - (song.pitchChannelCount + song.noiseChannelCount);

			// For mod channels, notes aren't strictly arranged chronologically. Also, each pitch value could play or not play at a given time. So... a bit more computation involved!
			// The same transition logic should apply though, even though it isn't really used by mod channels.
			let notes: (Note | null)[] = [];
			let prevNotes: (Note | null)[] = [];
			let nextNotes: (Note | null)[] = [];
			let fillCount: number = Config.modCount;
			while (fillCount--) {
				notes.push(null);
				prevNotes.push(null);
				nextNotes.push(null);
			}

			if (pattern != null) {
				for (let i: number = 0; i < pattern.notes.length; i++) {
					if (pattern.notes[i].end <= time) {
						// Actually need to check which note starts closer to the start of this note.
						if (prevNotes[pattern.notes[i].pitches[0]] == null || pattern.notes[i].end > (prevNotes[pattern.notes[i].pitches[0]] as Note).start) {
							prevNotes[pattern.notes[i].pitches[0]] = pattern.notes[i];
						}
					}
					else if (pattern.notes[i].start <= time && pattern.notes[i].end > time) {
						notes[pattern.notes[i].pitches[0]] = pattern.notes[i];
					}
					else if (pattern.notes[i].start > time) {
						// Actually need to check which note starts closer to the end of this note.
						if (nextNotes[pattern.notes[i].pitches[0]] == null || pattern.notes[i].start < (nextNotes[pattern.notes[i].pitches[0]] as Note).start) {
							nextNotes[pattern.notes[i].pitches[0]] = pattern.notes[i];
						}
					}
				}
			}

			for (let mod: number = 0; mod < Config.modCount; mod++) {
				const toneList: Deque<Tone> = this.activeModTones[modChannelIdx][mod];
				if (notes[mod] != null) {
					if (prevNotes[mod] != null && (prevNotes[mod] as Note).end != (notes[mod] as Note).start) prevNotes[mod] = null;
					if (nextNotes[mod] != null && (nextNotes[mod] as Note).start != (notes[mod] as Note).end) nextNotes[mod] = null;
					this.syncTones(channel, toneList, instrument, (notes[mod] as Note).pitches, (notes[mod] as Note), (prevNotes[mod] as Note), (nextNotes[mod] as Note), time);
				} else {
					while (toneList.count() > 0) {
						// Automatically free or release seamless tones if there's no new note to take over.
						if (toneList.peakBack().instrument.getTransition().releases) {
							this.releaseTone(channel, toneList.popBack());
						} else {
							this.freeTone(toneList.popBack());
						}
					}
				}
			}
		}
		else if (!song.getChannelIsMod(channel)) {

			let note: Note | null = null;
			let prevNote: Note | null = null;
			let nextNote: Note | null = null;

			if (playSong && pattern != null && !song.channels[channel].muted) {
				for (let i: number = 0; i < pattern.notes.length; i++) {
					if (pattern.notes[i].end <= time) {
						prevNote = pattern.notes[i];
					} else if (pattern.notes[i].start <= time && pattern.notes[i].end > time) {
						note = pattern.notes[i];
					} else if (pattern.notes[i].start > time) {
						nextNote = pattern.notes[i];
						break;
					}
				}
			}

			const toneList: Deque<Tone> = this.activeTones[channel];
			if (note != null) {
				if (prevNote != null && prevNote.end != note.start) prevNote = null;
				if (nextNote != null && nextNote.start != note.end) nextNote = null;
				this.syncTones(channel, toneList, instrument, note.pitches, note, prevNote, nextNote, time);
			} else {
				while (toneList.count() > 0) {
					// Automatically free or release seamless tones if there's no new note to take over.
					if (toneList.peakBack().instrument.getTransition().releases) {
						this.releaseTone(channel, toneList.popBack());
					} else {
						this.freeTone(toneList.popBack());
					}
				}
			}
		}
	}

	private syncTones(channel: number, toneList: Deque<Tone>, instrument: Instrument, pitches: number[], note: Note, prevNote: Note | null, nextNote: Note | null, currentPart: number): void {
		let toneCount: number = 0;
		if (instrument.getChord().arpeggiates) {
			let tone: Tone;
			if (toneList.count() == 0) {
				tone = this.newTone();
				toneList.pushBack(tone);
			} else {
				tone = toneList.get(0);
			}
			toneCount = 1;

			for (let i: number = 0; i < pitches.length; i++) {
				tone.pitches[i] = pitches[i];
			}
			tone.pitchCount = pitches.length;
			tone.chordSize = 1;
			tone.instrument = instrument;
			tone.note = note;
			tone.noteStart = note.start;
			tone.noteEnd = note.end;
			tone.prevNote = prevNote;
			tone.nextNote = nextNote;
			tone.prevNotePitchIndex = 0;
			tone.nextNotePitchIndex = 0;
		} else {
			const transition: Transition = instrument.getTransition();
			for (let i: number = 0; i < pitches.length; i++) {

				const strumOffsetParts: number = i * instrument.getChord().strumParts;
				let prevNoteForThisTone: Note | null = (prevNote && prevNote.pitches.length > i) ? prevNote : null;
				let noteForThisTone: Note = note;
				let nextNoteForThisTone: Note | null = (nextNote && nextNote.pitches.length > i) ? nextNote : null;
				let noteStart: number = noteForThisTone.start + strumOffsetParts;

				if (noteStart > currentPart) {
					if (toneList.count() > i && transition.isSeamless && prevNoteForThisTone != null) {
						nextNoteForThisTone = noteForThisTone;
						noteForThisTone = prevNoteForThisTone;
						prevNoteForThisTone = null;
						noteStart = noteForThisTone.start + strumOffsetParts;
					} else {
						break;
					}
				}

				let noteEnd: number = noteForThisTone.end;
				if (transition.isSeamless && nextNoteForThisTone != null) {
					noteEnd = Math.min(Config.partsPerBeat * this.song!.beatsPerBar, noteEnd + strumOffsetParts);
				}

				let tone: Tone;
				if (toneList.count() <= i) {
					tone = this.newTone();
					toneList.pushBack(tone);
				} else {
					tone = toneList.get(i);
				}
				toneCount++;

				tone.pitches[0] = noteForThisTone.pitches[i];
				tone.pitchCount = 1;
				tone.chordSize = noteForThisTone.pitches.length;
				tone.instrument = instrument;
				tone.note = noteForThisTone;
				tone.noteStart = noteStart;
				tone.noteEnd = noteEnd;
				tone.prevNote = prevNoteForThisTone;
				tone.nextNote = nextNoteForThisTone;
				tone.prevNotePitchIndex = i;
				tone.nextNotePitchIndex = i;
			}
		}
		while (toneList.count() > toneCount) {
			// Automatically free or release seamless tones if there's no new note to take over.
			if (toneList.peakBack().instrument.getTransition().releases) {
				this.releaseTone(channel, toneList.popBack());
			} else {
				this.freeTone(toneList.popBack());
			}
		}
	}

	private playTone(song: Song, stereoBufferIndex: number, stereoBufferLength: number, channel: number, samplesPerTick: number, runLength: number, tone: Tone, released: boolean, shouldFadeOutFast: boolean): void {
		Synth.computeTone(this, song, channel, samplesPerTick, runLength, tone, released, shouldFadeOutFast);
		let synthBuffer: Float32Array;
		switch (tone.instrument.effects) {
			case 0: synthBuffer = this.samplesForNone!; break;
			case 1: synthBuffer = this.samplesForReverb!; break;
			case 2: synthBuffer = this.samplesForChorus!; break;
			case 3: synthBuffer = this.samplesForChorusReverb!; break;
			default: throw new Error();
		}
		const synthesizer: Function = Synth.getInstrumentSynthFunction(tone.instrument);
		synthesizer(this, synthBuffer, stereoBufferIndex, stereoBufferLength, runLength * 2, tone, tone.instrument);
	}

    private static computeEnvelope(envelope: Envelope, time: number, beats: number, customVolume: number): number {
		switch (envelope.type) {
			case EnvelopeType.custom: return customVolume;
			case EnvelopeType.steady: return 1.0;
			case EnvelopeType.twang:
				return 1.0 / (1.0 + time * envelope.speed);
			case EnvelopeType.swell:
				return 1.0 - 1.0 / (1.0 + time * envelope.speed);
			case EnvelopeType.tremolo:
				return 0.5 - Math.cos(beats * 2.0 * Math.PI * envelope.speed) * 0.5;
			case EnvelopeType.tremolo2:
				return 0.75 - Math.cos(beats * 2.0 * Math.PI * envelope.speed) * 0.25;
			case EnvelopeType.punch:
				return Math.max(1.0, 2.0 - time * 10.0);
			case EnvelopeType.flare:
				const speed: number = envelope.speed;
				const attack: number = 0.25 / Math.sqrt(speed);
				return time < attack ? time / attack : 1.0 / (1.0 + (time - attack) * speed);
			case EnvelopeType.decay:
                return Math.pow(2, -envelope.speed * time);
            case EnvelopeType.wibble:
                let temp = 0.5 - Math.cos(beats * envelope.speed) * 0.5;
                temp = 1.0 / (1.0 + time * (envelope.speed - (temp / (1.5 / envelope.speed))));
                temp = temp > 0.0 ? temp : 0.0;
                return temp;
            case EnvelopeType.hard:
                return time < 8 / envelope.speed ? 1.0 : 0.0;
            case EnvelopeType.linear:
                let lin = (1.0 - (time / (16 / envelope.speed)));
                lin = lin > 0.0 ? lin : 0.0;
                return lin;
			default: throw new Error("Unrecognized operator envelope type.");
		}
	}

	private static computeChordVolume(chordSize: number): number {
		return 1.0 / ((chordSize - 1) * 0.25 + 1.0);
	}

	private static computeTone(synth: Synth, song: Song, channel: number, samplesPerTick: number, runLength: number, tone: Tone, released: boolean, shouldFadeOutFast: boolean): void {
		const instrument: Instrument = tone.instrument;
		const transition: Transition = instrument.getTransition();
		const chord: Chord = instrument.getChord();
		const chordVolume: number = chord.arpeggiates ? 1 : Synth.computeChordVolume(tone.chordSize);
		const isNoiseChannel: boolean = song.getChannelIsNoise(channel);
		const intervalScale: number = isNoiseChannel ? Config.noiseInterval : 1;
		const secondsPerPart: number = Config.ticksPerPart * samplesPerTick / synth.samplesPerSecond;
		const beatsPerPart: number = 1.0 / Config.partsPerBeat;
		const toneWasActive: boolean = tone.active;
		const tickSampleCountdown: number = synth.tickSampleCountdown;
		const startRatio: number = 1.0 - (tickSampleCountdown) / samplesPerTick;
		const endRatio: number = 1.0 - (tickSampleCountdown - runLength) / samplesPerTick;
		const ticksIntoBar: number = (synth.beat * Config.partsPerBeat + synth.part) * Config.ticksPerPart + synth.tick;
		const partTimeTickStart: number = (ticksIntoBar) / Config.ticksPerPart;
		const partTimeTickEnd: number = (ticksIntoBar + 1) / Config.ticksPerPart;
		const partTimeStart: number = partTimeTickStart + (partTimeTickEnd - partTimeTickStart) * startRatio;
		const partTimeEnd: number = partTimeTickStart + (partTimeTickEnd - partTimeTickStart) * endRatio;
		const instrumentIdx: number = (synth.song as Song).channels[channel].instruments.findIndex(i => i == instrument);

		tone.phaseDeltaScale = 0.0;
		tone.filter = 1.0;
		tone.filterScale = 1.0;
		tone.vibratoScale = 0.0;
		tone.intervalMult = 1.0;
		tone.intervalVolumeMult = 1.0;
		tone.active = false;

		let startPan: number = instrument.pan;
		let endPan: number = instrument.pan;
		if (synth.isModActive(ModSetting.mstPan, false, channel, instrumentIdx)) {
			startPan = synth.getModValue(ModSetting.mstPan, false, channel, instrumentIdx, false);
			endPan = synth.getModValue(ModSetting.mstPan, false, channel, instrumentIdx, true);
		}

		let startPanDelay: number = instrument.panDelay;
		let endPanDelay: number = instrument.panDelay;
		if (synth.isModActive(ModSetting.mstPanDelay, false, channel, instrumentIdx)) {
			startPanDelay = synth.getModValue(ModSetting.mstPanDelay, false, channel, instrumentIdx, false);
			endPanDelay = synth.getModValue(ModSetting.mstPanDelay, false, channel, instrumentIdx, true);
		}

		const useStartPan: number = (startPan - Config.panCenter) / Config.panCenter;
		const useEndPan: number = (endPan - Config.panCenter) / Config.panCenter;
		// 10 pan delay is the same amount as vanilla beepbox.
		const maxDelayStart: number = startPanDelay * 0.00013 * synth.samplesPerSecond;
		const maxDelayEnd: number = endPanDelay * 0.00013 * synth.samplesPerSecond;
		tone.stereoDelayStart = -useStartPan * maxDelayStart;
		const delayEnd: number = -useEndPan * maxDelayEnd;
		tone.stereoDelayDelta = (delayEnd - tone.stereoDelayStart) / runLength;
		tone.stereoVolumeLStart = Math.cos((1 + useStartPan) * Math.PI * 0.25) * 1.414;
		tone.stereoVolumeRStart = Math.cos((1 - useStartPan) * Math.PI * 0.25) * 1.414;
		const stereoVolumeLEnd: number = Math.cos((1 + useEndPan) * Math.PI * 0.25) * 1.414;
		const stereoVolumeREnd: number = Math.cos((1 - useEndPan) * Math.PI * 0.25) * 1.414;
		tone.stereoVolumeLDelta = (stereoVolumeLEnd - tone.stereoVolumeLStart) / runLength;
		tone.stereoVolumeRDelta = (stereoVolumeREnd - tone.stereoVolumeRStart) / runLength;

		let resetPhases: boolean = true;
		let partsSinceStart: number = 0.0;
		let intervalStart: number = 0.0;
		let intervalEnd: number = 0.0;
		let transitionVolumeStart: number = 1.0;
		let transitionVolumeEnd: number = 1.0;
		let chordVolumeStart: number = chordVolume;
		let chordVolumeEnd: number = chordVolume;
		let customVolumeStart: number = 0.0;
		let customVolumeEnd: number = 0.0;
		let decayTimeStart: number = 0.0;
		let decayTimeEnd: number = 0.0;

		let volumeReferencePitch: number;
		let basePitch: number;
		let baseVolume: number;
		let pitchDamping: number;
		if (instrument.type == InstrumentType.spectrum) {
			if (isNoiseChannel) {
				basePitch = Config.spectrumBasePitch;
				baseVolume = 0.6; // Note: spectrum is louder for drum channels than pitch channels!
			} else {
				basePitch = Config.keys[song.key].basePitch;
				baseVolume = 0.3;
			}
			volumeReferencePitch = Config.spectrumBasePitch;
			pitchDamping = 28;
		} else if (instrument.type == InstrumentType.drumset) {
			basePitch = Config.spectrumBasePitch;
			baseVolume = 0.45;
			volumeReferencePitch = basePitch;
			pitchDamping = 48;
		} else if (instrument.type == InstrumentType.noise) {
			basePitch = Config.chipNoises[instrument.chipNoise].basePitch;
			baseVolume = 0.19;
			volumeReferencePitch = basePitch;
			pitchDamping = Config.chipNoises[instrument.chipNoise].isSoft ? 24.0 : 60.0;
		} else if (instrument.type == InstrumentType.fm) {
			basePitch = Config.keys[song.key].basePitch;
			baseVolume = 0.03;
			volumeReferencePitch = 16;
			pitchDamping = 48;
		} else if (instrument.type == InstrumentType.chip || instrument.type == InstrumentType.customChipWave) {
			basePitch = Config.keys[song.key].basePitch;
			baseVolume = 0.03375; // looks low compared to drums, but it's doubled for chorus and drums tend to be loud anyway.
			volumeReferencePitch = 16;
			pitchDamping = 48;
		} else if (instrument.type == InstrumentType.harmonics) {
			basePitch = Config.keys[song.key].basePitch;
			baseVolume = 0.025;
			volumeReferencePitch = 16;
			pitchDamping = 48;
		} else if (instrument.type == InstrumentType.pwm) {
			basePitch = Config.keys[song.key].basePitch;
			baseVolume = 0.04725;
			volumeReferencePitch = 16;
			pitchDamping = 48;
		} else if (instrument.type == InstrumentType.mod) {
			baseVolume = 1.0;
			volumeReferencePitch = 0;
			pitchDamping = 1.0;
			basePitch = 0;
		} else {
			throw new Error("Unknown instrument type in computeTone.");
		}

		for (let i: number = 0; i < Config.operatorCount; i++) {
			tone.phaseDeltas[i] = 0.0;
			tone.volumeStarts[i] = 0.0;
			tone.volumeDeltas[i] = 0.0;
		}

		if (released) {
			const ticksSoFar: number = tone.noteLengthTicks + tone.ticksSinceReleased;
			const startTicksSinceReleased: number = tone.ticksSinceReleased + startRatio;
			const endTicksSinceReleased: number = tone.ticksSinceReleased + endRatio;
			const startTick: number = tone.noteLengthTicks + startTicksSinceReleased;
			const endTick: number = tone.noteLengthTicks + endTicksSinceReleased;
			const toneTransition: Transition = tone.instrument.getTransition();
			resetPhases = false;
			partsSinceStart = Math.floor(ticksSoFar / Config.ticksPerPart);
			intervalStart = intervalEnd = tone.lastInterval;
			customVolumeStart = customVolumeEnd = Synth.expressionToVolumeMult(tone.lastVolume);
			transitionVolumeStart = Synth.expressionToVolumeMult((1.0 - startTicksSinceReleased / toneTransition.releaseTicks) * 6.0);
			transitionVolumeEnd = Synth.expressionToVolumeMult((1.0 - endTicksSinceReleased / toneTransition.releaseTicks) * 6.0);
			decayTimeStart = startTick / Config.ticksPerPart;
			decayTimeEnd = endTick / Config.ticksPerPart;

			if (shouldFadeOutFast) {
				transitionVolumeStart *= 1.0 - startRatio;
				transitionVolumeEnd *= 1.0 - endRatio;
			}
		} else if (tone.note == null) {
			transitionVolumeStart = transitionVolumeEnd = 1;
			customVolumeStart = customVolumeEnd = 1;
			tone.lastInterval = 0;
			tone.lastVolume = 6;
			tone.ticksSinceReleased = 0;
			resetPhases = false;

			const heldTicksStart: number = tone.liveInputSamplesHeld / samplesPerTick;
			tone.liveInputSamplesHeld += runLength;
			const heldTicksEnd: number = tone.liveInputSamplesHeld / samplesPerTick;
			tone.noteLengthTicks = heldTicksEnd;
			const heldPartsStart: number = heldTicksStart / Config.ticksPerPart;
			const heldPartsEnd: number = heldTicksEnd / Config.ticksPerPart;
			partsSinceStart = Math.floor(heldPartsStart);
			decayTimeStart = heldPartsStart;
			decayTimeEnd = heldPartsEnd;
		} else {
			const note: Note = tone.note;
			const prevNote: Note | null = tone.prevNote;
			const nextNote: Note | null = tone.nextNote;

			const time: number = synth.part + synth.beat * Config.partsPerBeat;
			const partsPerBar: number = Config.partsPerBeat * song.beatsPerBar;
			const noteStart: number = tone.noteStart;
			const noteEnd: number = tone.noteEnd;

			partsSinceStart = time - noteStart;

			let endPinIndex: number;
			for (endPinIndex = 1; endPinIndex < note.pins.length - 1; endPinIndex++) {
				if (note.pins[endPinIndex].time + note.start > time) break;
			}
			const startPin: NotePin = note.pins[endPinIndex - 1];
			const endPin: NotePin = note.pins[endPinIndex];
			const noteStartTick: number = noteStart * Config.ticksPerPart;
			const noteEndTick: number = noteEnd * Config.ticksPerPart;
			const noteLengthTicks: number = noteEndTick - noteStartTick;
			const pinStart: number = (note.start + startPin.time) * Config.ticksPerPart;
			const pinEnd: number = (note.start + endPin.time) * Config.ticksPerPart;

			tone.lastInterval = note.pins[note.pins.length - 1].interval;
			tone.lastVolume = note.pins[note.pins.length - 1].volume;
			tone.ticksSinceReleased = 0;
			tone.noteLengthTicks = noteLengthTicks;

			const tickTimeStart: number = time * Config.ticksPerPart + synth.tick;
			const tickTimeEnd: number = time * Config.ticksPerPart + synth.tick + 1;
			const noteTicksPassedTickStart: number = tickTimeStart - noteStartTick;
			const noteTicksPassedTickEnd: number = tickTimeEnd - noteStartTick;
			const pinRatioStart: number = Math.min(1.0, (tickTimeStart - pinStart) / (pinEnd - pinStart));
			const pinRatioEnd: number = Math.min(1.0, (tickTimeEnd - pinStart) / (pinEnd - pinStart));
			let customVolumeTickStart: number = startPin.volume + (endPin.volume - startPin.volume) * pinRatioStart;
			let customVolumeTickEnd: number = startPin.volume + (endPin.volume - startPin.volume) * pinRatioEnd;
			let transitionVolumeTickStart: number = 1.0;
			let transitionVolumeTickEnd: number = 1.0;
			let chordVolumeTickStart: number = chordVolume;
			let chordVolumeTickEnd: number = chordVolume;
			let intervalTickStart: number = startPin.interval + (endPin.interval - startPin.interval) * pinRatioStart;
			let intervalTickEnd: number = startPin.interval + (endPin.interval - startPin.interval) * pinRatioEnd;
			let decayTimeTickStart: number = partTimeTickStart - noteStart;
			let decayTimeTickEnd: number = partTimeTickEnd - noteStart;

			resetPhases = (tickTimeStart + startRatio - noteStartTick == 0.0) || !toneWasActive;

			// if seamless, don't reset phases at start. (it's probably not necessary to constantly reset phases if there are no notes? Just do it once when note starts? But make sure that reset phases doesn't also reset stuff that this function did to set up the tone. Remember when the first run length was lost!
			// if slide, average the interval, decayTime, and custom volume at the endpoints and interpolate between over slide duration.
			// note that currently seamless and slide make different assumptions about whether a note at the end of a bar will connect with the next bar!
			const maximumSlideTicks: number = noteLengthTicks * 0.5;
			if (transition.isSeamless && !transition.slides && note.start == 0) {
				// Special case for seamless, no-slide transition: assume the previous bar ends with another seamless note, don't reset tone history.
				resetPhases = !toneWasActive;
			} else if (transition.isSeamless && prevNote != null) {
				resetPhases = !toneWasActive;
				if (transition.slides) {
					const slideTicks: number = Math.min(maximumSlideTicks, transition.slideTicks);
					const slideRatioStartTick: number = Math.max(0.0, 1.0 - noteTicksPassedTickStart / slideTicks);
					const slideRatioEndTick: number = Math.max(0.0, 1.0 - noteTicksPassedTickEnd / slideTicks);
					const intervalDiff: number = ((prevNote.pitches[tone.prevNotePitchIndex] + prevNote.pins[prevNote.pins.length - 1].interval) - tone.pitches[0]) * 0.5;
					const volumeDiff: number = (prevNote.pins[prevNote.pins.length - 1].volume - note.pins[0].volume) * 0.5;
					const decayTimeDiff: number = (prevNote.end - prevNote.start) * 0.5;
					intervalTickStart += slideRatioStartTick * intervalDiff;
					intervalTickEnd += slideRatioEndTick * intervalDiff;
					customVolumeTickStart += slideRatioStartTick * volumeDiff;
					customVolumeTickEnd += slideRatioEndTick * volumeDiff;
					decayTimeTickStart += slideRatioStartTick * decayTimeDiff;
					decayTimeTickEnd += slideRatioEndTick * decayTimeDiff;

					if (!chord.arpeggiates) {
						const chordSizeDiff: number = (prevNote.pitches.length - tone.chordSize) * 0.5;
						chordVolumeTickStart = Synth.computeChordVolume(tone.chordSize + slideRatioStartTick * chordSizeDiff);
						chordVolumeTickEnd = Synth.computeChordVolume(tone.chordSize + slideRatioEndTick * chordSizeDiff);
					}
				}
			}
			if (transition.isSeamless && !transition.slides && note.end == partsPerBar) {
				// Special case for seamless, no-slide transition: assume the next bar starts with another seamless note, don't fade out.
			} else if (transition.isSeamless && nextNote != null) {
				if (transition.slides) {
					const slideTicks: number = Math.min(maximumSlideTicks, transition.slideTicks);
					const slideRatioStartTick: number = Math.max(0.0, 1.0 - (noteLengthTicks - noteTicksPassedTickStart) / slideTicks);
					const slideRatioEndTick: number = Math.max(0.0, 1.0 - (noteLengthTicks - noteTicksPassedTickEnd) / slideTicks);
					const intervalDiff: number = (nextNote.pitches[tone.nextNotePitchIndex] - (tone.pitches[0] + note.pins[note.pins.length - 1].interval)) * 0.5;
					const volumeDiff: number = (nextNote.pins[0].volume - note.pins[note.pins.length - 1].volume) * 0.5;
					const decayTimeDiff: number = -(noteEnd - noteStart) * 0.5;
					intervalTickStart += slideRatioStartTick * intervalDiff;
					intervalTickEnd += slideRatioEndTick * intervalDiff;
					customVolumeTickStart += slideRatioStartTick * volumeDiff;
					customVolumeTickEnd += slideRatioEndTick * volumeDiff;
					decayTimeTickStart += slideRatioStartTick * decayTimeDiff;
					decayTimeTickEnd += slideRatioEndTick * decayTimeDiff;

					if (!chord.arpeggiates) {
						const chordSizeDiff: number = (nextNote.pitches.length - tone.chordSize) * 0.5;
						chordVolumeTickStart = Synth.computeChordVolume(tone.chordSize + slideRatioStartTick * chordSizeDiff);
						chordVolumeTickEnd = Synth.computeChordVolume(tone.chordSize + slideRatioEndTick * chordSizeDiff);
					}
				}
			} else if (!transition.releases) {
				const releaseTicks: number = transition.releaseTicks;
				if (releaseTicks > 0.0) {
					transitionVolumeTickStart *= Math.min(1.0, (noteLengthTicks - noteTicksPassedTickStart) / releaseTicks);
					transitionVolumeTickEnd *= Math.min(1.0, (noteLengthTicks - noteTicksPassedTickEnd) / releaseTicks);
				}
			}

			intervalStart = intervalTickStart + (intervalTickEnd - intervalTickStart) * startRatio;
			intervalEnd = intervalTickStart + (intervalTickEnd - intervalTickStart) * endRatio;
			if (instrument.type != InstrumentType.mod) {
				customVolumeStart = Synth.expressionToVolumeMult(customVolumeTickStart + (customVolumeTickEnd - customVolumeTickStart) * startRatio);
				customVolumeEnd = Synth.expressionToVolumeMult(customVolumeTickStart + (customVolumeTickEnd - customVolumeTickStart) * endRatio);
			} else {
				customVolumeStart = customVolumeTickStart + (customVolumeTickEnd - customVolumeTickStart) * Math.max( 0.0, startRatio );
				customVolumeEnd = customVolumeTickStart + (customVolumeTickEnd - customVolumeTickStart) * Math.min( 1.0, endRatio );
				tone.customVolumeStart = customVolumeStart;
				tone.customVolumeEnd = customVolumeEnd;
			}
			transitionVolumeStart = transitionVolumeTickStart + (transitionVolumeTickEnd - transitionVolumeTickStart) * startRatio;
			transitionVolumeEnd = transitionVolumeTickStart + (transitionVolumeTickEnd - transitionVolumeTickStart) * endRatio;
			chordVolumeStart = chordVolumeTickStart + (chordVolumeTickEnd - chordVolumeTickStart) * startRatio;
			chordVolumeEnd = chordVolumeTickStart + (chordVolumeTickEnd - chordVolumeTickStart) * endRatio;
			decayTimeStart = decayTimeTickStart + (decayTimeTickEnd - decayTimeTickStart) * startRatio;
			decayTimeEnd = decayTimeTickStart + (decayTimeTickEnd - decayTimeTickStart) * endRatio;
		}

		const sampleTime: number = 1.0 / synth.samplesPerSecond;
		tone.active = true;

		if (instrument.type == InstrumentType.chip || instrument.type == InstrumentType.fm || instrument.type == InstrumentType.harmonics || instrument.type == InstrumentType.pwm || instrument.type == InstrumentType.customChipWave || instrument.type == InstrumentType.spectrum) {

			const lfoEffectStart: number = Synth.getLFOAmplitude(instrument, secondsPerPart * instrument.LFOtime);
			const lfoEffectEnd: number = Synth.getLFOAmplitude(instrument, secondsPerPart * instrument.nextLFOtime);

			let useVibratoStart: number = instrument.vibratoDepth;
			let useVibratoEnd: number = instrument.vibratoDepth;

			if (synth.isModActive(ModSetting.mstVibratoDepth, false, channel, instrumentIdx)) {
				useVibratoStart = synth.getModValue(ModSetting.mstVibratoDepth, false, channel, instrumentIdx, false) / 25;
				useVibratoEnd = synth.getModValue(ModSetting.mstVibratoDepth, false, channel, instrumentIdx, true) / 25;
			}

			// Only use vibrato properties if the instrument's vibrato is custom or mods are applied to it
			let partsStart: number;
			let partsEnd: number;
			const activeVibratoDelayMods: boolean = synth.isModActive(ModSetting.mstVibratoDelay, false, channel, instrumentIdx);
			if (instrument.vibrato != Config.vibratos.length && !activeVibratoDelayMods) {
				partsStart = Config.vibratos[instrument.vibrato].delayParts;
				partsEnd = Config.vibratos[instrument.vibrato].delayParts;
			}
			else {
				let vibratoDelayStart: number = instrument.vibratoDelay;
				let vibratoDelayEnd: number = instrument.vibratoDelay;

				if (activeVibratoDelayMods) {
					vibratoDelayStart = synth.getModValue(ModSetting.mstVibratoDelay, false, channel, instrumentIdx, false);
					vibratoDelayEnd = synth.getModValue(ModSetting.mstVibratoDelay, false, channel, instrumentIdx, true);

					// Special case - max vibrato delay means neeeeeever vibrato.
					if (vibratoDelayStart == synth.song!.mstMaxVols.get(ModSetting.mstVibratoDelay)!) {
						vibratoDelayStart = Number.MAX_VALUE;
					}
					if (vibratoDelayEnd == synth.song!.mstMaxVols.get(ModSetting.mstVibratoDelay)!) {
						vibratoDelayEnd = Number.MAX_VALUE;
					}
				}

				partsStart = vibratoDelayStart;
				partsEnd = vibratoDelayEnd;

			}

			const vibratoScaleStart: number = (partsSinceStart < partsStart) ? 0.0 : useVibratoStart;
			const vibratoScaleEnd: number = (partsSinceStart < partsEnd) ? 0.0 : useVibratoEnd;

			const vibratoStart: number = vibratoScaleStart * lfoEffectStart;
			const vibratoEnd: number = vibratoScaleEnd * lfoEffectEnd;
			intervalStart += vibratoStart;
			intervalEnd += vibratoEnd;
		}

		if (!transition.isSeamless || (!(!transition.slides && tone.note != null && tone.note.start == 0) && !(tone.prevNote != null))) {
			const attackSeconds: number = transition.attackSeconds;
			if (attackSeconds > 0.0) {
				transitionVolumeStart *= Math.min(1.0, secondsPerPart * decayTimeStart / attackSeconds);
				transitionVolumeEnd *= Math.min(1.0, secondsPerPart * decayTimeEnd / attackSeconds);
			}
		}

		const instrumentVolumeMult: number = Synth.instrumentVolumeToVolumeMult(instrument.volume);

		if (instrument.type == InstrumentType.drumset) {
			// It's possible that the note will change while the user is editing it,
			// but the tone's pitches don't get updated because the tone has already
			// ended and is fading out. To avoid an array index out of bounds error, clamp the pitch.
			tone.drumsetPitch = tone.pitches[0];
			if (tone.note != null) tone.drumsetPitch += tone.note.pickMainInterval();
			tone.drumsetPitch = Math.max(0, Math.min(Config.drumCount - 1, tone.drumsetPitch));
		}

		let filterCutModStart: number = instrument.filterCutoff;
		let filterCutModEnd: number = instrument.filterCutoff;
		if (synth.isModActive(ModSetting.mstFilterCut, false, channel, instrumentIdx)) {
			filterCutModStart = song.modValueToReal(synth.getModValue(ModSetting.mstFilterCut, false, channel, instrumentIdx, false), ModSetting.mstFilterCut);
			filterCutModEnd = song.modValueToReal(synth.getModValue(ModSetting.mstFilterCut, false, channel, instrumentIdx, true), ModSetting.mstFilterCut);
		}

		let cutoffOctavesModStart: number;
		let cutoffOctavesModEnd: number;
		if (instrument.type == InstrumentType.drumset) {
			cutoffOctavesModStart = 0;
			cutoffOctavesModEnd = 0;
		}
		else {
			cutoffOctavesModStart = (filterCutModStart - (Config.filterCutoffRange - 1)) * 0.5;
			cutoffOctavesModEnd = (filterCutModEnd - (Config.filterCutoffRange - 1)) * 0.5;
		}

		const filterEnvelope: Envelope = (instrument.type == InstrumentType.drumset) ? instrument.getDrumsetEnvelope(tone.drumsetPitch) : instrument.getFilterEnvelope();
		const filterCutoffHzStart: number = Config.filterCutoffMaxHz * Math.pow(2.0, cutoffOctavesModStart);
		const filterCutoffHzEnd: number = Config.filterCutoffMaxHz * Math.pow(2.0, cutoffOctavesModEnd);
		const filterBaseStart: number = 2.0 * Math.sin(Math.PI * filterCutoffHzStart / synth.samplesPerSecond);
		const filterBaseEnd: number = 2.0 * Math.sin(Math.PI * filterCutoffHzEnd / synth.samplesPerSecond);
		const filterMin: number = 2.0 * Math.sin(Math.PI * Config.filterCutoffMinHz / synth.samplesPerSecond);
		tone.filter = filterBaseStart * Synth.computeEnvelope(filterEnvelope, secondsPerPart * decayTimeStart, beatsPerPart * partTimeStart, customVolumeStart);
		let endFilter: number = filterBaseEnd * Synth.computeEnvelope(filterEnvelope, secondsPerPart * decayTimeEnd, beatsPerPart * partTimeEnd, customVolumeEnd);
		tone.filter = Math.min(Config.filterMax, Math.max(filterMin, tone.filter));
		endFilter = Math.min(Config.filterMax, Math.max(filterMin, endFilter));
		tone.filterScale = Math.pow(endFilter / tone.filter, 1.0 / runLength);

		let filterVolumeStart: number = Math.pow(0.5, cutoffOctavesModStart * 0.35);
		let filterVolumeEnd: number = Math.pow(0.5, cutoffOctavesModEnd * 0.35);

		tone.filterResonanceStart = instrument.getFilterResonance();
		tone.filterResonanceDelta = 0.0;

		let useFilterResonanceStart: number = instrument.filterResonance;
		let useFilterResonanceEnd: number = instrument.filterResonance;

		tone.isFirstOrder = (instrument.type == InstrumentType.drumset) ? false : (useFilterResonanceStart == 0);

		if (synth.isModActive(ModSetting.mstFilterPeak, false, channel, instrumentIdx)) {
			// This flag is used to avoid the special casing when filter resonance == 0 without mods. So, it will sound a bit different,
			// but the effect and ability to smoothly modulate will be preserved.
			tone.isFirstOrder = false;

			useFilterResonanceStart = song.modValueToReal(synth.getModValue(ModSetting.mstFilterPeak, false, channel, instrumentIdx, false), ModSetting.mstFilterPeak);
			useFilterResonanceEnd = song.modValueToReal(synth.getModValue(ModSetting.mstFilterPeak, false, channel, instrumentIdx, true), ModSetting.mstFilterPeak);

			// Also set cut in the tone.
			tone.filterResonanceStart = Config.filterMaxResonance * Math.pow(Math.max(0, useFilterResonanceStart - 1) / (Config.filterResonanceRange - 2), 0.5);
			const filterResonanceEnd: number = Config.filterMaxResonance * Math.pow(Math.max(0, useFilterResonanceEnd - 1) / (Config.filterResonanceRange - 2), 0.5);

			// Just a linear delta. Could get messy since it's not an amazing approximation of sqrt?
			tone.filterResonanceDelta = (filterResonanceEnd - tone.filterResonanceStart) / runLength;
		}
		else {
			// Still need to compute this, mods or no. This calc is delegated to the tone level instead of the synth level, a notable difference from beepbox.
			// No functional difference though.
			tone.filterResonanceStart = Config.filterMaxResonance * Math.pow(Math.max(0, useFilterResonanceStart - 1) / (Config.filterResonanceRange - 2), 0.5);
		}

		if (tone.isFirstOrder == false) {
			filterVolumeStart = Math.pow(filterVolumeStart, 1.7) * Math.pow(0.5, 0.125 * (useFilterResonanceStart - 1));
			filterVolumeEnd = Math.pow(filterVolumeEnd, 1.7) * Math.pow(0.5, 0.125 * (useFilterResonanceEnd - 1));
		}
		if (filterEnvelope.type == EnvelopeType.decay) {
			filterVolumeStart *= (1.25 + .025 * filterEnvelope.speed);
			filterVolumeEnd *= (1.25 + .025 * filterEnvelope.speed);
		} else if (filterEnvelope.type == EnvelopeType.twang) {
			filterVolumeStart *= (1 + .02 * filterEnvelope.speed);
			filterVolumeEnd *= (1 + .02 * filterEnvelope.speed);
		}

		if (resetPhases) {
			tone.reset();
		}

		if (instrument.type == InstrumentType.fm) {
			// phase modulation!

			let sineVolumeBoostStart: number = 1.0;
			let sineVolumeBoostEnd: number = 1.0;
			let totalCarrierVolumeStart: number = 0.0;
			let totalCarrierVolumeEnd: number = 0.0;

			let arpeggioInterval: number = 0;
			if (tone.pitchCount > 1 && !chord.harmonizes) {
				const arpeggio: number = Math.floor((instrument.arpTime) / Config.ticksPerArpeggio);
				arpeggioInterval = tone.pitches[getArpeggioPitchIndex(tone.pitchCount, instrument.fastTwoNoteArp, arpeggio)] - tone.pitches[0];
			}

			let detuneStart: number = instrument.detune / 25;
			let detuneEnd: number = instrument.detune / 25;
			if (synth.isModActive(ModSetting.mstDetune, false, channel, instrumentIdx)) {
				detuneStart = synth.getModValue(ModSetting.mstDetune, false, channel, instrumentIdx, false) / 25;
				detuneEnd = synth.getModValue(ModSetting.mstDetune, false, channel, instrumentIdx, true) / 25;
			}

			if (synth.isModActive(ModSetting.mstSongDetune, true)) {
				detuneStart += synth.getModValue(ModSetting.mstSongDetune, true, null, null, false) / 25;
				detuneEnd += synth.getModValue(ModSetting.mstSongDetune, true, null, null, true) / 25;
			}

			const carrierCount: number = Config.algorithms[instrument.algorithm].carrierCount;
			for (let i: number = 0; i < Config.operatorCount; i++) {

				const associatedCarrierIndex: number = Config.algorithms[instrument.algorithm].associatedCarrier[i] - 1;
				const pitch: number = tone.pitches[!chord.harmonizes ? 0 : ((i < tone.pitchCount) ? i : ((associatedCarrierIndex < tone.pitchCount) ? associatedCarrierIndex : 0))];
				const freqMult = Config.operatorFrequencies[instrument.operators[i].frequency].mult;
				const interval = Config.operatorCarrierInterval[associatedCarrierIndex] + arpeggioInterval;
				const startPitch: number = basePitch + (pitch + intervalStart + detuneStart) * intervalScale + interval;
				const startFreq: number = freqMult * (Instrument.frequencyFromPitch(startPitch)) + Config.operatorFrequencies[instrument.operators[i].frequency].hzOffset;

				tone.phaseDeltas[i] = startFreq * sampleTime * Config.sineWaveLength;

				let amplitudeStart: number = instrument.operators[i].amplitude;
				let amplitudeEnd: number = instrument.operators[i].amplitude;
				if (synth.isModActive(ModSetting.mstFMSlider1 + i, false, channel, instrumentIdx)) {
					amplitudeStart *= synth.getModValue(ModSetting.mstFMSlider1 + i, false, channel, instrumentIdx, false) / 15.0;
					amplitudeEnd *= synth.getModValue(ModSetting.mstFMSlider1 + i, false, channel, instrumentIdx, true) / 15.0;
				}

				const amplitudeCurveStart: number = Synth.operatorAmplitudeCurve(amplitudeStart);
				const amplitudeCurveEnd: number = Synth.operatorAmplitudeCurve(amplitudeEnd);
				const amplitudeMultStart: number = amplitudeCurveStart * Config.operatorFrequencies[instrument.operators[i].frequency].amplitudeSign;
				const amplitudeMultEnd: number = amplitudeCurveEnd * Config.operatorFrequencies[instrument.operators[i].frequency].amplitudeSign;
				let volumeStart: number = amplitudeMultStart;
				let volumeEnd: number = amplitudeMultEnd;

				// Check for mod-related volume delta
				if (synth.isModActive(ModSetting.mstInsVolume, false, channel, instrumentIdx)) {
					// Linear falloff below 0, normal volume formula above 0. Seems to work best for scaling since the normal volume mult formula has a big gap from -25 to -24.
					const startVal: number = synth.getModValue(ModSetting.mstInsVolume, false, channel, instrumentIdx, false);
					const endVal: number = synth.getModValue(ModSetting.mstInsVolume, false, channel, instrumentIdx, true)
					volumeStart *= ((startVal <= 0) ? ((startVal + Config.volumeRange / 2) / (Config.volumeRange / 2)) : this.instrumentVolumeToVolumeMult(startVal));
					volumeEnd *= ((endVal <= 0) ? ((endVal + Config.volumeRange / 2) / (Config.volumeRange / 2)) : this.instrumentVolumeToVolumeMult(endVal));
				}

				// Check for SONG mod-related volume delta
				if (synth.isModActive(ModSetting.mstSongVolume, true)) {
					volumeStart *= (synth.getModValue(ModSetting.mstSongVolume, true, undefined, undefined, false)) / 100.0;
					volumeEnd *= (synth.getModValue(ModSetting.mstSongVolume, true, undefined, undefined, true)) / 100.0;
				}

				if (i < carrierCount) {
					// carrier
					const endPitch: number = basePitch + (pitch + intervalEnd + detuneEnd) * intervalScale + interval;
					const pitchVolumeStart: number = Math.pow(2.0, -(startPitch - volumeReferencePitch) / pitchDamping);
					const pitchVolumeEnd: number = Math.pow(2.0, -(endPitch - volumeReferencePitch) / pitchDamping);
					volumeStart *= pitchVolumeStart;
					volumeEnd *= pitchVolumeEnd;

					totalCarrierVolumeStart += amplitudeCurveStart;
					totalCarrierVolumeEnd += amplitudeCurveEnd;
				} else {
					// modulator
					volumeStart *= Config.sineWaveLength * 1.5;
					volumeEnd *= Config.sineWaveLength * 1.5;

					sineVolumeBoostStart *= 1.0 - Math.min(1.0, amplitudeStart / 15);
					sineVolumeBoostEnd *= 1.0 - Math.min(1.0, amplitudeEnd / 15);
				}
				const operatorEnvelope: Envelope = Config.envelopes[instrument.operators[i].envelope];

				volumeStart *= Synth.computeEnvelope(operatorEnvelope, secondsPerPart * decayTimeStart, beatsPerPart * partTimeStart, customVolumeStart);
				volumeEnd *= Synth.computeEnvelope(operatorEnvelope, secondsPerPart * decayTimeEnd, beatsPerPart * partTimeEnd, customVolumeEnd);

				tone.volumeStarts[i] = volumeStart;
				tone.volumeDeltas[i] = (volumeEnd - volumeStart) / runLength;
			}

			let useFeedbackAmplitudeStart: number = instrument.feedbackAmplitude;
			let useFeedbackAmplitudeEnd: number = instrument.feedbackAmplitude;
			if (synth.isModActive(ModSetting.mstFMFeedback, false, channel, instrumentIdx)) {
				useFeedbackAmplitudeStart *= synth.getModValue(ModSetting.mstFMFeedback, false, channel, instrumentIdx, false) / 15.0;
				useFeedbackAmplitudeEnd *= synth.getModValue(ModSetting.mstFMFeedback, false, channel, instrumentIdx, true) / 15.0;
			}

			const feedbackAmplitudeStart: number = Config.sineWaveLength * 0.3 * useFeedbackAmplitudeStart / 15.0;
			const feedbackAmplitudeEnd: number = Config.sineWaveLength * 0.3 * useFeedbackAmplitudeEnd / 15.0;
			const feedbackEnvelope: Envelope = Config.envelopes[instrument.feedbackEnvelope];
			let feedbackStart: number = feedbackAmplitudeStart * Synth.computeEnvelope(feedbackEnvelope, secondsPerPart * decayTimeStart, beatsPerPart * partTimeStart, customVolumeStart);
			let feedbackEnd: number = feedbackAmplitudeEnd * Synth.computeEnvelope(feedbackEnvelope, secondsPerPart * decayTimeEnd, beatsPerPart * partTimeEnd, customVolumeEnd);
			tone.feedbackMult = feedbackStart;
			tone.feedbackDelta = (feedbackEnd - tone.feedbackMult) / runLength;

			const volumeMult: number = baseVolume * instrumentVolumeMult;
			tone.volumeStart = filterVolumeStart * volumeMult * transitionVolumeStart * chordVolumeStart;
			const volumeEnd: number = filterVolumeEnd * volumeMult * transitionVolumeEnd * chordVolumeEnd;
			tone.volumeDelta = (volumeEnd - tone.volumeStart) / runLength;

			sineVolumeBoostStart *= (Math.pow(2.0, (2.0 - 1.4 * useFeedbackAmplitudeStart / 15.0)) - 1.0) / 3.0;
			sineVolumeBoostEnd *= (Math.pow(2.0, (2.0 - 1.4 * useFeedbackAmplitudeEnd / 15.0)) - 1.0) / 3.0;
			sineVolumeBoostStart *= 1.0 - Math.min(1.0, Math.max(0.0, totalCarrierVolumeStart - 1) / 2.0);
			sineVolumeBoostEnd *= 1.0 - Math.min(1.0, Math.max(0.0, totalCarrierVolumeEnd - 1) / 2.0);
			tone.volumeStart *= 1.0 + sineVolumeBoostStart * 3.0;
			tone.volumeDelta *= 1.0 + (sineVolumeBoostStart + sineVolumeBoostEnd) * 1.5; // Volume boosts are averaged such that delta brings you to next target start boost.
		} else if (instrument.type == InstrumentType.mod) {
			// Modulator value is used for data, so don't actually compute audio nonsense for it.
			tone.volumeStart = transitionVolumeStart;
			let volumeEnd: number = transitionVolumeEnd;

			tone.volumeStart *= customVolumeStart;
			volumeEnd *= customVolumeEnd;

			tone.volumeDelta = (volumeEnd - tone.volumeStart) / runLength;

		} else {
			let detuneStart: number = instrument.detune / 25;
			let detuneEnd: number = instrument.detune / 25;
			if (synth.isModActive(ModSetting.mstDetune, false, channel, instrumentIdx)) {
				detuneStart = synth.getModValue(ModSetting.mstDetune, false, channel, instrumentIdx, false) / 25;
				detuneEnd = synth.getModValue(ModSetting.mstDetune, false, channel, instrumentIdx, true) / 25;
			}

			if (synth.isModActive(ModSetting.mstSongDetune, true)) {
				detuneStart += synth.getModValue(ModSetting.mstSongDetune, true, null, null, false) / 25;
				detuneEnd += synth.getModValue(ModSetting.mstSongDetune, true, null, null, true) / 25;
			}

			let pitch: number = tone.pitches[0];

			if (tone.pitchCount > 1) {
				const arpeggio: number = Math.floor(instrument.arpTime / Config.ticksPerArpeggio);
				if (chord.harmonizes) {
					const intervalOffset: number = tone.pitches[1 + getArpeggioPitchIndex(tone.pitchCount - 1, instrument.fastTwoNoteArp, arpeggio)] - tone.pitches[0];
					tone.intervalMult = Math.pow(2.0, intervalOffset / 12.0);
					tone.intervalVolumeMult = Math.pow(2.0, -intervalOffset / pitchDamping);
				} else {
					pitch = tone.pitches[getArpeggioPitchIndex(tone.pitchCount, instrument.fastTwoNoteArp, arpeggio)];
				}
			}

			const startPitch: number = basePitch + (pitch + intervalStart + detuneStart) * intervalScale;
			const endPitch: number = basePitch + (pitch + intervalEnd + detuneEnd) * intervalScale;
			const startFreq: number = Instrument.frequencyFromPitch(startPitch);
			const pitchVolumeStart: number = Math.pow(2.0, -(startPitch - volumeReferencePitch) / pitchDamping);
			const pitchVolumeEnd: number = Math.pow(2.0, -(endPitch - volumeReferencePitch) / pitchDamping);
			let settingsVolumeMultStart: number = baseVolume * filterVolumeStart;
			let settingsVolumeMultEnd: number = baseVolume * filterVolumeEnd;
			if (instrument.type == InstrumentType.noise) {
				settingsVolumeMultStart *= Config.chipNoises[instrument.chipNoise].volume;
				settingsVolumeMultEnd *= Config.chipNoises[instrument.chipNoise].volume;
			}
			if (instrument.type == InstrumentType.chip || instrument.type == InstrumentType.customChipWave) {
				settingsVolumeMultStart *= Config.chipWaves[instrument.chipWave].volume;
				settingsVolumeMultEnd *= Config.chipWaves[instrument.chipWave].volume;
			}
			if (instrument.type == InstrumentType.chip || instrument.type == InstrumentType.harmonics || instrument.type == InstrumentType.customChipWave) {
				settingsVolumeMultStart *= Config.intervals[instrument.interval].volume;
				settingsVolumeMultEnd *= Config.intervals[instrument.interval].volume;
			}
			if (instrument.type == InstrumentType.pwm) {

				// Check for PWM mods to this instrument
				let pulseWidthModStart: number = instrument.pulseWidth / (Config.pulseWidthRange * 2);
				let pulseWidthModEnd: number = instrument.pulseWidth / (Config.pulseWidthRange * 2);
				if (synth.isModActive(ModSetting.mstPulseWidth, false, channel, instrumentIdx)) {
					pulseWidthModStart = (synth.getModValue(ModSetting.mstPulseWidth, false, channel, instrumentIdx, false)) / (Config.pulseWidthRange * 2);
					pulseWidthModEnd = (synth.getModValue(ModSetting.mstPulseWidth, false, channel, instrumentIdx, true)) / (Config.pulseWidthRange * 2);
				}

				const pulseEnvelope: Envelope = Config.envelopes[instrument.pulseEnvelope];
				const pulseWidthStart: number = pulseWidthModStart * Synth.computeEnvelope(pulseEnvelope, secondsPerPart * decayTimeStart, beatsPerPart * partTimeStart, customVolumeStart);
				const pulseWidthEnd: number = pulseWidthModEnd * Synth.computeEnvelope(pulseEnvelope, secondsPerPart * decayTimeEnd, beatsPerPart * partTimeEnd, customVolumeEnd);

				tone.pulseWidth = pulseWidthStart;
				tone.pulseWidthDelta = (pulseWidthEnd - pulseWidthStart) / runLength;
			}

			tone.phaseDeltas[0] = startFreq * sampleTime;

			tone.volumeStart = transitionVolumeStart * chordVolumeStart * pitchVolumeStart * settingsVolumeMultStart * instrumentVolumeMult;
			let volumeEnd: number = transitionVolumeEnd * chordVolumeEnd * pitchVolumeEnd * settingsVolumeMultEnd * instrumentVolumeMult;

			if (filterEnvelope.type != EnvelopeType.custom && (instrument.type != InstrumentType.pwm || Config.envelopes[instrument.pulseEnvelope].type != EnvelopeType.custom)) {
				tone.volumeStart *= customVolumeStart;
				volumeEnd *= customVolumeEnd;
			}

			// Check for mod-related volume delta
			if (synth.isModActive(ModSetting.mstInsVolume, false, channel, instrumentIdx)) {
				// Linear falloff below 0, normal volume formula above 0. Seems to work best for scaling since the normal volume mult formula has a big gap from -25 to -24.
				const startVal: number = synth.getModValue(ModSetting.mstInsVolume, false, channel, instrumentIdx, false);
				const endVal: number = synth.getModValue(ModSetting.mstInsVolume, false, channel, instrumentIdx, true)
				tone.volumeStart *= ((startVal <= 0) ? ((startVal + Config.volumeRange / 2) / (Config.volumeRange / 2)) : this.instrumentVolumeToVolumeMult(startVal));
				volumeEnd *= ((endVal <= 0) ? ((endVal + Config.volumeRange / 2) / (Config.volumeRange / 2)) : this.instrumentVolumeToVolumeMult(endVal));
			}
			// Check for SONG mod-related volume delta
			if (synth.isModActive(ModSetting.mstSongVolume, true)) {
				tone.volumeStart *= (synth.getModValue(ModSetting.mstSongVolume, true, undefined, undefined, false)) / 100.0;
				volumeEnd *= (synth.getModValue(ModSetting.mstSongVolume, true, undefined, undefined, true)) / 100.0;
			}

			tone.volumeDelta = (volumeEnd - tone.volumeStart) / runLength;
		}

		tone.phaseDeltaScale = Math.pow(2.0, ((intervalEnd - intervalStart) * intervalScale / 12.0) / runLength);
	}

	public static getLFOAmplitude(instrument: Instrument, secondsIntoBar: number): number {
		let effect: number = 0;
		for (const vibratoPeriodSeconds of Config.vibratoTypes[instrument.vibratoType].periodsSeconds) {
			effect += Math.sin(Math.PI * 2 * secondsIntoBar / vibratoPeriodSeconds);
		}
		return effect;
	}

	private static readonly fmSynthFunctionCache: Dictionary<Function> = {};

	private static getInstrumentSynthFunction(instrument: Instrument): Function {
		if (instrument.type == InstrumentType.fm) {
			const fingerprint: string = instrument.algorithm + "_" + instrument.feedbackType;
			if (Synth.fmSynthFunctionCache[fingerprint] == undefined) {
				const synthSource: string[] = [];

				for (const line of Synth.fmSourceTemplate) {
					if (line.indexOf("// CARRIER OUTPUTS") != -1) {
						const outputs: string[] = [];
						for (let j: number = 0; j < Config.algorithms[instrument.algorithm].carrierCount; j++) {
							outputs.push("operator" + j + "Scaled");
						}
						synthSource.push(line.replace("/*operator#Scaled*/", outputs.join(" + ")));
					} else if (line.indexOf("// INSERT OPERATOR COMPUTATION HERE") != -1) {
						for (let j: number = Config.operatorCount - 1; j >= 0; j--) {
							for (const operatorLine of Synth.operatorSourceTemplate) {
								if (operatorLine.indexOf("/* + operator@Scaled*/") != -1) {
									let modulators = "";
									for (const modulatorNumber of Config.algorithms[instrument.algorithm].modulatedBy[j]) {
										modulators += " + operator" + (modulatorNumber - 1) + "Scaled";
									}

									const feedbackIndices: ReadonlyArray<number> = Config.feedbacks[instrument.feedbackType].indices[j];
									if (feedbackIndices.length > 0) {
										modulators += " + feedbackMult * (";
										const feedbacks: string[] = [];
										for (const modulatorNumber of feedbackIndices) {
											feedbacks.push("operator" + (modulatorNumber - 1) + "Output");
										}
										modulators += feedbacks.join(" + ") + ")";
									}
									synthSource.push(operatorLine.replace(/\#/g, j + "").replace("/* + operator@Scaled*/", modulators));
								} else {
									synthSource.push(operatorLine.replace(/\#/g, j + ""));
								}
							}
						}
					} else if (line.indexOf("#") != -1) {
						for (let j = 0; j < Config.operatorCount; j++) {
							synthSource.push(line.replace(/\#/g, j + ""));
						}
					} else {
						synthSource.push(line);
					}
				}

				//console.log(synthSource.join("\n"));

				Synth.fmSynthFunctionCache[fingerprint] = new Function("synth", "data", "stereoBufferIndex", "stereoBufferLength", "runLength", "tone", "instrument", synthSource.join("\n"));
			}
			return Synth.fmSynthFunctionCache[fingerprint];
		} else if (instrument.type == InstrumentType.chip) {
			return Synth.chipSynth;
		} else if (instrument.type == InstrumentType.customChipWave) {
			return Synth.chipSynth;
		} else if (instrument.type == InstrumentType.harmonics) {
			return Synth.harmonicsSynth;
		} else if (instrument.type == InstrumentType.pwm) {
			return Synth.pulseWidthSynth;
		} else if (instrument.type == InstrumentType.noise) {
			return Synth.noiseSynth;
		} else if (instrument.type == InstrumentType.spectrum) {
			return Synth.spectrumSynth;
		} else if (instrument.type == InstrumentType.drumset) {
			return Synth.drumsetSynth;
		} else if (instrument.type == InstrumentType.mod) {
			return Synth.modSynth;
		} else {
			throw new Error("Unrecognized instrument type: " + instrument.type);
		}
	}

	private static chipSynth(synth: Synth, data: Float32Array, stereoBufferIndex: number, stereoBufferLength: number, runLength: number, tone: Tone, instrument: Instrument): void {
		var wave: Float64Array;
		var volumeScale: number;

		const isCustomWave: boolean = (instrument.type == InstrumentType.customChipWave);

		if (!isCustomWave) {
			wave = Config.chipWaves[instrument.chipWave].samples;
			volumeScale = 1.0;
		}
		else {
			wave = instrument.customChipWaveIntegral;
			// Integrals for custom chip wave can get rather big. This "zero point" can be config'ed later.
			volumeScale = 0.1;
		}

		const waveLength: number = +wave.length - 1; // The first sample is duplicated at the end, don't double-count it.

		const intervalA: number = +Math.pow(2.0, (Config.intervals[instrument.interval].offset + Config.intervals[instrument.interval].spread) / 12.0);
		const intervalB: number = Math.pow(2.0, (Config.intervals[instrument.interval].offset - Config.intervals[instrument.interval].spread) / 12.0) * tone.intervalMult;
		const intervalSign: number = tone.intervalVolumeMult * Config.intervals[instrument.interval].sign;
		if (instrument.interval == 0 && !instrument.getChord().customInterval) tone.phases[1] = tone.phases[0];
		const deltaRatio: number = intervalB / intervalA;
		let phaseDeltaA: number = tone.phaseDeltas[0] * intervalA * waveLength;
		let phaseDeltaB: number = phaseDeltaA * deltaRatio;
		const phaseDeltaScale: number = +tone.phaseDeltaScale;
		let volume: number = +tone.volumeStart;
		const volumeDelta: number = +tone.volumeDelta;
		let phaseA: number = (tone.phases[0] % 1) * waveLength;
		let phaseB: number = (tone.phases[1] % 1) * waveLength;

		const isFirstOrder: boolean = tone.isFirstOrder;
		let filter1: number = +tone.filter;
		let filter2: number = isFirstOrder ? 1.0 : filter1;
		const filterScale1: number = +tone.filterScale;
		const filterScale2: number = isFirstOrder ? 1.0 : filterScale1;
		let filterResonance: number = tone.filterResonanceStart;
		let filterResonanceDelta: number = tone.filterResonanceDelta;
		let filterSample0: number = +tone.filterSample0;
		let filterSample1: number = +tone.filterSample1;

		const phaseAInt: number = phaseA | 0;
		const phaseBInt: number = phaseB | 0;
		const indexA: number = phaseAInt % waveLength;
		const indexB: number = phaseBInt % waveLength;
		const phaseRatioA: number = phaseA - phaseAInt;
		const phaseRatioB: number = phaseB - phaseBInt;
		let prevWaveIntegralA: number = wave[indexA];
		let prevWaveIntegralB: number = wave[indexB];
		prevWaveIntegralA += (wave[indexA + 1] - prevWaveIntegralA) * phaseRatioA;
		prevWaveIntegralB += (wave[indexB + 1] - prevWaveIntegralB) * phaseRatioB;

		const stopIndex: number = stereoBufferIndex + runLength;
		stereoBufferIndex += tone.stereoOffset;

		let stereoVolumeL: number = tone.stereoVolumeLStart;
		let stereoVolumeLDelta: number = tone.stereoVolumeLDelta;
		let stereoVolumeR: number = tone.stereoVolumeRStart;
		let stereoVolumeRDelta: number = tone.stereoVolumeRDelta;
		let stereoDelay: number = tone.stereoDelayStart;
		let stereoDelayDelta: number = tone.stereoDelayDelta;
		let delays: number[];

		//console.log("S: " + stereoBufferIndex + " P: " + stopIndex);

		while (stereoBufferIndex < stopIndex) {

			phaseA += phaseDeltaA;
			phaseB += phaseDeltaB;

			const phaseAInt: number = phaseA | 0;
			const phaseBInt: number = phaseB | 0;
			const indexA: number = phaseAInt % waveLength;
			const indexB: number = phaseBInt % waveLength;
			let nextWaveIntegralA: number = wave[indexA];
			let nextWaveIntegralB: number = wave[indexB];
			const phaseRatioA: number = phaseA - phaseAInt;
			const phaseRatioB: number = phaseB - phaseBInt;
			nextWaveIntegralA += (wave[indexA + 1] - nextWaveIntegralA) * phaseRatioA;
			nextWaveIntegralB += (wave[indexB + 1] - nextWaveIntegralB) * phaseRatioB;
			let waveA: number = (nextWaveIntegralA - prevWaveIntegralA) / phaseDeltaA;
			let waveB: number = (nextWaveIntegralB - prevWaveIntegralB) / phaseDeltaB;
			prevWaveIntegralA = nextWaveIntegralA;
			prevWaveIntegralB = nextWaveIntegralB;

			const combinedWave: number = (waveA + waveB * intervalSign);

			const feedback: number = filterResonance + filterResonance / (1.0 - filter1);
			filterSample0 += filter1 * (combinedWave - filterSample0 + feedback * (filterSample0 - filterSample1));
			filterSample1 += filter2 * (filterSample0 - filterSample1);

			filter1 *= filterScale1;
			filter2 *= filterScale2;
			phaseDeltaA *= phaseDeltaScale;
			phaseDeltaB *= phaseDeltaScale;
			filterResonance += filterResonanceDelta;

			const output: number = filterSample1 * volume * volumeScale;
			volume += volumeDelta;

			//const absStereoDelay: number = Math.abs(stereoDelay);
			//const fracStereoDelay: number = absStereoDelay % 1;
			//const floorStereoDelay: number = absStereoDelay | 0;

			//delays = stereoDelay < 0 ? [0, 0, floorStereoDelay * 2, fracStereoDelay] : [floorStereoDelay * 2, fracStereoDelay, 0, 0];

			// Optimized ver: can remove the above three declarations, but muddier conceptually. Still has that conditional, too...
			delays = stereoDelay < 0 ? [0, 0, ((-stereoDelay) | 0) * 2, (-stereoDelay) % 1] : [(stereoDelay | 0) * 2, stereoDelay % 1, 0, 0];

			data[(stereoBufferIndex + delays[0]) % stereoBufferLength] += output * stereoVolumeL * (1 - delays[1]);
			data[(stereoBufferIndex + delays[0] + 2) % stereoBufferLength] += output * stereoVolumeL * delays[1];
			data[(stereoBufferIndex + delays[2] + 1) % stereoBufferLength] += output * stereoVolumeR * (1 - delays[3]);
			data[(stereoBufferIndex + delays[2] + 3) % stereoBufferLength] += output * stereoVolumeR * delays[3];

			stereoVolumeL += stereoVolumeLDelta;
			stereoVolumeR += stereoVolumeRDelta;
			stereoDelay += stereoDelayDelta;

			stereoBufferIndex += 2;
		}

		//debugString += "," + data.subarray(stereoBufferIndex - runLength, stereoBufferIndex).toString();
		//console.log(stereoBufferIndex);

		tone.phases[0] = phaseA / waveLength;
		tone.phases[1] = phaseB / waveLength;

		const epsilon: number = (1.0e-24);
		if (-epsilon < filterSample0 && filterSample0 < epsilon) filterSample0 = 0.0;
		if (-epsilon < filterSample1 && filterSample1 < epsilon) filterSample1 = 0.0;
		tone.filterSample0 = filterSample0;
		tone.filterSample1 = filterSample1;

	}


	private static harmonicsSynth(synth: Synth, data: Float32Array, stereoBufferIndex: number, stereoBufferLength: number, runLength: number, tone: Tone, instrument: Instrument): void {
		const wave: Float32Array = instrument.harmonicsWave.getCustomWave();
		const waveLength: number = +wave.length - 1; // The first sample is duplicated at the end, don't double-count it.

		const intervalA: number = +Math.pow(2.0, (Config.intervals[instrument.interval].offset + Config.intervals[instrument.interval].spread) / 12.0);
		const intervalB: number = Math.pow(2.0, (Config.intervals[instrument.interval].offset - Config.intervals[instrument.interval].spread) / 12.0) * tone.intervalMult;
		const intervalSign: number = tone.intervalVolumeMult * Config.intervals[instrument.interval].sign;
		if (instrument.interval == 0 && !instrument.getChord().customInterval) tone.phases[1] = tone.phases[0];
		const deltaRatio: number = intervalB / intervalA;
		let phaseDeltaA: number = tone.phaseDeltas[0] * intervalA * waveLength;
		let phaseDeltaB: number = phaseDeltaA * deltaRatio;
		const phaseDeltaScale: number = +tone.phaseDeltaScale;
		let volume: number = +tone.volumeStart;
		const volumeDelta: number = +tone.volumeDelta;
		let phaseA: number = (tone.phases[0] % 1) * waveLength;
		let phaseB: number = (tone.phases[1] % 1) * waveLength;

		const isFirstOrder: boolean = tone.isFirstOrder;
		let filter1: number = +tone.filter;
		let filter2: number = isFirstOrder ? 1.0 : filter1;
		const filterScale1: number = +tone.filterScale;
		const filterScale2: number = isFirstOrder ? 1.0 : filterScale1;
		let filterResonance: number = tone.filterResonanceStart;
		let filterResonanceDelta: number = tone.filterResonanceDelta;
		let filterSample0: number = +tone.filterSample0;
		let filterSample1: number = +tone.filterSample1;

		const phaseAInt: number = phaseA | 0;
		const phaseBInt: number = phaseB | 0;
		const indexA: number = phaseAInt % waveLength;
		const indexB: number = phaseBInt % waveLength;
		const phaseRatioA: number = phaseA - phaseAInt;
		const phaseRatioB: number = phaseB - phaseBInt;
		let prevWaveIntegralA: number = wave[indexA];
		let prevWaveIntegralB: number = wave[indexB];
		prevWaveIntegralA += (wave[indexA + 1] - prevWaveIntegralA) * phaseRatioA;
		prevWaveIntegralB += (wave[indexB + 1] - prevWaveIntegralB) * phaseRatioB;

		const stopIndex: number = stereoBufferIndex + runLength;
		stereoBufferIndex += tone.stereoOffset;

		let stereoVolumeL: number = tone.stereoVolumeLStart;
		let stereoVolumeLDelta: number = tone.stereoVolumeLDelta;
		let stereoVolumeR: number = tone.stereoVolumeRStart;
		let stereoVolumeRDelta: number = tone.stereoVolumeRDelta;
		let stereoDelay: number = tone.stereoDelayStart;
		let stereoDelayDelta: number = tone.stereoDelayDelta;
		let delays: number[];
		while (stereoBufferIndex < stopIndex) {

			phaseA += phaseDeltaA;
			phaseB += phaseDeltaB;

			const phaseAInt: number = phaseA | 0;
			const phaseBInt: number = phaseB | 0;
			const indexA: number = phaseAInt % waveLength;
			const indexB: number = phaseBInt % waveLength;
			let nextWaveIntegralA: number = wave[indexA];
			let nextWaveIntegralB: number = wave[indexB];
			const phaseRatioA: number = phaseA - phaseAInt;
			const phaseRatioB: number = phaseB - phaseBInt;
			nextWaveIntegralA += (wave[indexA + 1] - nextWaveIntegralA) * phaseRatioA;
			nextWaveIntegralB += (wave[indexB + 1] - nextWaveIntegralB) * phaseRatioB;
			let waveA: number = (nextWaveIntegralA - prevWaveIntegralA) / phaseDeltaA;
			let waveB: number = (nextWaveIntegralB - prevWaveIntegralB) / phaseDeltaB;

			prevWaveIntegralA = nextWaveIntegralA;
			prevWaveIntegralB = nextWaveIntegralB;

			const combinedWave: number = (waveA + waveB * intervalSign);

			const feedback: number = filterResonance + filterResonance / (1.0 - filter1);
			filterSample0 += filter1 * (combinedWave - filterSample0 + feedback * (filterSample0 - filterSample1));
			filterSample1 += filter2 * (filterSample0 - filterSample1);

			filter1 *= filterScale1;
			filter2 *= filterScale2;
			phaseDeltaA *= phaseDeltaScale;
			phaseDeltaB *= phaseDeltaScale;
			filterResonance += filterResonanceDelta;

			const output: number = filterSample1 * volume;
			volume += volumeDelta;

			//const absStereoDelay: number = Math.abs(stereoDelay);
			//const fracStereoDelay: number = absStereoDelay % 1;
			//const floorStereoDelay: number = absStereoDelay | 0;

			//delays = stereoDelay < 0 ? [0, 0, floorStereoDelay * 2, fracStereoDelay] : [floorStereoDelay * 2, fracStereoDelay, 0, 0];

			// Optimized ver: can remove the above three declarations, but muddier conceptually. Still has that conditional, too...
			delays = stereoDelay < 0 ? [0, 0, ((-stereoDelay) | 0) * 2, (-stereoDelay) % 1] : [(stereoDelay | 0) * 2, stereoDelay % 1, 0, 0];

			data[(stereoBufferIndex + delays[0]) % stereoBufferLength] += output * stereoVolumeL * (1 - delays[1]);
			data[(stereoBufferIndex + delays[0] + 2) % stereoBufferLength] += output * stereoVolumeL * delays[1];
			data[(stereoBufferIndex + delays[2] + 1) % stereoBufferLength] += output * stereoVolumeR * (1 - delays[3]);
			data[(stereoBufferIndex + delays[2] + 3) % stereoBufferLength] += output * stereoVolumeR * delays[3];

			stereoVolumeL += stereoVolumeLDelta;
			stereoVolumeR += stereoVolumeRDelta;
			stereoDelay += stereoDelayDelta;

			stereoBufferIndex += 2;
		}

		tone.phases[0] = phaseA / waveLength;
		tone.phases[1] = phaseB / waveLength;

		const epsilon: number = (1.0e-24);
		if (-epsilon < filterSample0 && filterSample0 < epsilon) filterSample0 = 0.0;
		if (-epsilon < filterSample1 && filterSample1 < epsilon) filterSample1 = 0.0;
		tone.filterSample0 = filterSample0;
		tone.filterSample1 = filterSample1;
	}

	private static pulseWidthSynth(synth: Synth, data: Float32Array, stereoBufferIndex: number, stereoBufferLength: number, runLength: number, tone: Tone, instrument: Instrument): void {
		let phaseDelta: number = tone.phaseDeltas[0];
		const phaseDeltaScale: number = +tone.phaseDeltaScale;
		let volume: number = +tone.volumeStart;
		const volumeDelta: number = +tone.volumeDelta;
		let phase: number = (tone.phases[0] % 1);

		let pulseWidth: number = tone.pulseWidth;
		const pulseWidthDelta: number = tone.pulseWidthDelta;

		const isFirstOrder: boolean = tone.isFirstOrder;
		let filter1: number = +tone.filter;
		let filter2: number = isFirstOrder ? 1.0 : filter1;
		const filterScale1: number = +tone.filterScale;
		const filterScale2: number = isFirstOrder ? 1.0 : filterScale1;
		let filterResonance: number = tone.filterResonanceStart;
		let filterResonanceDelta: number = tone.filterResonanceDelta;
		let filterSample0: number = +tone.filterSample0;
		let filterSample1: number = +tone.filterSample1;

		const stopIndex: number = stereoBufferIndex + runLength;
		stereoBufferIndex += tone.stereoOffset;

		let stereoVolumeL: number = tone.stereoVolumeLStart;
		let stereoVolumeLDelta: number = tone.stereoVolumeLDelta;
		let stereoVolumeR: number = tone.stereoVolumeRStart;
		let stereoVolumeRDelta: number = tone.stereoVolumeRDelta;
		let stereoDelay: number = tone.stereoDelayStart;
		let stereoDelayDelta: number = tone.stereoDelayDelta;
		let delays: number[];

		while (stereoBufferIndex < stopIndex) {

			const sawPhaseA: number = phase % 1;
			const sawPhaseB: number = (phase + pulseWidth) % 1;

			let pulseWave: number = sawPhaseB - sawPhaseA;

			// This a PolyBLEP, which smooths out discontinuities at any frequency to reduce aliasing.
			if (sawPhaseA < phaseDelta) {
				var t = sawPhaseA / phaseDelta;
				pulseWave += (t + t - t * t - 1) * 0.5;
			} else if (sawPhaseA > 1.0 - phaseDelta) {
				var t = (sawPhaseA - 1.0) / phaseDelta;
				pulseWave += (t + t + t * t + 1) * 0.5;
			}
			if (sawPhaseB < phaseDelta) {
				var t = sawPhaseB / phaseDelta;
				pulseWave -= (t + t - t * t - 1) * 0.5;
			} else if (sawPhaseB > 1.0 - phaseDelta) {
				var t = (sawPhaseB - 1.0) / phaseDelta;
				pulseWave -= (t + t + t * t + 1) * 0.5;
			}

			const feedback: number = filterResonance + filterResonance / (1.0 - filter1);
			filterSample0 += filter1 * (pulseWave - filterSample0 + feedback * (filterSample0 - filterSample1));
			filterSample1 += filter2 * (filterSample0 - filterSample1);

			filter1 *= filterScale1;
			filter2 *= filterScale2;

			phase += phaseDelta;
			phaseDelta *= phaseDeltaScale;
			pulseWidth += pulseWidthDelta;
			filterResonance += filterResonanceDelta;

			const output: number = filterSample1 * volume;
			volume += volumeDelta;

			//const absStereoDelay: number = Math.abs(stereoDelay);
			//const fracStereoDelay: number = absStereoDelay % 1;
			//const floorStereoDelay: number = absStereoDelay | 0;

			//delays = stereoDelay < 0 ? [0, 0, floorStereoDelay * 2, fracStereoDelay] : [floorStereoDelay * 2, fracStereoDelay, 0, 0];

			// Optimized ver: can remove the above three declarations, but muddier conceptually. Still has that conditional, too...
			delays = stereoDelay < 0 ? [0, 0, ((-stereoDelay) | 0) * 2, (-stereoDelay) % 1] : [(stereoDelay | 0) * 2, stereoDelay % 1, 0, 0];

			data[(stereoBufferIndex + delays[0]) % stereoBufferLength] += output * stereoVolumeL * (1 - delays[1]);
			data[(stereoBufferIndex + delays[0] + 2) % stereoBufferLength] += output * stereoVolumeL * delays[1];
			data[(stereoBufferIndex + delays[2] + 1) % stereoBufferLength] += output * stereoVolumeR * (1 - delays[3]);
			data[(stereoBufferIndex + delays[2] + 3) % stereoBufferLength] += output * stereoVolumeR * delays[3];

			stereoVolumeL += stereoVolumeLDelta;
			stereoVolumeR += stereoVolumeRDelta;
			stereoDelay += stereoDelayDelta;

			stereoBufferIndex += 2;
		}

		tone.phases[0] = phase;

		const epsilon: number = (1.0e-24);
		if (- epsilon < filterSample0 && filterSample0 < epsilon) filterSample0 = 0.0;
		if (-epsilon < filterSample1 && filterSample1 < epsilon) filterSample1 = 0.0;
		tone.filterSample0 = filterSample0;
		tone.filterSample1 = filterSample1;
	}

	private static fmSourceTemplate: string[] = (`
const sineWave = beepbox.Config.sawWave;
=======

    public warmUpSynthesizer(song: Song | null): void {
        // Don't bother to generate the drum waves unless the song actually
        // uses them, since they may require a lot of computation.
        if (song != null) {
            for (let channel: number = 0; channel < song.getChannelCount(); channel++) {
                for (let instrument: number = 0; instrument < song.instrumentsPerChannel; instrument++) {
                    Synth.getInstrumentSynthFunction(song.channels[channel].instruments[instrument]);
                    song.channels[channel].instruments[instrument].warmUp();
                }

            }
        }
    }

    public computeLatestModValues(): void {

        if (this.song != null && this.song.modChannelCount > 0) {

            // Clear all mod values, and set up temp variables for the time a mod would be set at.
            let latestModTimes: (number | null)[] = [];
            let latestModInsTimes: (number | null)[][][] = [];
            this.modValues = [];
            this.nextModValues = [];
            this.modInsValues = [];
            this.nextModInsValues = [];
            for (let channel: number = 0; channel < this.song.pitchChannelCount + this.song.noiseChannelCount; channel++) {
                latestModInsTimes[channel] = [];
                this.modInsValues[channel] = [];
                this.nextModInsValues[channel] = [];
                for (let instrument: number = 0; instrument < this.song.instrumentsPerChannel; instrument++) {
                    this.modInsValues[channel][instrument] = [];
                    this.nextModInsValues[channel][instrument] = [];
                    latestModInsTimes[channel][instrument] = [];
                }
            }

            // Find out where we're at in the fraction of the current bar.
            let currentPart: number = this.beat * Config.partsPerBeat + this.part;

            // For mod channels, calculate last set value for each mod
            for (let channel: number = this.song.pitchChannelCount + this.song.noiseChannelCount; channel < this.song.getChannelCount(); channel++) {
                if (!(this.song.channels[channel].muted)) {

                    let pattern: Pattern | null;

                    for (let currentBar: number = this.bar; currentBar >= 0; currentBar--) {
                        pattern = this.song.getPattern(channel, currentBar);

                        if (pattern != null) {
                            let instrumentIdx: number = this.song.getPatternInstrument(channel, currentBar);
                            let instrument: Instrument = this.song.channels[channel].instruments[instrumentIdx];
                            let latestPinParts: number[] = [];
                            let latestPinValues: number[] = [];

                            let partsInBar: number = (currentBar == this.bar)
                                ? currentPart
                                : this.findPartsInBar(currentBar);

                            for (const note of pattern.notes) {
                                if (note.start < partsInBar && (latestPinParts[Config.modCount - 1 - note.pitches[0]] == null || note.end > latestPinParts[Config.modCount - 1 - note.pitches[0]])) {
                                    if (note.end <= partsInBar) {
                                        latestPinParts[Config.modCount - 1 - note.pitches[0]] = note.end;
                                        latestPinValues[Config.modCount - 1 - note.pitches[0]] = note.pins[note.pins.length - 1].volume;
                                    }
                                    else {
                                        latestPinParts[Config.modCount - 1 - note.pitches[0]] = partsInBar;
                                        // Find the pin where bar change happens, and compute where pin volume would be at that time
                                        for (let pinIdx = 0; pinIdx < note.pins.length; pinIdx++) {
                                            if (note.pins[pinIdx].time + note.start > partsInBar) {
                                                const transitionLength: number = note.pins[pinIdx].time - note.pins[pinIdx - 1].time;
                                                const toNextBarLength: number = partsInBar - note.start - note.pins[pinIdx - 1].time;
                                                const deltaVolume: number = note.pins[pinIdx].volume - note.pins[pinIdx - 1].volume;

                                                latestPinValues[Config.modCount - 1 - note.pitches[0]] = Math.round(note.pins[pinIdx - 1].volume + deltaVolume * toNextBarLength / transitionLength);
                                                pinIdx = note.pins.length;
                                            }
                                        }
                                    }
                                }
                            }

                            // Set modulator value, if it wasn't set in another pattern already scanned
                            for (let mod: number = 0; mod < Config.modCount; mod++) {
                                if (latestPinParts[mod] != null) {
                                    if (instrument.modStatuses[mod] == ModStatus.msForSong) {
                                        if (latestModTimes[instrument.modSettings[mod]] == null || currentBar * Config.partsPerBeat * this.song.beatsPerBar + latestPinParts[mod] > (latestModTimes[instrument.modSettings[mod]] as number)) {
                                            this.setModValue(latestPinValues[mod], latestPinValues[mod], mod, instrument, instrument.modSettings[mod]);
                                            latestModTimes[instrument.modSettings[mod]] = currentBar * Config.partsPerBeat * this.song.beatsPerBar + latestPinParts[mod];
                                        }
                                    }
                                    else if (latestModInsTimes[instrument.modChannels[mod]][instrument.modInstruments[mod]][instrument.modSettings[mod]] == null || currentBar * Config.partsPerBeat * this.song.beatsPerBar + latestPinParts[mod] > (latestModInsTimes[instrument.modChannels[mod]][instrument.modInstruments[mod]][instrument.modSettings[mod]] as number)) {
                                        this.setModValue(latestPinValues[mod], latestPinValues[mod], mod, instrument, instrument.modSettings[mod]);
                                        latestModInsTimes[instrument.modChannels[mod]][instrument.modInstruments[mod]][instrument.modSettings[mod]] = currentBar * Config.partsPerBeat * this.song.beatsPerBar + latestPinParts[mod];
                                    }
                                }
                            }
                        }
                    }
                }
            }
        }
    }

    private static operatorAmplitudeCurve(amplitude: number): number {
        return (Math.pow(16.0, amplitude / 15.0) - 1.0) / 15.0;
    }

    public samplesPerSecond: number = 44100;

    public song: Song | null = null;
    public liveInputDuration: number = 0;
    public liveInputStarted: boolean = false;
    public liveInputPitches: number[] = [];
    public liveInputChannel: number = 0;
    public loopRepeatCount: number = -1;
    public volume: number = 1.0;

    private wantToSkip: boolean = false;
    private playheadInternal: number = 0.0;
    private bar: number = 0;
    private beat: number = 0;
    private part: number = 0;
    private tick: number = 0;
    private tickSampleCountdown: number = 0;
    private modValues: (number | null)[];
    private modInsValues: (number | null)[][][];
    private nextModValues: (number | null)[];
    private nextModInsValues: (number | null)[][][];
    private isPlayingSong: boolean = false;
    private liveInputEndTime: number = 0.0;
    private readonly tonePool: Deque<Tone> = new Deque<Tone>();
    private readonly activeTones: Array<Deque<Tone>> = [];
    private tyingOver: number[] = [];
    private readonly activeModTones: Array<Array<Deque<Tone>>> = [];
    //private readonly releasedModTones: Array<Array<Deque<Tone>>> = [];
    private readonly releasedTones: Array<Deque<Tone>> = [];
    private readonly liveInputTones: Deque<Tone> = new Deque<Tone>();

    //private highpassInput: number = 0.0;
    //private highpassOutput: number = 0.0;
    private limit: number = 0.0;

    private stereoBufferIndex: number = 0;
    private samplesForNone: Float32Array | null = null;
    private samplesForReverb: Float32Array | null = null;
    private samplesForChorus: Float32Array | null = null;
    private samplesForChorusReverb: Float32Array | null = null;

    private chorusDelayLine: Float32Array = new Float32Array(2048);
    private chorusDelayPos: number = 0;
    private chorusPhase: number = 0;

    private reverbDelayLine: Float32Array = new Float32Array(16384);
    private reverbDelayPos: number = 0;
    private reverbFeedback0: number = 0.0;
    private reverbFeedback1: number = 0.0;
    private reverbFeedback2: number = 0.0;
    private reverbFeedback3: number = 0.0;

    private audioCtx: any | null = null;
    private scriptNode: any | null = null;

    public get playing(): boolean {
        return this.isPlayingSong;
    }

    public get playhead(): number {
        return this.playheadInternal;
    }

    public set playhead(value: number) {
        if (this.song != null) {
            this.playheadInternal = Math.max(0, Math.min(this.song.barCount, value));
            let remainder: number = this.playheadInternal;
            this.bar = Math.floor(remainder);
            remainder = this.song.beatsPerBar * (remainder - this.bar);
            this.beat = Math.floor(remainder);
            remainder = Config.partsPerBeat * (remainder - this.beat);
            this.part = Math.floor(remainder);
            remainder = Config.ticksPerPart * (remainder - this.part);
            this.tick = Math.floor(remainder);
            const samplesPerTick: number = this.getSamplesPerTick();
            remainder = samplesPerTick * (remainder - this.tick);
            this.tickSampleCountdown = samplesPerTick - remainder;
        }
    }

    public getSamplesPerBar(): number {
        if (this.song == null) throw new Error();
        return this.getSamplesPerTick() * Config.ticksPerPart * Config.partsPerBeat * this.song.beatsPerBar;
    }

    // Calculate the total number of parts that will be played in the current bar before any next bar mods trigger.
    private findPartsInBar(bar: number): number {
        if (this.song == null) return 0;
        let partsInBar: number = Config.partsPerBeat * this.song.beatsPerBar;
        for (let channel: number = this.song.pitchChannelCount + this.song.noiseChannelCount; channel < this.song.getChannelCount(); channel++) {
            let pattern: Pattern | null = this.song.getPattern(channel, bar);
            if (pattern != null) {
                let instrument: Instrument = this.song.channels[channel].instruments[pattern.instrument];
                for (let mod: number = 0; mod < Config.modCount; mod++) {
                    if (instrument.modSettings[mod] == ModSetting.mstNextBar && instrument.modStatuses[mod] == ModStatus.msForSong) {
                        for (const note of pattern.notes) {
                            if (note.pitches[0] == (Config.modCount - 1 - mod)) {
                                // Find the earliest next bar note.
                                if (partsInBar > note.start)
                                    partsInBar = note.start;
                            }
                        }
                    }
                }
            }
        }
        return partsInBar;
    }

    // Returns the total samples in the song
    public getTotalSamples(enableIntro: boolean, enableOutro: boolean, loop: number): number {
        if (this.song == null)
            return -1;

        // Compute the window to be checked (start bar to end bar)
        let startBar: number = enableIntro ? 0 : this.song.loopStart;
        let endBar: number = enableOutro ? this.song.barCount : (this.song.loopStart + this.song.loopLength);
        let hasTempoMods: boolean = false;
        let hasNextBarMods: boolean = false;
        let prevTempo: number = this.song.tempo;

        // Determine if any tempo or next bar mods happen anywhere in the window
        for (let channel: number = this.song.pitchChannelCount + this.song.noiseChannelCount; channel < this.song.getChannelCount(); channel++) {
            for (let bar: number = startBar; bar < endBar; bar++) {
                let pattern: Pattern | null = this.song.getPattern(channel, bar);
                if (pattern != null) {
                    let instrument: Instrument = this.song.channels[channel].instruments[pattern.instrument];
                    for (let mod: number = 0; mod < Config.modCount; mod++) {
                        if (instrument.modSettings[mod] == ModSetting.mstTempo && instrument.modStatuses[mod] == ModStatus.msForSong) {
                            hasTempoMods = true;
                        }
                        if (instrument.modSettings[mod] == ModSetting.mstNextBar && instrument.modStatuses[mod] == ModStatus.msForSong) {
                            hasNextBarMods = true;
                        }
                    }
                }
            }
        }

        // If intro is not zero length, determine what the "entry" tempo is going into the start part, by looking at mods that came before...
        if (startBar > 0) {
            let latestTempoPin: number | null = null;
            let latestTempoValue: number = 0;

            for (let bar: number = startBar - 1; bar >= 0; bar--) {
                for (let channel: number = this.song.pitchChannelCount + this.song.noiseChannelCount; channel < this.song.getChannelCount(); channel++) {
                    let pattern = this.song.getPattern(channel, bar);

                    if (pattern != null) {
                        let instrumentIdx: number = this.song.getPatternInstrument(channel, bar);
                        let instrument: Instrument = this.song.channels[channel].instruments[instrumentIdx];

                        let partsInBar: number = this.findPartsInBar(bar);

                        for (const note of pattern.notes) {
                            if (instrument.modSettings[Config.modCount - 1 - note.pitches[0]] == ModSetting.mstTempo && instrument.modStatuses[Config.modCount - 1 - note.pitches[0]] == ModStatus.msForSong) {
                                if (note.start < partsInBar && (latestTempoPin == null || note.end > latestTempoPin)) {
                                    if (note.end <= partsInBar) {
                                        latestTempoPin = note.end;
                                        latestTempoValue = note.pins[note.pins.length - 1].volume;
                                    }
                                    else {
                                        latestTempoPin = partsInBar;
                                        // Find the pin where bar change happens, and compute where pin volume would be at that time
                                        for (let pinIdx = 0; pinIdx < note.pins.length; pinIdx++) {
                                            if (note.pins[pinIdx].time + note.start > partsInBar) {
                                                const transitionLength: number = note.pins[pinIdx].time - note.pins[pinIdx - 1].time;
                                                const toNextBarLength: number = partsInBar - note.start - note.pins[pinIdx - 1].time;
                                                const deltaVolume: number = note.pins[pinIdx].volume - note.pins[pinIdx - 1].volume;

                                                latestTempoValue = Math.round(note.pins[pinIdx - 1].volume + deltaVolume * toNextBarLength / transitionLength);
                                                pinIdx = note.pins.length;
                                            }
                                        }
                                    }
                                }
                            }
                        }


                    }
                }

                // Done once you process a pattern where tempo mods happened, since the search happens backward
                if (latestTempoPin != null) {
                    prevTempo = this.song.modValueToReal(latestTempoValue, ModSetting.mstTempo);
                    bar = -1;
                }
            }
        }

        if (hasTempoMods || hasNextBarMods) {
            // Run from start bar to end bar and observe looping, computing average tempo across each bar
            let bar: number = startBar;
            let ended: boolean = false;
            let totalSamples: number = 0;

            while (!ended) {
                // Compute the subsection of the pattern that will play
                let partsInBar: number = Config.partsPerBeat * this.song.beatsPerBar;
                let currentPart: number = 0;

                if (hasNextBarMods) {
                    partsInBar = this.findPartsInBar(bar);
                }

                // Compute average tempo in this tick window, or use last tempo if nothing happened
                if (hasTempoMods) {
                    let foundMod: boolean = false;
                    for (let channel: number = this.song.pitchChannelCount + this.song.noiseChannelCount; channel < this.song.getChannelCount(); channel++) {
                        if (foundMod == false) {
                            let pattern: Pattern | null = this.song.getPattern(channel, bar);
                            if (pattern != null) {
                                let instrument: Instrument = this.song.channels[channel].instruments[pattern.instrument];
                                for (let mod: number = 0; mod < Config.modCount; mod++) {
                                    if (foundMod == false && instrument.modSettings[mod] == ModSetting.mstTempo && instrument.modStatuses[mod] == ModStatus.msForSong
                                        && pattern.notes.find(n => n.pitches[0] == (Config.modCount - 1 - mod))) {
                                        // Only the first tempo mod instrument for this bar will be checked (well, the first with a note in this bar).
                                        foundMod = true;
                                        // Need to re-sort the notes by start time to make the next part much less painful.
                                        pattern.notes.sort(function (a, b) { return (a.start == b.start) ? a.pitches[0] - b.pitches[0] : a.start - b.start; });
                                        for (const note of pattern.notes) {
                                            if (note.pitches[0] == (Config.modCount - 1 - mod)) {
                                                // Compute samples up to this note
                                                totalSamples += (Math.min(partsInBar - currentPart, note.start - currentPart)) * Config.ticksPerPart * this.getSamplesPerTickSpecificBPM(prevTempo);

                                                if (note.start < partsInBar) {
                                                    for (let pinIdx: number = 1; pinIdx < note.pins.length; pinIdx++) {
                                                        // Compute samples up to this pin
                                                        if (note.pins[pinIdx - 1].time + note.start <= partsInBar) {
                                                            const tickLength: number = Config.ticksPerPart * Math.min(partsInBar - (note.start + note.pins[pinIdx - 1].time), note.pins[pinIdx].time - note.pins[pinIdx - 1].time);
                                                            const prevPinTempo: number = this.song.modValueToReal(note.pins[pinIdx - 1].volume, ModSetting.mstTempo);
                                                            let currPinTempo: number = this.song.modValueToReal(note.pins[pinIdx].volume, ModSetting.mstTempo);
                                                            if (note.pins[pinIdx].time + note.start > partsInBar) {
                                                                // Compute an intermediary tempo since bar changed over mid-pin. Maybe I'm deep in "what if" territory now!
                                                                currPinTempo = this.song.modValueToReal(note.pins[pinIdx - 1].volume + (note.pins[pinIdx].volume - note.pins[pinIdx - 1].volume) * (partsInBar - (note.start + note.pins[pinIdx - 1].time)) / (note.pins[pinIdx].time - note.pins[pinIdx - 1].time), ModSetting.mstTempo);
                                                            }
                                                            let bpmScalar: number = Config.partsPerBeat * Config.ticksPerPart / 60;

                                                            if (currPinTempo != prevPinTempo) {

                                                                // Definite integral of SamplesPerTick w/r/t beats to find total samples from start point to end point for a variable tempo
                                                                // The starting formula is
                                                                // SamplesPerTick = SamplesPerSec / ((PartsPerBeat * TicksPerPart) / SecPerMin) * BeatsPerMin )
                                                                //
                                                                // This is an expression of samples per tick "instantaneously", and it can be multiplied by a number of ticks to get a sample count.
                                                                // But this isn't the full story. BeatsPerMin, e.g. tempo, changes throughout the interval so it has to be expressed in terms of ticks, "t"
                                                                // ( Also from now on PartsPerBeat, TicksPerPart, and SecPerMin are combined into one scalar, called "BPMScalar" )
                                                                // Substituting BPM for a step variable that moves with respect to the current tick, we get
                                                                // SamplesPerTick = SamplesPerSec / (BPMScalar * ( (EndTempo - StartTempo / TickLength) * t + StartTempo ) )
                                                                //
                                                                // When this equation is integrated from 0 to TickLength with respect to t, we get the following expression:
                                                                //   Samples = - SamplesPerSec * TickLength * ( log( BPMScalar * EndTempo * TickLength ) - log( BPMScalar * StartTempo * TickLength ) ) / BPMScalar * ( StartTempo - EndTempo )

                                                                totalSamples += - this.samplesPerSecond * tickLength * (Math.log(bpmScalar * currPinTempo * tickLength) - Math.log(bpmScalar * prevPinTempo * tickLength)) / (bpmScalar * (prevPinTempo - currPinTempo));

                                                            }
                                                            else {

                                                                // No tempo change between the two pins.
                                                                totalSamples += tickLength * this.getSamplesPerTickSpecificBPM(currPinTempo);

                                                            }
                                                            prevTempo = currPinTempo;
                                                        }
                                                        currentPart = Math.min(note.start + note.pins[pinIdx].time, partsInBar);
                                                    }
                                                }
                                            }
                                        }
                                    }
                                }
                            }
                        }
                    }
                }

                // Compute samples for the rest of the bar
                totalSamples += (partsInBar - currentPart) * Config.ticksPerPart * this.getSamplesPerTickSpecificBPM(prevTempo);

                bar++;
                if (loop != 0 && bar == this.song.loopStart + this.song.loopLength) {
                    bar = this.song.loopStart;
                    if (loop > 0) loop--;
                }
                if (bar >= endBar) {
                    ended = true;
                }
            }

            return Math.ceil(totalSamples);
        }
        else {
            // No tempo or next bar mods... phew! Just calculate normally.
            return this.getSamplesPerBar() * this.getTotalBars(enableIntro, enableOutro, loop);
        }
    }

    public getTotalBars(enableIntro: boolean, enableOutro: boolean, useLoopCount: number = this.loopRepeatCount): number {
        if (this.song == null) throw new Error();
        let bars: number = this.song.loopLength * (useLoopCount + 1);
        if (enableIntro) bars += this.song.loopStart;
        if (enableOutro) bars += this.song.barCount - (this.song.loopStart + this.song.loopLength);
        return bars;
    }

    constructor(song: Song | string | null = null) {
        if (song != null) this.setSong(song);
    }

    public setSong(song: Song | string): void {
        if (typeof (song) == "string") {
            this.song = new Song(song);
        } else if (song instanceof Song) {
            this.song = song;
        }
    }

    public setModValue(volumeStart: number, volumeEnd: number, mod: number, instrument: Instrument, setting: ModSetting): number {
        let val: number;
        let nextVal: number;
        switch (setting) {
            case ModSetting.mstSongVolume:
            case ModSetting.mstReverb:
            case ModSetting.mstTempo:
            case ModSetting.mstSongDetune:
                val = (this.song as Song).modValueToReal(volumeStart, setting);
                nextVal = (this.song as Song).modValueToReal(volumeEnd, setting);
                if (this.modValues[setting] == null || this.modValues[setting] != val || this.nextModValues[setting] != nextVal) {
                    this.modValues[setting] = val;
                    this.nextModValues[setting] = nextVal;
                }
                break;
            case ModSetting.mstInsVolume:
            case ModSetting.mstPan:
            case ModSetting.mstPulseWidth:
            case ModSetting.mstFilterCut:
            case ModSetting.mstFilterPeak:
            case ModSetting.mstFMSlider1:
            case ModSetting.mstFMSlider2:
            case ModSetting.mstFMSlider3:
            case ModSetting.mstFMSlider4:
            case ModSetting.mstFMFeedback:
            case ModSetting.mstVibratoDepth:
            case ModSetting.mstVibratoSpeed:
            case ModSetting.mstVibratoDelay:
            case ModSetting.mstArpeggioSpeed:
            case ModSetting.mstPanDelay:
            case ModSetting.mstResetArpeggio:
            case ModSetting.mstDetune:
                val = this.song!.modValueToReal(volumeStart, setting);
                nextVal = this.song!.modValueToReal(volumeEnd, setting);
                let channelAdjust: number = instrument.modChannels[mod] + ((instrument.modStatuses[mod] == ModStatus.msForNoise) ? this.song!.pitchChannelCount : 0);

                if (this.modInsValues[channelAdjust][instrument.modInstruments[mod]][setting] == null
                    || this.modInsValues[channelAdjust][instrument.modInstruments[mod]][setting] != val
                    || this.nextModInsValues[channelAdjust][instrument.modInstruments[mod]][setting] != nextVal) {
                    this.modInsValues[channelAdjust][instrument.modInstruments[mod]][setting] = val;
                    this.nextModInsValues[channelAdjust][instrument.modInstruments[mod]][setting] = nextVal;
                }
                break;
            case ModSetting.mstNextBar:
                val = (this.song as Song).modValueToReal(volumeStart, setting);
                break;
            case ModSetting.mstNone:
            default:
                val = -1;
                break;
        }

        return val;
    }

    public getModValue(setting: ModSetting, forSong: boolean, channel?: number | null, instrument?: number | null, nextVal?: boolean): number {
        if (forSong) {
            if (this.modValues[setting] != null && this.nextModValues[setting] != null) {
                return nextVal ? this.nextModValues[setting]! : this.modValues[setting]!;
            }
        } else if (channel != undefined && instrument != undefined) {
            if (this.modInsValues[channel][instrument][setting] != null && this.nextModInsValues[channel][instrument][setting] != null) {
                return nextVal ? this.nextModInsValues[channel][instrument][setting]! : this.modInsValues[channel][instrument][setting]!;
            }
        }
        return -1;
    }

    // Checks if any mod is active for the given channel/instrument OR if any mod is active for the song scope. Could split the logic if needed later.
    public isAnyModActive(channel: number, instrument: number): boolean {
        for (let setting: number = 0; setting < ModSetting.mstMaxValue; setting++) {
            if ((this.modValues != undefined && this.modValues[setting] != null)
                || (this.modInsValues != undefined && this.modInsValues[channel] != undefined && this.modInsValues[channel][instrument] != undefined && this.modInsValues[channel][instrument][setting] != null)) {
                return true;
            }
        }
        return false;
    }

    public unsetMod(setting: ModSetting, channel?: number, instrument?: number) {
        if (this.isModActive(setting, true) || (channel != undefined && instrument != undefined && this.isModActive(setting, false, channel, instrument))) {
            this.modValues[setting] = null;
            this.nextModValues[setting] = null;
            if (channel != undefined && instrument != undefined) {
                this.modInsValues[channel][instrument][setting] = null;
                this.nextModInsValues[channel][instrument][setting] = null;
            }
        }
    }

    public isModActive(setting: ModSetting, forSong: boolean, channel?: number, instrument?: number): boolean {
        if (forSong) {
            return (this.modValues != undefined && this.modValues[setting] != null);
        } else if (channel != undefined && instrument != undefined && this.modInsValues != undefined && this.modInsValues[channel] != null && this.modInsValues[channel][instrument] != null && this.modInsValues[channel][instrument][setting] != null) {
            return (this.modInsValues[channel][instrument][setting] != null);
        }
        return false;
    }

    private activateAudio(): void {
        if (this.audioCtx == null || this.scriptNode == null) {
            this.audioCtx = this.audioCtx || new (window.AudioContext || window.webkitAudioContext)();
            this.samplesPerSecond = this.audioCtx.sampleRate;
            this.scriptNode = this.audioCtx.createScriptProcessor ? this.audioCtx.createScriptProcessor(2048, 0, 2) : this.audioCtx.createJavaScriptNode(2048, 0, 2); // 2048, 0 input channels, 2 output channels
            this.scriptNode.onaudioprocess = this.audioProcessCallback;
            this.scriptNode.channelCountMode = 'explicit';
            this.scriptNode.channelInterpretation = 'speakers';
            this.scriptNode.connect(this.audioCtx.destination);
        }
        this.audioCtx.resume();
    }

    private deactivateAudio(): void {
        if (this.audioCtx != null && this.scriptNode != null) {
            this.scriptNode.disconnect(this.audioCtx.destination);
            this.scriptNode = null;
            if (this.audioCtx.close) this.audioCtx.close(); // firefox is missing this function?
            this.audioCtx = null;
        }
    }

    public maintainLiveInput(): void {
        this.activateAudio();
        this.liveInputEndTime = performance.now() + 10000.0;
    }

    public play(): void {
        if (this.isPlayingSong) return;
        this.isPlayingSong = true;
        this.warmUpSynthesizer(this.song);
        this.computeLatestModValues();
        this.activateAudio();
    }

    public pause(): void {
        if (!this.isPlayingSong) return;
        this.isPlayingSong = false;
        if (this.song != null) {
            this.song.inVolumeCap = 0.0;
            this.song.outVolumeCap = 0.0;
        }
        this.modValues = [];
        this.modInsValues = [];
        this.nextModValues = [];
        this.nextModInsValues = [];
        this.tyingOver = [];
    }

    public snapToStart(): void {
        this.bar = 0;
        this.snapToBar();
    }

    public goToBar(bar: number): void {
        this.bar = bar;
        this.playheadInternal = this.bar;
    }

    public snapToBar(): void {
        this.playheadInternal = this.bar;
        this.beat = 0;
        this.part = 0;
        this.tick = 0;
        this.tickSampleCountdown = 0;
    }

    public resetEffects(): void {
        this.reverbDelayPos = 0;
        this.reverbFeedback0 = 0.0;
        this.reverbFeedback1 = 0.0;
        this.reverbFeedback2 = 0.0;
        this.reverbFeedback3 = 0.0;
        //this.highpassInput = 0.0;
        //this.highpassOutput = 0.0;
        this.freeAllTones();
        for (let i: number = 0; i < this.reverbDelayLine.length; i++) this.reverbDelayLine[i] = 0.0;
        for (let i: number = 0; i < this.chorusDelayLine.length; i++) this.chorusDelayLine[i] = 0.0;
        if (this.samplesForNone != null) for (let i: number = 0; i < this.samplesForNone.length; i++) this.samplesForNone[i] = 0.0;
        if (this.samplesForReverb != null) for (let i: number = 0; i < this.samplesForReverb.length; i++) this.samplesForReverb[i] = 0.0;
        if (this.samplesForChorus != null) for (let i: number = 0; i < this.samplesForChorus.length; i++) this.samplesForChorus[i] = 0.0;
        if (this.samplesForChorusReverb != null) for (let i: number = 0; i < this.samplesForChorusReverb.length; i++) this.samplesForChorusReverb[i] = 0.0;
    }

    public jumpIntoLoop(): void {
        if (!this.song) return;
        if (this.bar < this.song.loopStart || this.bar >= this.song.loopStart + this.song.loopLength) {
            const oldBar: number = this.bar;
            this.bar = this.song.loopStart;
            this.playheadInternal += this.bar - oldBar;

            if (this.playing)
                this.computeLatestModValues();
        }
    }

    public nextBar(): void {
        if (!this.song) return;
        const oldBar: number = this.bar;
        this.bar++;
        if (this.bar >= this.song.barCount) {
            this.bar = 0;
        }
        this.playheadInternal += this.bar - oldBar;

        // Reset note ties
        for ( let channel: number = 0; channel < this.song.pitchChannelCount + this.song.noiseChannelCount; channel++ ) {
            this.tyingOver[channel] = -1;
        }

        if (this.playing)
            this.computeLatestModValues();
    }

    public skipBar(): void {
        if (!this.song) return;
        const samplesPerTick: number = this.getSamplesPerTick();
        this.bar++;
        this.beat = 0;
        this.part = 0;
        this.tick = 0;
        this.tickSampleCountdown = samplesPerTick;

        if (this.loopRepeatCount != 0 && this.bar == this.song.loopStart + this.song.loopLength) {
            this.bar = this.song.loopStart;
            if (this.loopRepeatCount > 0) this.loopRepeatCount--;
        }

    }

    public firstBar(): void {
        if (!this.song) return;
        this.bar = 0;
        this.playheadInternal = 0;
        this.beat = 0;
        this.part = 0;

        // Reset note ties
        for ( let channel: number = 0; channel < this.song.pitchChannelCount + this.song.noiseChannelCount; channel++ ) {
            this.tyingOver[channel] = -1;
        }

        if (this.playing)
            this.computeLatestModValues();
    }

    public jumpToEditingBar(bar: number): void {
        if (!this.song) return;

        this.bar = bar;

        this.playheadInternal = bar;
        this.beat = 0;
        this.part = 0;

        // Reset note ties
        for ( let channel: number = 0; channel < this.song.pitchChannelCount + this.song.noiseChannelCount; channel++ ) {
            this.tyingOver[channel] = -1;
        }

        if (this.playing)
            this.computeLatestModValues();
    }

    public prevBar(): void {
        if (!this.song) return;
        const oldBar: number = this.bar;
        this.bar--;
        if (this.bar < 0 || this.bar >= this.song.barCount) {
            this.bar = this.song.barCount - 1;
        }
        this.playheadInternal += this.bar - oldBar;

        // Reset note ties
        for ( let channel: number = 0; channel < this.song.pitchChannelCount + this.song.noiseChannelCount; channel++ ) {
            this.tyingOver[channel] = -1;
        }

        if (this.playing)
            this.computeLatestModValues();
    }

    private audioProcessCallback = (audioProcessingEvent: any): void => {
        const outputBuffer = audioProcessingEvent.outputBuffer;
        const outputDataL: Float32Array = outputBuffer.getChannelData(0);
        const outputDataR: Float32Array = outputBuffer.getChannelData(1);

        const isPlayingLiveTones = performance.now() < this.liveInputEndTime;
        if (!isPlayingLiveTones && !this.isPlayingSong) {
            for (let i: number = 0; i < outputBuffer.length; i++) {
                outputDataL[i] = 0.0;
                outputDataR[i] = 0.0;
            }
            this.deactivateAudio();
        } else {
            this.synthesize(outputDataL, outputDataR, outputBuffer.length, this.isPlayingSong);
        }
    }

    public synthesize(outputDataL: Float32Array, outputDataR: Float32Array, outputBufferLength: number, playSong: boolean = true): void {
        if (this.song == null) {
            for (let i: number = 0; i < outputBufferLength; i++) {
                outputDataL[i] = 0.0;
                outputDataR[i] = 0.0;
            }
            this.deactivateAudio();
            return;
        }

        this.song.inVolumeCap = 0.0; // Reset volume cap for this run
        this.song.outVolumeCap = 0.0;

        const channelCount: number = this.song.pitchChannelCount + this.song.noiseChannelCount;

        for (let i: number = this.activeTones.length; i < channelCount; i++) {
            this.activeTones[i] = new Deque<Tone>();
            this.releasedTones[i] = new Deque<Tone>();
        }
        this.activeTones.length = channelCount;
        this.releasedTones.length = channelCount;
        if ( channelCount != this.tyingOver.length ) {
            let idx: number = this.tyingOver.length;
            this.tyingOver.length = channelCount;
            while ( idx < this.tyingOver.length ) {
                this.tyingOver[idx++] = -1;
            }
        }

        for (let i: number = this.activeModTones.length; i < this.song.modChannelCount; i++) {
            this.activeModTones[i] = [];
            for (let mod: number = 0; mod < Config.modCount; mod++) {
                this.activeModTones[i][mod] = new Deque<Tone>();
            }
            this.activeModTones[i].length = Config.modCount;
        }
        this.activeModTones.length = this.song.modChannelCount;

        let samplesPerTick: number = this.getSamplesPerTick();
        let bufferIndex: number = 0;
        let ended: boolean = false;

        // Check the bounds of the playhead:
        while (this.tickSampleCountdown <= 0) this.tickSampleCountdown += samplesPerTick;
        if (this.tickSampleCountdown > samplesPerTick) this.tickSampleCountdown = samplesPerTick;
        if (playSong) {
            if (this.beat >= this.song.beatsPerBar) {
                this.bar++;
                this.beat = 0;
                this.part = 0;
                this.tick = 0;
                this.tickSampleCountdown = samplesPerTick;

                if (this.loopRepeatCount != 0 && this.bar == this.song.loopStart + this.song.loopLength) {
                    this.bar = this.song.loopStart;
                    if (this.loopRepeatCount > 0) this.loopRepeatCount--;
                }
            }
            if (this.bar >= this.song.barCount) {
                this.bar = 0;
                if (this.loopRepeatCount != -1) {
                    ended = true;
                    this.pause();
                }
            }
        }

        //const synthStartTime: number = performance.now();

        const stereoBufferLength: number = outputBufferLength * 4;
        if (this.samplesForNone == null || this.samplesForNone.length != stereoBufferLength ||
            this.samplesForReverb == null || this.samplesForReverb.length != stereoBufferLength ||
            this.samplesForChorus == null || this.samplesForChorus.length != stereoBufferLength ||
            this.samplesForChorusReverb == null || this.samplesForChorusReverb.length != stereoBufferLength) {
            this.samplesForNone = new Float32Array(stereoBufferLength);
            this.samplesForReverb = new Float32Array(stereoBufferLength);
            this.samplesForChorus = new Float32Array(stereoBufferLength);
            this.samplesForChorusReverb = new Float32Array(stereoBufferLength);
            this.stereoBufferIndex = 0;
        }
        let stereoBufferIndex: number = this.stereoBufferIndex;
        const samplesForNone: Float32Array = this.samplesForNone;
        const samplesForReverb: Float32Array = this.samplesForReverb;
        const samplesForChorus: Float32Array = this.samplesForChorus;
        const samplesForChorusReverb: Float32Array = this.samplesForChorusReverb;

        // Post processing parameters:
        const volume: number = +this.volume;
        const chorusDelayLine: Float32Array = this.chorusDelayLine;
        const reverbDelayLine: Float32Array = this.reverbDelayLine;
        const chorusDuration: number = 2.0;
        const chorusAngle: number = Math.PI * 2.0 / (chorusDuration * this.samplesPerSecond);
        const chorusRange: number = 150 * this.samplesPerSecond / 44100;
        const chorusOffset0: number = 0x800 - 1.51 * chorusRange;
        const chorusOffset1: number = 0x800 - 2.10 * chorusRange;
        const chorusOffset2: number = 0x800 - 3.35 * chorusRange;
        const chorusOffset3: number = 0x800 - 1.47 * chorusRange;
        const chorusOffset4: number = 0x800 - 2.15 * chorusRange;
        const chorusOffset5: number = 0x800 - 3.25 * chorusRange;
        let chorusPhase: number = this.chorusPhase % (Math.PI * 2.0);
        let chorusDelayPos: number = this.chorusDelayPos & 0x7FF;
        let reverbDelayPos: number = this.reverbDelayPos & 0x3FFF;
        let reverbFeedback0: number = +this.reverbFeedback0;
        let reverbFeedback1: number = +this.reverbFeedback1;
        let reverbFeedback2: number = +this.reverbFeedback2;
        let reverbFeedback3: number = +this.reverbFeedback3;
        let useReverb: number = this.song.reverb;
        if (this.isModActive(ModSetting.mstReverb, true)) {
            useReverb = this.getModValue(ModSetting.mstReverb, true);
        }
        let reverb: number = Math.pow(useReverb / Config.reverbRange, 0.667) * 0.425;
        //const highpassFilter: number = Math.pow(0.5, 400 / this.samplesPerSecond);
        const limitDecay: number = 1.0 - Math.pow(0.5, this.song.limitDecay / this.samplesPerSecond); // Default 4.0
        const limitRise: number = 1.0 - Math.pow(0.5, this.song.limitRise / this.samplesPerSecond); // Default 4000.0;
        const compressionThreshold: number = this.song.compressionThreshold; // Default 1
        const limitThreshold: number = this.song.limitThreshold; // Default 1
        const compressionRatio: number = this.song.compressionRatio; // Default 1
        const limitRatio: number = this.song.limitRatio; // Default 1
        const masterGain: number = this.song.masterGain; // Default 1
        //let highpassInput: number = +this.highpassInput;
        //let highpassOutput: number = +this.highpassOutput;
        let limit: number = +this.limit;

        while (bufferIndex < outputBufferLength && !ended) {

            const samplesLeftInBuffer: number = outputBufferLength - bufferIndex;
            const runLength: number = Math.min(Math.ceil(this.tickSampleCountdown), samplesLeftInBuffer);

            for (let modChannel: number = 0, channel: number = this.song.pitchChannelCount + this.song.noiseChannelCount; modChannel < this.song.modChannelCount; modChannel++, channel++) {
                // Also determines mod tones.
                this.determineCurrentActiveTones(this.song, channel, playSong);

                for (let mod: number = 0; mod < Config.modCount; mod++) {
                    for (let i: number = 0; i < this.activeModTones[modChannel][mod].count(); i++) {
                        const tone: Tone = this.activeModTones[modChannel][mod].get(i);

                        if (this.song.channels[channel].muted == false)
                            this.playTone(this.song, stereoBufferIndex, stereoBufferLength, channel, samplesPerTick, runLength, tone, false, false);
                    }
                }
            }

            // Handle next bar mods if they were set
            if ( this.wantToSkip ) {
                this.wantToSkip = false;
                this.skipBar();
            }

            if (this.isModActive(ModSetting.mstReverb, true)) {
                reverb = Math.pow(this.getModValue(ModSetting.mstReverb, true) / Config.reverbRange, 0.667) * 0.425;
            }

            // Update LFO time for instruments (used to be deterministic based on bar position but now vibrato/arp speed messes that up!)

            const tickSampleCountdown: number = this.tickSampleCountdown;
            const startRatio: number = 1.0 - (tickSampleCountdown) / samplesPerTick;
            const endRatio: number = 1.0 - (tickSampleCountdown - runLength) / samplesPerTick;
            const ticksIntoBar: number = (this.beat * Config.partsPerBeat + this.part) * Config.ticksPerPart + this.tick;
            const partTimeTickStart: number = (ticksIntoBar) / Config.ticksPerPart;
            const partTimeTickEnd: number = (ticksIntoBar + 1) / Config.ticksPerPart;
            const partTimeStart: number = partTimeTickStart + (partTimeTickEnd - partTimeTickStart) * startRatio;
            const partTimeEnd: number = partTimeTickStart + (partTimeTickEnd - partTimeTickStart) * endRatio;

            for (let channel: number = 0; channel < this.song.pitchChannelCount + this.song.noiseChannelCount; channel++) {
                for (let instrumentIdx: number = 0; instrumentIdx < this.song.instrumentsPerChannel; instrumentIdx++) {
                    let instrument: Instrument = this.song.channels[channel].instruments[instrumentIdx];
                    let useVibratoSpeed: number = instrument.vibratoSpeed;

                    instrument.LFOtime = instrument.nextLFOtime;

                    if (this.isModActive(ModSetting.mstVibratoSpeed, false, channel, instrumentIdx)) {
                        useVibratoSpeed = this.getModValue(ModSetting.mstVibratoSpeed, false, channel, instrumentIdx, false);
                    }

                    if (useVibratoSpeed == 0) {
                        instrument.LFOtime = 0;
                        instrument.nextLFOtime = 0;
                    }
                    else {
                        instrument.nextLFOtime += useVibratoSpeed * 0.1 * (partTimeEnd - partTimeStart);
                    }
                }
            }

            for (let channel: number = 0; channel < this.song.pitchChannelCount + this.song.noiseChannelCount; channel++) {

                if (channel == this.liveInputChannel) {
                    this.determineLiveInputTones(this.song);

                    for (let i: number = 0; i < this.liveInputTones.count(); i++) {
                        const tone: Tone = this.liveInputTones.get(i);
                        // Hmm. Will allow active input from a muted channel for now.
                        //if (this.song.channels[channel].muted == false)
                        this.playTone(this.song, stereoBufferIndex, stereoBufferLength, channel, samplesPerTick, runLength, tone, false, false);
                    }
                }

                this.determineCurrentActiveTones(this.song, channel, playSong);
                for (let i: number = 0; i < this.activeTones[channel].count(); i++) {
                    const tone: Tone = this.activeTones[channel].get(i);
                    this.playTone(this.song, stereoBufferIndex, stereoBufferLength, channel, samplesPerTick, runLength, tone, false, false);
                }

                for (let i: number = 0; i < this.releasedTones[channel].count(); i++) {
                    const tone: Tone = this.releasedTones[channel].get(i);
                    if (tone.ticksSinceReleased >= tone.instrument.getTransition().releaseTicks) {
                        this.freeReleasedTone(channel, i);
                        i--;
                        continue;
                    }

                    const shouldFadeOutFast: boolean = (i + this.activeTones[channel].count() >= Config.maximumTonesPerChannel);

                    this.playTone(this.song, stereoBufferIndex, stereoBufferLength, channel, samplesPerTick, runLength, tone, true, shouldFadeOutFast);

                }
            }

            // Post processing:
            let chorusTap0Index: number = chorusDelayPos + chorusOffset0 - chorusRange * Math.sin(chorusPhase + 0);
            let chorusTap1Index: number = chorusDelayPos + chorusOffset1 - chorusRange * Math.sin(chorusPhase + 2.1);
            let chorusTap2Index: number = chorusDelayPos + chorusOffset2 - chorusRange * Math.sin(chorusPhase + 4.2);
            let chorusTap3Index: number = chorusDelayPos + 0x400 + chorusOffset3 - chorusRange * Math.sin(chorusPhase + 3.2);
            let chorusTap4Index: number = chorusDelayPos + 0x400 + chorusOffset4 - chorusRange * Math.sin(chorusPhase + 5.3);
            let chorusTap5Index: number = chorusDelayPos + 0x400 + chorusOffset5 - chorusRange * Math.sin(chorusPhase + 1.0);
            chorusPhase += chorusAngle * runLength;
            const chorusTap0End: number = chorusDelayPos + runLength + chorusOffset0 - chorusRange * Math.sin(chorusPhase + 0);
            const chorusTap1End: number = chorusDelayPos + runLength + chorusOffset1 - chorusRange * Math.sin(chorusPhase + 2.1);
            const chorusTap2End: number = chorusDelayPos + runLength + chorusOffset2 - chorusRange * Math.sin(chorusPhase + 4.2);
            const chorusTap3End: number = chorusDelayPos + runLength + 0x400 + chorusOffset3 - chorusRange * Math.sin(chorusPhase + 3.2);
            const chorusTap4End: number = chorusDelayPos + runLength + 0x400 + chorusOffset4 - chorusRange * Math.sin(chorusPhase + 5.3);
            const chorusTap5End: number = chorusDelayPos + runLength + 0x400 + chorusOffset5 - chorusRange * Math.sin(chorusPhase + 1.0);
            const chorusTap0Delta: number = (chorusTap0End - chorusTap0Index) / runLength;
            const chorusTap1Delta: number = (chorusTap1End - chorusTap1Index) / runLength;
            const chorusTap2Delta: number = (chorusTap2End - chorusTap2Index) / runLength;
            const chorusTap3Delta: number = (chorusTap3End - chorusTap3Index) / runLength;
            const chorusTap4Delta: number = (chorusTap4End - chorusTap4Index) / runLength;
            const chorusTap5Delta: number = (chorusTap5End - chorusTap5Index) / runLength;
            const runEnd: number = bufferIndex + runLength;
            for (let i: number = bufferIndex; i < runEnd; i++) {
                const bufferIndexL: number = stereoBufferIndex;
                const bufferIndexR: number = stereoBufferIndex + 1;
                const sampleForNoneL: number = samplesForNone[bufferIndexL]; samplesForNone[bufferIndexL] = 0.0;
                const sampleForNoneR: number = samplesForNone[bufferIndexR]; samplesForNone[bufferIndexR] = 0.0;
                const sampleForReverbL: number = samplesForReverb[bufferIndexL]; samplesForReverb[bufferIndexL] = 0.0;
                const sampleForReverbR: number = samplesForReverb[bufferIndexR]; samplesForReverb[bufferIndexR] = 0.0;
                const sampleForChorusL: number = samplesForChorus[bufferIndexL]; samplesForChorus[bufferIndexL] = 0.0;
                const sampleForChorusR: number = samplesForChorus[bufferIndexR]; samplesForChorus[bufferIndexR] = 0.0;
                const sampleForChorusReverbL: number = samplesForChorusReverb[bufferIndexL]; samplesForChorusReverb[bufferIndexL] = 0.0;
                const sampleForChorusReverbR: number = samplesForChorusReverb[bufferIndexR]; samplesForChorusReverb[bufferIndexR] = 0.0;
                stereoBufferIndex += 2;

                const combinedChorusL: number = sampleForChorusL + sampleForChorusReverbL;
                const combinedChorusR: number = sampleForChorusR + sampleForChorusReverbR;

                const chorusTap0Ratio: number = chorusTap0Index % 1;
                const chorusTap1Ratio: number = chorusTap1Index % 1;
                const chorusTap2Ratio: number = chorusTap2Index % 1;
                const chorusTap3Ratio: number = chorusTap3Index % 1;
                const chorusTap4Ratio: number = chorusTap4Index % 1;
                const chorusTap5Ratio: number = chorusTap5Index % 1;
                const chorusTap0A: number = chorusDelayLine[(chorusTap0Index) & 0x7FF];
                const chorusTap0B: number = chorusDelayLine[(chorusTap0Index + 1) & 0x7FF];
                const chorusTap1A: number = chorusDelayLine[(chorusTap1Index) & 0x7FF];
                const chorusTap1B: number = chorusDelayLine[(chorusTap1Index + 1) & 0x7FF];
                const chorusTap2A: number = chorusDelayLine[(chorusTap2Index) & 0x7FF];
                const chorusTap2B: number = chorusDelayLine[(chorusTap2Index + 1) & 0x7FF];
                const chorusTap3A: number = chorusDelayLine[(chorusTap3Index) & 0x7FF];
                const chorusTap3B: number = chorusDelayLine[(chorusTap3Index + 1) & 0x7FF];
                const chorusTap4A: number = chorusDelayLine[(chorusTap4Index) & 0x7FF];
                const chorusTap4B: number = chorusDelayLine[(chorusTap4Index + 1) & 0x7FF];
                const chorusTap5A: number = chorusDelayLine[(chorusTap5Index) & 0x7FF];
                const chorusTap5B: number = chorusDelayLine[(chorusTap5Index + 1) & 0x7FF];
                const chorusTap0: number = chorusTap0A + (chorusTap0B - chorusTap0A) * chorusTap0Ratio;
                const chorusTap1: number = chorusTap1A + (chorusTap1B - chorusTap1A) * chorusTap1Ratio;
                const chorusTap2: number = chorusTap2A + (chorusTap2B - chorusTap2A) * chorusTap2Ratio;
                const chorusTap3: number = chorusTap3A + (chorusTap3B - chorusTap3A) * chorusTap3Ratio;
                const chorusTap4: number = chorusTap4A + (chorusTap4B - chorusTap4A) * chorusTap4Ratio;
                const chorusTap5: number = chorusTap5A + (chorusTap5B - chorusTap5A) * chorusTap5Ratio;
                const chorusSampleL = 0.5 * (combinedChorusL - chorusTap0 + chorusTap1 - chorusTap2);
                const chorusSampleR = 0.5 * (combinedChorusR - chorusTap3 + chorusTap4 - chorusTap5);
                chorusDelayLine[chorusDelayPos] = combinedChorusL;
                chorusDelayLine[(chorusDelayPos + 0x400) & 0x7FF] = combinedChorusR;
                chorusDelayPos = (chorusDelayPos + 1) & 0x7FF;
                chorusTap0Index += chorusTap0Delta;
                chorusTap1Index += chorusTap1Delta;
                chorusTap2Index += chorusTap2Delta;
                chorusTap3Index += chorusTap3Delta;
                chorusTap4Index += chorusTap4Delta;
                chorusTap5Index += chorusTap5Delta;

                // Reverb, implemented using a feedback delay network with a Hadamard matrix and lowpass filters.
                // good ratios:    0.555235 + 0.618033 + 0.818 +   1.0 = 2.991268
                // Delay lengths:  3041     + 3385     + 4481  +  5477 = 16384 = 2^14
                // Buffer offsets: 3041    -> 6426   -> 10907 -> 16384
                const reverbDelayPos1: number = (reverbDelayPos + 3041) & 0x3FFF;
                const reverbDelayPos2: number = (reverbDelayPos + 6426) & 0x3FFF;
                const reverbDelayPos3: number = (reverbDelayPos + 10907) & 0x3FFF;
                const reverbSample0: number = (reverbDelayLine[reverbDelayPos]);
                const reverbSample1: number = reverbDelayLine[reverbDelayPos1];
                const reverbSample2: number = reverbDelayLine[reverbDelayPos2];
                const reverbSample3: number = reverbDelayLine[reverbDelayPos3];
                const reverbTemp0: number = -(reverbSample0 + sampleForChorusReverbL + sampleForReverbL) + reverbSample1;
                const reverbTemp1: number = -(reverbSample0 + sampleForChorusReverbR + sampleForReverbR) - reverbSample1;
                const reverbTemp2: number = -reverbSample2 + reverbSample3;
                const reverbTemp3: number = -reverbSample2 - reverbSample3;
                reverbFeedback0 += ((reverbTemp0 + reverbTemp2) * reverb - reverbFeedback0) * 0.5;
                reverbFeedback1 += ((reverbTemp1 + reverbTemp3) * reverb - reverbFeedback1) * 0.5;
                reverbFeedback2 += ((reverbTemp0 - reverbTemp2) * reverb - reverbFeedback2) * 0.5;
                reverbFeedback3 += ((reverbTemp1 - reverbTemp3) * reverb - reverbFeedback3) * 0.5;
                reverbDelayLine[reverbDelayPos1] = reverbFeedback0;
                reverbDelayLine[reverbDelayPos2] = reverbFeedback1;
                reverbDelayLine[reverbDelayPos3] = reverbFeedback2;
                reverbDelayLine[reverbDelayPos] = reverbFeedback3;
                reverbDelayPos = (reverbDelayPos + 1) & 0x3FFF;

                // Apply master pre-gain to the sound, before limiting. Master gain slider is 0-5, but it's squared for more range (0-25).
                const sampleL = masterGain * masterGain * (sampleForNoneL + chorusSampleL + sampleForReverbL + reverbSample1 + reverbSample2 + reverbSample3);
                const sampleR = masterGain * masterGain * (sampleForNoneR + chorusSampleR + sampleForReverbR + reverbSample0 + reverbSample2 - reverbSample3);

                /*
                highpassOutput = highpassOutput * highpassFilter + sample - highpassInput;
                highpassInput = sample;
                // use highpassOutput instead of sample below?
                */

                // A compressor/limiter.
                const absL: number = sampleL < 0.0 ? -sampleL : sampleL;
                const absR: number = sampleR < 0.0 ? -sampleR : sampleR;
                const abs: number = absL > absR ? absL : absR;
                this.song.inVolumeCap = (this.song.inVolumeCap > abs ? this.song.inVolumeCap : abs); // Analytics, spit out raw input volume
                // Determines which formula to use. 0 when volume is between [0, compressionThreshold], 1 when between (compressionThreshold, limitThreshold], 2 above
                const limitRange: number = (+(abs > compressionThreshold)) + (+(abs > limitThreshold));
                // Determine the target amplification based on the range of the curve
                const limitTarget: number =
                    (+(limitRange == 0)) * (((abs + 1 - compressionThreshold) * 0.8 + 0.25) * compressionRatio + 1.05 * (1 - compressionRatio))
                    + (+(limitRange == 1)) * (1.05)
                    + (+(limitRange == 2)) * (1.05 * ((abs + 1 - limitThreshold) * limitRatio + (1 - limitThreshold)));
                // Move the limit towards the target
                limit += ((limitTarget - limit) * (limit < limitTarget ? limitRise : limitDecay));
                const limitedVolume = volume / (limit >= 1 ? limit * 1.05 : limit * 0.8 + 0.25);
                outputDataL[i] = sampleL * limitedVolume;
                outputDataR[i] = sampleR * limitedVolume;

                this.song.outVolumeCap = (this.song.outVolumeCap > abs * limitedVolume ? this.song.outVolumeCap : abs * limitedVolume); // Analytics, spit out limited output volume
            }

            bufferIndex += runLength;

            this.tickSampleCountdown -= runLength;
            if (this.tickSampleCountdown <= 0) {

                // Track how long tones have been released, and free them if there are too many.
                for (let channel: number = 0; channel < this.song.pitchChannelCount + this.song.noiseChannelCount; channel++) {
                    for (let i: number = 0; i < this.releasedTones[channel].count(); i++) {
                        const tone: Tone = this.releasedTones[channel].get(i);
                        tone.ticksSinceReleased++;

                        const shouldFadeOutFast: boolean = (i + this.activeTones[channel].count() >= Config.maximumTonesPerChannel);
                        if (shouldFadeOutFast) {
                            this.freeReleasedTone(channel, i);
                            i--;
                        }
                    }
                }

                // Update arpeggio time, which is used to calculate arpeggio position
                for (let channel: number = 0; channel < this.song.pitchChannelCount + this.song.noiseChannelCount; channel++) {
                    for (let instrumentIdx: number = 0; instrumentIdx < this.song.channels[channel].instruments.length; instrumentIdx++) {
                        let instrument: Instrument = this.song.channels[channel].instruments[instrumentIdx];
                        let useArpeggioSpeed: number = instrument.arpeggioSpeed;
                        if (this.isModActive(ModSetting.mstArpeggioSpeed, false, channel, instrumentIdx)) {
                            useArpeggioSpeed = this.getModValue(ModSetting.mstArpeggioSpeed, false, channel, instrumentIdx, false);
                            if (Number.isInteger(useArpeggioSpeed)) {
                                instrument.arpTime += Config.arpSpeedScale[useArpeggioSpeed];
                            } else {
                                // Linear interpolate arpeggio values
                                instrument.arpTime += (1 - (useArpeggioSpeed % 1)) * Config.arpSpeedScale[Math.floor(useArpeggioSpeed)] + (useArpeggioSpeed % 1) * Config.arpSpeedScale[Math.ceil(useArpeggioSpeed)];
                            }
                        }
                        else {
                            instrument.arpTime += Config.arpSpeedScale[useArpeggioSpeed];
                        }
                    }
                }

                this.tick++;
                this.tickSampleCountdown += samplesPerTick;
                if (this.tick == Config.ticksPerPart) {
                    this.tick = 0;
                    this.part++;
                    this.liveInputDuration--;
                    var atEnd = this.part + this.beat * Config.partsPerBeat >= this.findPartsInBar(this.bar) - 1;
                    // Check if any active tones should be released.
                    for (let channel: number = 0; channel < this.song.pitchChannelCount + this.song.noiseChannelCount; channel++) {
                        // Check if we're at the end of the bar and have a tie-over transition. If so, do not free tone
                        var carryOver = false;
                        var toneCount = this.activeTones[channel].count();
                        var pattern = this.song.getPattern(channel, this.bar);
                        if ( pattern != null && atEnd ) {
                            var instrument = pattern.instrument;
                            if ( this.song.channels[channel].instruments[instrument].tieNoteTransition && toneCount > 0 ) {
                                // Verify that all tie conditions are met
                                // 1. Check for a note in this channel at the start of the next bar
                                // 2. Check that the note's volume start matches the current volume
                                // 3. Check that the shape (pitches, chord size) is a match
                                // 4. Check that the instruments are the same
                                var targetBar = this.bar + 1;
                                if ( targetBar >= this.song.barCount || (targetBar >= this.song.loopStart + this.song.loopLength && this.loopRepeatCount != 0)) {
                                    targetBar = this.song.loopStart;
                                }
                                var nextPattern = this.song.getPattern(channel, targetBar);
                                var currNote = this.activeTones[channel].get(0).note;
                                if ( currNote != null ) {
                                    var pin = 0;
                                    while ( currNote.pins[pin].time + currNote.start < this.part + this.beat * Config.partsPerBeat && pin < currNote.pins.length-1 )
                                        pin++;
                                    var currVolume = currNote.pins[pin].volume;
                                    var lastInterval = currNote.pins[pin].interval;

                                    if ( nextPattern != null && nextPattern.instrument == instrument ) {
                                        for( let i: number = 0; i < nextPattern.notes.length; i++ ) {
                                            if ( nextPattern.notes[i].start == 0
                                                && nextPattern.notes[i].pins[0].volume == currVolume
                                                && nextPattern.notes[i].pitches.length == currNote.pitches.length ) {
                                                
                                                carryOver = true;
                                                for ( let j: number = 0; j < currNote.pitches.length; j++ ) {
                                                    // Allow any pitch order
                                                    if ( nextPattern.notes[i].pitches.findIndex( (p) => p == currNote!.pitches[j] + lastInterval ) == -1 ) {
                                                        carryOver = false;
                                                        j = currNote.pitches.length;
                                                    }
                                                }
                                                i = nextPattern.notes.length;
                                                
                                                if ( carryOver ) {
                                                    // Prior to an actual tie, all releasing for hard transitions also needs to be
                                                    // cancelled. So, this check is ran a few parts before the end of a bar too.
                                                    // In those cases, just set tyingOver to 0 for that duration to cancel release
                                                    // handling, but not affect note start time calculations.
                                                    if ( this.part + this.beat * Config.partsPerBeat < this.findPartsInBar(this.bar) ) {
                                                        // Only does this if it is needed, so if we're long tying (next else-if below) then don't ruin the math.
                                                        if ( this.tyingOver[channel] < 0 ) {
                                                            this.tyingOver[channel] = 0;
                                                        }
                                                    }
                                                    // Special case: tying over a whole bar, just add the length.
                                                    else if ( currNote.start == 0 && this.tyingOver[channel] >= 0 ) {
                                                        this.tyingOver[channel] += this.part + this.beat * Config.partsPerBeat;
                                                    }
                                                    else {
                                                        // Set tyingOver to a number >= 0 representing how many parts back the tie note started.
                                                        this.tyingOver[channel] = this.part + this.beat * Config.partsPerBeat - currNote.start;
                                                    }
                                                }
                                            }
                                        }
                                    }
                                }
                            }
                        }

                        for (let i: number = 0; i < this.activeTones[channel].count(); i++) {
                            const tone: Tone = this.activeTones[channel].get(i);
                            const transition: Transition = tone.instrument.getTransition();
                            
                            if (tone.note != null && tone.note.end == this.part + this.beat * Config.partsPerBeat) {
                                // Free tone if the transition allows
                                if (!(transition.isSeamless || tone.instrument.clicklessTransition || this.tyingOver[channel] >= 0)) {
                                    if (transition.releases) {
                                        this.releaseTone(channel, tone);
                                    } else {
                                        this.freeTone(tone);
                                    }
                                    this.activeTones[channel].remove(i);
                                    i--;
                                }

                                // End of note: if not actively trying to carry over, kill note tie
                                if ( !carryOver ) {
                                    this.tyingOver[channel] = -1;
                                }
                            }
                        }
                    }

                    for (let channel: number = 0; channel < this.song.modChannelCount; channel++) {
                        for (let mod: number = 0; mod < Config.modCount; mod++) {
                            for (let i: number = 0; i < this.activeModTones[channel][mod].count(); i++) {
                                const tone: Tone = this.activeModTones[channel][mod].get(i);
                                const transition: Transition = tone.instrument.getTransition();
                                if (!transition.isSeamless && tone.note != null && tone.note.end == this.part + this.beat * Config.partsPerBeat) {
                                    this.freeTone(tone);
                                    this.activeModTones[channel][mod].remove(i);
                                    i--;
                                }
                            }
                        }
                    }

                    if (this.part == Config.partsPerBeat) {
                        this.part = 0;

                        if (playSong) {
                            this.beat++;
                            if (this.beat == this.song.beatsPerBar) {
                                // bar changed, reset for next bar:
                                this.beat = 0;
                                this.bar++;
                                if (this.loopRepeatCount != 0 && this.bar == this.song.loopStart + this.song.loopLength) {
                                    this.bar = this.song.loopStart;
                                    if (this.loopRepeatCount > 0) this.loopRepeatCount--;
                                }
                                if (this.bar >= this.song.barCount) {
                                    this.bar = 0;
                                    if (this.loopRepeatCount != -1) {
                                        ended = true;
                                        this.resetEffects();
                                        this.pause();
                                    }
                                }
                            }
                        }
                    }
                }
            }

            // Update mod values so that next values copy to current values
            for (let setting: number = 0; setting < ModSetting.mstMaxValue; setting++) {
                if (this.nextModValues != null && this.nextModValues[setting] != null)
                    this.modValues[setting] = this.nextModValues[setting];
            }

            // Set samples per tick if song tempo mods changed it
            if (this.isModActive(ModSetting.mstTempo, true)) {
                samplesPerTick = this.getSamplesPerTick();
                this.tickSampleCountdown = Math.min(this.tickSampleCountdown, samplesPerTick);
            }

            // Bound LFO times to be within their period (to keep values from getting large)
            // I figured this modulo math probably doesn't have to happen every LFO tick.
            for (let channel: number = 0; channel < this.song.pitchChannelCount; channel++) {
                for (let instrument of this.song.channels[channel].instruments) {
                    instrument.nextLFOtime = (instrument.nextLFOtime % (Config.vibratoTypes[instrument.vibratoType].period / (Config.ticksPerPart * samplesPerTick / this.samplesPerSecond)));
                    instrument.arpTime = (instrument.arpTime % (2520 * Config.ticksPerArpeggio)); // 2520 = LCM of 4, 5, 6, 7, 8, 9 (arp sizes)
                }
            }

            for (let setting: number = 0; setting < ModSetting.mstMaxValue; setting++) {
                for (let channel: number = 0; channel < channelCount; channel++) {
                    for (let instrument: number = 0; instrument < this.song.instrumentsPerChannel; instrument++) {
                        if (this.nextModInsValues != null && this.nextModInsValues[channel] != null && this.nextModInsValues[channel][instrument] != null && this.nextModInsValues[channel][instrument][setting] != null) {
                            this.modInsValues[channel][instrument][setting] = this.nextModInsValues[channel][instrument][setting];
                        }
                    }
                }
            }

        }

        // Optimization: Avoid persistent reverb values in the float denormal range.
        const epsilon: number = (1.0e-24);
        if (-epsilon < reverbFeedback0 && reverbFeedback0 < epsilon) reverbFeedback0 = 0.0;
        if (-epsilon < reverbFeedback1 && reverbFeedback1 < epsilon) reverbFeedback1 = 0.0;
        if (-epsilon < reverbFeedback2 && reverbFeedback2 < epsilon) reverbFeedback2 = 0.0;
        if (-epsilon < reverbFeedback3 && reverbFeedback3 < epsilon) reverbFeedback3 = 0.0;
        //if (-epsilon < highpassInput && highpassInput < epsilon) highpassInput = 0.0;
        //if (-epsilon < highpassOutput && highpassOutput < epsilon) highpassOutput = 0.0;
        if (-epsilon < limit && limit < epsilon) limit = 0.0;

        this.stereoBufferIndex = (this.stereoBufferIndex + outputBufferLength * 2) % stereoBufferLength;
        this.chorusPhase = chorusPhase;
        this.chorusDelayPos = chorusDelayPos;
        this.reverbDelayPos = reverbDelayPos;
        this.reverbFeedback0 = reverbFeedback0;
        this.reverbFeedback1 = reverbFeedback1;
        this.reverbFeedback2 = reverbFeedback2;
        this.reverbFeedback3 = reverbFeedback3;
        //this.highpassInput = highpassInput;
        //this.highpassOutput = highpassOutput;
        this.limit = limit;

        if (playSong) {
            this.playheadInternal = (((this.tick + 1.0 - this.tickSampleCountdown / samplesPerTick) / 2.0 + this.part) / Config.partsPerBeat + this.beat) / this.song.beatsPerBar + this.bar;
        }

        /*
        const synthDuration: number = performance.now() - synthStartTime;
        // Performance measurements:
        samplesAccumulated += outputBufferLength;
        samplePerformance += synthDuration;
    	
        if (samplesAccumulated >= 44100 * 4) {
        const secondsGenerated = samplesAccumulated / 44100;
        const secondsRequired = samplePerformance / 1000;
        const ratio = secondsRequired / secondsGenerated;
        console.log(ratio);
        samplePerformance = 0;
        samplesAccumulated = 0;
        }
        */
    }

    private freeTone(tone: Tone): void {
        this.tonePool.pushBack(tone);
    }

    private newTone(): Tone {
        if (this.tonePool.count() > 0) {
            const tone: Tone = this.tonePool.popBack();
            tone.reset();
            tone.active = false;
            return tone;
        }
        return new Tone();
    }

    private releaseTone(channel: number, tone: Tone): void {
        if (this.song == null || !this.song.getChannelIsMod(channel)) {
            this.releasedTones[channel].pushFront(tone);
        }
        else {
            /*
            for (let mod = 0; mod < Config.modCount; mod++) {
            this.releasedModTones[channel - (this.song.pitchChannelCount + this.song.noiseChannelCount)][mod].pushFront(tone);
            }
            */
        }
    }

    private freeReleasedTone(channel: number, toneIndex: number): void {
        if (this.song == null || !this.song.getChannelIsMod(channel)) {
            this.freeTone(this.releasedTones[channel].get(toneIndex));
            this.releasedTones[channel].remove(toneIndex);
        } else {
            /*
            for (let mod = 0; mod < Config.modCount; mod++) {
            this.freeTone(this.releasedModTones[channel - (this.song.pitchChannelCount + this.song.noiseChannelCount)][mod].get(toneIndex));
            this.releasedModTones[channel][mod].remove(toneIndex);
            }
            */
        }
    }

    public freeAllTones(): void {
        while (this.liveInputTones.count() > 0) {
            this.freeTone(this.liveInputTones.popBack());
        }
        for (let i: number = 0; i < this.activeTones.length; i++) {
            while (this.activeTones[i].count() > 0) {
                this.freeTone(this.activeTones[i].popBack());
            }
        }
        for (let i: number = 0; i < this.releasedTones.length; i++) {
            while (this.releasedTones[i].count() > 0) {
                this.freeTone(this.releasedTones[i].popBack());
            }
        }
        for (let i = 0; i < this.activeModTones.length; i++) {
            for (let mod = 0; mod < this.activeModTones[i].length; mod++) {
                while (this.activeModTones[i][mod].count() > 0) {
                    this.freeTone(this.activeModTones[i][mod].popBack());
                }
            }
        }
        /*
        for (let i = 0; i < this.releasedModTones.length; i++) {
        for (let mod = 0; mod < this.releasedModTones[i].length; mod++) {
        while (this.releasedModTones[i][mod].count() > 0) {
        this.freeTone(this.releasedModTones[i][mod].popBack());
        }
        }
        }
        */
    }

    private determineLiveInputTones(song: Song): void {
        const toneList: Deque<Tone> = this.liveInputTones;
        const pitches: number[] = this.liveInputPitches;
        let toneCount: number = 0;
        if (this.liveInputDuration > 0) {
            const instrument: Instrument = song.channels[this.liveInputChannel].instruments[song.getPatternInstrument(this.liveInputChannel, this.bar)];

            if (instrument.getChord().arpeggiates) {
                let tone: Tone;
                if (toneList.count() == 0) {
                    tone = this.newTone();
                    toneList.pushBack(tone);
                } else if (!instrument.getTransition().isSeamless && this.liveInputStarted) {
                    this.releaseTone(this.liveInputChannel, toneList.popFront());
                    tone = this.newTone();
                    toneList.pushBack(tone);
                } else {
                    tone = toneList.get(0);
                }
                toneCount = 1;

                for (let i: number = 0; i < pitches.length; i++) {
                    tone.pitches[i] = pitches[i];
                }
                tone.pitchCount = pitches.length;
                tone.chordSize = 1;
                tone.instrument = instrument;
                tone.note = tone.prevNote = tone.nextNote = null;
            } else {
                //const transition: Transition = instrument.getTransition();
                for (let i: number = 0; i < pitches.length; i++) {
                    //const strumOffsetParts: number = i * instrument.getChord().strumParts;

                    let tone: Tone;
                    if (toneList.count() <= i) {
                        tone = this.newTone();
                        toneList.pushBack(tone);
                    } else if (!instrument.getTransition().isSeamless && this.liveInputStarted) {
                        this.releaseTone(this.liveInputChannel, toneList.get(i));
                        tone = this.newTone();
                        toneList.set(i, tone);
                    } else {
                        tone = toneList.get(i);
                    }
                    toneCount++;

                    tone.pitches[0] = pitches[i];
                    tone.pitchCount = 1;
                    tone.chordSize = pitches.length;
                    tone.instrument = instrument;
                    tone.note = tone.prevNote = tone.nextNote = null;
                }
            }
        }

        while (toneList.count() > toneCount) {
            this.releaseTone(this.liveInputChannel, toneList.popBack());
        }

        this.liveInputStarted = false;
    }

    private determineCurrentActiveTones(song: Song, channel: number, playSong: boolean): void {
        const instrument: Instrument = song.channels[channel].instruments[song.getPatternInstrument(channel, this.bar)];
        const pattern: Pattern | null = song.getPattern(channel, this.bar);
        const time: number = this.part + this.beat * Config.partsPerBeat;

        if (playSong && song.getChannelIsMod(channel) && !song.channels[channel].muted) {
            // Offset channel (first mod channel is 0 index in mod tone array)
            let modChannelIdx = channel - (song.pitchChannelCount + song.noiseChannelCount);

            // For mod channels, notes aren't strictly arranged chronologically. Also, each pitch value could play or not play at a given time. So... a bit more computation involved!
            // The same transition logic should apply though, even though it isn't really used by mod channels.
            let notes: (Note | null)[] = [];
            let prevNotes: (Note | null)[] = [];
            let nextNotes: (Note | null)[] = [];
            let fillCount: number = Config.modCount;
            while (fillCount--) {
                notes.push(null);
                prevNotes.push(null);
                nextNotes.push(null);
            }

            if (pattern != null) {
                for (let i: number = 0; i < pattern.notes.length; i++) {
                    if (pattern.notes[i].end <= time) {
                        // Actually need to check which note starts closer to the start of this note.
                        if (prevNotes[pattern.notes[i].pitches[0]] == null || pattern.notes[i].end > (prevNotes[pattern.notes[i].pitches[0]] as Note).start) {
                            prevNotes[pattern.notes[i].pitches[0]] = pattern.notes[i];
                        }
                    }
                    else if (pattern.notes[i].start <= time && pattern.notes[i].end > time) {
                        notes[pattern.notes[i].pitches[0]] = pattern.notes[i];
                    }
                    else if (pattern.notes[i].start > time) {
                        // Actually need to check which note starts closer to the end of this note.
                        if (nextNotes[pattern.notes[i].pitches[0]] == null || pattern.notes[i].start < (nextNotes[pattern.notes[i].pitches[0]] as Note).start) {
                            nextNotes[pattern.notes[i].pitches[0]] = pattern.notes[i];
                        }
                    }
                }
            }

            for (let mod: number = 0; mod < Config.modCount; mod++) {
                const toneList: Deque<Tone> = this.activeModTones[modChannelIdx][mod];
                if (notes[mod] != null) {
                    if (prevNotes[mod] != null && (prevNotes[mod] as Note).end != (notes[mod] as Note).start) prevNotes[mod] = null;
                    if (nextNotes[mod] != null && (nextNotes[mod] as Note).start != (notes[mod] as Note).end) nextNotes[mod] = null;
                    this.syncTones(channel, toneList, instrument, (notes[mod] as Note).pitches, (notes[mod] as Note), (prevNotes[mod] as Note), (nextNotes[mod] as Note), time);
                } else {
                    while (toneList.count() > 0) {
                        this.freeTone(toneList.popBack());
                    }
                }
            }
        }
        else if (!song.getChannelIsMod(channel)) {

            let note: Note | null = null;
            let prevNote: Note | null = null;
            let nextNote: Note | null = null;

            if (playSong && pattern != null && !song.channels[channel].muted) {
                for (let i: number = 0; i < pattern.notes.length; i++) {
                    if (pattern.notes[i].end <= time) {
                        prevNote = pattern.notes[i];
                    } else if (pattern.notes[i].start <= time && pattern.notes[i].end > time) {
                        note = pattern.notes[i];
                    } else if (pattern.notes[i].start > time) {
                        nextNote = pattern.notes[i];
                        break;
                    }
                }
            }

            const toneList: Deque<Tone> = this.activeTones[channel];
            if (note != null) {
                if (prevNote != null && prevNote.end != note.start) prevNote = null;
                if (nextNote != null && nextNote.start != note.end) nextNote = null;
                this.syncTones(channel, toneList, instrument, note.pitches, note, prevNote, nextNote, time);
            } else {
                while (toneList.count() > 0) {
                    // Automatically free or release seamless tones if there's no new note to take over.
                    if (toneList.peakBack().instrument.getTransition().releases && this.tyingOver[channel] < 0) {
                        this.releaseTone(channel, toneList.popBack());
                    } else {
                        this.freeTone(toneList.popBack());
                    }
                }
            }
        }
    }

    private syncTones(channel: number, toneList: Deque<Tone>, instrument: Instrument, pitches: number[], note: Note, prevNote: Note | null, nextNote: Note | null, currentPart: number): void {
        let toneCount: number = 0;
        if (instrument.getChord().arpeggiates) {
            let tone: Tone;
            if (toneList.count() == 0) {
                tone = this.newTone();
                toneList.pushBack(tone);
            } else {
                tone = toneList.get(0);
            }
            toneCount = 1;

            for (let i: number = 0; i < pitches.length; i++) {
                tone.pitches[i] = pitches[i];
            }
            tone.pitchCount = pitches.length;
            tone.chordSize = 1;
            tone.instrument = instrument;
            tone.note = note;
            tone.noteStart = note.start - Math.max(0, this.tyingOver[channel]);
            tone.noteEnd = note.end;
            tone.prevNote = prevNote;
            tone.nextNote = nextNote;
            tone.prevNotePitchIndex = 0;
            tone.nextNotePitchIndex = 0;
        } else {
            const transition: Transition = instrument.getTransition();
            for (let i: number = 0; i < pitches.length; i++) {

                const strumOffsetParts: number = i * instrument.getChord().strumParts;
                let prevNoteForThisTone: Note | null = (prevNote && prevNote.pitches.length > i) ? prevNote : null;
                let noteForThisTone: Note = note;
                let nextNoteForThisTone: Note | null = (nextNote && nextNote.pitches.length > i) ? nextNote : null;
                let noteStart: number = noteForThisTone.start + strumOffsetParts - Math.max(0, this.tyingOver[channel]);

                if (noteStart > currentPart) {
                    if (toneList.count() > i && (transition.isSeamless || this.tyingOver[channel] >= 0 ) && prevNoteForThisTone != null) {
                        nextNoteForThisTone = noteForThisTone;
                        noteForThisTone = prevNoteForThisTone;
                        prevNoteForThisTone = null;
                        noteStart = noteForThisTone.start + strumOffsetParts - Math.max(0, this.tyingOver[channel]) ;
                    } else {
                        break;
                    }
                }

                let noteEnd: number = noteForThisTone.end;
                if ((transition.isSeamless || this.tyingOver[channel] >= 0 ) && nextNoteForThisTone != null) {
                    noteEnd = Math.min(Config.partsPerBeat * this.song!.beatsPerBar, noteEnd + strumOffsetParts);
                }


                let tone: Tone;
                if (toneList.count() <= i) {
                    tone = this.newTone();
                    toneList.pushBack(tone);
                } else {
                    tone = toneList.get(i);
                }
                toneCount++;

                tone.pitches[0] = noteForThisTone.pitches[i];
                tone.pitchCount = 1;
                tone.chordSize = noteForThisTone.pitches.length;
                tone.instrument = instrument;
                tone.note = noteForThisTone;
                tone.noteStart = noteStart;
                tone.noteEnd = noteEnd;
                tone.prevNote = prevNoteForThisTone;
                tone.nextNote = nextNoteForThisTone;
                tone.prevNotePitchIndex = i;
                tone.nextNotePitchIndex = i;

            }
        }

        while (toneList.count() > toneCount) {
            // Automatically free or release seamless tones if there's no new note to take over.
            if (toneList.peakBack().instrument.getTransition().releases && this.tyingOver[channel] < 0) {
                this.releaseTone(channel, toneList.popBack());
            } else {
                this.freeTone(toneList.popBack());
            }
        }
    }

    private playTone(song: Song, stereoBufferIndex: number, stereoBufferLength: number, channel: number, samplesPerTick: number, runLength: number, tone: Tone, released: boolean, shouldFadeOutFast: boolean): void {
        Synth.computeTone(this, song, channel, samplesPerTick, runLength, tone, released, shouldFadeOutFast);
        let synthBuffer: Float32Array;
        switch (tone.instrument.effects) {
            case 0: synthBuffer = this.samplesForNone!; break;
            case 1: synthBuffer = this.samplesForReverb!; break;
            case 2: synthBuffer = this.samplesForChorus!; break;
            case 3: synthBuffer = this.samplesForChorusReverb!; break;
            default: throw new Error();
        }
        const synthesizer: Function = Synth.getInstrumentSynthFunction(tone.instrument);
        synthesizer(this, synthBuffer, stereoBufferIndex, stereoBufferLength, runLength * 2, tone, tone.instrument);
    }

    private static computeEnvelope(envelope: Envelope, time: number, beats: number, customVolume: number): number {
        switch (envelope.type) {
            case EnvelopeType.custom: return customVolume;
            case EnvelopeType.steady: return 1.0;
            case EnvelopeType.twang:
                return 1.0 / (1.0 + time * envelope.speed);
            case EnvelopeType.swell:
                return 1.0 - 1.0 / (1.0 + time * envelope.speed);
            case EnvelopeType.tremolo:
                return 0.5 - Math.cos(beats * 2.0 * Math.PI * envelope.speed) * 0.5;
            case EnvelopeType.tremolo2:
                return 0.75 - Math.cos(beats * 2.0 * Math.PI * envelope.speed) * 0.25;
            case EnvelopeType.punch:
                return Math.max(1.0, 2.0 - time * 10.0);
            case EnvelopeType.flare:
                const speed: number = envelope.speed;
                const attack: number = 0.25 / Math.sqrt(speed);
                return time < attack ? time / attack : 1.0 / (1.0 + (time - attack) * speed);
            case EnvelopeType.decay:
                return Math.pow(2, -envelope.speed * time);
            default: throw new Error("Unrecognized operator envelope type.");
        }
    }

    private static computeChordVolume(chordSize: number): number {
        return 1.0 / ((chordSize - 1) * 0.25 + 1.0);
    }

    private static computeTone(synth: Synth, song: Song, channel: number, samplesPerTick: number, runLength: number, tone: Tone, released: boolean, shouldFadeOutFast: boolean): void {
        const instrument: Instrument = tone.instrument;
        const transition: Transition = instrument.getTransition();
        const chord: Chord = instrument.getChord();
        const chordVolume: number = chord.arpeggiates ? 1 : Synth.computeChordVolume(tone.chordSize);
        const isNoiseChannel: boolean = song.getChannelIsNoise(channel);
        const intervalScale: number = isNoiseChannel ? Config.noiseInterval : 1;
        const secondsPerPart: number = Config.ticksPerPart * samplesPerTick / synth.samplesPerSecond;
        const beatsPerPart: number = 1.0 / Config.partsPerBeat;
        const toneWasActive: boolean = tone.active;
        const tickSampleCountdown: number = synth.tickSampleCountdown;
        const startRatio: number = 1.0 - (tickSampleCountdown) / samplesPerTick;
        const endRatio: number = 1.0 - (tickSampleCountdown - runLength) / samplesPerTick;
        const ticksIntoBar: number = (synth.beat * Config.partsPerBeat + synth.part) * Config.ticksPerPart + synth.tick;
        const partTimeTickStart: number = (ticksIntoBar) / Config.ticksPerPart;
        const partTimeTickEnd: number = (ticksIntoBar + 1) / Config.ticksPerPart;
        const partTimeStart: number = partTimeTickStart + (partTimeTickEnd - partTimeTickStart) * startRatio;
        const partTimeEnd: number = partTimeTickStart + (partTimeTickEnd - partTimeTickStart) * endRatio;
        const instrumentIdx: number = (synth.song as Song).channels[channel].instruments.findIndex(i => i == instrument);
        const treatAsSeamless: boolean = transition.isSeamless || synth.tyingOver[channel] >= 0;
            
        tone.phaseDeltaScale = 0.0;
        tone.filter = 1.0;
        tone.filterScale = 1.0;
        tone.vibratoScale = 0.0;
        tone.intervalMult = 1.0;
        tone.intervalVolumeMult = 1.0;
        tone.active = false;

        let startPan: number = instrument.pan;
        let endPan: number = instrument.pan;
        if (synth.isModActive(ModSetting.mstPan, false, channel, instrumentIdx)) {
            startPan = synth.getModValue(ModSetting.mstPan, false, channel, instrumentIdx, false);
            endPan = synth.getModValue(ModSetting.mstPan, false, channel, instrumentIdx, true);
        }

        let startPanDelay: number = instrument.panDelay;
        let endPanDelay: number = instrument.panDelay;
        if (synth.isModActive(ModSetting.mstPanDelay, false, channel, instrumentIdx)) {
            startPanDelay = synth.getModValue(ModSetting.mstPanDelay, false, channel, instrumentIdx, false);
            endPanDelay = synth.getModValue(ModSetting.mstPanDelay, false, channel, instrumentIdx, true);
        }

        const useStartPan: number = (startPan - Config.panCenter) / Config.panCenter;
        const useEndPan: number = (endPan - Config.panCenter) / Config.panCenter;
        // 10 pan delay is the same amount as vanilla beepbox.
        const maxDelayStart: number = startPanDelay * 0.00013 * synth.samplesPerSecond;
        const maxDelayEnd: number = endPanDelay * 0.00013 * synth.samplesPerSecond;
        tone.stereoDelayStart = -useStartPan * maxDelayStart;
        const delayEnd: number = -useEndPan * maxDelayEnd;
        tone.stereoDelayDelta = (delayEnd - tone.stereoDelayStart) / runLength;
        tone.stereoVolumeLStart = Math.cos((1 + useStartPan) * Math.PI * 0.25) * 1.414;
        tone.stereoVolumeRStart = Math.cos((1 - useStartPan) * Math.PI * 0.25) * 1.414;
        const stereoVolumeLEnd: number = Math.cos((1 + useEndPan) * Math.PI * 0.25) * 1.414;
        const stereoVolumeREnd: number = Math.cos((1 - useEndPan) * Math.PI * 0.25) * 1.414;
        tone.stereoVolumeLDelta = (stereoVolumeLEnd - tone.stereoVolumeLStart) / runLength;
        tone.stereoVolumeRDelta = (stereoVolumeREnd - tone.stereoVolumeRStart) / runLength;

        let resetPhases: boolean = true;
        let partsSinceStart: number = 0.0;
        let intervalStart: number = 0.0;
        let intervalEnd: number = 0.0;
        let transitionVolumeStart: number = 1.0;
        let transitionVolumeEnd: number = 1.0;
        let chordVolumeStart: number = chordVolume;
        let chordVolumeEnd: number = chordVolume;
        let customVolumeStart: number = 0.0;
        let customVolumeEnd: number = 0.0;
        let decayTimeStart: number = 0.0;
        let decayTimeEnd: number = 0.0;

        let volumeReferencePitch: number;
        let basePitch: number;
        let baseVolume: number;
        let pitchDamping: number;
        if (instrument.type == InstrumentType.spectrum) {
            if (isNoiseChannel) {
                basePitch = Config.spectrumBasePitch;
                baseVolume = 0.6; // Note: spectrum is louder for drum channels than pitch channels!
            } else {
                basePitch = Config.keys[song.key].basePitch;
                baseVolume = 0.3;
            }
            volumeReferencePitch = Config.spectrumBasePitch;
            pitchDamping = 28;
        } else if (instrument.type == InstrumentType.drumset) {
            basePitch = Config.spectrumBasePitch;
            baseVolume = 0.45;
            volumeReferencePitch = basePitch;
            pitchDamping = 48;
        } else if (instrument.type == InstrumentType.noise) {
            basePitch = Config.chipNoises[instrument.chipNoise].basePitch;
            baseVolume = 0.19;
            volumeReferencePitch = basePitch;
            pitchDamping = Config.chipNoises[instrument.chipNoise].isSoft ? 24.0 : 60.0;
        } else if (instrument.type == InstrumentType.fm) {
            basePitch = Config.keys[song.key].basePitch;
            baseVolume = 0.03;
            volumeReferencePitch = 16;
            pitchDamping = 48;
        } else if (instrument.type == InstrumentType.chip || instrument.type == InstrumentType.customChipWave) {
            basePitch = Config.keys[song.key].basePitch;
            baseVolume = 0.03375; // looks low compared to drums, but it's doubled for chorus and drums tend to be loud anyway.
            volumeReferencePitch = 16;
            pitchDamping = 48;
        } else if (instrument.type == InstrumentType.harmonics) {
            basePitch = Config.keys[song.key].basePitch;
            baseVolume = 0.025;
            volumeReferencePitch = 16;
            pitchDamping = 48;
        } else if (instrument.type == InstrumentType.pwm) {
            basePitch = Config.keys[song.key].basePitch;
            baseVolume = 0.04725;
            volumeReferencePitch = 16;
            pitchDamping = 48;
        } else if (instrument.type == InstrumentType.mod) {
            baseVolume = 1.0;
            volumeReferencePitch = 0;
            pitchDamping = 1.0;
            basePitch = 0;
        } else {
            throw new Error("Unknown instrument type in computeTone.");
        }

        for (let i: number = 0; i < Config.operatorCount; i++) {
            tone.phaseDeltas[i] = 0.0;
            tone.volumeStarts[i] = 0.0;
            tone.volumeDeltas[i] = 0.0;
        }

        if (released) {
            const ticksSoFar: number = tone.noteLengthTicks + tone.ticksSinceReleased;
            const startTicksSinceReleased: number = tone.ticksSinceReleased + startRatio;
            const endTicksSinceReleased: number = tone.ticksSinceReleased + endRatio;
            const startTick: number = tone.noteLengthTicks + startTicksSinceReleased;
            const endTick: number = tone.noteLengthTicks + endTicksSinceReleased;
            const toneTransition: Transition = tone.instrument.getTransition();
            resetPhases = false;
            partsSinceStart = Math.floor(ticksSoFar / Config.ticksPerPart);
            intervalStart = intervalEnd = tone.lastInterval;
            customVolumeStart = customVolumeEnd = Synth.expressionToVolumeMult(tone.lastVolume);
            transitionVolumeStart = Synth.expressionToVolumeMult((1.0 - startTicksSinceReleased / toneTransition.releaseTicks) * 6.0);
            transitionVolumeEnd = Synth.expressionToVolumeMult((1.0 - endTicksSinceReleased / toneTransition.releaseTicks) * 6.0);
            decayTimeStart = startTick / Config.ticksPerPart;
            decayTimeEnd = endTick / Config.ticksPerPart;

            if (shouldFadeOutFast) {
                transitionVolumeStart *= 1.0 - startRatio;
                transitionVolumeEnd *= 1.0 - endRatio;
            }
        } else if (tone.note == null) {
            transitionVolumeStart = transitionVolumeEnd = 1;
            customVolumeStart = customVolumeEnd = 1;
            tone.lastInterval = 0;
            tone.lastVolume = 6;
            tone.ticksSinceReleased = 0;
            resetPhases = false;

            const heldTicksStart: number = tone.liveInputSamplesHeld / samplesPerTick;
            tone.liveInputSamplesHeld += runLength;
            const heldTicksEnd: number = tone.liveInputSamplesHeld / samplesPerTick;
            tone.noteLengthTicks = heldTicksEnd;
            const heldPartsStart: number = heldTicksStart / Config.ticksPerPart;
            const heldPartsEnd: number = heldTicksEnd / Config.ticksPerPart;
            partsSinceStart = Math.floor(heldPartsStart);
            decayTimeStart = heldPartsStart;
            decayTimeEnd = heldPartsEnd;
        } else {
            const note: Note = tone.note;
            const prevNote: Note | null = tone.prevNote;
            const nextNote: Note | null = tone.nextNote;

            const time: number = synth.part + synth.beat * Config.partsPerBeat;
            const partsPerBar: number = Config.partsPerBeat * song.beatsPerBar;
            const noteStart: number = tone.noteStart;// - Math.max(0, synth.tyingOver[channel] || 0);
            const noteEnd: number = tone.noteEnd;

            partsSinceStart = time - noteStart;

            let endPinIndex: number;
            for (endPinIndex = 1; endPinIndex < note.pins.length - 1; endPinIndex++) {
                if (note.pins[endPinIndex].time + note.start > time) break;
            }
            const startPin: NotePin = note.pins[endPinIndex - 1];
            const endPin: NotePin = note.pins[endPinIndex];
            const noteStartTick: number = noteStart * Config.ticksPerPart;
            const noteEndTick: number = noteEnd * Config.ticksPerPart;
            const noteLengthTicks: number = noteEndTick - noteStartTick;
            const pinStart: number = (note.start + startPin.time) * Config.ticksPerPart;
            const pinEnd: number = (note.start + endPin.time) * Config.ticksPerPart;

            tone.lastInterval = note.pins[note.pins.length - 1].interval;
            tone.lastVolume = note.pins[note.pins.length - 1].volume;
            tone.ticksSinceReleased = 0;
            tone.noteLengthTicks = noteLengthTicks;

            const tickTimeStart: number = time * Config.ticksPerPart + synth.tick;
            const tickTimeEnd: number = time * Config.ticksPerPart + synth.tick + 1;
            const noteTicksPassedTickStart: number = tickTimeStart - noteStartTick;
            const noteTicksPassedTickEnd: number = tickTimeEnd - noteStartTick;
            const pinRatioStart: number = Math.min(1.0, (tickTimeStart - pinStart) / (pinEnd - pinStart));
            const pinRatioEnd: number = Math.min(1.0, (tickTimeEnd - pinStart) / (pinEnd - pinStart));
            let customVolumeTickStart: number = startPin.volume + (endPin.volume - startPin.volume) * pinRatioStart;
            let customVolumeTickEnd: number = startPin.volume + (endPin.volume - startPin.volume) * pinRatioEnd;
            let transitionVolumeTickStart: number = 1.0;
            let transitionVolumeTickEnd: number = 1.0;
            let chordVolumeTickStart: number = chordVolume;
            let chordVolumeTickEnd: number = chordVolume;
            let intervalTickStart: number = startPin.interval + (endPin.interval - startPin.interval) * pinRatioStart;
            let intervalTickEnd: number = startPin.interval + (endPin.interval - startPin.interval) * pinRatioEnd;
            let decayTimeTickStart: number = partTimeTickStart - noteStart;
            let decayTimeTickEnd: number = partTimeTickEnd - noteStart;
            resetPhases = (tickTimeStart + startRatio - noteStartTick == 0.0) || !toneWasActive;

            // if seamless, don't reset phases at start. (it's probably not necessary to constantly reset phases if there are no notes? Just do it once when note starts? But make sure that reset phases doesn't also reset stuff that this function did to set up the tone. Remember when the first run length was lost!
            // if slide, average the interval, decayTime, and custom volume at the endpoints and interpolate between over slide duration.
            // note that currently seamless and slide make different assumptions about whether a note at the end of a bar will connect with the next bar!
            const maximumSlideTicks: number = noteLengthTicks * 0.5;
            if (treatAsSeamless && !transition.slides && note.start == 0) {
                // Special case for seamless, no-slide transition: assume the previous bar ends with another seamless note, don't reset tone history.
                resetPhases = !toneWasActive;
            } else if (treatAsSeamless && prevNote != null) {
                resetPhases = !toneWasActive;
                if (transition.slides) {
                    const slideTicks: number = Math.min(maximumSlideTicks, transition.slideTicks);
                    const slideRatioStartTick: number = Math.max(0.0, 1.0 - noteTicksPassedTickStart / slideTicks);
                    const slideRatioEndTick: number = Math.max(0.0, 1.0 - noteTicksPassedTickEnd / slideTicks);
                    const intervalDiff: number = ((prevNote.pitches[tone.prevNotePitchIndex] + prevNote.pins[prevNote.pins.length - 1].interval) - tone.pitches[0]) * 0.5;
                    const volumeDiff: number = (prevNote.pins[prevNote.pins.length - 1].volume - note.pins[0].volume) * 0.5;
                    const decayTimeDiff: number = (prevNote.end - prevNote.start) * 0.5;
                    intervalTickStart += slideRatioStartTick * intervalDiff;
                    intervalTickEnd += slideRatioEndTick * intervalDiff;
                    customVolumeTickStart += slideRatioStartTick * volumeDiff;
                    customVolumeTickEnd += slideRatioEndTick * volumeDiff;
                    decayTimeTickStart += slideRatioStartTick * decayTimeDiff;
                    decayTimeTickEnd += slideRatioEndTick * decayTimeDiff;

                    if (!chord.arpeggiates) {
                        const chordSizeDiff: number = (prevNote.pitches.length - tone.chordSize) * 0.5;
                        chordVolumeTickStart = Synth.computeChordVolume(tone.chordSize + slideRatioStartTick * chordSizeDiff);
                        chordVolumeTickEnd = Synth.computeChordVolume(tone.chordSize + slideRatioEndTick * chordSizeDiff);
                    }
                }
            }
            if (treatAsSeamless && !transition.slides && note.end == partsPerBar) {
                // Special case for seamless, no-slide transition: assume the next bar starts with another seamless note, don't fade out.
            } else if (treatAsSeamless && nextNote != null) {
                if (transition.slides) {
                    const slideTicks: number = Math.min(maximumSlideTicks, transition.slideTicks);
                    const slideRatioStartTick: number = Math.max(0.0, 1.0 - (noteLengthTicks - noteTicksPassedTickStart) / slideTicks);
                    const slideRatioEndTick: number = Math.max(0.0, 1.0 - (noteLengthTicks - noteTicksPassedTickEnd) / slideTicks);
                    const intervalDiff: number = (nextNote.pitches[tone.nextNotePitchIndex] - (tone.pitches[0] + note.pins[note.pins.length - 1].interval)) * 0.5;
                    const volumeDiff: number = (nextNote.pins[0].volume - note.pins[note.pins.length - 1].volume) * 0.5;
                    const decayTimeDiff: number = -(noteEnd - noteStart) * 0.5;
                    intervalTickStart += slideRatioStartTick * intervalDiff;
                    intervalTickEnd += slideRatioEndTick * intervalDiff;
                    customVolumeTickStart += slideRatioStartTick * volumeDiff;
                    customVolumeTickEnd += slideRatioEndTick * volumeDiff;
                    decayTimeTickStart += slideRatioStartTick * decayTimeDiff;
                    decayTimeTickEnd += slideRatioEndTick * decayTimeDiff;

                    if (!chord.arpeggiates) {
                        const chordSizeDiff: number = (nextNote.pitches.length - tone.chordSize) * 0.5;
                        chordVolumeTickStart = Synth.computeChordVolume(tone.chordSize + slideRatioStartTick * chordSizeDiff);
                        chordVolumeTickEnd = Synth.computeChordVolume(tone.chordSize + slideRatioEndTick * chordSizeDiff);
                    }
                }
            } else if (!(transition.releases && synth.tyingOver[channel] < 0 )) {
                const releaseTicks: number = transition.releaseTicks;
                if (releaseTicks > 0.0) {
                    transitionVolumeTickStart *= Math.min(1.0, (noteLengthTicks - noteTicksPassedTickStart) / releaseTicks);
                    transitionVolumeTickEnd *= Math.min(1.0, (noteLengthTicks - noteTicksPassedTickEnd) / releaseTicks);
                }
            }

            intervalStart = intervalTickStart + (intervalTickEnd - intervalTickStart) * startRatio;
            intervalEnd = intervalTickStart + (intervalTickEnd - intervalTickStart) * endRatio;
            if (instrument.type != InstrumentType.mod) {
                customVolumeStart = Synth.expressionToVolumeMult(customVolumeTickStart + (customVolumeTickEnd - customVolumeTickStart) * startRatio);
                customVolumeEnd = Synth.expressionToVolumeMult(customVolumeTickStart + (customVolumeTickEnd - customVolumeTickStart) * endRatio);
            } else {
                customVolumeStart = customVolumeTickStart + (customVolumeTickEnd - customVolumeTickStart) * Math.max(0.0, startRatio);
                customVolumeEnd = customVolumeTickStart + (customVolumeTickEnd - customVolumeTickStart) * Math.min(1.0, endRatio);
                tone.customVolumeStart = customVolumeStart;
                tone.customVolumeEnd = customVolumeEnd;
            }
            transitionVolumeStart = transitionVolumeTickStart + (transitionVolumeTickEnd - transitionVolumeTickStart) * startRatio;
            transitionVolumeEnd = transitionVolumeTickStart + (transitionVolumeTickEnd - transitionVolumeTickStart) * endRatio;
            chordVolumeStart = chordVolumeTickStart + (chordVolumeTickEnd - chordVolumeTickStart) * startRatio;
            chordVolumeEnd = chordVolumeTickStart + (chordVolumeTickEnd - chordVolumeTickStart) * endRatio;
            decayTimeStart = decayTimeTickStart + (decayTimeTickEnd - decayTimeTickStart) * startRatio;
            decayTimeEnd = decayTimeTickStart + (decayTimeTickEnd - decayTimeTickStart) * endRatio;
        }

        const sampleTime: number = 1.0 / synth.samplesPerSecond;
        tone.active = true;

        if (instrument.type == InstrumentType.chip || instrument.type == InstrumentType.fm || instrument.type == InstrumentType.harmonics || instrument.type == InstrumentType.pwm || instrument.type == InstrumentType.customChipWave || instrument.type == InstrumentType.spectrum) {

            const lfoEffectStart: number = Synth.getLFOAmplitude(instrument, secondsPerPart * instrument.LFOtime);
            const lfoEffectEnd: number = Synth.getLFOAmplitude(instrument, secondsPerPart * instrument.nextLFOtime);

            let useVibratoStart: number = instrument.vibratoDepth;
            let useVibratoEnd: number = instrument.vibratoDepth;

            if (synth.isModActive(ModSetting.mstVibratoDepth, false, channel, instrumentIdx)) {
                useVibratoStart = synth.getModValue(ModSetting.mstVibratoDepth, false, channel, instrumentIdx, false) / 25;
                useVibratoEnd = synth.getModValue(ModSetting.mstVibratoDepth, false, channel, instrumentIdx, true) / 25;
            }

            // Only use vibrato properties if the instrument's vibrato is custom or mods are applied to it
            let partsStart: number;
            let partsEnd: number;
            const activeVibratoDelayMods: boolean = synth.isModActive(ModSetting.mstVibratoDelay, false, channel, instrumentIdx);
            if (instrument.vibrato != Config.vibratos.length && !activeVibratoDelayMods) {
                partsStart = Config.vibratos[instrument.vibrato].delayParts;
                partsEnd = Config.vibratos[instrument.vibrato].delayParts;
            }
            else {
                let vibratoDelayStart: number = instrument.vibratoDelay;
                let vibratoDelayEnd: number = instrument.vibratoDelay;

                if (activeVibratoDelayMods) {
                    vibratoDelayStart = synth.getModValue(ModSetting.mstVibratoDelay, false, channel, instrumentIdx, false);
                    vibratoDelayEnd = synth.getModValue(ModSetting.mstVibratoDelay, false, channel, instrumentIdx, true);

                    // Special case - max vibrato delay means neeeeeever vibrato.
                    if (vibratoDelayStart == synth.song!.mstMaxVols.get(ModSetting.mstVibratoDelay)!) {
                        vibratoDelayStart = Number.MAX_VALUE;
                    }
                    if (vibratoDelayEnd == synth.song!.mstMaxVols.get(ModSetting.mstVibratoDelay)!) {
                        vibratoDelayEnd = Number.MAX_VALUE;
                    }
                }

                partsStart = vibratoDelayStart;
                partsEnd = vibratoDelayEnd;

            }

            const vibratoScaleStart: number = (partsSinceStart < partsStart) ? 0.0 : useVibratoStart;
            const vibratoScaleEnd: number = (partsSinceStart < partsEnd) ? 0.0 : useVibratoEnd;

            const vibratoStart: number = vibratoScaleStart * lfoEffectStart;
            const vibratoEnd: number = vibratoScaleEnd * lfoEffectEnd;
            intervalStart += vibratoStart;
            intervalEnd += vibratoEnd;
        }

        if (!treatAsSeamless || (!(!transition.slides && tone.note != null && tone.note.start == 0) && !(tone.prevNote != null))) {
            const attackSeconds: number = transition.attackSeconds;
            if (attackSeconds > 0.0) {
                transitionVolumeStart *= Math.min(1.0, secondsPerPart * decayTimeStart / attackSeconds);
                transitionVolumeEnd *= Math.min(1.0, secondsPerPart * decayTimeEnd / attackSeconds);
            }
        }

        const instrumentVolumeMult: number = Synth.instrumentVolumeToVolumeMult(instrument.volume);

        if (instrument.type == InstrumentType.drumset) {
            // It's possible that the note will change while the user is editing it,
            // but the tone's pitches don't get updated because the tone has already
            // ended and is fading out. To avoid an array index out of bounds error, clamp the pitch.
            tone.drumsetPitch = tone.pitches[0];
            if (tone.note != null) tone.drumsetPitch += tone.note.pickMainInterval();
            tone.drumsetPitch = Math.max(0, Math.min(Config.drumCount - 1, tone.drumsetPitch));
        }

        let filterCutModStart: number = instrument.filterCutoff;
        let filterCutModEnd: number = instrument.filterCutoff;
        if (synth.isModActive(ModSetting.mstFilterCut, false, channel, instrumentIdx)) {
            filterCutModStart = song.modValueToReal(synth.getModValue(ModSetting.mstFilterCut, false, channel, instrumentIdx, false), ModSetting.mstFilterCut);
            filterCutModEnd = song.modValueToReal(synth.getModValue(ModSetting.mstFilterCut, false, channel, instrumentIdx, true), ModSetting.mstFilterCut);
        }

        let cutoffOctavesModStart: number;
        let cutoffOctavesModEnd: number;
        if (instrument.type == InstrumentType.drumset) {
            cutoffOctavesModStart = 0;
            cutoffOctavesModEnd = 0;
        }
        else {
            cutoffOctavesModStart = (filterCutModStart - (Config.filterCutoffRange - 1)) * 0.5;
            cutoffOctavesModEnd = (filterCutModEnd - (Config.filterCutoffRange - 1)) * 0.5;
        }

        const filterEnvelope: Envelope = (instrument.type == InstrumentType.drumset) ? instrument.getDrumsetEnvelope(tone.drumsetPitch) : instrument.getFilterEnvelope();
        const filterCutoffHzStart: number = Config.filterCutoffMaxHz * Math.pow(2.0, cutoffOctavesModStart);
        const filterCutoffHzEnd: number = Config.filterCutoffMaxHz * Math.pow(2.0, cutoffOctavesModEnd);
        const filterBaseStart: number = 2.0 * Math.sin(Math.PI * filterCutoffHzStart / synth.samplesPerSecond);
        const filterBaseEnd: number = 2.0 * Math.sin(Math.PI * filterCutoffHzEnd / synth.samplesPerSecond);
        const filterMin: number = 2.0 * Math.sin(Math.PI * Config.filterCutoffMinHz / synth.samplesPerSecond);
        tone.filter = filterBaseStart * Synth.computeEnvelope(filterEnvelope, secondsPerPart * decayTimeStart, beatsPerPart * partTimeStart, customVolumeStart);
        let endFilter: number = filterBaseEnd * Synth.computeEnvelope(filterEnvelope, secondsPerPart * decayTimeEnd, beatsPerPart * partTimeEnd, customVolumeEnd);
        tone.filter = Math.min(Config.filterMax, Math.max(filterMin, tone.filter));
        endFilter = Math.min(Config.filterMax, Math.max(filterMin, endFilter));
        tone.filterScale = Math.pow(endFilter / tone.filter, 1.0 / runLength);

        let filterVolumeStart: number = Math.pow(0.5, cutoffOctavesModStart * 0.35);
        let filterVolumeEnd: number = Math.pow(0.5, cutoffOctavesModEnd * 0.35);

        tone.filterResonanceStart = instrument.getFilterResonance();
        tone.filterResonanceDelta = 0.0;

        let useFilterResonanceStart: number = instrument.filterResonance;
        let useFilterResonanceEnd: number = instrument.filterResonance;

        tone.isFirstOrder = (instrument.type == InstrumentType.drumset) ? false : (useFilterResonanceStart == 0);

        if (synth.isModActive(ModSetting.mstFilterPeak, false, channel, instrumentIdx)) {
            // This flag is used to avoid the special casing when filter resonance == 0 without mods. So, it will sound a bit different,
            // but the effect and ability to smoothly modulate will be preserved.
            tone.isFirstOrder = false;

            useFilterResonanceStart = song.modValueToReal(synth.getModValue(ModSetting.mstFilterPeak, false, channel, instrumentIdx, false), ModSetting.mstFilterPeak);
            useFilterResonanceEnd = song.modValueToReal(synth.getModValue(ModSetting.mstFilterPeak, false, channel, instrumentIdx, true), ModSetting.mstFilterPeak);

            // Also set cut in the tone.
            tone.filterResonanceStart = Config.filterMaxResonance * Math.pow(Math.max(0, useFilterResonanceStart - 1) / (Config.filterResonanceRange - 2), 0.5);
            const filterResonanceEnd: number = Config.filterMaxResonance * Math.pow(Math.max(0, useFilterResonanceEnd - 1) / (Config.filterResonanceRange - 2), 0.5);

            // Just a linear delta. Could get messy since it's not an amazing approximation of sqrt?
            tone.filterResonanceDelta = (filterResonanceEnd - tone.filterResonanceStart) / runLength;
        }
        else {
            // Still need to compute this, mods or no. This calc is delegated to the tone level instead of the synth level, a notable difference from beepbox.
            // No functional difference though.
            tone.filterResonanceStart = Config.filterMaxResonance * Math.pow(Math.max(0, useFilterResonanceStart - 1) / (Config.filterResonanceRange - 2), 0.5);
        }

        if (tone.isFirstOrder == false) {
            filterVolumeStart = Math.pow(filterVolumeStart, 1.7) * Math.pow(0.5, 0.125 * (useFilterResonanceStart - 1));
            filterVolumeEnd = Math.pow(filterVolumeEnd, 1.7) * Math.pow(0.5, 0.125 * (useFilterResonanceEnd - 1));
        }
        if (filterEnvelope.type == EnvelopeType.decay) {
            filterVolumeStart *= (1.25 + .025 * filterEnvelope.speed);
            filterVolumeEnd *= (1.25 + .025 * filterEnvelope.speed);
        } else if (filterEnvelope.type == EnvelopeType.twang) {
            filterVolumeStart *= (1 + .02 * filterEnvelope.speed);
            filterVolumeEnd *= (1 + .02 * filterEnvelope.speed);
        }

        if (resetPhases) {
            tone.reset();
        }

        if (instrument.type == InstrumentType.fm) {
            // phase modulation!

            let sineVolumeBoostStart: number = 1.0;
            let sineVolumeBoostEnd: number = 1.0;
            let totalCarrierVolumeStart: number = 0.0;
            let totalCarrierVolumeEnd: number = 0.0;

            let arpeggioInterval: number = 0;
            if (tone.pitchCount > 1 && !chord.harmonizes) {
                const arpeggio: number = Math.floor((instrument.arpTime) / Config.ticksPerArpeggio);
                arpeggioInterval = tone.pitches[getArpeggioPitchIndex(tone.pitchCount, instrument.fastTwoNoteArp, arpeggio)] - tone.pitches[0];
            }

            let detuneStart: number = instrument.detune / 25;
            let detuneEnd: number = instrument.detune / 25;
            if (synth.isModActive(ModSetting.mstDetune, false, channel, instrumentIdx)) {
                detuneStart = synth.getModValue(ModSetting.mstDetune, false, channel, instrumentIdx, false) / 25;
                detuneEnd = synth.getModValue(ModSetting.mstDetune, false, channel, instrumentIdx, true) / 25;
            }

            if (synth.isModActive(ModSetting.mstSongDetune, true)) {
                detuneStart += synth.getModValue(ModSetting.mstSongDetune, true, null, null, false) / 25;
                detuneEnd += synth.getModValue(ModSetting.mstSongDetune, true, null, null, true) / 25;
            }

            const carrierCount: number = Config.algorithms[instrument.algorithm].carrierCount;
            for (let i: number = 0; i < Config.operatorCount; i++) {

                const associatedCarrierIndex: number = Config.algorithms[instrument.algorithm].associatedCarrier[i] - 1;
                const pitch: number = tone.pitches[!chord.harmonizes ? 0 : ((i < tone.pitchCount) ? i : ((associatedCarrierIndex < tone.pitchCount) ? associatedCarrierIndex : 0))];
                const freqMult = Config.operatorFrequencies[instrument.operators[i].frequency].mult;
                const interval = Config.operatorCarrierInterval[associatedCarrierIndex] + arpeggioInterval;
                const startPitch: number = basePitch + (pitch + intervalStart + detuneStart) * intervalScale + interval;
                const startFreq: number = freqMult * (Instrument.frequencyFromPitch(startPitch)) + Config.operatorFrequencies[instrument.operators[i].frequency].hzOffset;

                tone.phaseDeltas[i] = startFreq * sampleTime * Config.sineWaveLength;

                let amplitudeStart: number = instrument.operators[i].amplitude;
                let amplitudeEnd: number = instrument.operators[i].amplitude;
                if (synth.isModActive(ModSetting.mstFMSlider1 + i, false, channel, instrumentIdx)) {
                    amplitudeStart *= synth.getModValue(ModSetting.mstFMSlider1 + i, false, channel, instrumentIdx, false) / 15.0;
                    amplitudeEnd *= synth.getModValue(ModSetting.mstFMSlider1 + i, false, channel, instrumentIdx, true) / 15.0;
                }

                const amplitudeCurveStart: number = Synth.operatorAmplitudeCurve(amplitudeStart);
                const amplitudeCurveEnd: number = Synth.operatorAmplitudeCurve(amplitudeEnd);
                const amplitudeMultStart: number = amplitudeCurveStart * Config.operatorFrequencies[instrument.operators[i].frequency].amplitudeSign;
                const amplitudeMultEnd: number = amplitudeCurveEnd * Config.operatorFrequencies[instrument.operators[i].frequency].amplitudeSign;
                let volumeStart: number = amplitudeMultStart;
                let volumeEnd: number = amplitudeMultEnd;

                // Check for mod-related volume delta
                if (synth.isModActive(ModSetting.mstInsVolume, false, channel, instrumentIdx)) {
                    // Linear falloff below 0, normal volume formula above 0. Seems to work best for scaling since the normal volume mult formula has a big gap from -25 to -24.
                    const startVal: number = synth.getModValue(ModSetting.mstInsVolume, false, channel, instrumentIdx, false);
                    const endVal: number = synth.getModValue(ModSetting.mstInsVolume, false, channel, instrumentIdx, true)
                    volumeStart *= ((startVal <= 0) ? ((startVal + Config.volumeRange / 2) / (Config.volumeRange / 2)) : this.instrumentVolumeToVolumeMult(startVal));
                    volumeEnd *= ((endVal <= 0) ? ((endVal + Config.volumeRange / 2) / (Config.volumeRange / 2)) : this.instrumentVolumeToVolumeMult(endVal));
                }

                // Check for SONG mod-related volume delta
                if (synth.isModActive(ModSetting.mstSongVolume, true)) {
                    volumeStart *= (synth.getModValue(ModSetting.mstSongVolume, true, undefined, undefined, false)) / 100.0;
                    volumeEnd *= (synth.getModValue(ModSetting.mstSongVolume, true, undefined, undefined, true)) / 100.0;
                }

                if (i < carrierCount) {
                    // carrier
                    const endPitch: number = basePitch + (pitch + intervalEnd + detuneEnd) * intervalScale + interval;
                    const pitchVolumeStart: number = Math.pow(2.0, -(startPitch - volumeReferencePitch) / pitchDamping);
                    const pitchVolumeEnd: number = Math.pow(2.0, -(endPitch - volumeReferencePitch) / pitchDamping);
                    volumeStart *= pitchVolumeStart;
                    volumeEnd *= pitchVolumeEnd;

                    totalCarrierVolumeStart += amplitudeCurveStart;
                    totalCarrierVolumeEnd += amplitudeCurveEnd;
                } else {
                    // modulator
                    volumeStart *= Config.sineWaveLength * 1.5;
                    volumeEnd *= Config.sineWaveLength * 1.5;

                    sineVolumeBoostStart *= 1.0 - Math.min(1.0, amplitudeStart / 15);
                    sineVolumeBoostEnd *= 1.0 - Math.min(1.0, amplitudeEnd / 15);
                }
                const operatorEnvelope: Envelope = Config.envelopes[instrument.operators[i].envelope];

                volumeStart *= Synth.computeEnvelope(operatorEnvelope, secondsPerPart * decayTimeStart, beatsPerPart * partTimeStart, customVolumeStart);
                volumeEnd *= Synth.computeEnvelope(operatorEnvelope, secondsPerPart * decayTimeEnd, beatsPerPart * partTimeEnd, customVolumeEnd);

                tone.volumeStarts[i] = volumeStart;
                tone.volumeDeltas[i] = (volumeEnd - volumeStart) / runLength;
            }

            let useFeedbackAmplitudeStart: number = instrument.feedbackAmplitude;
            let useFeedbackAmplitudeEnd: number = instrument.feedbackAmplitude;
            if (synth.isModActive(ModSetting.mstFMFeedback, false, channel, instrumentIdx)) {
                useFeedbackAmplitudeStart *= synth.getModValue(ModSetting.mstFMFeedback, false, channel, instrumentIdx, false) / 15.0;
                useFeedbackAmplitudeEnd *= synth.getModValue(ModSetting.mstFMFeedback, false, channel, instrumentIdx, true) / 15.0;
            }

            const feedbackAmplitudeStart: number = Config.sineWaveLength * 0.3 * useFeedbackAmplitudeStart / 15.0;
            const feedbackAmplitudeEnd: number = Config.sineWaveLength * 0.3 * useFeedbackAmplitudeEnd / 15.0;
            const feedbackEnvelope: Envelope = Config.envelopes[instrument.feedbackEnvelope];
            let feedbackStart: number = feedbackAmplitudeStart * Synth.computeEnvelope(feedbackEnvelope, secondsPerPart * decayTimeStart, beatsPerPart * partTimeStart, customVolumeStart);
            let feedbackEnd: number = feedbackAmplitudeEnd * Synth.computeEnvelope(feedbackEnvelope, secondsPerPart * decayTimeEnd, beatsPerPart * partTimeEnd, customVolumeEnd);
            tone.feedbackMult = feedbackStart;
            tone.feedbackDelta = (feedbackEnd - tone.feedbackMult) / runLength;

            const volumeMult: number = baseVolume * instrumentVolumeMult;
            tone.volumeStart = filterVolumeStart * volumeMult * transitionVolumeStart * chordVolumeStart;
            const volumeEnd: number = filterVolumeEnd * volumeMult * transitionVolumeEnd * chordVolumeEnd;
            tone.volumeDelta = (volumeEnd - tone.volumeStart) / runLength;

            sineVolumeBoostStart *= (Math.pow(2.0, (2.0 - 1.4 * useFeedbackAmplitudeStart / 15.0)) - 1.0) / 3.0;
            sineVolumeBoostEnd *= (Math.pow(2.0, (2.0 - 1.4 * useFeedbackAmplitudeEnd / 15.0)) - 1.0) / 3.0;
            sineVolumeBoostStart *= 1.0 - Math.min(1.0, Math.max(0.0, totalCarrierVolumeStart - 1) / 2.0);
            sineVolumeBoostEnd *= 1.0 - Math.min(1.0, Math.max(0.0, totalCarrierVolumeEnd - 1) / 2.0);
            tone.volumeStart *= 1.0 + sineVolumeBoostStart * 3.0;
            tone.volumeDelta *= 1.0 + (sineVolumeBoostStart + sineVolumeBoostEnd) * 1.5; // Volume boosts are averaged such that delta brings you to next target start boost.
        } else if (instrument.type == InstrumentType.mod) {
            // Modulator value is used for data, so don't actually compute audio nonsense for it.
            tone.volumeStart = transitionVolumeStart;
            let volumeEnd: number = transitionVolumeEnd;

            tone.volumeStart *= customVolumeStart;
            volumeEnd *= customVolumeEnd;

            tone.volumeDelta = (volumeEnd - tone.volumeStart) / runLength;

        } else {
            let detuneStart: number = instrument.detune / 25;
            let detuneEnd: number = instrument.detune / 25;
            if (synth.isModActive(ModSetting.mstDetune, false, channel, instrumentIdx)) {
                detuneStart = synth.getModValue(ModSetting.mstDetune, false, channel, instrumentIdx, false) / 25;
                detuneEnd = synth.getModValue(ModSetting.mstDetune, false, channel, instrumentIdx, true) / 25;
            }

            if (synth.isModActive(ModSetting.mstSongDetune, true)) {
                detuneStart += synth.getModValue(ModSetting.mstSongDetune, true, null, null, false) / 25;
                detuneEnd += synth.getModValue(ModSetting.mstSongDetune, true, null, null, true) / 25;
            }

            let pitch: number = tone.pitches[0];

            if (tone.pitchCount > 1) {
                const arpeggio: number = Math.floor(instrument.arpTime / Config.ticksPerArpeggio);
                if (chord.harmonizes) {
                    const intervalOffset: number = tone.pitches[1 + getArpeggioPitchIndex(tone.pitchCount - 1, instrument.fastTwoNoteArp, arpeggio)] - tone.pitches[0];
                    tone.intervalMult = Math.pow(2.0, intervalOffset / 12.0);
                    tone.intervalVolumeMult = Math.pow(2.0, -intervalOffset / pitchDamping);
                } else {
                    pitch = tone.pitches[getArpeggioPitchIndex(tone.pitchCount, instrument.fastTwoNoteArp, arpeggio)];
                }
            }

            const startPitch: number = basePitch + (pitch + intervalStart + detuneStart) * intervalScale;
            const endPitch: number = basePitch + (pitch + intervalEnd + detuneEnd) * intervalScale;
            const startFreq: number = Instrument.frequencyFromPitch(startPitch);
            const pitchVolumeStart: number = Math.pow(2.0, -(startPitch - volumeReferencePitch) / pitchDamping);
            const pitchVolumeEnd: number = Math.pow(2.0, -(endPitch - volumeReferencePitch) / pitchDamping);
            let settingsVolumeMultStart: number = baseVolume * filterVolumeStart;
            let settingsVolumeMultEnd: number = baseVolume * filterVolumeEnd;
            if (instrument.type == InstrumentType.noise) {
                settingsVolumeMultStart *= Config.chipNoises[instrument.chipNoise].volume;
                settingsVolumeMultEnd *= Config.chipNoises[instrument.chipNoise].volume;
            }
            if (instrument.type == InstrumentType.chip || instrument.type == InstrumentType.customChipWave) {
                settingsVolumeMultStart *= Config.chipWaves[instrument.chipWave].volume;
                settingsVolumeMultEnd *= Config.chipWaves[instrument.chipWave].volume;
            }
            if (instrument.type == InstrumentType.chip || instrument.type == InstrumentType.harmonics || instrument.type == InstrumentType.customChipWave) {
                settingsVolumeMultStart *= Config.intervals[instrument.interval].volume;
                settingsVolumeMultEnd *= Config.intervals[instrument.interval].volume;
            }
            if (instrument.type == InstrumentType.pwm) {

                // Check for PWM mods to this instrument
                let pulseWidthModStart: number = instrument.pulseWidth / (Config.pulseWidthRange * 2);
                let pulseWidthModEnd: number = instrument.pulseWidth / (Config.pulseWidthRange * 2);
                if (synth.isModActive(ModSetting.mstPulseWidth, false, channel, instrumentIdx)) {
                    pulseWidthModStart = (synth.getModValue(ModSetting.mstPulseWidth, false, channel, instrumentIdx, false)) / (Config.pulseWidthRange * 2);
                    pulseWidthModEnd = (synth.getModValue(ModSetting.mstPulseWidth, false, channel, instrumentIdx, true)) / (Config.pulseWidthRange * 2);
                }

                const pulseEnvelope: Envelope = Config.envelopes[instrument.pulseEnvelope];
                const pulseWidthStart: number = pulseWidthModStart * Synth.computeEnvelope(pulseEnvelope, secondsPerPart * decayTimeStart, beatsPerPart * partTimeStart, customVolumeStart);
                const pulseWidthEnd: number = pulseWidthModEnd * Synth.computeEnvelope(pulseEnvelope, secondsPerPart * decayTimeEnd, beatsPerPart * partTimeEnd, customVolumeEnd);

                tone.pulseWidth = pulseWidthStart;
                tone.pulseWidthDelta = (pulseWidthEnd - pulseWidthStart) / runLength;
            }

            tone.phaseDeltas[0] = startFreq * sampleTime;

            tone.volumeStart = transitionVolumeStart * chordVolumeStart * pitchVolumeStart * settingsVolumeMultStart * instrumentVolumeMult;
            let volumeEnd: number = transitionVolumeEnd * chordVolumeEnd * pitchVolumeEnd * settingsVolumeMultEnd * instrumentVolumeMult;

            if (filterEnvelope.type != EnvelopeType.custom && (instrument.type != InstrumentType.pwm || Config.envelopes[instrument.pulseEnvelope].type != EnvelopeType.custom)) {
                tone.volumeStart *= customVolumeStart;
                volumeEnd *= customVolumeEnd;
            }

            // Check for mod-related volume delta
            if (synth.isModActive(ModSetting.mstInsVolume, false, channel, instrumentIdx)) {
                // Linear falloff below 0, normal volume formula above 0. Seems to work best for scaling since the normal volume mult formula has a big gap from -25 to -24.
                const startVal: number = synth.getModValue(ModSetting.mstInsVolume, false, channel, instrumentIdx, false);
                const endVal: number = synth.getModValue(ModSetting.mstInsVolume, false, channel, instrumentIdx, true)
                tone.volumeStart *= ((startVal <= 0) ? ((startVal + Config.volumeRange / 2) / (Config.volumeRange / 2)) : this.instrumentVolumeToVolumeMult(startVal));
                volumeEnd *= ((endVal <= 0) ? ((endVal + Config.volumeRange / 2) / (Config.volumeRange / 2)) : this.instrumentVolumeToVolumeMult(endVal));
            }
            // Check for SONG mod-related volume delta
            if (synth.isModActive(ModSetting.mstSongVolume, true)) {
                tone.volumeStart *= (synth.getModValue(ModSetting.mstSongVolume, true, undefined, undefined, false)) / 100.0;
                volumeEnd *= (synth.getModValue(ModSetting.mstSongVolume, true, undefined, undefined, true)) / 100.0;
            }

            tone.volumeDelta = (volumeEnd - tone.volumeStart) / runLength;
        }

        tone.phaseDeltaScale = Math.pow(2.0, ((intervalEnd - intervalStart) * intervalScale / 12.0) / runLength);
    }

    public static getLFOAmplitude(instrument: Instrument, secondsIntoBar: number): number {
        let effect: number = 0;
        for (const vibratoPeriodSeconds of Config.vibratoTypes[instrument.vibratoType].periodsSeconds) {
            effect += Math.sin(Math.PI * 2 * secondsIntoBar / vibratoPeriodSeconds);
        }
        return effect;
    }

    private static readonly fmSynthFunctionCache: Dictionary<Function> = {};

    private static getInstrumentSynthFunction(instrument: Instrument): Function {
        if (instrument.type == InstrumentType.fm) {
            const fingerprint: string = instrument.algorithm + "_" + instrument.feedbackType;
            if (Synth.fmSynthFunctionCache[fingerprint] == undefined) {
                const synthSource: string[] = [];

                for (const line of Synth.fmSourceTemplate) {
                    if (line.indexOf("// CARRIER OUTPUTS") != -1) {
                        const outputs: string[] = [];
                        for (let j: number = 0; j < Config.algorithms[instrument.algorithm].carrierCount; j++) {
                            outputs.push("operator" + j + "Scaled");
                        }
                        synthSource.push(line.replace("/*operator#Scaled*/", outputs.join(" + ")));
                    } else if (line.indexOf("// INSERT OPERATOR COMPUTATION HERE") != -1) {
                        for (let j: number = Config.operatorCount - 1; j >= 0; j--) {
                            for (const operatorLine of Synth.operatorSourceTemplate) {
                                if (operatorLine.indexOf("/* + operator@Scaled*/") != -1) {
                                    let modulators = "";
                                    for (const modulatorNumber of Config.algorithms[instrument.algorithm].modulatedBy[j]) {
                                        modulators += " + operator" + (modulatorNumber - 1) + "Scaled";
                                    }

                                    const feedbackIndices: ReadonlyArray<number> = Config.feedbacks[instrument.feedbackType].indices[j];
                                    if (feedbackIndices.length > 0) {
                                        modulators += " + feedbackMult * (";
                                        const feedbacks: string[] = [];
                                        for (const modulatorNumber of feedbackIndices) {
                                            feedbacks.push("operator" + (modulatorNumber - 1) + "Output");
                                        }
                                        modulators += feedbacks.join(" + ") + ")";
                                    }
                                    synthSource.push(operatorLine.replace(/\#/g, j + "").replace("/* + operator@Scaled*/", modulators));
                                } else {
                                    synthSource.push(operatorLine.replace(/\#/g, j + ""));
                                }
                            }
                        }
                    } else if (line.indexOf("#") != -1) {
                        for (let j = 0; j < Config.operatorCount; j++) {
                            synthSource.push(line.replace(/\#/g, j + ""));
                        }
                    } else {
                        synthSource.push(line);
                    }
                }

                //console.log(synthSource.join("\n"));

                Synth.fmSynthFunctionCache[fingerprint] = new Function("synth", "data", "stereoBufferIndex", "stereoBufferLength", "runLength", "tone", "instrument", synthSource.join("\n"));
            }
            return Synth.fmSynthFunctionCache[fingerprint];
        } else if (instrument.type == InstrumentType.chip) {
            return Synth.chipSynth;
        } else if (instrument.type == InstrumentType.customChipWave) {
            return Synth.chipSynth;
        } else if (instrument.type == InstrumentType.harmonics) {
            return Synth.harmonicsSynth;
        } else if (instrument.type == InstrumentType.pwm) {
            return Synth.pulseWidthSynth;
        } else if (instrument.type == InstrumentType.noise) {
            return Synth.noiseSynth;
        } else if (instrument.type == InstrumentType.spectrum) {
            return Synth.spectrumSynth;
        } else if (instrument.type == InstrumentType.drumset) {
            return Synth.drumsetSynth;
        } else if (instrument.type == InstrumentType.mod) {
            return Synth.modSynth;
        } else {
            throw new Error("Unrecognized instrument type: " + instrument.type);
        }
    }

    private static chipSynth(synth: Synth, data: Float32Array, stereoBufferIndex: number, stereoBufferLength: number, runLength: number, tone: Tone, instrument: Instrument): void {
        var wave: Float64Array;
        var volumeScale: number;

        const isCustomWave: boolean = (instrument.type == InstrumentType.customChipWave);

        if (!isCustomWave) {
            wave = Config.chipWaves[instrument.chipWave].samples;
            volumeScale = 1.0;
        }
        else {
            wave = instrument.customChipWaveIntegral;
            // Integrals for custom chip wave can get rather big. This "zero point" can be config'ed later.
            volumeScale = 0.1;
        }

        const waveLength: number = +wave.length - 1; // The first sample is duplicated at the end, don't double-count it.

        const intervalA: number = +Math.pow(2.0, (Config.intervals[instrument.interval].offset + Config.intervals[instrument.interval].spread) / 12.0);
        const intervalB: number = Math.pow(2.0, (Config.intervals[instrument.interval].offset - Config.intervals[instrument.interval].spread) / 12.0) * tone.intervalMult;
        const intervalSign: number = tone.intervalVolumeMult * Config.intervals[instrument.interval].sign;
        if (instrument.interval == 0 && !instrument.getChord().customInterval) tone.phases[1] = tone.phases[0];
        const deltaRatio: number = intervalB / intervalA;
        let phaseDeltaA: number = tone.phaseDeltas[0] * intervalA * waveLength;
        let phaseDeltaB: number = phaseDeltaA * deltaRatio;
        const phaseDeltaScale: number = +tone.phaseDeltaScale;
        let volume: number = +tone.volumeStart;
        const volumeDelta: number = +tone.volumeDelta;
        let phaseA: number = (tone.phases[0] % 1) * waveLength;
        let phaseB: number = (tone.phases[1] % 1) * waveLength;

        const isFirstOrder: boolean = tone.isFirstOrder;
        let filter1: number = +tone.filter;
        let filter2: number = isFirstOrder ? 1.0 : filter1;
        const filterScale1: number = +tone.filterScale;
        const filterScale2: number = isFirstOrder ? 1.0 : filterScale1;
        let filterResonance: number = tone.filterResonanceStart;
        let filterResonanceDelta: number = tone.filterResonanceDelta;
        let filterSample0: number = +tone.filterSample0;
        let filterSample1: number = +tone.filterSample1;

        const phaseAInt: number = phaseA | 0;
        const phaseBInt: number = phaseB | 0;
        const indexA: number = phaseAInt % waveLength;
        const indexB: number = phaseBInt % waveLength;
        const phaseRatioA: number = phaseA - phaseAInt;
        const phaseRatioB: number = phaseB - phaseBInt;
        let prevWaveIntegralA: number = wave[indexA];
        let prevWaveIntegralB: number = wave[indexB];
        prevWaveIntegralA += (wave[indexA + 1] - prevWaveIntegralA) * phaseRatioA;
        prevWaveIntegralB += (wave[indexB + 1] - prevWaveIntegralB) * phaseRatioB;

        const stopIndex: number = stereoBufferIndex + runLength;
        stereoBufferIndex += tone.stereoOffset;

        let stereoVolumeL: number = tone.stereoVolumeLStart;
        let stereoVolumeLDelta: number = tone.stereoVolumeLDelta;
        let stereoVolumeR: number = tone.stereoVolumeRStart;
        let stereoVolumeRDelta: number = tone.stereoVolumeRDelta;
        let stereoDelay: number = tone.stereoDelayStart;
        let stereoDelayDelta: number = tone.stereoDelayDelta;
        let delays: number[];

        //console.log("S: " + stereoBufferIndex + " P: " + stopIndex);

        while (stereoBufferIndex < stopIndex) {

            phaseA += phaseDeltaA;
            phaseB += phaseDeltaB;

            const phaseAInt: number = phaseA | 0;
            const phaseBInt: number = phaseB | 0;
            const indexA: number = phaseAInt % waveLength;
            const indexB: number = phaseBInt % waveLength;
            let nextWaveIntegralA: number = wave[indexA];
            let nextWaveIntegralB: number = wave[indexB];
            const phaseRatioA: number = phaseA - phaseAInt;
            const phaseRatioB: number = phaseB - phaseBInt;
            nextWaveIntegralA += (wave[indexA + 1] - nextWaveIntegralA) * phaseRatioA;
            nextWaveIntegralB += (wave[indexB + 1] - nextWaveIntegralB) * phaseRatioB;
            let waveA: number = (nextWaveIntegralA - prevWaveIntegralA) / phaseDeltaA;
            let waveB: number = (nextWaveIntegralB - prevWaveIntegralB) / phaseDeltaB;
            prevWaveIntegralA = nextWaveIntegralA;
            prevWaveIntegralB = nextWaveIntegralB;

            const combinedWave: number = (waveA + waveB * intervalSign);

            const feedback: number = filterResonance + filterResonance / (1.0 - filter1);
            filterSample0 += filter1 * (combinedWave - filterSample0 + feedback * (filterSample0 - filterSample1));
            filterSample1 += filter2 * (filterSample0 - filterSample1);

            filter1 *= filterScale1;
            filter2 *= filterScale2;
            phaseDeltaA *= phaseDeltaScale;
            phaseDeltaB *= phaseDeltaScale;
            filterResonance += filterResonanceDelta;

            const output: number = filterSample1 * volume * volumeScale;
            volume += volumeDelta;

            //const absStereoDelay: number = Math.abs(stereoDelay);
            //const fracStereoDelay: number = absStereoDelay % 1;
            //const floorStereoDelay: number = absStereoDelay | 0;

            //delays = stereoDelay < 0 ? [0, 0, floorStereoDelay * 2, fracStereoDelay] : [floorStereoDelay * 2, fracStereoDelay, 0, 0];

            // Optimized ver: can remove the above three declarations, but muddier conceptually. Still has that conditional, too...
            delays = stereoDelay < 0 ? [0, 0, ((-stereoDelay) | 0) * 2, (-stereoDelay) % 1] : [(stereoDelay | 0) * 2, stereoDelay % 1, 0, 0];

            data[(stereoBufferIndex + delays[0]) % stereoBufferLength] += output * stereoVolumeL * (1 - delays[1]);
            data[(stereoBufferIndex + delays[0] + 2) % stereoBufferLength] += output * stereoVolumeL * delays[1];
            data[(stereoBufferIndex + delays[2] + 1) % stereoBufferLength] += output * stereoVolumeR * (1 - delays[3]);
            data[(stereoBufferIndex + delays[2] + 3) % stereoBufferLength] += output * stereoVolumeR * delays[3];

            stereoVolumeL += stereoVolumeLDelta;
            stereoVolumeR += stereoVolumeRDelta;
            stereoDelay += stereoDelayDelta;

            stereoBufferIndex += 2;
        }

        //debugString += "," + data.subarray(stereoBufferIndex - runLength, stereoBufferIndex).toString();
        //console.log(stereoBufferIndex);

        tone.phases[0] = phaseA / waveLength;
        tone.phases[1] = phaseB / waveLength;

        const epsilon: number = (1.0e-24);
        if (-epsilon < filterSample0 && filterSample0 < epsilon) filterSample0 = 0.0;
        if (-epsilon < filterSample1 && filterSample1 < epsilon) filterSample1 = 0.0;
        tone.filterSample0 = filterSample0;
        tone.filterSample1 = filterSample1;

    }


    private static harmonicsSynth(synth: Synth, data: Float32Array, stereoBufferIndex: number, stereoBufferLength: number, runLength: number, tone: Tone, instrument: Instrument): void {
        const wave: Float32Array = instrument.harmonicsWave.getCustomWave();
        const waveLength: number = +wave.length - 1; // The first sample is duplicated at the end, don't double-count it.

        const intervalA: number = +Math.pow(2.0, (Config.intervals[instrument.interval].offset + Config.intervals[instrument.interval].spread) / 12.0);
        const intervalB: number = Math.pow(2.0, (Config.intervals[instrument.interval].offset - Config.intervals[instrument.interval].spread) / 12.0) * tone.intervalMult;
        const intervalSign: number = tone.intervalVolumeMult * Config.intervals[instrument.interval].sign;
        if (instrument.interval == 0 && !instrument.getChord().customInterval) tone.phases[1] = tone.phases[0];
        const deltaRatio: number = intervalB / intervalA;
        let phaseDeltaA: number = tone.phaseDeltas[0] * intervalA * waveLength;
        let phaseDeltaB: number = phaseDeltaA * deltaRatio;
        const phaseDeltaScale: number = +tone.phaseDeltaScale;
        let volume: number = +tone.volumeStart;
        const volumeDelta: number = +tone.volumeDelta;
        let phaseA: number = (tone.phases[0] % 1) * waveLength;
        let phaseB: number = (tone.phases[1] % 1) * waveLength;

        const isFirstOrder: boolean = tone.isFirstOrder;
        let filter1: number = +tone.filter;
        let filter2: number = isFirstOrder ? 1.0 : filter1;
        const filterScale1: number = +tone.filterScale;
        const filterScale2: number = isFirstOrder ? 1.0 : filterScale1;
        let filterResonance: number = tone.filterResonanceStart;
        let filterResonanceDelta: number = tone.filterResonanceDelta;
        let filterSample0: number = +tone.filterSample0;
        let filterSample1: number = +tone.filterSample1;

        const phaseAInt: number = phaseA | 0;
        const phaseBInt: number = phaseB | 0;
        const indexA: number = phaseAInt % waveLength;
        const indexB: number = phaseBInt % waveLength;
        const phaseRatioA: number = phaseA - phaseAInt;
        const phaseRatioB: number = phaseB - phaseBInt;
        let prevWaveIntegralA: number = wave[indexA];
        let prevWaveIntegralB: number = wave[indexB];
        prevWaveIntegralA += (wave[indexA + 1] - prevWaveIntegralA) * phaseRatioA;
        prevWaveIntegralB += (wave[indexB + 1] - prevWaveIntegralB) * phaseRatioB;

        const stopIndex: number = stereoBufferIndex + runLength;
        stereoBufferIndex += tone.stereoOffset;

        let stereoVolumeL: number = tone.stereoVolumeLStart;
        let stereoVolumeLDelta: number = tone.stereoVolumeLDelta;
        let stereoVolumeR: number = tone.stereoVolumeRStart;
        let stereoVolumeRDelta: number = tone.stereoVolumeRDelta;
        let stereoDelay: number = tone.stereoDelayStart;
        let stereoDelayDelta: number = tone.stereoDelayDelta;
        let delays: number[];
        while (stereoBufferIndex < stopIndex) {

            phaseA += phaseDeltaA;
            phaseB += phaseDeltaB;

            const phaseAInt: number = phaseA | 0;
            const phaseBInt: number = phaseB | 0;
            const indexA: number = phaseAInt % waveLength;
            const indexB: number = phaseBInt % waveLength;
            let nextWaveIntegralA: number = wave[indexA];
            let nextWaveIntegralB: number = wave[indexB];
            const phaseRatioA: number = phaseA - phaseAInt;
            const phaseRatioB: number = phaseB - phaseBInt;
            nextWaveIntegralA += (wave[indexA + 1] - nextWaveIntegralA) * phaseRatioA;
            nextWaveIntegralB += (wave[indexB + 1] - nextWaveIntegralB) * phaseRatioB;
            let waveA: number = (nextWaveIntegralA - prevWaveIntegralA) / phaseDeltaA;
            let waveB: number = (nextWaveIntegralB - prevWaveIntegralB) / phaseDeltaB;

            prevWaveIntegralA = nextWaveIntegralA;
            prevWaveIntegralB = nextWaveIntegralB;

            const combinedWave: number = (waveA + waveB * intervalSign);

            const feedback: number = filterResonance + filterResonance / (1.0 - filter1);
            filterSample0 += filter1 * (combinedWave - filterSample0 + feedback * (filterSample0 - filterSample1));
            filterSample1 += filter2 * (filterSample0 - filterSample1);

            filter1 *= filterScale1;
            filter2 *= filterScale2;
            phaseDeltaA *= phaseDeltaScale;
            phaseDeltaB *= phaseDeltaScale;
            filterResonance += filterResonanceDelta;

            const output: number = filterSample1 * volume;
            volume += volumeDelta;

            //const absStereoDelay: number = Math.abs(stereoDelay);
            //const fracStereoDelay: number = absStereoDelay % 1;
            //const floorStereoDelay: number = absStereoDelay | 0;

            //delays = stereoDelay < 0 ? [0, 0, floorStereoDelay * 2, fracStereoDelay] : [floorStereoDelay * 2, fracStereoDelay, 0, 0];

            // Optimized ver: can remove the above three declarations, but muddier conceptually. Still has that conditional, too...
            delays = stereoDelay < 0 ? [0, 0, ((-stereoDelay) | 0) * 2, (-stereoDelay) % 1] : [(stereoDelay | 0) * 2, stereoDelay % 1, 0, 0];

            data[(stereoBufferIndex + delays[0]) % stereoBufferLength] += output * stereoVolumeL * (1 - delays[1]);
            data[(stereoBufferIndex + delays[0] + 2) % stereoBufferLength] += output * stereoVolumeL * delays[1];
            data[(stereoBufferIndex + delays[2] + 1) % stereoBufferLength] += output * stereoVolumeR * (1 - delays[3]);
            data[(stereoBufferIndex + delays[2] + 3) % stereoBufferLength] += output * stereoVolumeR * delays[3];

            stereoVolumeL += stereoVolumeLDelta;
            stereoVolumeR += stereoVolumeRDelta;
            stereoDelay += stereoDelayDelta;

            stereoBufferIndex += 2;
        }

        tone.phases[0] = phaseA / waveLength;
        tone.phases[1] = phaseB / waveLength;

        const epsilon: number = (1.0e-24);
        if (-epsilon < filterSample0 && filterSample0 < epsilon) filterSample0 = 0.0;
        if (-epsilon < filterSample1 && filterSample1 < epsilon) filterSample1 = 0.0;
        tone.filterSample0 = filterSample0;
        tone.filterSample1 = filterSample1;
    }

    private static pulseWidthSynth(synth: Synth, data: Float32Array, stereoBufferIndex: number, stereoBufferLength: number, runLength: number, tone: Tone, instrument: Instrument): void {
        let phaseDelta: number = tone.phaseDeltas[0];
        const phaseDeltaScale: number = +tone.phaseDeltaScale;
        let volume: number = +tone.volumeStart;
        const volumeDelta: number = +tone.volumeDelta;
        let phase: number = (tone.phases[0] % 1);

        let pulseWidth: number = tone.pulseWidth;
        const pulseWidthDelta: number = tone.pulseWidthDelta;

        const isFirstOrder: boolean = tone.isFirstOrder;
        let filter1: number = +tone.filter;
        let filter2: number = isFirstOrder ? 1.0 : filter1;
        const filterScale1: number = +tone.filterScale;
        const filterScale2: number = isFirstOrder ? 1.0 : filterScale1;
        let filterResonance: number = tone.filterResonanceStart;
        let filterResonanceDelta: number = tone.filterResonanceDelta;
        let filterSample0: number = +tone.filterSample0;
        let filterSample1: number = +tone.filterSample1;

        const stopIndex: number = stereoBufferIndex + runLength;
        stereoBufferIndex += tone.stereoOffset;

        let stereoVolumeL: number = tone.stereoVolumeLStart;
        let stereoVolumeLDelta: number = tone.stereoVolumeLDelta;
        let stereoVolumeR: number = tone.stereoVolumeRStart;
        let stereoVolumeRDelta: number = tone.stereoVolumeRDelta;
        let stereoDelay: number = tone.stereoDelayStart;
        let stereoDelayDelta: number = tone.stereoDelayDelta;
        let delays: number[];

        while (stereoBufferIndex < stopIndex) {

            const sawPhaseA: number = phase % 1;
            const sawPhaseB: number = (phase + pulseWidth) % 1;

            let pulseWave: number = sawPhaseB - sawPhaseA;

            // This a PolyBLEP, which smooths out discontinuities at any frequency to reduce aliasing.
            if (sawPhaseA < phaseDelta) {
                var t = sawPhaseA / phaseDelta;
                pulseWave += (t + t - t * t - 1) * 0.5;
            } else if (sawPhaseA > 1.0 - phaseDelta) {
                var t = (sawPhaseA - 1.0) / phaseDelta;
                pulseWave += (t + t + t * t + 1) * 0.5;
            }
            if (sawPhaseB < phaseDelta) {
                var t = sawPhaseB / phaseDelta;
                pulseWave -= (t + t - t * t - 1) * 0.5;
            } else if (sawPhaseB > 1.0 - phaseDelta) {
                var t = (sawPhaseB - 1.0) / phaseDelta;
                pulseWave -= (t + t + t * t + 1) * 0.5;
            }

            const feedback: number = filterResonance + filterResonance / (1.0 - filter1);
            filterSample0 += filter1 * (pulseWave - filterSample0 + feedback * (filterSample0 - filterSample1));
            filterSample1 += filter2 * (filterSample0 - filterSample1);

            filter1 *= filterScale1;
            filter2 *= filterScale2;

            phase += phaseDelta;
            phaseDelta *= phaseDeltaScale;
            pulseWidth += pulseWidthDelta;
            filterResonance += filterResonanceDelta;

            const output: number = filterSample1 * volume;
            volume += volumeDelta;

            //const absStereoDelay: number = Math.abs(stereoDelay);
            //const fracStereoDelay: number = absStereoDelay % 1;
            //const floorStereoDelay: number = absStereoDelay | 0;

            //delays = stereoDelay < 0 ? [0, 0, floorStereoDelay * 2, fracStereoDelay] : [floorStereoDelay * 2, fracStereoDelay, 0, 0];

            // Optimized ver: can remove the above three declarations, but muddier conceptually. Still has that conditional, too...
            delays = stereoDelay < 0 ? [0, 0, ((-stereoDelay) | 0) * 2, (-stereoDelay) % 1] : [(stereoDelay | 0) * 2, stereoDelay % 1, 0, 0];

            data[(stereoBufferIndex + delays[0]) % stereoBufferLength] += output * stereoVolumeL * (1 - delays[1]);
            data[(stereoBufferIndex + delays[0] + 2) % stereoBufferLength] += output * stereoVolumeL * delays[1];
            data[(stereoBufferIndex + delays[2] + 1) % stereoBufferLength] += output * stereoVolumeR * (1 - delays[3]);
            data[(stereoBufferIndex + delays[2] + 3) % stereoBufferLength] += output * stereoVolumeR * delays[3];

            stereoVolumeL += stereoVolumeLDelta;
            stereoVolumeR += stereoVolumeRDelta;
            stereoDelay += stereoDelayDelta;

            stereoBufferIndex += 2;
        }

        tone.phases[0] = phase;

        const epsilon: number = (1.0e-24);
        if (- epsilon < filterSample0 && filterSample0 < epsilon) filterSample0 = 0.0;
        if (-epsilon < filterSample1 && filterSample1 < epsilon) filterSample1 = 0.0;
        tone.filterSample0 = filterSample0;
        tone.filterSample1 = filterSample1;
    }

    private static fmSourceTemplate: string[] = (`
const sineWave = beepbox.Config.sineWave;
>>>>>>> e4f54681

let phaseDeltaScale = +tone.phaseDeltaScale;
// I'm adding 1000 to the phase to ensure that it's never negative even when modulated by other waves because negative numbers don't work with the modulus operator very well.
let operator#Phase       = +((tone.phases[#] % 1) + 1000) * beepbox.Config.sineWaveLength;
let operator#PhaseDelta  = +tone.phaseDeltas[#];
let operator#OutputMult  = +tone.volumeStarts[#];
const operator#OutputDelta = +tone.volumeDeltas[#];
let operator#Output      = +tone.feedbackOutputs[#];
let feedbackMult         = +tone.feedbackMult;
const feedbackDelta        = +tone.feedbackDelta;
let volume = +tone.volumeStart;
const volumeDelta = +tone.volumeDelta;

const isFirstOrder = tone.isFirstOrder;
let filter1 = +tone.filter;
let filter2 = isFirstOrder ? 1.0 : filter1;
const filterScale1 = +tone.filterScale;
const filterScale2 = isFirstOrder ? 1.0 : filterScale1;
let filterResonance = tone.filterResonanceStart;
let filterResonanceDelta = tone.filterResonanceDelta;
let filterSample0 = +tone.filterSample0;
let filterSample1 = +tone.filterSample1;

const stopIndex = stereoBufferIndex + runLength;
stereoBufferIndex += tone.stereoOffset;
let stereoVolumeL = tone.stereoVolumeLStart;
let stereoVolumeLDelta = tone.stereoVolumeLDelta;
let stereoVolumeR = tone.stereoVolumeRStart;
let stereoVolumeRDelta = tone.stereoVolumeRDelta;
let stereoDelay = tone.stereoDelayStart;
let stereoDelayDelta = tone.stereoDelayDelta;
let delays = [];
while (stereoBufferIndex < stopIndex) {
// INSERT OPERATOR COMPUTATION HERE
const fmOutput = (/*operator#Scaled*/); // CARRIER OUTPUTS

const feedback = filterResonance + filterResonance / (1.0 - filter1);
filterSample0 += filter1 * (fmOutput - filterSample0 + feedback * (filterSample0 - filterSample1));
filterSample1 += filter2 * (filterSample0 - filterSample1);

feedbackMult += feedbackDelta;
operator#OutputMult += operator#OutputDelta;
operator#Phase += operator#PhaseDelta;
operator#PhaseDelta *= phaseDeltaScale;
filter1 *= filterScale1;
filter2 *= filterScale2;
filterResonance += filterResonanceDelta;

const output = filterSample1 * volume;
volume += volumeDelta;

//const absStereoDelay: number = Math.abs(stereoDelay);
//const fracStereoDelay: number = absStereoDelay % 1;
//const floorStereoDelay: number = absStereoDelay | 0;

//delays = stereoDelay < 0 ? [0, 0, floorStereoDelay * 2, fracStereoDelay] : [floorStereoDelay * 2, fracStereoDelay, 0, 0];

// Optimized ver: can remove the above three declarations, but muddier conceptually. Still has that conditional, too...
delays = stereoDelay < 0 ? [0, 0, ((-stereoDelay) | 0) * 2, (-stereoDelay) % 1] : [(stereoDelay | 0) * 2, stereoDelay % 1, 0, 0];

data[(stereoBufferIndex + delays[0]) % stereoBufferLength] += output * stereoVolumeL * (1 - delays[1]);
data[(stereoBufferIndex + delays[0] + 2) % stereoBufferLength] += output * stereoVolumeL * delays[1];
data[(stereoBufferIndex + delays[2] + 1) % stereoBufferLength] += output * stereoVolumeR * (1 - delays[3]);
data[(stereoBufferIndex + delays[2] + 3) % stereoBufferLength] += output * stereoVolumeR * delays[3];

stereoVolumeL += stereoVolumeLDelta;
stereoVolumeR += stereoVolumeRDelta;
stereoDelay += stereoDelayDelta;

stereoBufferIndex += 2;
}

tone.phases[#] = operator#Phase / ` + Config.sineWaveLength + `;
tone.feedbackOutputs[#] = operator#Output;

const epsilon = (1.0e-24);
if (-epsilon < filterSample0 && filterSample0 < epsilon) filterSample0 = 0.0;
if (-epsilon < filterSample1 && filterSample1 < epsilon) filterSample1 = 0.0;
tone.filterSample0 = filterSample0;
tone.filterSample1 = filterSample1;
`).split("\n");

    private static operatorSourceTemplate: string[] = (`
const operator#PhaseMix = operator#Phase/* + operator@Scaled*/;
const operator#PhaseInt = operator#PhaseMix|0;
const operator#Index    = operator#PhaseInt & ` + Config.sineWaveMask + `;
const operator#Sample   = sineWave[operator#Index];
operator#Output       = operator#Sample + (sineWave[operator#Index + 1] - operator#Sample) * (operator#PhaseMix - operator#PhaseInt);
const operator#Scaled   = operator#OutputMult * operator#Output;
`).split("\n");

    private static noiseSynth(synth: Synth, data: Float32Array, stereoBufferIndex: number, stereoBufferLength: number, runLength: number, tone: Tone, instrument: Instrument): void {
        let wave: Float32Array = instrument.getDrumWave();
        let phaseDelta: number = +tone.phaseDeltas[0];
        const phaseDeltaScale: number = +tone.phaseDeltaScale;
        let volume: number = +tone.volumeStart;
        const volumeDelta: number = +tone.volumeDelta;
        let phase: number = (tone.phases[0] % 1) * Config.chipNoiseLength;
        if (tone.phases[0] == 0) {
            // Zero phase means the tone was reset, just give noise a random start phase instead.
            phase = Math.random() * Config.chipNoiseLength;
        }
        let sample: number = +tone.sample;

        const isFirstOrder: boolean = tone.isFirstOrder;
        let filter1: number = +tone.filter;
        let filter2: number = isFirstOrder ? 1.0 : filter1;
        const filterScale1: number = +tone.filterScale;
        const filterScale2: number = isFirstOrder ? 1.0 : filterScale1;
        let filterResonance: number = tone.filterResonanceStart;
        let filterResonanceDelta: number = tone.filterResonanceDelta;
        let filterSample0: number = +tone.filterSample0;
        let filterSample1: number = +tone.filterSample1;

        const pitchRelativefilter: number = Math.min(1.0, tone.phaseDeltas[0] * Config.chipNoises[instrument.chipNoise].pitchFilterMult);

        const stopIndex: number = stereoBufferIndex + runLength;
        stereoBufferIndex += tone.stereoOffset;
        let stereoVolumeL: number = tone.stereoVolumeLStart;
        let stereoVolumeLDelta: number = tone.stereoVolumeLDelta;
        let stereoVolumeR: number = tone.stereoVolumeRStart;
        let stereoVolumeRDelta: number = tone.stereoVolumeRDelta;
        let stereoDelay: number = tone.stereoDelayStart;
        let stereoDelayDelta: number = tone.stereoDelayDelta;
        let delays: number[];
        while (stereoBufferIndex < stopIndex) {
            const waveSample: number = wave[phase & 0x7fff];

            sample += (waveSample - sample) * pitchRelativefilter;

            const feedback: number = filterResonance + filterResonance / (1.0 - filter1);
            filterSample0 += filter1 * (sample - filterSample0 + feedback * (filterSample0 - filterSample1));
            filterSample1 += filter2 * (filterSample0 - filterSample1);

            phase += phaseDelta;
            filter1 *= filterScale1;
            filter2 *= filterScale2;
            phaseDelta *= phaseDeltaScale;
            filterResonance += filterResonanceDelta;

            const output: number = filterSample1 * volume;
            volume += volumeDelta;

            //const absStereoDelay: number = Math.abs(stereoDelay);
            //const fracStereoDelay: number = absStereoDelay % 1;
            //const floorStereoDelay: number = absStereoDelay | 0;

            //delays = stereoDelay < 0 ? [0, 0, floorStereoDelay * 2, fracStereoDelay] : [floorStereoDelay * 2, fracStereoDelay, 0, 0];

            // Optimized ver: can remove the above three declarations, but muddier conceptually. Still has that conditional, too...
            delays = stereoDelay < 0 ? [0, 0, ((-stereoDelay) | 0) * 2, (-stereoDelay) % 1] : [(stereoDelay | 0) * 2, stereoDelay % 1, 0, 0];

            data[(stereoBufferIndex + delays[0]) % stereoBufferLength] += output * stereoVolumeL * (1 - delays[1]);
            data[(stereoBufferIndex + delays[0] + 2) % stereoBufferLength] += output * stereoVolumeL * delays[1];
            data[(stereoBufferIndex + delays[2] + 1) % stereoBufferLength] += output * stereoVolumeR * (1 - delays[3]);
            data[(stereoBufferIndex + delays[2] + 3) % stereoBufferLength] += output * stereoVolumeR * delays[3];

            stereoVolumeL += stereoVolumeLDelta;
            stereoVolumeR += stereoVolumeRDelta;
            stereoDelay += stereoDelayDelta;

            stereoBufferIndex += 2;
        }

        tone.phases[0] = phase / Config.chipNoiseLength;
        tone.sample = sample;

        const epsilon: number = (1.0e-24);
        if (-epsilon < filterSample0 && filterSample0 < epsilon) filterSample0 = 0.0;
        if (-epsilon < filterSample1 && filterSample1 < epsilon) filterSample1 = 0.0;
        tone.filterSample0 = filterSample0;
        tone.filterSample1 = filterSample1;
    }

    private static spectrumSynth(synth: Synth, data: Float32Array, stereoBufferIndex: number, stereoBufferLength: number, runLength: number, tone: Tone, instrument: Instrument): void {
        let wave: Float32Array = instrument.getDrumWave();
        let phaseDelta: number = tone.phaseDeltas[0] * (1 << 7);
        const phaseDeltaScale: number = +tone.phaseDeltaScale;
        let volume: number = +tone.volumeStart;
        const volumeDelta: number = +tone.volumeDelta;
        let sample: number = +tone.sample;

        const isFirstOrder: boolean = tone.isFirstOrder;
        let filter1: number = +tone.filter;
        let filter2: number = isFirstOrder ? 1.0 : filter1;
        const filterScale1: number = +tone.filterScale;
        const filterScale2: number = isFirstOrder ? 1.0 : filterScale1;
        let filterResonance: number = tone.filterResonanceStart;
        let filterResonanceDelta: number = tone.filterResonanceDelta;
        let filterSample0: number = +tone.filterSample0;
        let filterSample1: number = +tone.filterSample1;

        let phase: number = (tone.phases[0] % 1) * Config.chipNoiseLength;
        // Zero phase means the tone was reset, just give noise a random start phase instead.
        if (tone.phases[0] == 0) phase = Synth.findRandomZeroCrossing(wave) + phaseDelta;

        const pitchRelativefilter: number = Math.min(1.0, phaseDelta);

        const stopIndex: number = stereoBufferIndex + runLength;
        stereoBufferIndex += tone.stereoOffset;

        let stereoVolumeL: number = tone.stereoVolumeLStart;
        let stereoVolumeLDelta: number = tone.stereoVolumeLDelta;
        let stereoVolumeR: number = tone.stereoVolumeRStart;
        let stereoVolumeRDelta: number = tone.stereoVolumeRDelta;
        let stereoDelay: number = tone.stereoDelayStart;
        let stereoDelayDelta: number = tone.stereoDelayDelta;
        let delays: number[];

        while (stereoBufferIndex < stopIndex) {
            const phaseInt: number = phase | 0;
            const index: number = phaseInt & 0x7fff;
            let waveSample: number = wave[index];
            const phaseRatio: number = phase - phaseInt;
            waveSample += (wave[index + 1] - waveSample) * phaseRatio;

            sample += (waveSample - sample) * pitchRelativefilter;

            const feedback: number = filterResonance + filterResonance / (1.0 - filter1);
            filterSample0 += filter1 * (sample - filterSample0 + feedback * (filterSample0 - filterSample1));
            filterSample1 += filter2 * (filterSample0 - filterSample1);

            phase += phaseDelta;
            filter1 *= filterScale1;
            filter2 *= filterScale2;
            phaseDelta *= phaseDeltaScale;
            filterResonance += filterResonanceDelta;

            const output: number = filterSample1 * volume;
            volume += volumeDelta;

            //const absStereoDelay: number = Math.abs(stereoDelay);
            //const fracStereoDelay: number = absStereoDelay % 1;
            //const floorStereoDelay: number = absStereoDelay | 0;

            //delays = stereoDelay < 0 ? [0, 0, floorStereoDelay * 2, fracStereoDelay] : [floorStereoDelay * 2, fracStereoDelay, 0, 0];

            // Optimized ver: can remove the above three declarations, but muddier conceptually. Still has that conditional, too...
            delays = stereoDelay < 0 ? [0, 0, ((-stereoDelay) | 0) * 2, (-stereoDelay) % 1] : [(stereoDelay | 0) * 2, stereoDelay % 1, 0, 0];

            data[(stereoBufferIndex + delays[0]) % stereoBufferLength] += output * stereoVolumeL * (1 - delays[1]);
            data[(stereoBufferIndex + delays[0] + 2) % stereoBufferLength] += output * stereoVolumeL * delays[1];
            data[(stereoBufferIndex + delays[2] + 1) % stereoBufferLength] += output * stereoVolumeR * (1 - delays[3]);
            data[(stereoBufferIndex + delays[2] + 3) % stereoBufferLength] += output * stereoVolumeR * delays[3];

            stereoVolumeL += stereoVolumeLDelta;
            stereoVolumeR += stereoVolumeRDelta;
            stereoDelay += stereoDelayDelta;

            stereoBufferIndex += 2;
        }

        tone.phases[0] = phase / Config.chipNoiseLength;
        tone.sample = sample;

        const epsilon: number = (1.0e-24);
        if (- epsilon < filterSample0 && filterSample0 < epsilon) filterSample0 = 0.0;
        if (-epsilon < filterSample1 && filterSample1 < epsilon) filterSample1 = 0.0;
        tone.filterSample0 = filterSample0;
        tone.filterSample1 = filterSample1;
    }

    private static drumsetSynth(synth: Synth, data: Float32Array, stereoBufferIndex: number, stereoBufferLength: number, runLength: number, tone: Tone, instrument: Instrument): void {
        let wave: Float32Array = instrument.getDrumsetWave(tone.drumsetPitch);
        let phaseDelta: number = tone.phaseDeltas[0] / Instrument.drumsetIndexReferenceDelta(tone.drumsetPitch);;
        const phaseDeltaScale: number = +tone.phaseDeltaScale;
        let volume: number = +tone.volumeStart;
        const volumeDelta: number = +tone.volumeDelta;
        let sample: number = +tone.sample;

        const isFirstOrder: boolean = tone.isFirstOrder;
        let filter1: number = +tone.filter;
        let filter2: number = isFirstOrder ? 1.0 : filter1;
        const filterScale1: number = +tone.filterScale;
        const filterScale2: number = isFirstOrder ? 1.0 : filterScale1;
        let filterResonance: number = tone.filterResonanceStart;
        let filterResonanceDelta: number = tone.filterResonanceDelta;
        let filterSample0: number = +tone.filterSample0;
        let filterSample1: number = +tone.filterSample1;

        let phase: number = (tone.phases[0] % 1) * Config.chipNoiseLength;
        // Zero phase means the tone was reset, just give noise a random start phase instead.
        if (tone.phases[0] == 0) phase = Synth.findRandomZeroCrossing(wave) + phaseDelta;

        const stopIndex: number = stereoBufferIndex + runLength;
        stereoBufferIndex += tone.stereoOffset;
        let stereoVolumeL: number = tone.stereoVolumeLStart;
        let stereoVolumeLDelta: number = tone.stereoVolumeLDelta;
        let stereoVolumeR: number = tone.stereoVolumeRStart;
        let stereoVolumeRDelta: number = tone.stereoVolumeRDelta;
        let stereoDelay: number = tone.stereoDelayStart;
        let stereoDelayDelta: number = tone.stereoDelayDelta;
        let delays: number[];
        while (stereoBufferIndex < stopIndex) {
            const phaseInt: number = phase | 0;
            const index: number = phaseInt & 0x7fff;
            sample = wave[index];
            const phaseRatio: number = phase - phaseInt;
            sample += (wave[index + 1] - sample) * phaseRatio;

            const feedback: number = filterResonance + filterResonance / (1.0 - filter1);
            filterSample0 += filter1 * (sample - filterSample0 + feedback * (filterSample0 - filterSample1));
            filterSample1 += filter2 * (filterSample0 - filterSample1);

            phase += phaseDelta;
            filter1 *= filterScale1;
            filter2 *= filterScale2;
            phaseDelta *= phaseDeltaScale;
            filterResonance += filterResonanceDelta;

            const output: number = filterSample1 * volume;
            volume += volumeDelta;

            //const absStereoDelay: number = Math.abs(stereoDelay);
            //const fracStereoDelay: number = absStereoDelay % 1;
            //const floorStereoDelay: number = absStereoDelay | 0;

            //delays = stereoDelay < 0 ? [0, 0, floorStereoDelay * 2, fracStereoDelay] : [floorStereoDelay * 2, fracStereoDelay, 0, 0];

            // Optimized ver: can remove the above three declarations, but muddier conceptually. Still has that conditional, too...
            delays = stereoDelay < 0 ? [0, 0, ((-stereoDelay) | 0) * 2, (-stereoDelay) % 1] : [(stereoDelay | 0) * 2, stereoDelay % 1, 0, 0];

            data[(stereoBufferIndex + delays[0]) % stereoBufferLength] += output * stereoVolumeL * (1 - delays[1]);
            data[(stereoBufferIndex + delays[0] + 2) % stereoBufferLength] += output * stereoVolumeL * delays[1];
            data[(stereoBufferIndex + delays[2] + 1) % stereoBufferLength] += output * stereoVolumeR * (1 - delays[3]);
            data[(stereoBufferIndex + delays[2] + 3) % stereoBufferLength] += output * stereoVolumeR * delays[3];

            stereoVolumeL += stereoVolumeLDelta;
            stereoVolumeR += stereoVolumeRDelta;
            stereoDelay += stereoDelayDelta;

            stereoBufferIndex += 2;
        }
        tone.phases[0] = phase / Config.chipNoiseLength;
        tone.sample = sample;

        const epsilon: number = (1.0e-24);
        if (- epsilon < filterSample0 && filterSample0 < epsilon) filterSample0 = 0.0;
        if (-epsilon < filterSample1 && filterSample1 < epsilon) filterSample1 = 0.0;
        tone.filterSample0 = filterSample0;
        tone.filterSample1 = filterSample1;
    }

    private static modSynth(synth: Synth, data: Float32Array, stereoBufferIndex: number, stereoBufferLength: number, runLength: number, tone: Tone, instrument: Instrument): void {
        // Note: present modulator value is tone.volumeStart.

        if (!synth.song) return;

        let mod: number = Config.modCount - 1 - tone.pitches[0];
        let setting: ModSetting = instrument.modSettings[mod];

        synth.setModValue(tone.customVolumeStart, tone.customVolumeEnd, mod, instrument, setting);

        // Reset arps, but only at the start of the note
        if (setting == ModSetting.mstResetArpeggio && synth.tick == 0 && tone.noteStart == synth.beat * Config.partsPerBeat + synth.part) {
            synth.song.channels[instrument.modChannels[mod]].instruments[instrument.modInstruments[mod]].arpTime = 0;
        }
        else if (setting == ModSetting.mstNextBar) {
            synth.wantToSkip = true;
        }
    }

    private static findRandomZeroCrossing(wave: Float32Array): number {
        let phase: number = Math.random() * Config.chipNoiseLength;

        // Spectrum and drumset waves sounds best when they start at a zero crossing,
        // otherwise they pop. Try to find a zero crossing.
        let indexPrev: number = phase & 0x7fff;
        let wavePrev: number = wave[indexPrev];
        const stride: number = 16;
        for (let attemptsRemaining: number = 128; attemptsRemaining > 0; attemptsRemaining--) {
            const indexNext: number = (indexPrev + stride) & 0x7fff;
            const waveNext: number = wave[indexNext];
            if (wavePrev * waveNext <= 0.0) {
                // Found a zero crossing! Now let's narrow it down to two adjacent sample indices.
                for (let i: number = 0; i < 16; i++) {
                    const innerIndexNext: number = (indexPrev + 1) & 0x7fff;
                    const innerWaveNext: number = wave[innerIndexNext];
                    if (wavePrev * innerWaveNext <= 0.0) {
                        // Found the zero crossing again! Now let's find the exact intersection.
                        const slope: number = innerWaveNext - wavePrev;
                        phase = indexPrev;
                        if (Math.abs(slope) > 0.00000001) {
                            phase += -wavePrev / slope;
                        }
                        phase = Math.max(0, phase) % Config.chipNoiseLength;
                        break;
                    } else {
                        indexPrev = innerIndexNext;
                        wavePrev = innerWaveNext;
                    }
                }
                break;
            } else {
                indexPrev = indexNext;
                wavePrev = waveNext;
            }
        }

        return phase;
    }

    public static instrumentVolumeToVolumeMult(instrumentVolume: number): number {
        return (instrumentVolume == -Config.volumeRange / 2.0) ? 0.0 : Math.pow(2, Config.volumeLogScale * instrumentVolume);
    }
    public static volumeMultToInstrumentVolume(volumeMult: number): number {
        return (volumeMult <= 0.0) ? -Config.volumeRange / 2 : Math.min(Config.volumeRange, (Math.log(volumeMult) / Math.LN2) / Config.volumeLogScale);
    }
    public static expressionToVolumeMult(expression: number): number {
        return Math.pow(Math.max(0.0, expression) / 6.0, 1.5);
    }
    public static volumeMultToExpression(volumeMult: number): number {
        return Math.pow(Math.max(0.0, volumeMult), 1 / 1.5) * 6.0;
    }

    private getSamplesPerTick(): number {
        if (this.song == null) return 0;
        let beatsPerMinute: number = this.song.getBeatsPerMinute();
        if (this.isModActive(ModSetting.mstTempo, true)) {
            beatsPerMinute = this.getModValue(ModSetting.mstTempo, true);
        }
        return this.getSamplesPerTickSpecificBPM(beatsPerMinute);
    }

    private getSamplesPerTickSpecificBPM(beatsPerMinute: number): number {
        const beatsPerSecond: number = beatsPerMinute / 60.0;
        const partsPerSecond: number = Config.partsPerBeat * beatsPerSecond;
        const tickPerSecond: number = Config.ticksPerPart * partsPerSecond;
        return this.samplesPerSecond / tickPerSecond;
    }
}

// When compiling synth.ts as a standalone module named "beepbox", expose these classes as members to JavaScript:
export { Dictionary, DictionaryArray, EnvelopeType, InstrumentType, Transition, Chord, Envelope, Config };
//}<|MERGE_RESOLUTION|>--- conflicted
+++ resolved
@@ -3488,2645 +3488,6 @@
 }
 
 export class Synth {
-<<<<<<< HEAD
-	//debugVal: number = 0;
-
-	private warmUpSynthesizer(song: Song | null): void {
-		// Don't bother to generate the drum waves unless the song actually
-		// uses them, since they may require a lot of computation.
-		if (song != null) {
-			for (let channel: number = 0; channel < song.getChannelCount(); channel++) {
-				for (let instrument: number = 0; instrument < song.instrumentsPerChannel; instrument++) {
-					Synth.getInstrumentSynthFunction(song.channels[channel].instruments[instrument]);
-					song.channels[channel].instruments[instrument].warmUp();
-				}
-
-			}
-		}
-	}
-
-	public computeLatestModValues(): void {
-
-		if (this.song != null && this.song.modChannelCount > 0) {
-
-			// Clear all mod values, and set up temp variables for the time a mod would be set at.
-			let latestModTimes: (number | null)[] = [];
-			let latestModInsTimes: (number | null)[][][] = [];
-			this.modValues = [];
-			this.nextModValues = [];
-			this.modInsValues = [];
-			this.nextModInsValues = [];
-			for (let channel: number = 0; channel < this.song.pitchChannelCount + this.song.noiseChannelCount; channel++) {
-				latestModInsTimes[channel] = [];
-				this.modInsValues[channel] = [];
-				this.nextModInsValues[channel] = [];
-				for (let instrument: number = 0; instrument < this.song.instrumentsPerChannel; instrument++) {
-					this.modInsValues[channel][instrument] = [];
-					this.nextModInsValues[channel][instrument] = [];
-					latestModInsTimes[channel][instrument] = [];
-				}
-			}
-
-			// Find out where we're at in the fraction of the current bar.
-			let currentPart: number = this.beat * Config.partsPerBeat + this.part;
-
-			// For mod channels, calculate last set value for each mod
-			for (let channel: number = this.song.pitchChannelCount + this.song.noiseChannelCount; channel < this.song.getChannelCount(); channel++) {
-				if (!(this.song.channels[channel].muted)) {
-
-					let pattern: Pattern | null;
-
-					for (let currentBar: number = this.bar; currentBar >= 0; currentBar--) {
-						pattern = this.song.getPattern(channel, currentBar);
-
-						if (pattern != null) {
-							let instrumentIdx: number = this.song.getPatternInstrument(channel, currentBar);
-							let instrument: Instrument = this.song.channels[channel].instruments[instrumentIdx];
-							let latestPinParts: number[] = [];
-							let latestPinValues: number[] = [];
-
-							let partsInBar: number = (currentBar == this.bar)
-								? currentPart
-								: this.findPartsInBar(currentBar);
-
-							for (const note of pattern.notes) {
-								if (note.start < partsInBar && (latestPinParts[Config.modCount - 1 - note.pitches[0]] == null || note.end > latestPinParts[Config.modCount - 1 - note.pitches[0]])) {
-									if (note.end <= partsInBar) {
-										latestPinParts[Config.modCount - 1 - note.pitches[0]] = note.end;
-										latestPinValues[Config.modCount - 1 - note.pitches[0]] = note.pins[note.pins.length - 1].volume;
-									}
-									else {
-										latestPinParts[Config.modCount - 1 - note.pitches[0]] = partsInBar;
-										// Find the pin where bar change happens, and compute where pin volume would be at that time
-										for (let pinIdx = 0; pinIdx < note.pins.length; pinIdx++) {
-											if (note.pins[pinIdx].time + note.start > partsInBar) {
-												const transitionLength: number = note.pins[pinIdx].time - note.pins[pinIdx - 1].time;
-												const toNextBarLength: number = partsInBar - note.start - note.pins[pinIdx - 1].time;
-												const deltaVolume: number = note.pins[pinIdx].volume - note.pins[pinIdx - 1].volume;
-
-												latestPinValues[Config.modCount - 1 - note.pitches[0]] = Math.round(note.pins[pinIdx - 1].volume + deltaVolume * toNextBarLength / transitionLength);
-												pinIdx = note.pins.length;
-											}
-										}
-									}
-								}
-							}
-
-							// Set modulator value, if it wasn't set in another pattern already scanned
-							for (let mod: number = 0; mod < Config.modCount; mod++) {
-								if (latestPinParts[mod] != null) {
-									if (instrument.modStatuses[mod] == ModStatus.msForSong) {
-										if (latestModTimes[instrument.modSettings[mod]] == null || currentBar * Config.partsPerBeat * this.song.beatsPerBar + latestPinParts[mod] > (latestModTimes[instrument.modSettings[mod]] as number)) {
-											this.setModValue(latestPinValues[mod], latestPinValues[mod], mod, instrument, instrument.modSettings[mod]);
-											latestModTimes[instrument.modSettings[mod]] = currentBar * Config.partsPerBeat * this.song.beatsPerBar + latestPinParts[mod];
-										}
-									}
-									else if (latestModInsTimes[instrument.modChannels[mod]][instrument.modInstruments[mod]][instrument.modSettings[mod]] == null || currentBar * Config.partsPerBeat * this.song.beatsPerBar + latestPinParts[mod] > (latestModInsTimes[instrument.modChannels[mod]][instrument.modInstruments[mod]][instrument.modSettings[mod]] as number)) {
-										this.setModValue(latestPinValues[mod], latestPinValues[mod], mod, instrument, instrument.modSettings[mod]);
-										latestModInsTimes[instrument.modChannels[mod]][instrument.modInstruments[mod]][instrument.modSettings[mod]] = currentBar * Config.partsPerBeat * this.song.beatsPerBar + latestPinParts[mod];
-									}
-								}
-							}
-						}
-					}
-				}
-			}
-		}
-	}
-
-	private static operatorAmplitudeCurve(amplitude: number): number {
-		return (Math.pow(16.0, amplitude / 15.0) - 1.0) / 15.0;
-	}
-
-	public samplesPerSecond: number = 44100;
-
-	public song: Song | null = null;
-	public liveInputDuration: number = 0;
-	public liveInputStarted: boolean = false;
-	public liveInputPitches: number[] = [];
-	public liveInputChannel: number = 0;
-	public loopRepeatCount: number = -1;
-	public volume: number = 1.0;
-
-	private playheadInternal: number = 0.0;
-	private bar: number = 0;
-	private beat: number = 0;
-	private part: number = 0;
-	private tick: number = 0;
-	private tickSampleCountdown: number = 0;
-	private modValues: (number | null)[];
-	private modInsValues: (number | null)[][][];
-	private nextModValues: (number | null)[];
-	private nextModInsValues: (number | null)[][][];
-	private isPlayingSong: boolean = false;
-	private liveInputEndTime: number = 0.0;
-	private readonly tonePool: Deque<Tone> = new Deque<Tone>();
-	private readonly activeTones: Array<Deque<Tone>> = [];
-	private readonly activeModTones: Array<Array<Deque<Tone>>> = [];
-	//private readonly releasedModTones: Array<Array<Deque<Tone>>> = [];
-	private readonly releasedTones: Array<Deque<Tone>> = [];
-	private readonly liveInputTones: Deque<Tone> = new Deque<Tone>();
-
-	//private highpassInput: number = 0.0;
-	//private highpassOutput: number = 0.0;
-	private limit: number = 0.0;
-
-	private stereoBufferIndex: number = 0;
-	private samplesForNone: Float32Array | null = null;
-	private samplesForReverb: Float32Array | null = null;
-	private samplesForChorus: Float32Array | null = null;
-	private samplesForChorusReverb: Float32Array | null = null;
-
-	private chorusDelayLine: Float32Array = new Float32Array(2048);
-	private chorusDelayPos: number = 0;
-	private chorusPhase: number = 0;
-
-	private reverbDelayLine: Float32Array = new Float32Array(16384);
-	private reverbDelayPos: number = 0;
-	private reverbFeedback0: number = 0.0;
-	private reverbFeedback1: number = 0.0;
-	private reverbFeedback2: number = 0.0;
-	private reverbFeedback3: number = 0.0;
-
-	private audioCtx: any | null = null;
-	private scriptNode: any | null = null;
-
-	public get playing(): boolean {
-		return this.isPlayingSong;
-	}
-
-	public get playhead(): number {
-		return this.playheadInternal;
-	}
-
-	public set playhead(value: number) {
-		if (this.song != null) {
-			this.playheadInternal = Math.max(0, Math.min(this.song.barCount, value));
-			let remainder: number = this.playheadInternal;
-			this.bar = Math.floor(remainder);
-			remainder = this.song.beatsPerBar * (remainder - this.bar);
-			this.beat = Math.floor(remainder);
-			remainder = Config.partsPerBeat * (remainder - this.beat);
-			this.part = Math.floor(remainder);
-			remainder = Config.ticksPerPart * (remainder - this.part);
-			this.tick = Math.floor(remainder);
-			const samplesPerTick: number = this.getSamplesPerTick();
-			remainder = samplesPerTick * (remainder - this.tick);
-			this.tickSampleCountdown = samplesPerTick - remainder;
-		}
-	}
-
-	public getSamplesPerBar(): number {
-		if (this.song == null) throw new Error();
-		return this.getSamplesPerTick() * Config.ticksPerPart * Config.partsPerBeat * this.song.beatsPerBar;
-	}
-
-	// Calculate the total number of parts that will be played in the current bar before any next bar mods trigger.
-	private findPartsInBar(bar: number): number {
-		if (this.song == null) return 0;
-		let partsInBar: number = Config.partsPerBeat * this.song.beatsPerBar;
-		for (let channel: number = this.song.pitchChannelCount + this.song.noiseChannelCount; channel < this.song.getChannelCount(); channel++) {
-			let pattern: Pattern | null = this.song.getPattern(channel, bar);
-			if (pattern != null) {
-				let instrument: Instrument = this.song.channels[channel].instruments[pattern.instrument];
-				for (let mod: number = 0; mod < Config.modCount; mod++) {
-					if (instrument.modSettings[mod] == ModSetting.mstNextBar && instrument.modStatuses[mod] == ModStatus.msForSong) {
-						for (const note of pattern.notes) {
-							if (note.pitches[0] == (Config.modCount - 1 - mod)) {
-								// Find the earliest next bar note.
-								if (partsInBar > note.start)
-									partsInBar = note.start;
-							}
-						}
-					}
-				}
-			}
-		}
-		return partsInBar;
-	}
-
-	// Returns the total samples in the song
-	public getTotalSamples(enableIntro: boolean, enableOutro: boolean, loop: number): number {
-		if (this.song == null)
-			return -1;
-
-		// Compute the window to be checked (start bar to end bar)
-		let startBar: number = enableIntro ? 0 : this.song.loopStart;
-		let endBar: number = enableOutro ? this.song.barCount : (this.song.loopStart + this.song.loopLength);
-		let hasTempoMods: boolean = false;
-		let hasNextBarMods: boolean = false;
-
-		// Determine if any tempo or next bar mods happen anywhere in the window
-		for (let channel: number = this.song.pitchChannelCount + this.song.noiseChannelCount; channel < this.song.getChannelCount(); channel++) {
-			for (let bar: number = startBar; bar < endBar; bar++) {
-				let pattern: Pattern | null = this.song.getPattern(channel, bar);
-				if (pattern != null) {
-					let instrument: Instrument = this.song.channels[channel].instruments[pattern.instrument];
-					for (let mod: number = 0; mod < Config.modCount; mod++) {
-						if (instrument.modSettings[mod] == ModSetting.mstTempo && instrument.modStatuses[mod] == ModStatus.msForSong) {
-							hasTempoMods = true;
-						}
-						if (instrument.modSettings[mod] == ModSetting.mstNextBar && instrument.modStatuses[mod] == ModStatus.msForSong) {
-							hasNextBarMods = true;
-						}
-					}
-				}
-			}
-		}
-
-		if (hasTempoMods || hasNextBarMods) {
-			// Run from start bar to end bar and observe looping, computing average tempo across each bar
-			let bar: number = startBar;
-			let ended: boolean = false;
-			let prevTempo: number = this.song.tempo;
-			let totalSamples: number = 0;
-
-			while (!ended) {
-				// Compute the subsection of the pattern that will play
-				let partsInBar: number = Config.partsPerBeat * this.song.beatsPerBar;
-				let currentPart: number = 0;
-
-				if (hasNextBarMods) {
-					partsInBar = this.findPartsInBar(bar);
-				}
-
-				// Compute average tempo in this tick window, or use last tempo if nothing happened
-				if (hasTempoMods) {
-					let foundMod: boolean = false;
-					for (let channel: number = this.song.pitchChannelCount + this.song.noiseChannelCount; channel < this.song.getChannelCount(); channel++) {
-						if (foundMod == false) {
-							let pattern: Pattern | null = this.song.getPattern(channel, bar);
-							if (pattern != null) {
-								let instrument: Instrument = this.song.channels[channel].instruments[pattern.instrument];
-								for (let mod: number = 0; mod < Config.modCount; mod++) {
-									if (foundMod == false && instrument.modSettings[mod] == ModSetting.mstTempo && instrument.modStatuses[mod] == ModStatus.msForSong
-										&& pattern.notes.find(n => n.pitches[0] == (Config.modCount - 1 - mod))) {
-										// Only the first tempo mod instrument for this bar will be checked (well, the first with a note in this bar).
-										foundMod = true;
-										// Need to re-sort the notes by start time to make the next part much less painful.
-										pattern.notes.sort(function (a, b) { return (a.start == b.start) ? a.pitches[0] - b.pitches[0] : a.start - b.start; });
-										for (const note of pattern.notes) {
-											if (note.pitches[0] == (Config.modCount - 1 - mod)) {
-												// Compute samples up to this note
-												totalSamples += (Math.min(partsInBar - currentPart, note.start - currentPart)) * Config.ticksPerPart * this.getSamplesPerTickSpecificBPM(prevTempo);
-
-												if (note.start < partsInBar) {
-													for (let pinIdx: number = 1; pinIdx < note.pins.length; pinIdx++) {
-														// Compute samples up to this pin
-														if (note.pins[pinIdx - 1].time + note.start <= partsInBar) {
-															const tickLength: number = Config.ticksPerPart * Math.min(partsInBar - (note.start + note.pins[pinIdx - 1].time), note.pins[pinIdx].time - note.pins[pinIdx - 1].time);
-															const prevPinTempo: number = this.song.modValueToReal(note.pins[pinIdx - 1].volume, ModSetting.mstTempo);
-															let currPinTempo: number = this.song.modValueToReal(note.pins[pinIdx].volume, ModSetting.mstTempo);
-															if (note.pins[pinIdx].time + note.start > partsInBar) {
-																// Compute an intermediary tempo since bar changed over mid-pin. Maybe I'm deep in "what if" territory now!
-																currPinTempo = this.song.modValueToReal(note.pins[pinIdx - 1].volume + (note.pins[pinIdx].volume - note.pins[pinIdx - 1].volume) * (partsInBar - (note.start + note.pins[pinIdx - 1].time)) / (note.pins[pinIdx].time - note.pins[pinIdx - 1].time), ModSetting.mstTempo);
-															}
-															let bpmScalar: number = Config.partsPerBeat * Config.ticksPerPart / 60;
-
-															if (currPinTempo != prevPinTempo) {
-
-																// Definite integral of SamplesPerTick w/r/t beats to find total samples from start point to end point for a variable tempo
-																// The starting formula is
-																// SamplesPerTick = SamplesPerSec / ((PartsPerBeat * TicksPerPart) / SecPerMin) * BeatsPerMin )
-																//
-																// This is an expression of samples per tick "instantaneously", and it can be multiplied by a number of ticks to get a sample count.
-																// But this isn't the full story. BeatsPerMin, e.g. tempo, changes throughout the interval so it has to be expressed in terms of ticks, "t"
-																// ( Also from now on PartsPerBeat, TicksPerPart, and SecPerMin are combined into one scalar, called "BPMScalar" )
-																// Substituting BPM for a step variable that moves with respect to the current tick, we get
-																// SamplesPerTick = SamplesPerSec / (BPMScalar * ( (EndTempo - StartTempo / TickLength) * t + StartTempo ) )
-																//
-																// When this equation is integrated from 0 to TickLength with respect to t, we get the following expression:
-																//   Samples = - SamplesPerSec * TickLength * ( log( BPMScalar * EndTempo * TickLength ) - log( BPMScalar * StartTempo * TickLength ) ) / BPMScalar * ( StartTempo - EndTempo )
-
-																totalSamples += - this.samplesPerSecond * tickLength * (Math.log(bpmScalar * currPinTempo * tickLength) - Math.log(bpmScalar * prevPinTempo * tickLength)) / (bpmScalar * (prevPinTempo - currPinTempo));
-
-															}
-															else {
-
-																// No tempo change between the two pins.
-																totalSamples += tickLength * this.getSamplesPerTickSpecificBPM(currPinTempo);
-
-															}
-															prevTempo = currPinTempo;
-														}
-														currentPart = Math.min(note.start + note.pins[pinIdx].time, partsInBar);
-													}
-												}
-											}
-										}
-									}
-								}
-							}
-						}
-					}
-				}
-
-				// Compute samples for the rest of the bar
-				totalSamples += (partsInBar - currentPart) * Config.ticksPerPart * this.getSamplesPerTickSpecificBPM(prevTempo);
-
-				bar++;
-				if (loop != 0 && bar == this.song.loopStart + this.song.loopLength) {
-					bar = this.song.loopStart;
-					if (loop > 0) loop--;
-				}
-				if (bar >= endBar) {
-					ended = true;
-				}
-			}
-
-			return Math.ceil(totalSamples);
-		}
-		else {
-			// No tempo or next bar mods... phew! Just calculate normally.
-			return this.getSamplesPerBar() * this.getTotalBars(enableIntro, enableOutro, loop);
-		}
-	}
-
-	public getTotalBars(enableIntro: boolean, enableOutro: boolean, useLoopCount: number = this.loopRepeatCount): number {
-		if (this.song == null) throw new Error();
-		let bars: number = this.song.loopLength * (useLoopCount + 1);
-		if (enableIntro) bars += this.song.loopStart;
-		if (enableOutro) bars += this.song.barCount - (this.song.loopStart + this.song.loopLength);
-		return bars;
-	}
-
-	constructor(song: Song | string | null = null) {
-		if (song != null) this.setSong(song);
-	}
-
-	public setSong(song: Song | string): void {
-		if (typeof (song) == "string") {
-			this.song = new Song(song);
-		} else if (song instanceof Song) {
-			this.song = song;
-		}
-	}
-
-	public setModValue(volumeStart: number, volumeEnd: number, mod: number, instrument: Instrument, setting: ModSetting): number {
-		let val: number;
-		let nextVal: number;
-		switch (setting) {
-			case ModSetting.mstSongVolume:
-			case ModSetting.mstReverb:
-			case ModSetting.mstTempo:
-			case ModSetting.mstSongDetune:
-				val = (this.song as Song).modValueToReal(volumeStart, setting);
-				nextVal = (this.song as Song).modValueToReal(volumeEnd, setting);
-				if (this.modValues[setting] == null || this.modValues[setting] != val || this.nextModValues[setting] != nextVal) {
-					this.modValues[setting] = val;
-					this.nextModValues[setting] = nextVal;
-				}
-				break;
-			case ModSetting.mstInsVolume:
-			case ModSetting.mstPan:
-			case ModSetting.mstPulseWidth:
-			case ModSetting.mstFilterCut:
-			case ModSetting.mstFilterPeak:
-			case ModSetting.mstFMSlider1:
-			case ModSetting.mstFMSlider2:
-			case ModSetting.mstFMSlider3:
-			case ModSetting.mstFMSlider4:
-			case ModSetting.mstFMFeedback:
-			case ModSetting.mstVibratoDepth:
-			case ModSetting.mstVibratoSpeed:
-			case ModSetting.mstVibratoDelay:
-			case ModSetting.mstArpeggioSpeed:
-			case ModSetting.mstPanDelay:
-			case ModSetting.mstResetArpeggio:
-			case ModSetting.mstDetune:
-				val = this.song!.modValueToReal(volumeStart, setting);
-				nextVal = this.song!.modValueToReal(volumeEnd, setting);
-				let channelAdjust: number = instrument.modChannels[mod] + ((instrument.modStatuses[mod] == ModStatus.msForNoise) ? this.song!.pitchChannelCount : 0);
-
-				if (this.modInsValues[channelAdjust][instrument.modInstruments[mod]][setting] == null
-					|| this.modInsValues[channelAdjust][instrument.modInstruments[mod]][setting] != val
-					|| this.nextModInsValues[channelAdjust][instrument.modInstruments[mod]][setting] != nextVal) {
-					this.modInsValues[channelAdjust][instrument.modInstruments[mod]][setting] = val;
-					this.nextModInsValues[channelAdjust][instrument.modInstruments[mod]][setting] = nextVal;
-				}
-				break;
-			case ModSetting.mstNextBar:
-				val = (this.song as Song).modValueToReal(volumeStart, setting);
-				break;
-			case ModSetting.mstNone:
-			default:
-				val = -1;
-				break;
-		}
-
-		return val;
-	}
-
-	public getModValue(setting: ModSetting, forSong: boolean, channel?: number | null, instrument?: number | null, nextVal?: boolean): number {
-		if (forSong) {
-			if (this.modValues[setting] != null && this.nextModValues[setting] != null) {
-				return nextVal ? this.nextModValues[setting]! : this.modValues[setting]!;
-			}
-		} else if (channel != undefined && instrument != undefined) {
-			if (this.modInsValues[channel][instrument][setting] != null && this.nextModInsValues[channel][instrument][setting] != null) {
-				return nextVal ? this.nextModInsValues[channel][instrument][setting]! : this.modInsValues[channel][instrument][setting]!;
-			}
-		}
-		return -1;
-	}
-
-	// Checks if any mod is active for the given channel/instrument OR if any mod is active for the song scope. Could split the logic if needed later.
-	public isAnyModActive(channel: number, instrument: number): boolean {
-		for (let setting: number = 0; setting < ModSetting.mstMaxValue; setting++) {
-			if ((this.modValues != undefined && this.modValues[setting] != null)
-				|| (this.modInsValues != undefined && this.modInsValues[channel] != undefined && this.modInsValues[channel][instrument] != undefined && this.modInsValues[channel][instrument][setting] != null)) {
-				return true;
-			}
-		}
-		return false;
-	}
-
-	public unsetMod(setting: ModSetting, channel?: number, instrument?: number) {
-		if (this.isModActive(setting, true) || (channel != undefined && instrument != undefined && this.isModActive(setting, false, channel, instrument))) {
-			this.modValues[setting] = null;
-			this.nextModValues[setting] = null;
-			if (channel != undefined && instrument != undefined) {
-				this.modInsValues[channel][instrument][setting] = null;
-				this.nextModInsValues[channel][instrument][setting] = null;
-			}
-		}
-	}
-
-	public isModActive(setting: ModSetting, forSong: boolean, channel?: number, instrument?: number): boolean {
-		if (forSong) {
-			return (this.modValues != undefined && this.modValues[setting] != null);
-		} else if (channel != undefined && instrument != undefined && this.modInsValues != undefined && this.modInsValues[channel] != null && this.modInsValues[channel][instrument] != null && this.modInsValues[channel][instrument][setting] != null) {
-			return (this.modInsValues[channel][instrument][setting] != null);
-		}
-		return false;
-	}
-
-	private activateAudio(): void {
-		if (this.audioCtx == null || this.scriptNode == null) {
-			this.audioCtx = this.audioCtx || new (window.AudioContext || window.webkitAudioContext)();
-			this.samplesPerSecond = this.audioCtx.sampleRate;
-			this.scriptNode = this.audioCtx.createScriptProcessor ? this.audioCtx.createScriptProcessor(2048, 0, 2) : this.audioCtx.createJavaScriptNode(2048, 0, 2); // 2048, 0 input channels, 2 output channels
-			this.scriptNode.onaudioprocess = this.audioProcessCallback;
-			this.scriptNode.channelCountMode = 'explicit';
-			this.scriptNode.channelInterpretation = 'speakers';
-			this.scriptNode.connect(this.audioCtx.destination);
-		}
-		this.audioCtx.resume();
-	}
-
-	private deactivateAudio(): void {
-		if (this.audioCtx != null && this.scriptNode != null) {
-			this.scriptNode.disconnect(this.audioCtx.destination);
-			this.scriptNode = null;
-			if (this.audioCtx.close) this.audioCtx.close(); // firefox is missing this function?
-			this.audioCtx = null;
-		}
-	}
-
-	public maintainLiveInput(): void {
-		this.activateAudio();
-		this.liveInputEndTime = performance.now() + 10000.0;
-	}
-
-	public play(): void {
-		if (this.isPlayingSong) return;
-		this.isPlayingSong = true;
-		this.warmUpSynthesizer(this.song);
-		this.computeLatestModValues();
-		this.activateAudio();
-	}
-
-	public pause(): void {
-		if (!this.isPlayingSong) return;
-		this.isPlayingSong = false;
-		if (this.song != null) {
-			this.song.inVolumeCap = 0.0;
-			this.song.outVolumeCap = 0.0;
-		}
-		this.modValues = [];
-		this.modInsValues = [];
-		this.nextModValues = [];
-		this.nextModInsValues = [];
-	}
-
-	public snapToStart(): void {
-		this.bar = 0;
-		this.snapToBar();
-	}
-
-	public goToBar(bar: number): void {
-		this.bar = bar;
-		this.playheadInternal = this.bar;
-	}
-
-	public snapToBar(): void {
-		this.playheadInternal = this.bar;
-		this.beat = 0;
-		this.part = 0;
-		this.tick = 0;
-		this.tickSampleCountdown = 0;
-	}
-
-	public resetEffects(): void {
-		this.reverbDelayPos = 0;
-		this.reverbFeedback0 = 0.0;
-		this.reverbFeedback1 = 0.0;
-		this.reverbFeedback2 = 0.0;
-		this.reverbFeedback3 = 0.0;
-		//this.highpassInput = 0.0;
-		//this.highpassOutput = 0.0;
-		this.freeAllTones();
-		for (let i: number = 0; i < this.reverbDelayLine.length; i++) this.reverbDelayLine[i] = 0.0;
-		for (let i: number = 0; i < this.chorusDelayLine.length; i++) this.chorusDelayLine[i] = 0.0;
-		if (this.samplesForNone != null) for (let i: number = 0; i < this.samplesForNone.length; i++) this.samplesForNone[i] = 0.0;
-		if (this.samplesForReverb != null) for (let i: number = 0; i < this.samplesForReverb.length; i++) this.samplesForReverb[i] = 0.0;
-		if (this.samplesForChorus != null) for (let i: number = 0; i < this.samplesForChorus.length; i++) this.samplesForChorus[i] = 0.0;
-		if (this.samplesForChorusReverb != null) for (let i: number = 0; i < this.samplesForChorusReverb.length; i++) this.samplesForChorusReverb[i] = 0.0;
-	}
-
-	public jumpIntoLoop(): void {
-		if (!this.song) return;
-		if (this.bar < this.song.loopStart || this.bar >= this.song.loopStart + this.song.loopLength) {
-			const oldBar: number = this.bar;
-			this.bar = this.song.loopStart;
-			this.playheadInternal += this.bar - oldBar;
-
-			if (this.playing)
-				this.computeLatestModValues();
-		}
-	}
-
-	public nextBar(): void {
-		if (!this.song) return;
-		const oldBar: number = this.bar;
-		this.bar++;
-		if (this.bar >= this.song.barCount) {
-			this.bar = 0;
-		}
-		this.playheadInternal += this.bar - oldBar;
-
-		if (this.playing)
-			this.computeLatestModValues();
-	}
-
-	public skipBar(): void {
-		if (!this.song) return;
-		const samplesPerTick: number = this.getSamplesPerTick();
-		this.bar++;
-		this.beat = 0;
-		this.part = 0;
-		this.tick = 0;
-		this.tickSampleCountdown = samplesPerTick;
-
-		if (this.loopRepeatCount != 0 && this.bar == this.song.loopStart + this.song.loopLength) {
-			this.bar = this.song.loopStart;
-			if (this.loopRepeatCount > 0) this.loopRepeatCount--;
-		}
-
-	}
-
-	public firstBar(): void {
-		if (!this.song) return;
-		this.bar = 0;
-		this.playheadInternal = 0;
-		this.beat = 0;
-		this.part = 0;
-
-		if (this.playing)
-			this.computeLatestModValues();
-	}
-
-	public jumpToEditingBar(bar: number): void {
-		if (!this.song) return;
-
-		this.bar = bar;
-
-		this.playheadInternal = bar;
-		this.beat = 0;
-		this.part = 0;
-
-		if (this.playing)
-			this.computeLatestModValues();
-	}
-
-	public prevBar(): void {
-		if (!this.song) return;
-		const oldBar: number = this.bar;
-		this.bar--;
-		if (this.bar < 0 || this.bar >= this.song.barCount) {
-			this.bar = this.song.barCount - 1;
-		}
-		this.playheadInternal += this.bar - oldBar;
-
-		if (this.playing)
-			this.computeLatestModValues();
-	}
-
-	private audioProcessCallback = (audioProcessingEvent: any): void => {
-		const outputBuffer = audioProcessingEvent.outputBuffer;
-		const outputDataL: Float32Array = outputBuffer.getChannelData(0);
-		const outputDataR: Float32Array = outputBuffer.getChannelData(1);
-
-		const isPlayingLiveTones = performance.now() < this.liveInputEndTime;
-		if (!isPlayingLiveTones && !this.isPlayingSong) {
-			for (let i: number = 0; i < outputBuffer.length; i++) {
-				outputDataL[i] = 0.0;
-				outputDataR[i] = 0.0;
-			}
-			this.deactivateAudio();
-		} else {
-			this.synthesize(outputDataL, outputDataR, outputBuffer.length, this.isPlayingSong);
-		}
-	}
-
-	public synthesize(outputDataL: Float32Array, outputDataR: Float32Array, outputBufferLength: number, playSong: boolean = true): void {
-		if (this.song == null) {
-			for (let i: number = 0; i < outputBufferLength; i++) {
-				outputDataL[i] = 0.0;
-				outputDataR[i] = 0.0;
-			}
-			this.deactivateAudio();
-			return;
-		}
-
-		this.song.inVolumeCap = 0.0; // Reset volume cap for this run
-		this.song.outVolumeCap = 0.0;
-
-		const channelCount: number = this.song.pitchChannelCount + this.song.noiseChannelCount;
-
-		for (let i: number = this.activeTones.length; i < channelCount; i++) {
-			this.activeTones[i] = new Deque<Tone>();
-			this.releasedTones[i] = new Deque<Tone>();
-		}
-		this.activeTones.length = channelCount;
-		this.releasedTones.length = channelCount;
-
-		for (let i: number = this.activeModTones.length; i < this.song.modChannelCount; i++) {
-			this.activeModTones[i] = [];
-			//this.releasedModTones[i] = [];
-			for (let mod: number = 0; mod < Config.modCount; mod++) {
-				this.activeModTones[i][mod] = new Deque<Tone>();
-				//this.releasedModTones[i][mod] = new Deque<Tone>();
-			}
-			this.activeModTones[i].length = Config.modCount;
-			//this.releasedModTones[i].length = Config.modCount;
-		}
-		this.activeModTones.length = this.song.modChannelCount;
-		//this.releasedModTones.length = this.song.modChannelCount;
-
-		let samplesPerTick: number = this.getSamplesPerTick();
-		let bufferIndex: number = 0;
-		let ended: boolean = false;
-
-		// Check the bounds of the playhead:
-		while (this.tickSampleCountdown <= 0) this.tickSampleCountdown += samplesPerTick;
-		if (this.tickSampleCountdown > samplesPerTick) this.tickSampleCountdown = samplesPerTick;
-		if (playSong) {
-			if (this.beat >= this.song.beatsPerBar) {
-				this.bar++;
-				this.beat = 0;
-				this.part = 0;
-				this.tick = 0;
-				this.tickSampleCountdown = samplesPerTick;
-
-				if (this.loopRepeatCount != 0 && this.bar == this.song.loopStart + this.song.loopLength) {
-					this.bar = this.song.loopStart;
-					if (this.loopRepeatCount > 0) this.loopRepeatCount--;
-				}
-			}
-			if (this.bar >= this.song.barCount) {
-				this.bar = 0;
-				if (this.loopRepeatCount != -1) {
-					ended = true;
-					this.pause();
-				}
-			}
-		}
-
-		//const synthStartTime: number = performance.now();
-
-		const stereoBufferLength: number = outputBufferLength * 4;
-		if (this.samplesForNone == null || this.samplesForNone.length != stereoBufferLength ||
-			this.samplesForReverb == null || this.samplesForReverb.length != stereoBufferLength ||
-			this.samplesForChorus == null || this.samplesForChorus.length != stereoBufferLength ||
-			this.samplesForChorusReverb == null || this.samplesForChorusReverb.length != stereoBufferLength) {
-			this.samplesForNone = new Float32Array(stereoBufferLength);
-			this.samplesForReverb = new Float32Array(stereoBufferLength);
-			this.samplesForChorus = new Float32Array(stereoBufferLength);
-			this.samplesForChorusReverb = new Float32Array(stereoBufferLength);
-			this.stereoBufferIndex = 0;
-		}
-		let stereoBufferIndex: number = this.stereoBufferIndex;
-		const samplesForNone: Float32Array = this.samplesForNone;
-		const samplesForReverb: Float32Array = this.samplesForReverb;
-		const samplesForChorus: Float32Array = this.samplesForChorus;
-		const samplesForChorusReverb: Float32Array = this.samplesForChorusReverb;
-
-		// Post processing parameters:
-		const volume: number = +this.volume;
-		const chorusDelayLine: Float32Array = this.chorusDelayLine;
-		const reverbDelayLine: Float32Array = this.reverbDelayLine;
-		const chorusDuration: number = 2.0;
-		const chorusAngle: number = Math.PI * 2.0 / (chorusDuration * this.samplesPerSecond);
-		const chorusRange: number = 150 * this.samplesPerSecond / 44100;
-		const chorusOffset0: number = 0x800 - 1.51 * chorusRange;
-		const chorusOffset1: number = 0x800 - 2.10 * chorusRange;
-		const chorusOffset2: number = 0x800 - 3.35 * chorusRange;
-		const chorusOffset3: number = 0x800 - 1.47 * chorusRange;
-		const chorusOffset4: number = 0x800 - 2.15 * chorusRange;
-		const chorusOffset5: number = 0x800 - 3.25 * chorusRange;
-		let chorusPhase: number = this.chorusPhase % (Math.PI * 2.0);
-		let chorusDelayPos: number = this.chorusDelayPos & 0x7FF;
-		let reverbDelayPos: number = this.reverbDelayPos & 0x3FFF;
-		let reverbFeedback0: number = +this.reverbFeedback0;
-		let reverbFeedback1: number = +this.reverbFeedback1;
-		let reverbFeedback2: number = +this.reverbFeedback2;
-		let reverbFeedback3: number = +this.reverbFeedback3;
-		let useReverb: number = this.song.reverb;
-		if (this.isModActive(ModSetting.mstReverb, true)) {
-			useReverb = this.getModValue(ModSetting.mstReverb, true);
-		}
-		let reverb: number = Math.pow(useReverb / Config.reverbRange, 0.667) * 0.425;
-		//const highpassFilter: number = Math.pow(0.5, 400 / this.samplesPerSecond);
-		const limitDecay: number = 1.0 - Math.pow(0.5, this.song.limitDecay / this.samplesPerSecond); // Default 4.0
-		const limitRise: number = 1.0 - Math.pow(0.5, this.song.limitRise / this.samplesPerSecond); // Default 4000.0;
-		const compressionThreshold: number = this.song.compressionThreshold; // Default 1
-		const limitThreshold: number = this.song.limitThreshold; // Default 1
-		const compressionRatio: number = this.song.compressionRatio; // Default 1
-		const limitRatio: number = this.song.limitRatio; // Default 1
-		const masterGain: number = this.song.masterGain; // Default 1
-		//let highpassInput: number = +this.highpassInput;
-		//let highpassOutput: number = +this.highpassOutput;
-		let limit: number = +this.limit;
-
-		while (bufferIndex < outputBufferLength && !ended) {
-
-			const samplesLeftInBuffer: number = outputBufferLength - bufferIndex;
-			const runLength: number = Math.min(Math.ceil(this.tickSampleCountdown), samplesLeftInBuffer);
-
-			for (let modChannel: number = 0, channel: number = this.song.pitchChannelCount + this.song.noiseChannelCount; modChannel < this.song.modChannelCount; modChannel++ , channel++) {
-				// Also determines mod tones.
-				this.determineCurrentActiveTones(this.song, channel, playSong);
-
-				for (let mod: number = 0; mod < Config.modCount; mod++) {
-					for (let i: number = 0; i < this.activeModTones[modChannel][mod].count(); i++) {
-						const tone: Tone = this.activeModTones[modChannel][mod].get(i);
-
-						if (this.song.channels[channel].muted == false)
-							this.playTone(this.song, stereoBufferIndex, stereoBufferLength, channel, samplesPerTick, runLength, tone, false, false);
-					}
-				}
-				// Could do released mod tones here too, but that functionality is unused currently.
-				/* for (let i: number = 0; i < this.releasedModtones[channel].count(); i++) { ... */
-			}
-
-			if (this.isModActive(ModSetting.mstReverb, true)) {
-				reverb = Math.pow(this.getModValue(ModSetting.mstReverb, true) / Config.reverbRange, 0.667) * 0.425;
-			}
-
-			// Update LFO time for instruments (used to be deterministic based on bar position but now vibrato/arp speed messes that up!)
-
-			const tickSampleCountdown: number = this.tickSampleCountdown;
-			const startRatio: number = 1.0 - (tickSampleCountdown) / samplesPerTick;
-			const endRatio: number = 1.0 - (tickSampleCountdown - runLength) / samplesPerTick;
-			const ticksIntoBar: number = (this.beat * Config.partsPerBeat + this.part) * Config.ticksPerPart + this.tick;
-			const partTimeTickStart: number = (ticksIntoBar) / Config.ticksPerPart;
-			const partTimeTickEnd: number = (ticksIntoBar + 1) / Config.ticksPerPart;
-			const partTimeStart: number = partTimeTickStart + (partTimeTickEnd - partTimeTickStart) * startRatio;
-			const partTimeEnd: number = partTimeTickStart + (partTimeTickEnd - partTimeTickStart) * endRatio;
-
-			for (let channel: number = 0; channel < this.song.pitchChannelCount + this.song.noiseChannelCount; channel++) {
-				for (let instrumentIdx: number = 0; instrumentIdx < this.song.instrumentsPerChannel; instrumentIdx++) {
-					let instrument: Instrument = this.song.channels[channel].instruments[instrumentIdx];
-					let useVibratoSpeed: number = instrument.vibratoSpeed;
-
-					instrument.LFOtime = instrument.nextLFOtime;
-
-					if (this.isModActive(ModSetting.mstVibratoSpeed, false, channel, instrumentIdx)) {
-						useVibratoSpeed = this.getModValue(ModSetting.mstVibratoSpeed, false, channel, instrumentIdx, false);
-					}
-
-					if (useVibratoSpeed == 0) {
-						instrument.LFOtime = 0;
-						instrument.nextLFOtime = 0;
-					}
-					else {
-						instrument.nextLFOtime += useVibratoSpeed * 0.1 * (partTimeEnd - partTimeStart);
-					}
-				}
-			}
-
-			for (let channel: number = 0; channel < this.song.pitchChannelCount + this.song.noiseChannelCount; channel++) {
-
-				if (channel == this.liveInputChannel) {
-					this.determineLiveInputTones(this.song);
-
-					for (let i: number = 0; i < this.liveInputTones.count(); i++) {
-						const tone: Tone = this.liveInputTones.get(i);
-						// Hmm. Will allow active input from a muted channel for now.
-						//if (this.song.channels[channel].muted == false)
-						this.playTone(this.song, stereoBufferIndex, stereoBufferLength, channel, samplesPerTick, runLength, tone, false, false);
-					}
-				}
-
-				this.determineCurrentActiveTones(this.song, channel, playSong);
-				for (let i: number = 0; i < this.activeTones[channel].count(); i++) {
-					const tone: Tone = this.activeTones[channel].get(i);
-					this.playTone(this.song, stereoBufferIndex, stereoBufferLength, channel, samplesPerTick, runLength, tone, false, false);
-				}
-				for (let i: number = 0; i < this.releasedTones[channel].count(); i++) {
-					const tone: Tone = this.releasedTones[channel].get(i);
-					if (tone.ticksSinceReleased >= tone.instrument.getTransition().releaseTicks) {
-						this.freeReleasedTone(channel, i);
-						i--;
-						continue;
-					}
-
-					const shouldFadeOutFast: boolean = (i + this.activeTones[channel].count() >= Config.maximumTonesPerChannel);
-
-					this.playTone(this.song, stereoBufferIndex, stereoBufferLength, channel, samplesPerTick, runLength, tone, true, shouldFadeOutFast);
-
-				}
-			}
-
-			// Post processing:
-			let chorusTap0Index: number = chorusDelayPos + chorusOffset0 - chorusRange * Math.sin(chorusPhase + 0);
-			let chorusTap1Index: number = chorusDelayPos + chorusOffset1 - chorusRange * Math.sin(chorusPhase + 2.1);
-			let chorusTap2Index: number = chorusDelayPos + chorusOffset2 - chorusRange * Math.sin(chorusPhase + 4.2);
-			let chorusTap3Index: number = chorusDelayPos + 0x400 + chorusOffset3 - chorusRange * Math.sin(chorusPhase + 3.2);
-			let chorusTap4Index: number = chorusDelayPos + 0x400 + chorusOffset4 - chorusRange * Math.sin(chorusPhase + 5.3);
-			let chorusTap5Index: number = chorusDelayPos + 0x400 + chorusOffset5 - chorusRange * Math.sin(chorusPhase + 1.0);
-			chorusPhase += chorusAngle * runLength;
-			const chorusTap0End: number = chorusDelayPos + runLength + chorusOffset0 - chorusRange * Math.sin(chorusPhase + 0);
-			const chorusTap1End: number = chorusDelayPos + runLength + chorusOffset1 - chorusRange * Math.sin(chorusPhase + 2.1);
-			const chorusTap2End: number = chorusDelayPos + runLength + chorusOffset2 - chorusRange * Math.sin(chorusPhase + 4.2);
-			const chorusTap3End: number = chorusDelayPos + runLength + 0x400 + chorusOffset3 - chorusRange * Math.sin(chorusPhase + 3.2);
-			const chorusTap4End: number = chorusDelayPos + runLength + 0x400 + chorusOffset4 - chorusRange * Math.sin(chorusPhase + 5.3);
-			const chorusTap5End: number = chorusDelayPos + runLength + 0x400 + chorusOffset5 - chorusRange * Math.sin(chorusPhase + 1.0);
-			const chorusTap0Delta: number = (chorusTap0End - chorusTap0Index) / runLength;
-			const chorusTap1Delta: number = (chorusTap1End - chorusTap1Index) / runLength;
-			const chorusTap2Delta: number = (chorusTap2End - chorusTap2Index) / runLength;
-			const chorusTap3Delta: number = (chorusTap3End - chorusTap3Index) / runLength;
-			const chorusTap4Delta: number = (chorusTap4End - chorusTap4Index) / runLength;
-			const chorusTap5Delta: number = (chorusTap5End - chorusTap5Index) / runLength;
-			const runEnd: number = bufferIndex + runLength;
-			for (let i: number = bufferIndex; i < runEnd; i++) {
-				const bufferIndexL: number = stereoBufferIndex;
-				const bufferIndexR: number = stereoBufferIndex + 1;
-				const sampleForNoneL: number = samplesForNone[bufferIndexL]; samplesForNone[bufferIndexL] = 0.0;
-				const sampleForNoneR: number = samplesForNone[bufferIndexR]; samplesForNone[bufferIndexR] = 0.0;
-				const sampleForReverbL: number = samplesForReverb[bufferIndexL]; samplesForReverb[bufferIndexL] = 0.0;
-				const sampleForReverbR: number = samplesForReverb[bufferIndexR]; samplesForReverb[bufferIndexR] = 0.0;
-				const sampleForChorusL: number = samplesForChorus[bufferIndexL]; samplesForChorus[bufferIndexL] = 0.0;
-				const sampleForChorusR: number = samplesForChorus[bufferIndexR]; samplesForChorus[bufferIndexR] = 0.0;
-				const sampleForChorusReverbL: number = samplesForChorusReverb[bufferIndexL]; samplesForChorusReverb[bufferIndexL] = 0.0;
-				const sampleForChorusReverbR: number = samplesForChorusReverb[bufferIndexR]; samplesForChorusReverb[bufferIndexR] = 0.0;
-				stereoBufferIndex += 2;
-
-				const combinedChorusL: number = sampleForChorusL + sampleForChorusReverbL;
-				const combinedChorusR: number = sampleForChorusR + sampleForChorusReverbR;
-
-				const chorusTap0Ratio: number = chorusTap0Index % 1;
-				const chorusTap1Ratio: number = chorusTap1Index % 1;
-				const chorusTap2Ratio: number = chorusTap2Index % 1;
-				const chorusTap3Ratio: number = chorusTap3Index % 1;
-				const chorusTap4Ratio: number = chorusTap4Index % 1;
-				const chorusTap5Ratio: number = chorusTap5Index % 1;
-				const chorusTap0A: number = chorusDelayLine[(chorusTap0Index) & 0x7FF];
-				const chorusTap0B: number = chorusDelayLine[(chorusTap0Index + 1) & 0x7FF];
-				const chorusTap1A: number = chorusDelayLine[(chorusTap1Index) & 0x7FF];
-				const chorusTap1B: number = chorusDelayLine[(chorusTap1Index + 1) & 0x7FF];
-				const chorusTap2A: number = chorusDelayLine[(chorusTap2Index) & 0x7FF];
-				const chorusTap2B: number = chorusDelayLine[(chorusTap2Index + 1) & 0x7FF];
-				const chorusTap3A: number = chorusDelayLine[(chorusTap3Index) & 0x7FF];
-				const chorusTap3B: number = chorusDelayLine[(chorusTap3Index + 1) & 0x7FF];
-				const chorusTap4A: number = chorusDelayLine[(chorusTap4Index) & 0x7FF];
-				const chorusTap4B: number = chorusDelayLine[(chorusTap4Index + 1) & 0x7FF];
-				const chorusTap5A: number = chorusDelayLine[(chorusTap5Index) & 0x7FF];
-				const chorusTap5B: number = chorusDelayLine[(chorusTap5Index + 1) & 0x7FF];
-				const chorusTap0: number = chorusTap0A + (chorusTap0B - chorusTap0A) * chorusTap0Ratio;
-				const chorusTap1: number = chorusTap1A + (chorusTap1B - chorusTap1A) * chorusTap1Ratio;
-				const chorusTap2: number = chorusTap2A + (chorusTap2B - chorusTap2A) * chorusTap2Ratio;
-				const chorusTap3: number = chorusTap3A + (chorusTap3B - chorusTap3A) * chorusTap3Ratio;
-				const chorusTap4: number = chorusTap4A + (chorusTap4B - chorusTap4A) * chorusTap4Ratio;
-				const chorusTap5: number = chorusTap5A + (chorusTap5B - chorusTap5A) * chorusTap5Ratio;
-				const chorusSampleL = 0.5 * (combinedChorusL - chorusTap0 + chorusTap1 - chorusTap2);
-				const chorusSampleR = 0.5 * (combinedChorusR - chorusTap3 + chorusTap4 - chorusTap5);
-				chorusDelayLine[chorusDelayPos] = combinedChorusL;
-				chorusDelayLine[(chorusDelayPos + 0x400) & 0x7FF] = combinedChorusR;
-				chorusDelayPos = (chorusDelayPos + 1) & 0x7FF;
-				chorusTap0Index += chorusTap0Delta;
-				chorusTap1Index += chorusTap1Delta;
-				chorusTap2Index += chorusTap2Delta;
-				chorusTap3Index += chorusTap3Delta;
-				chorusTap4Index += chorusTap4Delta;
-				chorusTap5Index += chorusTap5Delta;
-
-				// Reverb, implemented using a feedback delay network with a Hadamard matrix and lowpass filters.
-				// good ratios:    0.555235 + 0.618033 + 0.818 +   1.0 = 2.991268
-				// Delay lengths:  3041     + 3385     + 4481  +  5477 = 16384 = 2^14
-				// Buffer offsets: 3041    -> 6426   -> 10907 -> 16384
-				const reverbDelayPos1: number = (reverbDelayPos + 3041) & 0x3FFF;
-				const reverbDelayPos2: number = (reverbDelayPos + 6426) & 0x3FFF;
-				const reverbDelayPos3: number = (reverbDelayPos + 10907) & 0x3FFF;
-				const reverbSample0: number = (reverbDelayLine[reverbDelayPos]);
-				const reverbSample1: number = reverbDelayLine[reverbDelayPos1];
-				const reverbSample2: number = reverbDelayLine[reverbDelayPos2];
-				const reverbSample3: number = reverbDelayLine[reverbDelayPos3];
-				const reverbTemp0: number = -(reverbSample0 + sampleForChorusReverbL + sampleForReverbL) + reverbSample1;
-				const reverbTemp1: number = -(reverbSample0 + sampleForChorusReverbR + sampleForReverbR) - reverbSample1;
-				const reverbTemp2: number = -reverbSample2 + reverbSample3;
-				const reverbTemp3: number = -reverbSample2 - reverbSample3;
-				reverbFeedback0 += ((reverbTemp0 + reverbTemp2) * reverb - reverbFeedback0) * 0.5;
-				reverbFeedback1 += ((reverbTemp1 + reverbTemp3) * reverb - reverbFeedback1) * 0.5;
-				reverbFeedback2 += ((reverbTemp0 - reverbTemp2) * reverb - reverbFeedback2) * 0.5;
-				reverbFeedback3 += ((reverbTemp1 - reverbTemp3) * reverb - reverbFeedback3) * 0.5;
-				reverbDelayLine[reverbDelayPos1] = reverbFeedback0;
-				reverbDelayLine[reverbDelayPos2] = reverbFeedback1;
-				reverbDelayLine[reverbDelayPos3] = reverbFeedback2;
-				reverbDelayLine[reverbDelayPos] = reverbFeedback3;
-				reverbDelayPos = (reverbDelayPos + 1) & 0x3FFF;
-
-				// Apply master pre-gain to the sound, before limiting. Master gain slider is 0-5, but it's squared for more range (0-25).
-				const sampleL = masterGain * masterGain * (sampleForNoneL + chorusSampleL + sampleForReverbL + reverbSample1 + reverbSample2 + reverbSample3);
-				const sampleR = masterGain * masterGain * (sampleForNoneR + chorusSampleR + sampleForReverbR + reverbSample0 + reverbSample2 - reverbSample3);
-
-				/*
-				highpassOutput = highpassOutput * highpassFilter + sample - highpassInput;
-				highpassInput = sample;
-				// use highpassOutput instead of sample below?
-				*/
-
-				// A compressor/limiter.
-				const absL: number = sampleL < 0.0 ? -sampleL : sampleL;
-				const absR: number = sampleR < 0.0 ? -sampleR : sampleR;
-				const abs: number = absL > absR ? absL : absR;
-				this.song.inVolumeCap = (this.song.inVolumeCap > abs ? this.song.inVolumeCap : abs); // Analytics, spit out raw input volume
-				// Determines which formula to use. 0 when volume is between [0, compressionThreshold], 1 when between (compressionThreshold, limitThreshold], 2 above
-				const limitRange: number = (+(abs > compressionThreshold)) + (+(abs > limitThreshold));
-				// Determine the target amplification based on the range of the curve
-				const limitTarget: number =
-					(+(limitRange == 0)) * (((abs + 1 - compressionThreshold) * 0.8 + 0.25) * compressionRatio + 1.05 * (1 - compressionRatio))
-					+ (+(limitRange == 1)) * (1.05)
-					+ (+(limitRange == 2)) * (1.05 * ((abs + 1 - limitThreshold) * limitRatio + (1 - limitThreshold)));
-				// Move the limit towards the target
-				limit += ((limitTarget - limit) * (limit < limitTarget ? limitRise : limitDecay));
-				const limitedVolume = volume / (limit >= 1 ? limit * 1.05 : limit * 0.8 + 0.25);
-				outputDataL[i] = sampleL * limitedVolume;
-				outputDataR[i] = sampleR * limitedVolume;
-
-				this.song.outVolumeCap = (this.song.outVolumeCap > abs * limitedVolume ? this.song.outVolumeCap : abs * limitedVolume); // Analytics, spit out limited output volume
-			}
-
-			bufferIndex += runLength;
-
-			this.tickSampleCountdown -= runLength;
-			if (this.tickSampleCountdown <= 0) {
-
-				// Track how long tones have been released, and free them if there are too many.
-				for (let channel: number = 0; channel < this.song.pitchChannelCount + this.song.noiseChannelCount; channel++) {
-					for (let i: number = 0; i < this.releasedTones[channel].count(); i++) {
-						const tone: Tone = this.releasedTones[channel].get(i);
-						tone.ticksSinceReleased++;
-
-						const shouldFadeOutFast: boolean = (i + this.activeTones[channel].count() >= Config.maximumTonesPerChannel);
-						if (shouldFadeOutFast) {
-							this.freeReleasedTone(channel, i);
-							i--;
-						}
-					}
-				}
-
-				// Update arpeggio time, which is used to calculate arpeggio position
-				for (let channel: number = 0; channel < this.song.pitchChannelCount + this.song.noiseChannelCount; channel++) {
-					for (let instrumentIdx: number = 0; instrumentIdx < this.song.channels[channel].instruments.length; instrumentIdx++) {
-						let instrument: Instrument = this.song.channels[channel].instruments[instrumentIdx];
-						let useArpeggioSpeed: number = instrument.arpeggioSpeed;
-						if (this.isModActive(ModSetting.mstArpeggioSpeed, false, channel, instrumentIdx)) {
-							useArpeggioSpeed = this.getModValue(ModSetting.mstArpeggioSpeed, false, channel, instrumentIdx, false);
-							if (Number.isInteger(useArpeggioSpeed)) {
-								instrument.arpTime += Config.arpSpeedScale[useArpeggioSpeed];
-							} else {
-								// Linear interpolate arpeggio values
-								instrument.arpTime += (1 - (useArpeggioSpeed % 1)) * Config.arpSpeedScale[Math.floor(useArpeggioSpeed)] + (useArpeggioSpeed % 1) * Config.arpSpeedScale[Math.ceil(useArpeggioSpeed)];
-							}
-						}
-						else {
-							instrument.arpTime += Config.arpSpeedScale[useArpeggioSpeed];
-						}
-					}
-				}
-
-				this.tick++;
-				this.tickSampleCountdown += samplesPerTick;
-				if (this.tick == Config.ticksPerPart) {
-					this.tick = 0;
-					this.part++;
-					this.liveInputDuration--;
-					// Check if any active tones should be released.
-					for (let channel: number = 0; channel < this.song.pitchChannelCount + this.song.noiseChannelCount; channel++) {
-						for (let i: number = 0; i < this.activeTones[channel].count(); i++) {
-							const tone: Tone = this.activeTones[channel].get(i);
-							const transition: Transition = tone.instrument.getTransition();
-							if (!transition.isSeamless && tone.note != null && tone.note.end == this.part + this.beat * Config.partsPerBeat) {
-								if (transition.releases) {
-									this.releaseTone(channel, tone);
-								} else {
-									this.freeTone(tone);
-								}
-								this.activeTones[channel].remove(i);
-								i--;
-							}
-						}
-					}
-
-					for (let channel: number = 0; channel < this.song.modChannelCount; channel++) {
-						for (let mod: number = 0; mod < Config.modCount; mod++) {
-							for (let i: number = 0; i < this.activeModTones[channel][mod].count(); i++) {
-								const tone: Tone = this.activeModTones[channel][mod].get(i);
-								const transition: Transition = tone.instrument.getTransition();
-								if (!transition.isSeamless && tone.note != null && tone.note.end == this.part + this.beat * Config.partsPerBeat) {
-									this.freeTone(tone);
-									this.activeModTones[channel][mod].remove(i);
-									i--;
-								}
-							}
-						}
-					}
-
-					if (this.part == Config.partsPerBeat) {
-						this.part = 0;
-
-						if (playSong) {
-							this.beat++;
-							if (this.beat == this.song.beatsPerBar) {
-								// bar changed, reset for next bar:
-								this.beat = 0;
-								this.bar++;
-								if (this.loopRepeatCount != 0 && this.bar == this.song.loopStart + this.song.loopLength) {
-									this.bar = this.song.loopStart;
-									if (this.loopRepeatCount > 0) this.loopRepeatCount--;
-								}
-								if (this.bar >= this.song.barCount) {
-									this.bar = 0;
-									if (this.loopRepeatCount != -1) {
-										ended = true;
-										this.resetEffects();
-										this.pause();
-									}
-								}
-							}
-						}
-					}
-				}
-			}
-
-			// Update mod values so that next values copy to current values
-			for (let setting: number = 0; setting < ModSetting.mstMaxValue; setting++) {
-				if (this.nextModValues != null && this.nextModValues[setting] != null)
-					this.modValues[setting] = this.nextModValues[setting];
-			}
-
-			// Set samples per tick if song tempo mods changed it
-			if (this.isModActive(ModSetting.mstTempo, true)) {
-				samplesPerTick = this.getSamplesPerTick();
-				this.tickSampleCountdown = Math.min( this.tickSampleCountdown, samplesPerTick );
-			}
-
-			// Bound LFO times to be within their period (to keep values from getting large)
-			// I figured this modulo math probably doesn't have to happen every LFO tick.
-			for (let channel: number = 0; channel < this.song.pitchChannelCount; channel++) {
-				for (let instrument of this.song.channels[channel].instruments) {
-					instrument.nextLFOtime = (instrument.nextLFOtime % (Config.vibratoTypes[instrument.vibratoType].period / (Config.ticksPerPart * samplesPerTick / this.samplesPerSecond)));
-					instrument.arpTime = (instrument.arpTime % (4 * Config.ticksPerArpeggio));
-				}
-			}
-
-			for (let setting: number = 0; setting < ModSetting.mstMaxValue; setting++) {
-				for (let channel: number = 0; channel < channelCount; channel++) {
-					for (let instrument: number = 0; instrument < this.song.instrumentsPerChannel; instrument++) {
-						if (this.nextModInsValues != null && this.nextModInsValues[channel] != null && this.nextModInsValues[channel][instrument] != null && this.nextModInsValues[channel][instrument][setting] != null) {
-							this.modInsValues[channel][instrument][setting] = this.nextModInsValues[channel][instrument][setting];
-						}
-					}
-				}
-			}
-		}
-
-		// Optimization: Avoid persistent reverb values in the float denormal range.
-		const epsilon: number = (1.0e-24);
-		if (-epsilon < reverbFeedback0 && reverbFeedback0 < epsilon) reverbFeedback0 = 0.0;
-		if (-epsilon < reverbFeedback1 && reverbFeedback1 < epsilon) reverbFeedback1 = 0.0;
-		if (-epsilon < reverbFeedback2 && reverbFeedback2 < epsilon) reverbFeedback2 = 0.0;
-		if (-epsilon < reverbFeedback3 && reverbFeedback3 < epsilon) reverbFeedback3 = 0.0;
-		//if (-epsilon < highpassInput && highpassInput < epsilon) highpassInput = 0.0;
-		//if (-epsilon < highpassOutput && highpassOutput < epsilon) highpassOutput = 0.0;
-		if (-epsilon < limit && limit < epsilon) limit = 0.0;
-
-		this.stereoBufferIndex = (this.stereoBufferIndex + outputBufferLength * 2) % stereoBufferLength;
-		this.chorusPhase = chorusPhase;
-		this.chorusDelayPos = chorusDelayPos;
-		this.reverbDelayPos = reverbDelayPos;
-		this.reverbFeedback0 = reverbFeedback0;
-		this.reverbFeedback1 = reverbFeedback1;
-		this.reverbFeedback2 = reverbFeedback2;
-		this.reverbFeedback3 = reverbFeedback3;
-		//this.highpassInput = highpassInput;
-		//this.highpassOutput = highpassOutput;
-		this.limit = limit;
-
-		if (playSong) {
-			this.playheadInternal = (((this.tick + 1.0 - this.tickSampleCountdown / samplesPerTick) / 2.0 + this.part) / Config.partsPerBeat + this.beat) / this.song.beatsPerBar + this.bar;
-		}
-
-		/*
-		const synthDuration: number = performance.now() - synthStartTime;
-		// Performance measurements:
-		samplesAccumulated += outputBufferLength;
-		samplePerformance += synthDuration;
-		
-		if (samplesAccumulated >= 44100 * 4) {
-		const secondsGenerated = samplesAccumulated / 44100;
-		const secondsRequired = samplePerformance / 1000;
-		const ratio = secondsRequired / secondsGenerated;
-		console.log(ratio);
-		samplePerformance = 0;
-		samplesAccumulated = 0;
-		}
-		*/
-	}
-
-	private freeTone(tone: Tone): void {
-		this.tonePool.pushBack(tone);
-	}
-
-	private newTone(): Tone {
-		if (this.tonePool.count() > 0) {
-			const tone: Tone = this.tonePool.popBack();
-			tone.reset();
-			tone.active = false;
-			return tone;
-		}
-		return new Tone();
-	}
-
-	private releaseTone(channel: number, tone: Tone): void {
-		if (this.song == null || !this.song.getChannelIsMod(channel)) {
-			this.releasedTones[channel].pushFront(tone);
-		}
-		else {
-			/*
-			for (let mod = 0; mod < Config.modCount; mod++) {
-			this.releasedModTones[channel - (this.song.pitchChannelCount + this.song.noiseChannelCount)][mod].pushFront(tone);
-			}
-			*/
-		}
-	}
-
-	private freeReleasedTone(channel: number, toneIndex: number): void {
-		if (this.song == null || !this.song.getChannelIsMod(channel)) {
-			this.freeTone(this.releasedTones[channel].get(toneIndex));
-			this.releasedTones[channel].remove(toneIndex);
-		} else {
-			/*
-			for (let mod = 0; mod < Config.modCount; mod++) {
-			this.freeTone(this.releasedModTones[channel - (this.song.pitchChannelCount + this.song.noiseChannelCount)][mod].get(toneIndex));
-			this.releasedModTones[channel][mod].remove(toneIndex);
-			}
-			*/
-		}
-	}
-
-	public freeAllTones(): void {
-		while (this.liveInputTones.count() > 0) {
-			this.freeTone(this.liveInputTones.popBack());
-		}
-		for (let i: number = 0; i < this.activeTones.length; i++) {
-			while (this.activeTones[i].count() > 0) {
-				this.freeTone(this.activeTones[i].popBack());
-			}
-		}
-		for (let i: number = 0; i < this.releasedTones.length; i++) {
-			while (this.releasedTones[i].count() > 0) {
-				this.freeTone(this.releasedTones[i].popBack());
-			}
-		}
-		for (let i = 0; i < this.activeModTones.length; i++) {
-			for (let mod = 0; mod < this.activeModTones[i].length; mod++) {
-				while (this.activeModTones[i][mod].count() > 0) {
-					this.freeTone(this.activeModTones[i][mod].popBack());
-				}
-			}
-		}
-		/*
-		for (let i = 0; i < this.releasedModTones.length; i++) {
-		for (let mod = 0; mod < this.releasedModTones[i].length; mod++) {
-		while (this.releasedModTones[i][mod].count() > 0) {
-		this.freeTone(this.releasedModTones[i][mod].popBack());
-		}
-		}
-		}
-		*/
-	}
-
-	private determineLiveInputTones(song: Song): void {
-		const toneList: Deque<Tone> = this.liveInputTones;
-		const pitches: number[] = this.liveInputPitches;
-		let toneCount: number = 0;
-		if (this.liveInputDuration > 0) {
-			const instrument: Instrument = song.channels[this.liveInputChannel].instruments[song.getPatternInstrument(this.liveInputChannel, this.bar)];
-
-			if (instrument.getChord().arpeggiates) {
-				let tone: Tone;
-				if (toneList.count() == 0) {
-					tone = this.newTone();
-					toneList.pushBack(tone);
-				} else if (!instrument.getTransition().isSeamless && this.liveInputStarted) {
-					this.releaseTone(this.liveInputChannel, toneList.popFront());
-					tone = this.newTone();
-					toneList.pushBack(tone);
-				} else {
-					tone = toneList.get(0);
-				}
-				toneCount = 1;
-
-				for (let i: number = 0; i < pitches.length; i++) {
-					tone.pitches[i] = pitches[i];
-				}
-				tone.pitchCount = pitches.length;
-				tone.chordSize = 1;
-				tone.instrument = instrument;
-				tone.note = tone.prevNote = tone.nextNote = null;
-			} else {
-				//const transition: Transition = instrument.getTransition();
-				for (let i: number = 0; i < pitches.length; i++) {
-					//const strumOffsetParts: number = i * instrument.getChord().strumParts;
-
-					let tone: Tone;
-					if (toneList.count() <= i) {
-						tone = this.newTone();
-						toneList.pushBack(tone);
-					} else if (!instrument.getTransition().isSeamless && this.liveInputStarted) {
-						this.releaseTone(this.liveInputChannel, toneList.get(i));
-						tone = this.newTone();
-						toneList.set(i, tone);
-					} else {
-						tone = toneList.get(i);
-					}
-					toneCount++;
-
-					tone.pitches[0] = pitches[i];
-					tone.pitchCount = 1;
-					tone.chordSize = pitches.length;
-					tone.instrument = instrument;
-					tone.note = tone.prevNote = tone.nextNote = null;
-				}
-			}
-		}
-
-		while (toneList.count() > toneCount) {
-			this.releaseTone(this.liveInputChannel, toneList.popBack());
-		}
-
-		this.liveInputStarted = false;
-	}
-
-	private determineCurrentActiveTones(song: Song, channel: number, playSong: boolean): void {
-		const instrument: Instrument = song.channels[channel].instruments[song.getPatternInstrument(channel, this.bar)];
-		const pattern: Pattern | null = song.getPattern(channel, this.bar);
-		const time: number = this.part + this.beat * Config.partsPerBeat;
-
-		if (playSong && song.getChannelIsMod(channel) && !song.channels[channel].muted) {
-			// Offset channel (first mod channel is 0 index in mod tone array)
-			let modChannelIdx = channel - (song.pitchChannelCount + song.noiseChannelCount);
-
-			// For mod channels, notes aren't strictly arranged chronologically. Also, each pitch value could play or not play at a given time. So... a bit more computation involved!
-			// The same transition logic should apply though, even though it isn't really used by mod channels.
-			let notes: (Note | null)[] = [];
-			let prevNotes: (Note | null)[] = [];
-			let nextNotes: (Note | null)[] = [];
-			let fillCount: number = Config.modCount;
-			while (fillCount--) {
-				notes.push(null);
-				prevNotes.push(null);
-				nextNotes.push(null);
-			}
-
-			if (pattern != null) {
-				for (let i: number = 0; i < pattern.notes.length; i++) {
-					if (pattern.notes[i].end <= time) {
-						// Actually need to check which note starts closer to the start of this note.
-						if (prevNotes[pattern.notes[i].pitches[0]] == null || pattern.notes[i].end > (prevNotes[pattern.notes[i].pitches[0]] as Note).start) {
-							prevNotes[pattern.notes[i].pitches[0]] = pattern.notes[i];
-						}
-					}
-					else if (pattern.notes[i].start <= time && pattern.notes[i].end > time) {
-						notes[pattern.notes[i].pitches[0]] = pattern.notes[i];
-					}
-					else if (pattern.notes[i].start > time) {
-						// Actually need to check which note starts closer to the end of this note.
-						if (nextNotes[pattern.notes[i].pitches[0]] == null || pattern.notes[i].start < (nextNotes[pattern.notes[i].pitches[0]] as Note).start) {
-							nextNotes[pattern.notes[i].pitches[0]] = pattern.notes[i];
-						}
-					}
-				}
-			}
-
-			for (let mod: number = 0; mod < Config.modCount; mod++) {
-				const toneList: Deque<Tone> = this.activeModTones[modChannelIdx][mod];
-				if (notes[mod] != null) {
-					if (prevNotes[mod] != null && (prevNotes[mod] as Note).end != (notes[mod] as Note).start) prevNotes[mod] = null;
-					if (nextNotes[mod] != null && (nextNotes[mod] as Note).start != (notes[mod] as Note).end) nextNotes[mod] = null;
-					this.syncTones(channel, toneList, instrument, (notes[mod] as Note).pitches, (notes[mod] as Note), (prevNotes[mod] as Note), (nextNotes[mod] as Note), time);
-				} else {
-					while (toneList.count() > 0) {
-						// Automatically free or release seamless tones if there's no new note to take over.
-						if (toneList.peakBack().instrument.getTransition().releases) {
-							this.releaseTone(channel, toneList.popBack());
-						} else {
-							this.freeTone(toneList.popBack());
-						}
-					}
-				}
-			}
-		}
-		else if (!song.getChannelIsMod(channel)) {
-
-			let note: Note | null = null;
-			let prevNote: Note | null = null;
-			let nextNote: Note | null = null;
-
-			if (playSong && pattern != null && !song.channels[channel].muted) {
-				for (let i: number = 0; i < pattern.notes.length; i++) {
-					if (pattern.notes[i].end <= time) {
-						prevNote = pattern.notes[i];
-					} else if (pattern.notes[i].start <= time && pattern.notes[i].end > time) {
-						note = pattern.notes[i];
-					} else if (pattern.notes[i].start > time) {
-						nextNote = pattern.notes[i];
-						break;
-					}
-				}
-			}
-
-			const toneList: Deque<Tone> = this.activeTones[channel];
-			if (note != null) {
-				if (prevNote != null && prevNote.end != note.start) prevNote = null;
-				if (nextNote != null && nextNote.start != note.end) nextNote = null;
-				this.syncTones(channel, toneList, instrument, note.pitches, note, prevNote, nextNote, time);
-			} else {
-				while (toneList.count() > 0) {
-					// Automatically free or release seamless tones if there's no new note to take over.
-					if (toneList.peakBack().instrument.getTransition().releases) {
-						this.releaseTone(channel, toneList.popBack());
-					} else {
-						this.freeTone(toneList.popBack());
-					}
-				}
-			}
-		}
-	}
-
-	private syncTones(channel: number, toneList: Deque<Tone>, instrument: Instrument, pitches: number[], note: Note, prevNote: Note | null, nextNote: Note | null, currentPart: number): void {
-		let toneCount: number = 0;
-		if (instrument.getChord().arpeggiates) {
-			let tone: Tone;
-			if (toneList.count() == 0) {
-				tone = this.newTone();
-				toneList.pushBack(tone);
-			} else {
-				tone = toneList.get(0);
-			}
-			toneCount = 1;
-
-			for (let i: number = 0; i < pitches.length; i++) {
-				tone.pitches[i] = pitches[i];
-			}
-			tone.pitchCount = pitches.length;
-			tone.chordSize = 1;
-			tone.instrument = instrument;
-			tone.note = note;
-			tone.noteStart = note.start;
-			tone.noteEnd = note.end;
-			tone.prevNote = prevNote;
-			tone.nextNote = nextNote;
-			tone.prevNotePitchIndex = 0;
-			tone.nextNotePitchIndex = 0;
-		} else {
-			const transition: Transition = instrument.getTransition();
-			for (let i: number = 0; i < pitches.length; i++) {
-
-				const strumOffsetParts: number = i * instrument.getChord().strumParts;
-				let prevNoteForThisTone: Note | null = (prevNote && prevNote.pitches.length > i) ? prevNote : null;
-				let noteForThisTone: Note = note;
-				let nextNoteForThisTone: Note | null = (nextNote && nextNote.pitches.length > i) ? nextNote : null;
-				let noteStart: number = noteForThisTone.start + strumOffsetParts;
-
-				if (noteStart > currentPart) {
-					if (toneList.count() > i && transition.isSeamless && prevNoteForThisTone != null) {
-						nextNoteForThisTone = noteForThisTone;
-						noteForThisTone = prevNoteForThisTone;
-						prevNoteForThisTone = null;
-						noteStart = noteForThisTone.start + strumOffsetParts;
-					} else {
-						break;
-					}
-				}
-
-				let noteEnd: number = noteForThisTone.end;
-				if (transition.isSeamless && nextNoteForThisTone != null) {
-					noteEnd = Math.min(Config.partsPerBeat * this.song!.beatsPerBar, noteEnd + strumOffsetParts);
-				}
-
-				let tone: Tone;
-				if (toneList.count() <= i) {
-					tone = this.newTone();
-					toneList.pushBack(tone);
-				} else {
-					tone = toneList.get(i);
-				}
-				toneCount++;
-
-				tone.pitches[0] = noteForThisTone.pitches[i];
-				tone.pitchCount = 1;
-				tone.chordSize = noteForThisTone.pitches.length;
-				tone.instrument = instrument;
-				tone.note = noteForThisTone;
-				tone.noteStart = noteStart;
-				tone.noteEnd = noteEnd;
-				tone.prevNote = prevNoteForThisTone;
-				tone.nextNote = nextNoteForThisTone;
-				tone.prevNotePitchIndex = i;
-				tone.nextNotePitchIndex = i;
-			}
-		}
-		while (toneList.count() > toneCount) {
-			// Automatically free or release seamless tones if there's no new note to take over.
-			if (toneList.peakBack().instrument.getTransition().releases) {
-				this.releaseTone(channel, toneList.popBack());
-			} else {
-				this.freeTone(toneList.popBack());
-			}
-		}
-	}
-
-	private playTone(song: Song, stereoBufferIndex: number, stereoBufferLength: number, channel: number, samplesPerTick: number, runLength: number, tone: Tone, released: boolean, shouldFadeOutFast: boolean): void {
-		Synth.computeTone(this, song, channel, samplesPerTick, runLength, tone, released, shouldFadeOutFast);
-		let synthBuffer: Float32Array;
-		switch (tone.instrument.effects) {
-			case 0: synthBuffer = this.samplesForNone!; break;
-			case 1: synthBuffer = this.samplesForReverb!; break;
-			case 2: synthBuffer = this.samplesForChorus!; break;
-			case 3: synthBuffer = this.samplesForChorusReverb!; break;
-			default: throw new Error();
-		}
-		const synthesizer: Function = Synth.getInstrumentSynthFunction(tone.instrument);
-		synthesizer(this, synthBuffer, stereoBufferIndex, stereoBufferLength, runLength * 2, tone, tone.instrument);
-	}
-
-    private static computeEnvelope(envelope: Envelope, time: number, beats: number, customVolume: number): number {
-		switch (envelope.type) {
-			case EnvelopeType.custom: return customVolume;
-			case EnvelopeType.steady: return 1.0;
-			case EnvelopeType.twang:
-				return 1.0 / (1.0 + time * envelope.speed);
-			case EnvelopeType.swell:
-				return 1.0 - 1.0 / (1.0 + time * envelope.speed);
-			case EnvelopeType.tremolo:
-				return 0.5 - Math.cos(beats * 2.0 * Math.PI * envelope.speed) * 0.5;
-			case EnvelopeType.tremolo2:
-				return 0.75 - Math.cos(beats * 2.0 * Math.PI * envelope.speed) * 0.25;
-			case EnvelopeType.punch:
-				return Math.max(1.0, 2.0 - time * 10.0);
-			case EnvelopeType.flare:
-				const speed: number = envelope.speed;
-				const attack: number = 0.25 / Math.sqrt(speed);
-				return time < attack ? time / attack : 1.0 / (1.0 + (time - attack) * speed);
-			case EnvelopeType.decay:
-                return Math.pow(2, -envelope.speed * time);
-            case EnvelopeType.wibble:
-                let temp = 0.5 - Math.cos(beats * envelope.speed) * 0.5;
-                temp = 1.0 / (1.0 + time * (envelope.speed - (temp / (1.5 / envelope.speed))));
-                temp = temp > 0.0 ? temp : 0.0;
-                return temp;
-            case EnvelopeType.hard:
-                return time < 8 / envelope.speed ? 1.0 : 0.0;
-            case EnvelopeType.linear:
-                let lin = (1.0 - (time / (16 / envelope.speed)));
-                lin = lin > 0.0 ? lin : 0.0;
-                return lin;
-			default: throw new Error("Unrecognized operator envelope type.");
-		}
-	}
-
-	private static computeChordVolume(chordSize: number): number {
-		return 1.0 / ((chordSize - 1) * 0.25 + 1.0);
-	}
-
-	private static computeTone(synth: Synth, song: Song, channel: number, samplesPerTick: number, runLength: number, tone: Tone, released: boolean, shouldFadeOutFast: boolean): void {
-		const instrument: Instrument = tone.instrument;
-		const transition: Transition = instrument.getTransition();
-		const chord: Chord = instrument.getChord();
-		const chordVolume: number = chord.arpeggiates ? 1 : Synth.computeChordVolume(tone.chordSize);
-		const isNoiseChannel: boolean = song.getChannelIsNoise(channel);
-		const intervalScale: number = isNoiseChannel ? Config.noiseInterval : 1;
-		const secondsPerPart: number = Config.ticksPerPart * samplesPerTick / synth.samplesPerSecond;
-		const beatsPerPart: number = 1.0 / Config.partsPerBeat;
-		const toneWasActive: boolean = tone.active;
-		const tickSampleCountdown: number = synth.tickSampleCountdown;
-		const startRatio: number = 1.0 - (tickSampleCountdown) / samplesPerTick;
-		const endRatio: number = 1.0 - (tickSampleCountdown - runLength) / samplesPerTick;
-		const ticksIntoBar: number = (synth.beat * Config.partsPerBeat + synth.part) * Config.ticksPerPart + synth.tick;
-		const partTimeTickStart: number = (ticksIntoBar) / Config.ticksPerPart;
-		const partTimeTickEnd: number = (ticksIntoBar + 1) / Config.ticksPerPart;
-		const partTimeStart: number = partTimeTickStart + (partTimeTickEnd - partTimeTickStart) * startRatio;
-		const partTimeEnd: number = partTimeTickStart + (partTimeTickEnd - partTimeTickStart) * endRatio;
-		const instrumentIdx: number = (synth.song as Song).channels[channel].instruments.findIndex(i => i == instrument);
-
-		tone.phaseDeltaScale = 0.0;
-		tone.filter = 1.0;
-		tone.filterScale = 1.0;
-		tone.vibratoScale = 0.0;
-		tone.intervalMult = 1.0;
-		tone.intervalVolumeMult = 1.0;
-		tone.active = false;
-
-		let startPan: number = instrument.pan;
-		let endPan: number = instrument.pan;
-		if (synth.isModActive(ModSetting.mstPan, false, channel, instrumentIdx)) {
-			startPan = synth.getModValue(ModSetting.mstPan, false, channel, instrumentIdx, false);
-			endPan = synth.getModValue(ModSetting.mstPan, false, channel, instrumentIdx, true);
-		}
-
-		let startPanDelay: number = instrument.panDelay;
-		let endPanDelay: number = instrument.panDelay;
-		if (synth.isModActive(ModSetting.mstPanDelay, false, channel, instrumentIdx)) {
-			startPanDelay = synth.getModValue(ModSetting.mstPanDelay, false, channel, instrumentIdx, false);
-			endPanDelay = synth.getModValue(ModSetting.mstPanDelay, false, channel, instrumentIdx, true);
-		}
-
-		const useStartPan: number = (startPan - Config.panCenter) / Config.panCenter;
-		const useEndPan: number = (endPan - Config.panCenter) / Config.panCenter;
-		// 10 pan delay is the same amount as vanilla beepbox.
-		const maxDelayStart: number = startPanDelay * 0.00013 * synth.samplesPerSecond;
-		const maxDelayEnd: number = endPanDelay * 0.00013 * synth.samplesPerSecond;
-		tone.stereoDelayStart = -useStartPan * maxDelayStart;
-		const delayEnd: number = -useEndPan * maxDelayEnd;
-		tone.stereoDelayDelta = (delayEnd - tone.stereoDelayStart) / runLength;
-		tone.stereoVolumeLStart = Math.cos((1 + useStartPan) * Math.PI * 0.25) * 1.414;
-		tone.stereoVolumeRStart = Math.cos((1 - useStartPan) * Math.PI * 0.25) * 1.414;
-		const stereoVolumeLEnd: number = Math.cos((1 + useEndPan) * Math.PI * 0.25) * 1.414;
-		const stereoVolumeREnd: number = Math.cos((1 - useEndPan) * Math.PI * 0.25) * 1.414;
-		tone.stereoVolumeLDelta = (stereoVolumeLEnd - tone.stereoVolumeLStart) / runLength;
-		tone.stereoVolumeRDelta = (stereoVolumeREnd - tone.stereoVolumeRStart) / runLength;
-
-		let resetPhases: boolean = true;
-		let partsSinceStart: number = 0.0;
-		let intervalStart: number = 0.0;
-		let intervalEnd: number = 0.0;
-		let transitionVolumeStart: number = 1.0;
-		let transitionVolumeEnd: number = 1.0;
-		let chordVolumeStart: number = chordVolume;
-		let chordVolumeEnd: number = chordVolume;
-		let customVolumeStart: number = 0.0;
-		let customVolumeEnd: number = 0.0;
-		let decayTimeStart: number = 0.0;
-		let decayTimeEnd: number = 0.0;
-
-		let volumeReferencePitch: number;
-		let basePitch: number;
-		let baseVolume: number;
-		let pitchDamping: number;
-		if (instrument.type == InstrumentType.spectrum) {
-			if (isNoiseChannel) {
-				basePitch = Config.spectrumBasePitch;
-				baseVolume = 0.6; // Note: spectrum is louder for drum channels than pitch channels!
-			} else {
-				basePitch = Config.keys[song.key].basePitch;
-				baseVolume = 0.3;
-			}
-			volumeReferencePitch = Config.spectrumBasePitch;
-			pitchDamping = 28;
-		} else if (instrument.type == InstrumentType.drumset) {
-			basePitch = Config.spectrumBasePitch;
-			baseVolume = 0.45;
-			volumeReferencePitch = basePitch;
-			pitchDamping = 48;
-		} else if (instrument.type == InstrumentType.noise) {
-			basePitch = Config.chipNoises[instrument.chipNoise].basePitch;
-			baseVolume = 0.19;
-			volumeReferencePitch = basePitch;
-			pitchDamping = Config.chipNoises[instrument.chipNoise].isSoft ? 24.0 : 60.0;
-		} else if (instrument.type == InstrumentType.fm) {
-			basePitch = Config.keys[song.key].basePitch;
-			baseVolume = 0.03;
-			volumeReferencePitch = 16;
-			pitchDamping = 48;
-		} else if (instrument.type == InstrumentType.chip || instrument.type == InstrumentType.customChipWave) {
-			basePitch = Config.keys[song.key].basePitch;
-			baseVolume = 0.03375; // looks low compared to drums, but it's doubled for chorus and drums tend to be loud anyway.
-			volumeReferencePitch = 16;
-			pitchDamping = 48;
-		} else if (instrument.type == InstrumentType.harmonics) {
-			basePitch = Config.keys[song.key].basePitch;
-			baseVolume = 0.025;
-			volumeReferencePitch = 16;
-			pitchDamping = 48;
-		} else if (instrument.type == InstrumentType.pwm) {
-			basePitch = Config.keys[song.key].basePitch;
-			baseVolume = 0.04725;
-			volumeReferencePitch = 16;
-			pitchDamping = 48;
-		} else if (instrument.type == InstrumentType.mod) {
-			baseVolume = 1.0;
-			volumeReferencePitch = 0;
-			pitchDamping = 1.0;
-			basePitch = 0;
-		} else {
-			throw new Error("Unknown instrument type in computeTone.");
-		}
-
-		for (let i: number = 0; i < Config.operatorCount; i++) {
-			tone.phaseDeltas[i] = 0.0;
-			tone.volumeStarts[i] = 0.0;
-			tone.volumeDeltas[i] = 0.0;
-		}
-
-		if (released) {
-			const ticksSoFar: number = tone.noteLengthTicks + tone.ticksSinceReleased;
-			const startTicksSinceReleased: number = tone.ticksSinceReleased + startRatio;
-			const endTicksSinceReleased: number = tone.ticksSinceReleased + endRatio;
-			const startTick: number = tone.noteLengthTicks + startTicksSinceReleased;
-			const endTick: number = tone.noteLengthTicks + endTicksSinceReleased;
-			const toneTransition: Transition = tone.instrument.getTransition();
-			resetPhases = false;
-			partsSinceStart = Math.floor(ticksSoFar / Config.ticksPerPart);
-			intervalStart = intervalEnd = tone.lastInterval;
-			customVolumeStart = customVolumeEnd = Synth.expressionToVolumeMult(tone.lastVolume);
-			transitionVolumeStart = Synth.expressionToVolumeMult((1.0 - startTicksSinceReleased / toneTransition.releaseTicks) * 6.0);
-			transitionVolumeEnd = Synth.expressionToVolumeMult((1.0 - endTicksSinceReleased / toneTransition.releaseTicks) * 6.0);
-			decayTimeStart = startTick / Config.ticksPerPart;
-			decayTimeEnd = endTick / Config.ticksPerPart;
-
-			if (shouldFadeOutFast) {
-				transitionVolumeStart *= 1.0 - startRatio;
-				transitionVolumeEnd *= 1.0 - endRatio;
-			}
-		} else if (tone.note == null) {
-			transitionVolumeStart = transitionVolumeEnd = 1;
-			customVolumeStart = customVolumeEnd = 1;
-			tone.lastInterval = 0;
-			tone.lastVolume = 6;
-			tone.ticksSinceReleased = 0;
-			resetPhases = false;
-
-			const heldTicksStart: number = tone.liveInputSamplesHeld / samplesPerTick;
-			tone.liveInputSamplesHeld += runLength;
-			const heldTicksEnd: number = tone.liveInputSamplesHeld / samplesPerTick;
-			tone.noteLengthTicks = heldTicksEnd;
-			const heldPartsStart: number = heldTicksStart / Config.ticksPerPart;
-			const heldPartsEnd: number = heldTicksEnd / Config.ticksPerPart;
-			partsSinceStart = Math.floor(heldPartsStart);
-			decayTimeStart = heldPartsStart;
-			decayTimeEnd = heldPartsEnd;
-		} else {
-			const note: Note = tone.note;
-			const prevNote: Note | null = tone.prevNote;
-			const nextNote: Note | null = tone.nextNote;
-
-			const time: number = synth.part + synth.beat * Config.partsPerBeat;
-			const partsPerBar: number = Config.partsPerBeat * song.beatsPerBar;
-			const noteStart: number = tone.noteStart;
-			const noteEnd: number = tone.noteEnd;
-
-			partsSinceStart = time - noteStart;
-
-			let endPinIndex: number;
-			for (endPinIndex = 1; endPinIndex < note.pins.length - 1; endPinIndex++) {
-				if (note.pins[endPinIndex].time + note.start > time) break;
-			}
-			const startPin: NotePin = note.pins[endPinIndex - 1];
-			const endPin: NotePin = note.pins[endPinIndex];
-			const noteStartTick: number = noteStart * Config.ticksPerPart;
-			const noteEndTick: number = noteEnd * Config.ticksPerPart;
-			const noteLengthTicks: number = noteEndTick - noteStartTick;
-			const pinStart: number = (note.start + startPin.time) * Config.ticksPerPart;
-			const pinEnd: number = (note.start + endPin.time) * Config.ticksPerPart;
-
-			tone.lastInterval = note.pins[note.pins.length - 1].interval;
-			tone.lastVolume = note.pins[note.pins.length - 1].volume;
-			tone.ticksSinceReleased = 0;
-			tone.noteLengthTicks = noteLengthTicks;
-
-			const tickTimeStart: number = time * Config.ticksPerPart + synth.tick;
-			const tickTimeEnd: number = time * Config.ticksPerPart + synth.tick + 1;
-			const noteTicksPassedTickStart: number = tickTimeStart - noteStartTick;
-			const noteTicksPassedTickEnd: number = tickTimeEnd - noteStartTick;
-			const pinRatioStart: number = Math.min(1.0, (tickTimeStart - pinStart) / (pinEnd - pinStart));
-			const pinRatioEnd: number = Math.min(1.0, (tickTimeEnd - pinStart) / (pinEnd - pinStart));
-			let customVolumeTickStart: number = startPin.volume + (endPin.volume - startPin.volume) * pinRatioStart;
-			let customVolumeTickEnd: number = startPin.volume + (endPin.volume - startPin.volume) * pinRatioEnd;
-			let transitionVolumeTickStart: number = 1.0;
-			let transitionVolumeTickEnd: number = 1.0;
-			let chordVolumeTickStart: number = chordVolume;
-			let chordVolumeTickEnd: number = chordVolume;
-			let intervalTickStart: number = startPin.interval + (endPin.interval - startPin.interval) * pinRatioStart;
-			let intervalTickEnd: number = startPin.interval + (endPin.interval - startPin.interval) * pinRatioEnd;
-			let decayTimeTickStart: number = partTimeTickStart - noteStart;
-			let decayTimeTickEnd: number = partTimeTickEnd - noteStart;
-
-			resetPhases = (tickTimeStart + startRatio - noteStartTick == 0.0) || !toneWasActive;
-
-			// if seamless, don't reset phases at start. (it's probably not necessary to constantly reset phases if there are no notes? Just do it once when note starts? But make sure that reset phases doesn't also reset stuff that this function did to set up the tone. Remember when the first run length was lost!
-			// if slide, average the interval, decayTime, and custom volume at the endpoints and interpolate between over slide duration.
-			// note that currently seamless and slide make different assumptions about whether a note at the end of a bar will connect with the next bar!
-			const maximumSlideTicks: number = noteLengthTicks * 0.5;
-			if (transition.isSeamless && !transition.slides && note.start == 0) {
-				// Special case for seamless, no-slide transition: assume the previous bar ends with another seamless note, don't reset tone history.
-				resetPhases = !toneWasActive;
-			} else if (transition.isSeamless && prevNote != null) {
-				resetPhases = !toneWasActive;
-				if (transition.slides) {
-					const slideTicks: number = Math.min(maximumSlideTicks, transition.slideTicks);
-					const slideRatioStartTick: number = Math.max(0.0, 1.0 - noteTicksPassedTickStart / slideTicks);
-					const slideRatioEndTick: number = Math.max(0.0, 1.0 - noteTicksPassedTickEnd / slideTicks);
-					const intervalDiff: number = ((prevNote.pitches[tone.prevNotePitchIndex] + prevNote.pins[prevNote.pins.length - 1].interval) - tone.pitches[0]) * 0.5;
-					const volumeDiff: number = (prevNote.pins[prevNote.pins.length - 1].volume - note.pins[0].volume) * 0.5;
-					const decayTimeDiff: number = (prevNote.end - prevNote.start) * 0.5;
-					intervalTickStart += slideRatioStartTick * intervalDiff;
-					intervalTickEnd += slideRatioEndTick * intervalDiff;
-					customVolumeTickStart += slideRatioStartTick * volumeDiff;
-					customVolumeTickEnd += slideRatioEndTick * volumeDiff;
-					decayTimeTickStart += slideRatioStartTick * decayTimeDiff;
-					decayTimeTickEnd += slideRatioEndTick * decayTimeDiff;
-
-					if (!chord.arpeggiates) {
-						const chordSizeDiff: number = (prevNote.pitches.length - tone.chordSize) * 0.5;
-						chordVolumeTickStart = Synth.computeChordVolume(tone.chordSize + slideRatioStartTick * chordSizeDiff);
-						chordVolumeTickEnd = Synth.computeChordVolume(tone.chordSize + slideRatioEndTick * chordSizeDiff);
-					}
-				}
-			}
-			if (transition.isSeamless && !transition.slides && note.end == partsPerBar) {
-				// Special case for seamless, no-slide transition: assume the next bar starts with another seamless note, don't fade out.
-			} else if (transition.isSeamless && nextNote != null) {
-				if (transition.slides) {
-					const slideTicks: number = Math.min(maximumSlideTicks, transition.slideTicks);
-					const slideRatioStartTick: number = Math.max(0.0, 1.0 - (noteLengthTicks - noteTicksPassedTickStart) / slideTicks);
-					const slideRatioEndTick: number = Math.max(0.0, 1.0 - (noteLengthTicks - noteTicksPassedTickEnd) / slideTicks);
-					const intervalDiff: number = (nextNote.pitches[tone.nextNotePitchIndex] - (tone.pitches[0] + note.pins[note.pins.length - 1].interval)) * 0.5;
-					const volumeDiff: number = (nextNote.pins[0].volume - note.pins[note.pins.length - 1].volume) * 0.5;
-					const decayTimeDiff: number = -(noteEnd - noteStart) * 0.5;
-					intervalTickStart += slideRatioStartTick * intervalDiff;
-					intervalTickEnd += slideRatioEndTick * intervalDiff;
-					customVolumeTickStart += slideRatioStartTick * volumeDiff;
-					customVolumeTickEnd += slideRatioEndTick * volumeDiff;
-					decayTimeTickStart += slideRatioStartTick * decayTimeDiff;
-					decayTimeTickEnd += slideRatioEndTick * decayTimeDiff;
-
-					if (!chord.arpeggiates) {
-						const chordSizeDiff: number = (nextNote.pitches.length - tone.chordSize) * 0.5;
-						chordVolumeTickStart = Synth.computeChordVolume(tone.chordSize + slideRatioStartTick * chordSizeDiff);
-						chordVolumeTickEnd = Synth.computeChordVolume(tone.chordSize + slideRatioEndTick * chordSizeDiff);
-					}
-				}
-			} else if (!transition.releases) {
-				const releaseTicks: number = transition.releaseTicks;
-				if (releaseTicks > 0.0) {
-					transitionVolumeTickStart *= Math.min(1.0, (noteLengthTicks - noteTicksPassedTickStart) / releaseTicks);
-					transitionVolumeTickEnd *= Math.min(1.0, (noteLengthTicks - noteTicksPassedTickEnd) / releaseTicks);
-				}
-			}
-
-			intervalStart = intervalTickStart + (intervalTickEnd - intervalTickStart) * startRatio;
-			intervalEnd = intervalTickStart + (intervalTickEnd - intervalTickStart) * endRatio;
-			if (instrument.type != InstrumentType.mod) {
-				customVolumeStart = Synth.expressionToVolumeMult(customVolumeTickStart + (customVolumeTickEnd - customVolumeTickStart) * startRatio);
-				customVolumeEnd = Synth.expressionToVolumeMult(customVolumeTickStart + (customVolumeTickEnd - customVolumeTickStart) * endRatio);
-			} else {
-				customVolumeStart = customVolumeTickStart + (customVolumeTickEnd - customVolumeTickStart) * Math.max( 0.0, startRatio );
-				customVolumeEnd = customVolumeTickStart + (customVolumeTickEnd - customVolumeTickStart) * Math.min( 1.0, endRatio );
-				tone.customVolumeStart = customVolumeStart;
-				tone.customVolumeEnd = customVolumeEnd;
-			}
-			transitionVolumeStart = transitionVolumeTickStart + (transitionVolumeTickEnd - transitionVolumeTickStart) * startRatio;
-			transitionVolumeEnd = transitionVolumeTickStart + (transitionVolumeTickEnd - transitionVolumeTickStart) * endRatio;
-			chordVolumeStart = chordVolumeTickStart + (chordVolumeTickEnd - chordVolumeTickStart) * startRatio;
-			chordVolumeEnd = chordVolumeTickStart + (chordVolumeTickEnd - chordVolumeTickStart) * endRatio;
-			decayTimeStart = decayTimeTickStart + (decayTimeTickEnd - decayTimeTickStart) * startRatio;
-			decayTimeEnd = decayTimeTickStart + (decayTimeTickEnd - decayTimeTickStart) * endRatio;
-		}
-
-		const sampleTime: number = 1.0 / synth.samplesPerSecond;
-		tone.active = true;
-
-		if (instrument.type == InstrumentType.chip || instrument.type == InstrumentType.fm || instrument.type == InstrumentType.harmonics || instrument.type == InstrumentType.pwm || instrument.type == InstrumentType.customChipWave || instrument.type == InstrumentType.spectrum) {
-
-			const lfoEffectStart: number = Synth.getLFOAmplitude(instrument, secondsPerPart * instrument.LFOtime);
-			const lfoEffectEnd: number = Synth.getLFOAmplitude(instrument, secondsPerPart * instrument.nextLFOtime);
-
-			let useVibratoStart: number = instrument.vibratoDepth;
-			let useVibratoEnd: number = instrument.vibratoDepth;
-
-			if (synth.isModActive(ModSetting.mstVibratoDepth, false, channel, instrumentIdx)) {
-				useVibratoStart = synth.getModValue(ModSetting.mstVibratoDepth, false, channel, instrumentIdx, false) / 25;
-				useVibratoEnd = synth.getModValue(ModSetting.mstVibratoDepth, false, channel, instrumentIdx, true) / 25;
-			}
-
-			// Only use vibrato properties if the instrument's vibrato is custom or mods are applied to it
-			let partsStart: number;
-			let partsEnd: number;
-			const activeVibratoDelayMods: boolean = synth.isModActive(ModSetting.mstVibratoDelay, false, channel, instrumentIdx);
-			if (instrument.vibrato != Config.vibratos.length && !activeVibratoDelayMods) {
-				partsStart = Config.vibratos[instrument.vibrato].delayParts;
-				partsEnd = Config.vibratos[instrument.vibrato].delayParts;
-			}
-			else {
-				let vibratoDelayStart: number = instrument.vibratoDelay;
-				let vibratoDelayEnd: number = instrument.vibratoDelay;
-
-				if (activeVibratoDelayMods) {
-					vibratoDelayStart = synth.getModValue(ModSetting.mstVibratoDelay, false, channel, instrumentIdx, false);
-					vibratoDelayEnd = synth.getModValue(ModSetting.mstVibratoDelay, false, channel, instrumentIdx, true);
-
-					// Special case - max vibrato delay means neeeeeever vibrato.
-					if (vibratoDelayStart == synth.song!.mstMaxVols.get(ModSetting.mstVibratoDelay)!) {
-						vibratoDelayStart = Number.MAX_VALUE;
-					}
-					if (vibratoDelayEnd == synth.song!.mstMaxVols.get(ModSetting.mstVibratoDelay)!) {
-						vibratoDelayEnd = Number.MAX_VALUE;
-					}
-				}
-
-				partsStart = vibratoDelayStart;
-				partsEnd = vibratoDelayEnd;
-
-			}
-
-			const vibratoScaleStart: number = (partsSinceStart < partsStart) ? 0.0 : useVibratoStart;
-			const vibratoScaleEnd: number = (partsSinceStart < partsEnd) ? 0.0 : useVibratoEnd;
-
-			const vibratoStart: number = vibratoScaleStart * lfoEffectStart;
-			const vibratoEnd: number = vibratoScaleEnd * lfoEffectEnd;
-			intervalStart += vibratoStart;
-			intervalEnd += vibratoEnd;
-		}
-
-		if (!transition.isSeamless || (!(!transition.slides && tone.note != null && tone.note.start == 0) && !(tone.prevNote != null))) {
-			const attackSeconds: number = transition.attackSeconds;
-			if (attackSeconds > 0.0) {
-				transitionVolumeStart *= Math.min(1.0, secondsPerPart * decayTimeStart / attackSeconds);
-				transitionVolumeEnd *= Math.min(1.0, secondsPerPart * decayTimeEnd / attackSeconds);
-			}
-		}
-
-		const instrumentVolumeMult: number = Synth.instrumentVolumeToVolumeMult(instrument.volume);
-
-		if (instrument.type == InstrumentType.drumset) {
-			// It's possible that the note will change while the user is editing it,
-			// but the tone's pitches don't get updated because the tone has already
-			// ended and is fading out. To avoid an array index out of bounds error, clamp the pitch.
-			tone.drumsetPitch = tone.pitches[0];
-			if (tone.note != null) tone.drumsetPitch += tone.note.pickMainInterval();
-			tone.drumsetPitch = Math.max(0, Math.min(Config.drumCount - 1, tone.drumsetPitch));
-		}
-
-		let filterCutModStart: number = instrument.filterCutoff;
-		let filterCutModEnd: number = instrument.filterCutoff;
-		if (synth.isModActive(ModSetting.mstFilterCut, false, channel, instrumentIdx)) {
-			filterCutModStart = song.modValueToReal(synth.getModValue(ModSetting.mstFilterCut, false, channel, instrumentIdx, false), ModSetting.mstFilterCut);
-			filterCutModEnd = song.modValueToReal(synth.getModValue(ModSetting.mstFilterCut, false, channel, instrumentIdx, true), ModSetting.mstFilterCut);
-		}
-
-		let cutoffOctavesModStart: number;
-		let cutoffOctavesModEnd: number;
-		if (instrument.type == InstrumentType.drumset) {
-			cutoffOctavesModStart = 0;
-			cutoffOctavesModEnd = 0;
-		}
-		else {
-			cutoffOctavesModStart = (filterCutModStart - (Config.filterCutoffRange - 1)) * 0.5;
-			cutoffOctavesModEnd = (filterCutModEnd - (Config.filterCutoffRange - 1)) * 0.5;
-		}
-
-		const filterEnvelope: Envelope = (instrument.type == InstrumentType.drumset) ? instrument.getDrumsetEnvelope(tone.drumsetPitch) : instrument.getFilterEnvelope();
-		const filterCutoffHzStart: number = Config.filterCutoffMaxHz * Math.pow(2.0, cutoffOctavesModStart);
-		const filterCutoffHzEnd: number = Config.filterCutoffMaxHz * Math.pow(2.0, cutoffOctavesModEnd);
-		const filterBaseStart: number = 2.0 * Math.sin(Math.PI * filterCutoffHzStart / synth.samplesPerSecond);
-		const filterBaseEnd: number = 2.0 * Math.sin(Math.PI * filterCutoffHzEnd / synth.samplesPerSecond);
-		const filterMin: number = 2.0 * Math.sin(Math.PI * Config.filterCutoffMinHz / synth.samplesPerSecond);
-		tone.filter = filterBaseStart * Synth.computeEnvelope(filterEnvelope, secondsPerPart * decayTimeStart, beatsPerPart * partTimeStart, customVolumeStart);
-		let endFilter: number = filterBaseEnd * Synth.computeEnvelope(filterEnvelope, secondsPerPart * decayTimeEnd, beatsPerPart * partTimeEnd, customVolumeEnd);
-		tone.filter = Math.min(Config.filterMax, Math.max(filterMin, tone.filter));
-		endFilter = Math.min(Config.filterMax, Math.max(filterMin, endFilter));
-		tone.filterScale = Math.pow(endFilter / tone.filter, 1.0 / runLength);
-
-		let filterVolumeStart: number = Math.pow(0.5, cutoffOctavesModStart * 0.35);
-		let filterVolumeEnd: number = Math.pow(0.5, cutoffOctavesModEnd * 0.35);
-
-		tone.filterResonanceStart = instrument.getFilterResonance();
-		tone.filterResonanceDelta = 0.0;
-
-		let useFilterResonanceStart: number = instrument.filterResonance;
-		let useFilterResonanceEnd: number = instrument.filterResonance;
-
-		tone.isFirstOrder = (instrument.type == InstrumentType.drumset) ? false : (useFilterResonanceStart == 0);
-
-		if (synth.isModActive(ModSetting.mstFilterPeak, false, channel, instrumentIdx)) {
-			// This flag is used to avoid the special casing when filter resonance == 0 without mods. So, it will sound a bit different,
-			// but the effect and ability to smoothly modulate will be preserved.
-			tone.isFirstOrder = false;
-
-			useFilterResonanceStart = song.modValueToReal(synth.getModValue(ModSetting.mstFilterPeak, false, channel, instrumentIdx, false), ModSetting.mstFilterPeak);
-			useFilterResonanceEnd = song.modValueToReal(synth.getModValue(ModSetting.mstFilterPeak, false, channel, instrumentIdx, true), ModSetting.mstFilterPeak);
-
-			// Also set cut in the tone.
-			tone.filterResonanceStart = Config.filterMaxResonance * Math.pow(Math.max(0, useFilterResonanceStart - 1) / (Config.filterResonanceRange - 2), 0.5);
-			const filterResonanceEnd: number = Config.filterMaxResonance * Math.pow(Math.max(0, useFilterResonanceEnd - 1) / (Config.filterResonanceRange - 2), 0.5);
-
-			// Just a linear delta. Could get messy since it's not an amazing approximation of sqrt?
-			tone.filterResonanceDelta = (filterResonanceEnd - tone.filterResonanceStart) / runLength;
-		}
-		else {
-			// Still need to compute this, mods or no. This calc is delegated to the tone level instead of the synth level, a notable difference from beepbox.
-			// No functional difference though.
-			tone.filterResonanceStart = Config.filterMaxResonance * Math.pow(Math.max(0, useFilterResonanceStart - 1) / (Config.filterResonanceRange - 2), 0.5);
-		}
-
-		if (tone.isFirstOrder == false) {
-			filterVolumeStart = Math.pow(filterVolumeStart, 1.7) * Math.pow(0.5, 0.125 * (useFilterResonanceStart - 1));
-			filterVolumeEnd = Math.pow(filterVolumeEnd, 1.7) * Math.pow(0.5, 0.125 * (useFilterResonanceEnd - 1));
-		}
-		if (filterEnvelope.type == EnvelopeType.decay) {
-			filterVolumeStart *= (1.25 + .025 * filterEnvelope.speed);
-			filterVolumeEnd *= (1.25 + .025 * filterEnvelope.speed);
-		} else if (filterEnvelope.type == EnvelopeType.twang) {
-			filterVolumeStart *= (1 + .02 * filterEnvelope.speed);
-			filterVolumeEnd *= (1 + .02 * filterEnvelope.speed);
-		}
-
-		if (resetPhases) {
-			tone.reset();
-		}
-
-		if (instrument.type == InstrumentType.fm) {
-			// phase modulation!
-
-			let sineVolumeBoostStart: number = 1.0;
-			let sineVolumeBoostEnd: number = 1.0;
-			let totalCarrierVolumeStart: number = 0.0;
-			let totalCarrierVolumeEnd: number = 0.0;
-
-			let arpeggioInterval: number = 0;
-			if (tone.pitchCount > 1 && !chord.harmonizes) {
-				const arpeggio: number = Math.floor((instrument.arpTime) / Config.ticksPerArpeggio);
-				arpeggioInterval = tone.pitches[getArpeggioPitchIndex(tone.pitchCount, instrument.fastTwoNoteArp, arpeggio)] - tone.pitches[0];
-			}
-
-			let detuneStart: number = instrument.detune / 25;
-			let detuneEnd: number = instrument.detune / 25;
-			if (synth.isModActive(ModSetting.mstDetune, false, channel, instrumentIdx)) {
-				detuneStart = synth.getModValue(ModSetting.mstDetune, false, channel, instrumentIdx, false) / 25;
-				detuneEnd = synth.getModValue(ModSetting.mstDetune, false, channel, instrumentIdx, true) / 25;
-			}
-
-			if (synth.isModActive(ModSetting.mstSongDetune, true)) {
-				detuneStart += synth.getModValue(ModSetting.mstSongDetune, true, null, null, false) / 25;
-				detuneEnd += synth.getModValue(ModSetting.mstSongDetune, true, null, null, true) / 25;
-			}
-
-			const carrierCount: number = Config.algorithms[instrument.algorithm].carrierCount;
-			for (let i: number = 0; i < Config.operatorCount; i++) {
-
-				const associatedCarrierIndex: number = Config.algorithms[instrument.algorithm].associatedCarrier[i] - 1;
-				const pitch: number = tone.pitches[!chord.harmonizes ? 0 : ((i < tone.pitchCount) ? i : ((associatedCarrierIndex < tone.pitchCount) ? associatedCarrierIndex : 0))];
-				const freqMult = Config.operatorFrequencies[instrument.operators[i].frequency].mult;
-				const interval = Config.operatorCarrierInterval[associatedCarrierIndex] + arpeggioInterval;
-				const startPitch: number = basePitch + (pitch + intervalStart + detuneStart) * intervalScale + interval;
-				const startFreq: number = freqMult * (Instrument.frequencyFromPitch(startPitch)) + Config.operatorFrequencies[instrument.operators[i].frequency].hzOffset;
-
-				tone.phaseDeltas[i] = startFreq * sampleTime * Config.sineWaveLength;
-
-				let amplitudeStart: number = instrument.operators[i].amplitude;
-				let amplitudeEnd: number = instrument.operators[i].amplitude;
-				if (synth.isModActive(ModSetting.mstFMSlider1 + i, false, channel, instrumentIdx)) {
-					amplitudeStart *= synth.getModValue(ModSetting.mstFMSlider1 + i, false, channel, instrumentIdx, false) / 15.0;
-					amplitudeEnd *= synth.getModValue(ModSetting.mstFMSlider1 + i, false, channel, instrumentIdx, true) / 15.0;
-				}
-
-				const amplitudeCurveStart: number = Synth.operatorAmplitudeCurve(amplitudeStart);
-				const amplitudeCurveEnd: number = Synth.operatorAmplitudeCurve(amplitudeEnd);
-				const amplitudeMultStart: number = amplitudeCurveStart * Config.operatorFrequencies[instrument.operators[i].frequency].amplitudeSign;
-				const amplitudeMultEnd: number = amplitudeCurveEnd * Config.operatorFrequencies[instrument.operators[i].frequency].amplitudeSign;
-				let volumeStart: number = amplitudeMultStart;
-				let volumeEnd: number = amplitudeMultEnd;
-
-				// Check for mod-related volume delta
-				if (synth.isModActive(ModSetting.mstInsVolume, false, channel, instrumentIdx)) {
-					// Linear falloff below 0, normal volume formula above 0. Seems to work best for scaling since the normal volume mult formula has a big gap from -25 to -24.
-					const startVal: number = synth.getModValue(ModSetting.mstInsVolume, false, channel, instrumentIdx, false);
-					const endVal: number = synth.getModValue(ModSetting.mstInsVolume, false, channel, instrumentIdx, true)
-					volumeStart *= ((startVal <= 0) ? ((startVal + Config.volumeRange / 2) / (Config.volumeRange / 2)) : this.instrumentVolumeToVolumeMult(startVal));
-					volumeEnd *= ((endVal <= 0) ? ((endVal + Config.volumeRange / 2) / (Config.volumeRange / 2)) : this.instrumentVolumeToVolumeMult(endVal));
-				}
-
-				// Check for SONG mod-related volume delta
-				if (synth.isModActive(ModSetting.mstSongVolume, true)) {
-					volumeStart *= (synth.getModValue(ModSetting.mstSongVolume, true, undefined, undefined, false)) / 100.0;
-					volumeEnd *= (synth.getModValue(ModSetting.mstSongVolume, true, undefined, undefined, true)) / 100.0;
-				}
-
-				if (i < carrierCount) {
-					// carrier
-					const endPitch: number = basePitch + (pitch + intervalEnd + detuneEnd) * intervalScale + interval;
-					const pitchVolumeStart: number = Math.pow(2.0, -(startPitch - volumeReferencePitch) / pitchDamping);
-					const pitchVolumeEnd: number = Math.pow(2.0, -(endPitch - volumeReferencePitch) / pitchDamping);
-					volumeStart *= pitchVolumeStart;
-					volumeEnd *= pitchVolumeEnd;
-
-					totalCarrierVolumeStart += amplitudeCurveStart;
-					totalCarrierVolumeEnd += amplitudeCurveEnd;
-				} else {
-					// modulator
-					volumeStart *= Config.sineWaveLength * 1.5;
-					volumeEnd *= Config.sineWaveLength * 1.5;
-
-					sineVolumeBoostStart *= 1.0 - Math.min(1.0, amplitudeStart / 15);
-					sineVolumeBoostEnd *= 1.0 - Math.min(1.0, amplitudeEnd / 15);
-				}
-				const operatorEnvelope: Envelope = Config.envelopes[instrument.operators[i].envelope];
-
-				volumeStart *= Synth.computeEnvelope(operatorEnvelope, secondsPerPart * decayTimeStart, beatsPerPart * partTimeStart, customVolumeStart);
-				volumeEnd *= Synth.computeEnvelope(operatorEnvelope, secondsPerPart * decayTimeEnd, beatsPerPart * partTimeEnd, customVolumeEnd);
-
-				tone.volumeStarts[i] = volumeStart;
-				tone.volumeDeltas[i] = (volumeEnd - volumeStart) / runLength;
-			}
-
-			let useFeedbackAmplitudeStart: number = instrument.feedbackAmplitude;
-			let useFeedbackAmplitudeEnd: number = instrument.feedbackAmplitude;
-			if (synth.isModActive(ModSetting.mstFMFeedback, false, channel, instrumentIdx)) {
-				useFeedbackAmplitudeStart *= synth.getModValue(ModSetting.mstFMFeedback, false, channel, instrumentIdx, false) / 15.0;
-				useFeedbackAmplitudeEnd *= synth.getModValue(ModSetting.mstFMFeedback, false, channel, instrumentIdx, true) / 15.0;
-			}
-
-			const feedbackAmplitudeStart: number = Config.sineWaveLength * 0.3 * useFeedbackAmplitudeStart / 15.0;
-			const feedbackAmplitudeEnd: number = Config.sineWaveLength * 0.3 * useFeedbackAmplitudeEnd / 15.0;
-			const feedbackEnvelope: Envelope = Config.envelopes[instrument.feedbackEnvelope];
-			let feedbackStart: number = feedbackAmplitudeStart * Synth.computeEnvelope(feedbackEnvelope, secondsPerPart * decayTimeStart, beatsPerPart * partTimeStart, customVolumeStart);
-			let feedbackEnd: number = feedbackAmplitudeEnd * Synth.computeEnvelope(feedbackEnvelope, secondsPerPart * decayTimeEnd, beatsPerPart * partTimeEnd, customVolumeEnd);
-			tone.feedbackMult = feedbackStart;
-			tone.feedbackDelta = (feedbackEnd - tone.feedbackMult) / runLength;
-
-			const volumeMult: number = baseVolume * instrumentVolumeMult;
-			tone.volumeStart = filterVolumeStart * volumeMult * transitionVolumeStart * chordVolumeStart;
-			const volumeEnd: number = filterVolumeEnd * volumeMult * transitionVolumeEnd * chordVolumeEnd;
-			tone.volumeDelta = (volumeEnd - tone.volumeStart) / runLength;
-
-			sineVolumeBoostStart *= (Math.pow(2.0, (2.0 - 1.4 * useFeedbackAmplitudeStart / 15.0)) - 1.0) / 3.0;
-			sineVolumeBoostEnd *= (Math.pow(2.0, (2.0 - 1.4 * useFeedbackAmplitudeEnd / 15.0)) - 1.0) / 3.0;
-			sineVolumeBoostStart *= 1.0 - Math.min(1.0, Math.max(0.0, totalCarrierVolumeStart - 1) / 2.0);
-			sineVolumeBoostEnd *= 1.0 - Math.min(1.0, Math.max(0.0, totalCarrierVolumeEnd - 1) / 2.0);
-			tone.volumeStart *= 1.0 + sineVolumeBoostStart * 3.0;
-			tone.volumeDelta *= 1.0 + (sineVolumeBoostStart + sineVolumeBoostEnd) * 1.5; // Volume boosts are averaged such that delta brings you to next target start boost.
-		} else if (instrument.type == InstrumentType.mod) {
-			// Modulator value is used for data, so don't actually compute audio nonsense for it.
-			tone.volumeStart = transitionVolumeStart;
-			let volumeEnd: number = transitionVolumeEnd;
-
-			tone.volumeStart *= customVolumeStart;
-			volumeEnd *= customVolumeEnd;
-
-			tone.volumeDelta = (volumeEnd - tone.volumeStart) / runLength;
-
-		} else {
-			let detuneStart: number = instrument.detune / 25;
-			let detuneEnd: number = instrument.detune / 25;
-			if (synth.isModActive(ModSetting.mstDetune, false, channel, instrumentIdx)) {
-				detuneStart = synth.getModValue(ModSetting.mstDetune, false, channel, instrumentIdx, false) / 25;
-				detuneEnd = synth.getModValue(ModSetting.mstDetune, false, channel, instrumentIdx, true) / 25;
-			}
-
-			if (synth.isModActive(ModSetting.mstSongDetune, true)) {
-				detuneStart += synth.getModValue(ModSetting.mstSongDetune, true, null, null, false) / 25;
-				detuneEnd += synth.getModValue(ModSetting.mstSongDetune, true, null, null, true) / 25;
-			}
-
-			let pitch: number = tone.pitches[0];
-
-			if (tone.pitchCount > 1) {
-				const arpeggio: number = Math.floor(instrument.arpTime / Config.ticksPerArpeggio);
-				if (chord.harmonizes) {
-					const intervalOffset: number = tone.pitches[1 + getArpeggioPitchIndex(tone.pitchCount - 1, instrument.fastTwoNoteArp, arpeggio)] - tone.pitches[0];
-					tone.intervalMult = Math.pow(2.0, intervalOffset / 12.0);
-					tone.intervalVolumeMult = Math.pow(2.0, -intervalOffset / pitchDamping);
-				} else {
-					pitch = tone.pitches[getArpeggioPitchIndex(tone.pitchCount, instrument.fastTwoNoteArp, arpeggio)];
-				}
-			}
-
-			const startPitch: number = basePitch + (pitch + intervalStart + detuneStart) * intervalScale;
-			const endPitch: number = basePitch + (pitch + intervalEnd + detuneEnd) * intervalScale;
-			const startFreq: number = Instrument.frequencyFromPitch(startPitch);
-			const pitchVolumeStart: number = Math.pow(2.0, -(startPitch - volumeReferencePitch) / pitchDamping);
-			const pitchVolumeEnd: number = Math.pow(2.0, -(endPitch - volumeReferencePitch) / pitchDamping);
-			let settingsVolumeMultStart: number = baseVolume * filterVolumeStart;
-			let settingsVolumeMultEnd: number = baseVolume * filterVolumeEnd;
-			if (instrument.type == InstrumentType.noise) {
-				settingsVolumeMultStart *= Config.chipNoises[instrument.chipNoise].volume;
-				settingsVolumeMultEnd *= Config.chipNoises[instrument.chipNoise].volume;
-			}
-			if (instrument.type == InstrumentType.chip || instrument.type == InstrumentType.customChipWave) {
-				settingsVolumeMultStart *= Config.chipWaves[instrument.chipWave].volume;
-				settingsVolumeMultEnd *= Config.chipWaves[instrument.chipWave].volume;
-			}
-			if (instrument.type == InstrumentType.chip || instrument.type == InstrumentType.harmonics || instrument.type == InstrumentType.customChipWave) {
-				settingsVolumeMultStart *= Config.intervals[instrument.interval].volume;
-				settingsVolumeMultEnd *= Config.intervals[instrument.interval].volume;
-			}
-			if (instrument.type == InstrumentType.pwm) {
-
-				// Check for PWM mods to this instrument
-				let pulseWidthModStart: number = instrument.pulseWidth / (Config.pulseWidthRange * 2);
-				let pulseWidthModEnd: number = instrument.pulseWidth / (Config.pulseWidthRange * 2);
-				if (synth.isModActive(ModSetting.mstPulseWidth, false, channel, instrumentIdx)) {
-					pulseWidthModStart = (synth.getModValue(ModSetting.mstPulseWidth, false, channel, instrumentIdx, false)) / (Config.pulseWidthRange * 2);
-					pulseWidthModEnd = (synth.getModValue(ModSetting.mstPulseWidth, false, channel, instrumentIdx, true)) / (Config.pulseWidthRange * 2);
-				}
-
-				const pulseEnvelope: Envelope = Config.envelopes[instrument.pulseEnvelope];
-				const pulseWidthStart: number = pulseWidthModStart * Synth.computeEnvelope(pulseEnvelope, secondsPerPart * decayTimeStart, beatsPerPart * partTimeStart, customVolumeStart);
-				const pulseWidthEnd: number = pulseWidthModEnd * Synth.computeEnvelope(pulseEnvelope, secondsPerPart * decayTimeEnd, beatsPerPart * partTimeEnd, customVolumeEnd);
-
-				tone.pulseWidth = pulseWidthStart;
-				tone.pulseWidthDelta = (pulseWidthEnd - pulseWidthStart) / runLength;
-			}
-
-			tone.phaseDeltas[0] = startFreq * sampleTime;
-
-			tone.volumeStart = transitionVolumeStart * chordVolumeStart * pitchVolumeStart * settingsVolumeMultStart * instrumentVolumeMult;
-			let volumeEnd: number = transitionVolumeEnd * chordVolumeEnd * pitchVolumeEnd * settingsVolumeMultEnd * instrumentVolumeMult;
-
-			if (filterEnvelope.type != EnvelopeType.custom && (instrument.type != InstrumentType.pwm || Config.envelopes[instrument.pulseEnvelope].type != EnvelopeType.custom)) {
-				tone.volumeStart *= customVolumeStart;
-				volumeEnd *= customVolumeEnd;
-			}
-
-			// Check for mod-related volume delta
-			if (synth.isModActive(ModSetting.mstInsVolume, false, channel, instrumentIdx)) {
-				// Linear falloff below 0, normal volume formula above 0. Seems to work best for scaling since the normal volume mult formula has a big gap from -25 to -24.
-				const startVal: number = synth.getModValue(ModSetting.mstInsVolume, false, channel, instrumentIdx, false);
-				const endVal: number = synth.getModValue(ModSetting.mstInsVolume, false, channel, instrumentIdx, true)
-				tone.volumeStart *= ((startVal <= 0) ? ((startVal + Config.volumeRange / 2) / (Config.volumeRange / 2)) : this.instrumentVolumeToVolumeMult(startVal));
-				volumeEnd *= ((endVal <= 0) ? ((endVal + Config.volumeRange / 2) / (Config.volumeRange / 2)) : this.instrumentVolumeToVolumeMult(endVal));
-			}
-			// Check for SONG mod-related volume delta
-			if (synth.isModActive(ModSetting.mstSongVolume, true)) {
-				tone.volumeStart *= (synth.getModValue(ModSetting.mstSongVolume, true, undefined, undefined, false)) / 100.0;
-				volumeEnd *= (synth.getModValue(ModSetting.mstSongVolume, true, undefined, undefined, true)) / 100.0;
-			}
-
-			tone.volumeDelta = (volumeEnd - tone.volumeStart) / runLength;
-		}
-
-		tone.phaseDeltaScale = Math.pow(2.0, ((intervalEnd - intervalStart) * intervalScale / 12.0) / runLength);
-	}
-
-	public static getLFOAmplitude(instrument: Instrument, secondsIntoBar: number): number {
-		let effect: number = 0;
-		for (const vibratoPeriodSeconds of Config.vibratoTypes[instrument.vibratoType].periodsSeconds) {
-			effect += Math.sin(Math.PI * 2 * secondsIntoBar / vibratoPeriodSeconds);
-		}
-		return effect;
-	}
-
-	private static readonly fmSynthFunctionCache: Dictionary<Function> = {};
-
-	private static getInstrumentSynthFunction(instrument: Instrument): Function {
-		if (instrument.type == InstrumentType.fm) {
-			const fingerprint: string = instrument.algorithm + "_" + instrument.feedbackType;
-			if (Synth.fmSynthFunctionCache[fingerprint] == undefined) {
-				const synthSource: string[] = [];
-
-				for (const line of Synth.fmSourceTemplate) {
-					if (line.indexOf("// CARRIER OUTPUTS") != -1) {
-						const outputs: string[] = [];
-						for (let j: number = 0; j < Config.algorithms[instrument.algorithm].carrierCount; j++) {
-							outputs.push("operator" + j + "Scaled");
-						}
-						synthSource.push(line.replace("/*operator#Scaled*/", outputs.join(" + ")));
-					} else if (line.indexOf("// INSERT OPERATOR COMPUTATION HERE") != -1) {
-						for (let j: number = Config.operatorCount - 1; j >= 0; j--) {
-							for (const operatorLine of Synth.operatorSourceTemplate) {
-								if (operatorLine.indexOf("/* + operator@Scaled*/") != -1) {
-									let modulators = "";
-									for (const modulatorNumber of Config.algorithms[instrument.algorithm].modulatedBy[j]) {
-										modulators += " + operator" + (modulatorNumber - 1) + "Scaled";
-									}
-
-									const feedbackIndices: ReadonlyArray<number> = Config.feedbacks[instrument.feedbackType].indices[j];
-									if (feedbackIndices.length > 0) {
-										modulators += " + feedbackMult * (";
-										const feedbacks: string[] = [];
-										for (const modulatorNumber of feedbackIndices) {
-											feedbacks.push("operator" + (modulatorNumber - 1) + "Output");
-										}
-										modulators += feedbacks.join(" + ") + ")";
-									}
-									synthSource.push(operatorLine.replace(/\#/g, j + "").replace("/* + operator@Scaled*/", modulators));
-								} else {
-									synthSource.push(operatorLine.replace(/\#/g, j + ""));
-								}
-							}
-						}
-					} else if (line.indexOf("#") != -1) {
-						for (let j = 0; j < Config.operatorCount; j++) {
-							synthSource.push(line.replace(/\#/g, j + ""));
-						}
-					} else {
-						synthSource.push(line);
-					}
-				}
-
-				//console.log(synthSource.join("\n"));
-
-				Synth.fmSynthFunctionCache[fingerprint] = new Function("synth", "data", "stereoBufferIndex", "stereoBufferLength", "runLength", "tone", "instrument", synthSource.join("\n"));
-			}
-			return Synth.fmSynthFunctionCache[fingerprint];
-		} else if (instrument.type == InstrumentType.chip) {
-			return Synth.chipSynth;
-		} else if (instrument.type == InstrumentType.customChipWave) {
-			return Synth.chipSynth;
-		} else if (instrument.type == InstrumentType.harmonics) {
-			return Synth.harmonicsSynth;
-		} else if (instrument.type == InstrumentType.pwm) {
-			return Synth.pulseWidthSynth;
-		} else if (instrument.type == InstrumentType.noise) {
-			return Synth.noiseSynth;
-		} else if (instrument.type == InstrumentType.spectrum) {
-			return Synth.spectrumSynth;
-		} else if (instrument.type == InstrumentType.drumset) {
-			return Synth.drumsetSynth;
-		} else if (instrument.type == InstrumentType.mod) {
-			return Synth.modSynth;
-		} else {
-			throw new Error("Unrecognized instrument type: " + instrument.type);
-		}
-	}
-
-	private static chipSynth(synth: Synth, data: Float32Array, stereoBufferIndex: number, stereoBufferLength: number, runLength: number, tone: Tone, instrument: Instrument): void {
-		var wave: Float64Array;
-		var volumeScale: number;
-
-		const isCustomWave: boolean = (instrument.type == InstrumentType.customChipWave);
-
-		if (!isCustomWave) {
-			wave = Config.chipWaves[instrument.chipWave].samples;
-			volumeScale = 1.0;
-		}
-		else {
-			wave = instrument.customChipWaveIntegral;
-			// Integrals for custom chip wave can get rather big. This "zero point" can be config'ed later.
-			volumeScale = 0.1;
-		}
-
-		const waveLength: number = +wave.length - 1; // The first sample is duplicated at the end, don't double-count it.
-
-		const intervalA: number = +Math.pow(2.0, (Config.intervals[instrument.interval].offset + Config.intervals[instrument.interval].spread) / 12.0);
-		const intervalB: number = Math.pow(2.0, (Config.intervals[instrument.interval].offset - Config.intervals[instrument.interval].spread) / 12.0) * tone.intervalMult;
-		const intervalSign: number = tone.intervalVolumeMult * Config.intervals[instrument.interval].sign;
-		if (instrument.interval == 0 && !instrument.getChord().customInterval) tone.phases[1] = tone.phases[0];
-		const deltaRatio: number = intervalB / intervalA;
-		let phaseDeltaA: number = tone.phaseDeltas[0] * intervalA * waveLength;
-		let phaseDeltaB: number = phaseDeltaA * deltaRatio;
-		const phaseDeltaScale: number = +tone.phaseDeltaScale;
-		let volume: number = +tone.volumeStart;
-		const volumeDelta: number = +tone.volumeDelta;
-		let phaseA: number = (tone.phases[0] % 1) * waveLength;
-		let phaseB: number = (tone.phases[1] % 1) * waveLength;
-
-		const isFirstOrder: boolean = tone.isFirstOrder;
-		let filter1: number = +tone.filter;
-		let filter2: number = isFirstOrder ? 1.0 : filter1;
-		const filterScale1: number = +tone.filterScale;
-		const filterScale2: number = isFirstOrder ? 1.0 : filterScale1;
-		let filterResonance: number = tone.filterResonanceStart;
-		let filterResonanceDelta: number = tone.filterResonanceDelta;
-		let filterSample0: number = +tone.filterSample0;
-		let filterSample1: number = +tone.filterSample1;
-
-		const phaseAInt: number = phaseA | 0;
-		const phaseBInt: number = phaseB | 0;
-		const indexA: number = phaseAInt % waveLength;
-		const indexB: number = phaseBInt % waveLength;
-		const phaseRatioA: number = phaseA - phaseAInt;
-		const phaseRatioB: number = phaseB - phaseBInt;
-		let prevWaveIntegralA: number = wave[indexA];
-		let prevWaveIntegralB: number = wave[indexB];
-		prevWaveIntegralA += (wave[indexA + 1] - prevWaveIntegralA) * phaseRatioA;
-		prevWaveIntegralB += (wave[indexB + 1] - prevWaveIntegralB) * phaseRatioB;
-
-		const stopIndex: number = stereoBufferIndex + runLength;
-		stereoBufferIndex += tone.stereoOffset;
-
-		let stereoVolumeL: number = tone.stereoVolumeLStart;
-		let stereoVolumeLDelta: number = tone.stereoVolumeLDelta;
-		let stereoVolumeR: number = tone.stereoVolumeRStart;
-		let stereoVolumeRDelta: number = tone.stereoVolumeRDelta;
-		let stereoDelay: number = tone.stereoDelayStart;
-		let stereoDelayDelta: number = tone.stereoDelayDelta;
-		let delays: number[];
-
-		//console.log("S: " + stereoBufferIndex + " P: " + stopIndex);
-
-		while (stereoBufferIndex < stopIndex) {
-
-			phaseA += phaseDeltaA;
-			phaseB += phaseDeltaB;
-
-			const phaseAInt: number = phaseA | 0;
-			const phaseBInt: number = phaseB | 0;
-			const indexA: number = phaseAInt % waveLength;
-			const indexB: number = phaseBInt % waveLength;
-			let nextWaveIntegralA: number = wave[indexA];
-			let nextWaveIntegralB: number = wave[indexB];
-			const phaseRatioA: number = phaseA - phaseAInt;
-			const phaseRatioB: number = phaseB - phaseBInt;
-			nextWaveIntegralA += (wave[indexA + 1] - nextWaveIntegralA) * phaseRatioA;
-			nextWaveIntegralB += (wave[indexB + 1] - nextWaveIntegralB) * phaseRatioB;
-			let waveA: number = (nextWaveIntegralA - prevWaveIntegralA) / phaseDeltaA;
-			let waveB: number = (nextWaveIntegralB - prevWaveIntegralB) / phaseDeltaB;
-			prevWaveIntegralA = nextWaveIntegralA;
-			prevWaveIntegralB = nextWaveIntegralB;
-
-			const combinedWave: number = (waveA + waveB * intervalSign);
-
-			const feedback: number = filterResonance + filterResonance / (1.0 - filter1);
-			filterSample0 += filter1 * (combinedWave - filterSample0 + feedback * (filterSample0 - filterSample1));
-			filterSample1 += filter2 * (filterSample0 - filterSample1);
-
-			filter1 *= filterScale1;
-			filter2 *= filterScale2;
-			phaseDeltaA *= phaseDeltaScale;
-			phaseDeltaB *= phaseDeltaScale;
-			filterResonance += filterResonanceDelta;
-
-			const output: number = filterSample1 * volume * volumeScale;
-			volume += volumeDelta;
-
-			//const absStereoDelay: number = Math.abs(stereoDelay);
-			//const fracStereoDelay: number = absStereoDelay % 1;
-			//const floorStereoDelay: number = absStereoDelay | 0;
-
-			//delays = stereoDelay < 0 ? [0, 0, floorStereoDelay * 2, fracStereoDelay] : [floorStereoDelay * 2, fracStereoDelay, 0, 0];
-
-			// Optimized ver: can remove the above three declarations, but muddier conceptually. Still has that conditional, too...
-			delays = stereoDelay < 0 ? [0, 0, ((-stereoDelay) | 0) * 2, (-stereoDelay) % 1] : [(stereoDelay | 0) * 2, stereoDelay % 1, 0, 0];
-
-			data[(stereoBufferIndex + delays[0]) % stereoBufferLength] += output * stereoVolumeL * (1 - delays[1]);
-			data[(stereoBufferIndex + delays[0] + 2) % stereoBufferLength] += output * stereoVolumeL * delays[1];
-			data[(stereoBufferIndex + delays[2] + 1) % stereoBufferLength] += output * stereoVolumeR * (1 - delays[3]);
-			data[(stereoBufferIndex + delays[2] + 3) % stereoBufferLength] += output * stereoVolumeR * delays[3];
-
-			stereoVolumeL += stereoVolumeLDelta;
-			stereoVolumeR += stereoVolumeRDelta;
-			stereoDelay += stereoDelayDelta;
-
-			stereoBufferIndex += 2;
-		}
-
-		//debugString += "," + data.subarray(stereoBufferIndex - runLength, stereoBufferIndex).toString();
-		//console.log(stereoBufferIndex);
-
-		tone.phases[0] = phaseA / waveLength;
-		tone.phases[1] = phaseB / waveLength;
-
-		const epsilon: number = (1.0e-24);
-		if (-epsilon < filterSample0 && filterSample0 < epsilon) filterSample0 = 0.0;
-		if (-epsilon < filterSample1 && filterSample1 < epsilon) filterSample1 = 0.0;
-		tone.filterSample0 = filterSample0;
-		tone.filterSample1 = filterSample1;
-
-	}
-
-
-	private static harmonicsSynth(synth: Synth, data: Float32Array, stereoBufferIndex: number, stereoBufferLength: number, runLength: number, tone: Tone, instrument: Instrument): void {
-		const wave: Float32Array = instrument.harmonicsWave.getCustomWave();
-		const waveLength: number = +wave.length - 1; // The first sample is duplicated at the end, don't double-count it.
-
-		const intervalA: number = +Math.pow(2.0, (Config.intervals[instrument.interval].offset + Config.intervals[instrument.interval].spread) / 12.0);
-		const intervalB: number = Math.pow(2.0, (Config.intervals[instrument.interval].offset - Config.intervals[instrument.interval].spread) / 12.0) * tone.intervalMult;
-		const intervalSign: number = tone.intervalVolumeMult * Config.intervals[instrument.interval].sign;
-		if (instrument.interval == 0 && !instrument.getChord().customInterval) tone.phases[1] = tone.phases[0];
-		const deltaRatio: number = intervalB / intervalA;
-		let phaseDeltaA: number = tone.phaseDeltas[0] * intervalA * waveLength;
-		let phaseDeltaB: number = phaseDeltaA * deltaRatio;
-		const phaseDeltaScale: number = +tone.phaseDeltaScale;
-		let volume: number = +tone.volumeStart;
-		const volumeDelta: number = +tone.volumeDelta;
-		let phaseA: number = (tone.phases[0] % 1) * waveLength;
-		let phaseB: number = (tone.phases[1] % 1) * waveLength;
-
-		const isFirstOrder: boolean = tone.isFirstOrder;
-		let filter1: number = +tone.filter;
-		let filter2: number = isFirstOrder ? 1.0 : filter1;
-		const filterScale1: number = +tone.filterScale;
-		const filterScale2: number = isFirstOrder ? 1.0 : filterScale1;
-		let filterResonance: number = tone.filterResonanceStart;
-		let filterResonanceDelta: number = tone.filterResonanceDelta;
-		let filterSample0: number = +tone.filterSample0;
-		let filterSample1: number = +tone.filterSample1;
-
-		const phaseAInt: number = phaseA | 0;
-		const phaseBInt: number = phaseB | 0;
-		const indexA: number = phaseAInt % waveLength;
-		const indexB: number = phaseBInt % waveLength;
-		const phaseRatioA: number = phaseA - phaseAInt;
-		const phaseRatioB: number = phaseB - phaseBInt;
-		let prevWaveIntegralA: number = wave[indexA];
-		let prevWaveIntegralB: number = wave[indexB];
-		prevWaveIntegralA += (wave[indexA + 1] - prevWaveIntegralA) * phaseRatioA;
-		prevWaveIntegralB += (wave[indexB + 1] - prevWaveIntegralB) * phaseRatioB;
-
-		const stopIndex: number = stereoBufferIndex + runLength;
-		stereoBufferIndex += tone.stereoOffset;
-
-		let stereoVolumeL: number = tone.stereoVolumeLStart;
-		let stereoVolumeLDelta: number = tone.stereoVolumeLDelta;
-		let stereoVolumeR: number = tone.stereoVolumeRStart;
-		let stereoVolumeRDelta: number = tone.stereoVolumeRDelta;
-		let stereoDelay: number = tone.stereoDelayStart;
-		let stereoDelayDelta: number = tone.stereoDelayDelta;
-		let delays: number[];
-		while (stereoBufferIndex < stopIndex) {
-
-			phaseA += phaseDeltaA;
-			phaseB += phaseDeltaB;
-
-			const phaseAInt: number = phaseA | 0;
-			const phaseBInt: number = phaseB | 0;
-			const indexA: number = phaseAInt % waveLength;
-			const indexB: number = phaseBInt % waveLength;
-			let nextWaveIntegralA: number = wave[indexA];
-			let nextWaveIntegralB: number = wave[indexB];
-			const phaseRatioA: number = phaseA - phaseAInt;
-			const phaseRatioB: number = phaseB - phaseBInt;
-			nextWaveIntegralA += (wave[indexA + 1] - nextWaveIntegralA) * phaseRatioA;
-			nextWaveIntegralB += (wave[indexB + 1] - nextWaveIntegralB) * phaseRatioB;
-			let waveA: number = (nextWaveIntegralA - prevWaveIntegralA) / phaseDeltaA;
-			let waveB: number = (nextWaveIntegralB - prevWaveIntegralB) / phaseDeltaB;
-
-			prevWaveIntegralA = nextWaveIntegralA;
-			prevWaveIntegralB = nextWaveIntegralB;
-
-			const combinedWave: number = (waveA + waveB * intervalSign);
-
-			const feedback: number = filterResonance + filterResonance / (1.0 - filter1);
-			filterSample0 += filter1 * (combinedWave - filterSample0 + feedback * (filterSample0 - filterSample1));
-			filterSample1 += filter2 * (filterSample0 - filterSample1);
-
-			filter1 *= filterScale1;
-			filter2 *= filterScale2;
-			phaseDeltaA *= phaseDeltaScale;
-			phaseDeltaB *= phaseDeltaScale;
-			filterResonance += filterResonanceDelta;
-
-			const output: number = filterSample1 * volume;
-			volume += volumeDelta;
-
-			//const absStereoDelay: number = Math.abs(stereoDelay);
-			//const fracStereoDelay: number = absStereoDelay % 1;
-			//const floorStereoDelay: number = absStereoDelay | 0;
-
-			//delays = stereoDelay < 0 ? [0, 0, floorStereoDelay * 2, fracStereoDelay] : [floorStereoDelay * 2, fracStereoDelay, 0, 0];
-
-			// Optimized ver: can remove the above three declarations, but muddier conceptually. Still has that conditional, too...
-			delays = stereoDelay < 0 ? [0, 0, ((-stereoDelay) | 0) * 2, (-stereoDelay) % 1] : [(stereoDelay | 0) * 2, stereoDelay % 1, 0, 0];
-
-			data[(stereoBufferIndex + delays[0]) % stereoBufferLength] += output * stereoVolumeL * (1 - delays[1]);
-			data[(stereoBufferIndex + delays[0] + 2) % stereoBufferLength] += output * stereoVolumeL * delays[1];
-			data[(stereoBufferIndex + delays[2] + 1) % stereoBufferLength] += output * stereoVolumeR * (1 - delays[3]);
-			data[(stereoBufferIndex + delays[2] + 3) % stereoBufferLength] += output * stereoVolumeR * delays[3];
-
-			stereoVolumeL += stereoVolumeLDelta;
-			stereoVolumeR += stereoVolumeRDelta;
-			stereoDelay += stereoDelayDelta;
-
-			stereoBufferIndex += 2;
-		}
-
-		tone.phases[0] = phaseA / waveLength;
-		tone.phases[1] = phaseB / waveLength;
-
-		const epsilon: number = (1.0e-24);
-		if (-epsilon < filterSample0 && filterSample0 < epsilon) filterSample0 = 0.0;
-		if (-epsilon < filterSample1 && filterSample1 < epsilon) filterSample1 = 0.0;
-		tone.filterSample0 = filterSample0;
-		tone.filterSample1 = filterSample1;
-	}
-
-	private static pulseWidthSynth(synth: Synth, data: Float32Array, stereoBufferIndex: number, stereoBufferLength: number, runLength: number, tone: Tone, instrument: Instrument): void {
-		let phaseDelta: number = tone.phaseDeltas[0];
-		const phaseDeltaScale: number = +tone.phaseDeltaScale;
-		let volume: number = +tone.volumeStart;
-		const volumeDelta: number = +tone.volumeDelta;
-		let phase: number = (tone.phases[0] % 1);
-
-		let pulseWidth: number = tone.pulseWidth;
-		const pulseWidthDelta: number = tone.pulseWidthDelta;
-
-		const isFirstOrder: boolean = tone.isFirstOrder;
-		let filter1: number = +tone.filter;
-		let filter2: number = isFirstOrder ? 1.0 : filter1;
-		const filterScale1: number = +tone.filterScale;
-		const filterScale2: number = isFirstOrder ? 1.0 : filterScale1;
-		let filterResonance: number = tone.filterResonanceStart;
-		let filterResonanceDelta: number = tone.filterResonanceDelta;
-		let filterSample0: number = +tone.filterSample0;
-		let filterSample1: number = +tone.filterSample1;
-
-		const stopIndex: number = stereoBufferIndex + runLength;
-		stereoBufferIndex += tone.stereoOffset;
-
-		let stereoVolumeL: number = tone.stereoVolumeLStart;
-		let stereoVolumeLDelta: number = tone.stereoVolumeLDelta;
-		let stereoVolumeR: number = tone.stereoVolumeRStart;
-		let stereoVolumeRDelta: number = tone.stereoVolumeRDelta;
-		let stereoDelay: number = tone.stereoDelayStart;
-		let stereoDelayDelta: number = tone.stereoDelayDelta;
-		let delays: number[];
-
-		while (stereoBufferIndex < stopIndex) {
-
-			const sawPhaseA: number = phase % 1;
-			const sawPhaseB: number = (phase + pulseWidth) % 1;
-
-			let pulseWave: number = sawPhaseB - sawPhaseA;
-
-			// This a PolyBLEP, which smooths out discontinuities at any frequency to reduce aliasing.
-			if (sawPhaseA < phaseDelta) {
-				var t = sawPhaseA / phaseDelta;
-				pulseWave += (t + t - t * t - 1) * 0.5;
-			} else if (sawPhaseA > 1.0 - phaseDelta) {
-				var t = (sawPhaseA - 1.0) / phaseDelta;
-				pulseWave += (t + t + t * t + 1) * 0.5;
-			}
-			if (sawPhaseB < phaseDelta) {
-				var t = sawPhaseB / phaseDelta;
-				pulseWave -= (t + t - t * t - 1) * 0.5;
-			} else if (sawPhaseB > 1.0 - phaseDelta) {
-				var t = (sawPhaseB - 1.0) / phaseDelta;
-				pulseWave -= (t + t + t * t + 1) * 0.5;
-			}
-
-			const feedback: number = filterResonance + filterResonance / (1.0 - filter1);
-			filterSample0 += filter1 * (pulseWave - filterSample0 + feedback * (filterSample0 - filterSample1));
-			filterSample1 += filter2 * (filterSample0 - filterSample1);
-
-			filter1 *= filterScale1;
-			filter2 *= filterScale2;
-
-			phase += phaseDelta;
-			phaseDelta *= phaseDeltaScale;
-			pulseWidth += pulseWidthDelta;
-			filterResonance += filterResonanceDelta;
-
-			const output: number = filterSample1 * volume;
-			volume += volumeDelta;
-
-			//const absStereoDelay: number = Math.abs(stereoDelay);
-			//const fracStereoDelay: number = absStereoDelay % 1;
-			//const floorStereoDelay: number = absStereoDelay | 0;
-
-			//delays = stereoDelay < 0 ? [0, 0, floorStereoDelay * 2, fracStereoDelay] : [floorStereoDelay * 2, fracStereoDelay, 0, 0];
-
-			// Optimized ver: can remove the above three declarations, but muddier conceptually. Still has that conditional, too...
-			delays = stereoDelay < 0 ? [0, 0, ((-stereoDelay) | 0) * 2, (-stereoDelay) % 1] : [(stereoDelay | 0) * 2, stereoDelay % 1, 0, 0];
-
-			data[(stereoBufferIndex + delays[0]) % stereoBufferLength] += output * stereoVolumeL * (1 - delays[1]);
-			data[(stereoBufferIndex + delays[0] + 2) % stereoBufferLength] += output * stereoVolumeL * delays[1];
-			data[(stereoBufferIndex + delays[2] + 1) % stereoBufferLength] += output * stereoVolumeR * (1 - delays[3]);
-			data[(stereoBufferIndex + delays[2] + 3) % stereoBufferLength] += output * stereoVolumeR * delays[3];
-
-			stereoVolumeL += stereoVolumeLDelta;
-			stereoVolumeR += stereoVolumeRDelta;
-			stereoDelay += stereoDelayDelta;
-
-			stereoBufferIndex += 2;
-		}
-
-		tone.phases[0] = phase;
-
-		const epsilon: number = (1.0e-24);
-		if (- epsilon < filterSample0 && filterSample0 < epsilon) filterSample0 = 0.0;
-		if (-epsilon < filterSample1 && filterSample1 < epsilon) filterSample1 = 0.0;
-		tone.filterSample0 = filterSample0;
-		tone.filterSample1 = filterSample1;
-	}
-
-	private static fmSourceTemplate: string[] = (`
-const sineWave = beepbox.Config.sawWave;
-=======
 
     public warmUpSynthesizer(song: Song | null): void {
         // Don't bother to generate the drum waves unless the song actually
@@ -7801,6 +5162,17 @@
                 return time < attack ? time / attack : 1.0 / (1.0 + (time - attack) * speed);
             case EnvelopeType.decay:
                 return Math.pow(2, -envelope.speed * time);
+            case EnvelopeType.wibble:
+                let temp = 0.5 - Math.cos(beats * envelope.speed) * 0.5;
+                temp = 1.0 / (1.0 + time * (envelope.speed - (temp / (1.5 / envelope.speed))));
+                temp = temp > 0.0 ? temp : 0.0;
+                return temp;
+            case EnvelopeType.hard:
+                return time < 8 / envelope.speed ? 1.0 : 0.0;
+            case EnvelopeType.linear:
+                let lin = (1.0 - (time / (16 / envelope.speed)));
+                lin = lin > 0.0 ? lin : 0.0;
+                return lin;
             default: throw new Error("Unrecognized operator envelope type.");
         }
     }
@@ -8911,8 +6283,7 @@
     }
 
     private static fmSourceTemplate: string[] = (`
-const sineWave = beepbox.Config.sineWave;
->>>>>>> e4f54681
+const sineWave = beepbox.Config.sawWave;
 
 let phaseDeltaScale = +tone.phaseDeltaScale;
 // I'm adding 1000 to the phase to ensure that it's never negative even when modulated by other waves because negative numbers don't work with the modulus operator very well.
