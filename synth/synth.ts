--- conflicted
+++ resolved
@@ -3582,17 +3582,9 @@
 				this.synthesize(outputDataL, outputDataR, outputBuffer.length, this.isPlayingSong);
 			}
 		}
-<<<<<<< HEAD
-
-		public synthesize(outputDataL: Float32Array, outputDataR: Float32Array, outputBufferLength: number): void {
-			const isPlayingLiveTones = performance.now() < this.liveInputEndTime;
-			
-			if ((!isPlayingLiveTones && !this.isPlayingSong) || this.song == null) {
-=======
 		
 		public synthesize(outputDataL: Float32Array, outputDataR: Float32Array, outputBufferLength: number, playSong: boolean = true): void {
 			if (this.song == null) {
->>>>>>> a566802a
 				for (let i: number = 0; i < outputBufferLength; i++) {
 					outputDataL[i] = 0.0;
 					outputDataR[i] = 0.0;
@@ -3714,7 +3706,7 @@
 
 				for (let modChannel: number = 0, channel: number = this.song.pitchChannelCount + this.song.noiseChannelCount; modChannel < this.song.modChannelCount; modChannel++ , channel++) {
 					// Also determines mod tones.
-					this.determineCurrentActiveTones(this.song, channel);
+					this.determineCurrentActiveTones(this.song, channel, playSong);
 
 					for (let mod: number = 0; mod < Config.modCount; mod++) {
 						for (let i: number = 0; i < this.activeModTones[modChannel][mod].count(); i++) {
@@ -3741,13 +3733,7 @@
 						}
 					}
 
-<<<<<<< HEAD
-					if (this.song.channels[channel].muted == false) {
-						this.determineCurrentActiveTones(this.song, channel);
-						for (let i: number = 0; i < this.activeTones[channel].count(); i++) {
-							const tone: Tone = this.activeTones[channel].get(i);
-							this.playTone(this.song, stereoBufferIndex, stereoBufferLength, channel, samplesPerTick, runLength, tone, false, false);
-=======
+
 					this.determineCurrentActiveTones(this.song, channel, playSong);
 					for (let i: number = 0; i < this.activeTones[channel].count(); i++) {
 						const tone: Tone = this.activeTones[channel].get(i);
@@ -3759,7 +3745,6 @@
 							this.freeReleasedTone(channel, i);
 							i--;
 							continue;
->>>>>>> a566802a
 						}
 						for (let i: number = 0; i < this.releasedTones[channel].count(); i++) {
 							const tone: Tone = this.releasedTones[channel].get(i);
@@ -4175,14 +4160,13 @@
 			
 			this.liveInputStarted = false;
 		}
-<<<<<<< HEAD
-
-		private determineCurrentActiveTones(song: Song, channel: number): void {
+		
+		private determineCurrentActiveTones(song: Song, channel: number, playSong: boolean): void {
 			const instrument: Instrument = song.channels[channel].instruments[song.getPatternInstrument(channel, this.bar)];
 			const pattern: Pattern | null = song.getPattern(channel, this.bar);
 			const time: number = this.part + this.beat * Config.partsPerBeat;
 
-			if (this.song != null && song.getChannelIsMod(channel) && this.isPlayingSong) {
+			if (playSong && song.getChannelIsMod(channel) && !song.channels[channel].muted) {
 				// Offset channel (first mod channel is 0 index in mod tone array)
 				let modChannelIdx = channel - (song.pitchChannelCount + song.noiseChannelCount);
 
@@ -4215,26 +4199,6 @@
 								nextNotes[pattern.notes[i].pitches[0]] = pattern.notes[i];
 							}
 						}
-=======
-		
-		private determineCurrentActiveTones(song: Song, channel: number, playSong: boolean): void {
-			const instrument: Instrument = song.channels[channel].instruments[song.getPatternInstrument(channel, this.bar)];
-			const pattern: Pattern | null = song.getPattern(channel, this.bar);
-			const time: number = this.part + this.beat * Config.partsPerBeat;
-			let note: Note | null = null;
-			let prevNote: Note | null = null;
-			let nextNote: Note | null = null;
-			
-			if (playSong && pattern != null && !song.channels[channel].muted) {
-				for (let i: number = 0; i < pattern.notes.length; i++) {
-					if (pattern.notes[i].end <= time) {
-						prevNote = pattern.notes[i];
-					} else if (pattern.notes[i].start <= time && pattern.notes[i].end > time) {
-						note = pattern.notes[i];
-					} else if (pattern.notes[i].start > time) {
-						nextNote = pattern.notes[i];
-						break;
->>>>>>> a566802a
 					}
 				}
 
@@ -4262,7 +4226,7 @@
 				let prevNote: Note | null = null;
 				let nextNote: Note | null = null;
 
-				if (this.isPlayingSong && pattern != null && !song.channels[channel].muted) {
+				if (playSong && pattern != null && !song.channels[channel].muted) {
 					for (let i: number = 0; i < pattern.notes.length; i++) {
 						if (pattern.notes[i].end <= time) {
 							prevNote = pattern.notes[i];
