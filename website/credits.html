<!DOCTYPE html>
<html lang="en">
<head>
    <link rel='shortcut icon' type='image/x-icon' href='../favicon.ico' /> 
    <meta charset="utf-8" />
    <meta name="viewport" content="width=device-width, initial-scale=1.0" />
    <title>Slarmoo's Box Credits</title>
    <meta name="application-name" content="Slarmoo's Box" />
    <meta name="apple-mobile-web-app-title" content="Slarmoo's Box">
    <meta name="description" content="Slarmoo's Box is a mod of Ultrabox that aims to advance Beepbox's capabilities." />
    <meta name="mobile-web-app-capable" content="yes" />
    <meta name="apple-mobile-web-app-capable" content="yes" />
    <meta name="apple-mobile-web-app-status-bar-style" content="black-translucent" />
    <meta name="theme-color" content="#444" />
    <meta name="msapplication-TileColor" content="#dba600" />
    <meta name="msapplication-config" content="/browserconfig.xml" />
    <meta name="format-detection" content="telephone=no" />
    <link rel="apple-touch-icon" sizes="180x180" href="/icon_32.png" />
    <link rel="icon" type="image/png" sizes="32x32" href="/icon_32.png" />
    <link rel="manifest" href="/manifest.webmanifest" />
    <link href="https://fonts.googleapis.com/css?family=B612" rel="stylesheet" media="none" onload="if (this.media != 'all') this.media='all';" /> <!-- this is a trick to load CSS asynchronously. -->
    <style type="text/css">

        html {
            background: var(--page-margin, black);
            overflow-x: hidden;
            font-size: large;
            font-family: 'B612', sans-serif;
            line-height: 1.3;
            color: var(--primary-text, white);
        }

        body {
            margin: auto;
            overflow-x: hidden;
            display: flex;
            flex-direction: column;
            align-items: center;
            align-content: center;
        }

        h1 {
            font-size: 1.7rem;
            text-align: center;
            margin-top: 0.5em;
            margin-bottom: 0.5em;
            -webkit-text-stroke-width: 0;
        }

        h2 {
            font-size: 1.5rem;
            text-align: center;
            margin-top: 0.5em;
            margin-bottom: 0.5em;
            -webkit-text-stroke-width: 0;
        }

        h3 {
            font-size: 1.2rem;
            margin-top: 0.5em;
            margin-bottom: 0.5em;
            -webkit-text-stroke-width: 0;
        }

        a {
            color: var(--link-accent, #98f);
        }

        /* wide screen */
		@media (min-width: 711px) {
            html {
                width: 100%;
            }

            body {
                width: 100%;
            }
        }

        /* narrow screen */
		@media (max-width: 710px) {
            body {
                width: 100%;
            }

            p {
                margin: 1em 0.5em;
            }
        }
    </style>
  </body>
  
<h1>
<font color="#9c64f7">Credits</font>
        <h3>Thanks to Main, Neptendo, LeoV, Mid, Choptop84, and Slarmoo for various coding-related contributions</h3>
        <h3>Thanks to pixelzwithaz for making the current UltraBox logo</h3>
        <h3>Thanks to becuzwhynot for the help in making the Azur Lane theme</h3>
        <h3>Thanks to various community members for helping us <a href="https://ultraabox.github.io/testing">test</a> UB</h3>
</h1>

<h1>
<font color="#9c64f7">Mod Credits (in chronological order)</font>
</h1>

<h2>Beepbox</h2>
<h3>Made by John Nesky</h3>
<p><a href="https://beepbox.co/">https://beepbox.co/</a></p>

<h2>Modbox</h2>
<h3>Made by Theepicosity, Quirby, DAzombieRE, and Fillygroove</h3>
<p><a href="https://moddedbeepbox.github.io/3.0/">https://moddedbeepbox.github.io/3.0/</a>, <a href="https://moddedbeepbox.github.io/beta/">https://moddedbeepbox.github.io/beta/</a></p>

<h2>Sandbox</h2>
<h3>Made by Fillygroove</h3>
<p><a href="https://fillygroove.github.io/sandbox-3.1/">https://fillygroove.github.io/sandbox-3.1/</a></p>

<h2>Haileybox</h2>
<h3>Made by Hailey</h3>
<p><a href="https://ultraabox.github.io/archives/haileybox">https://ultraabox.github.io/archives/haileybox</a></p>
    
<h2>Brucebox</h2>
<h3>Made by Stinker06</h3>
<p><a href="https://ultraabox.github.io/archives/brucebox">https://ultraabox.github.io/archives/brucebox</a></p>

<h2>NerdBox</h2>
<h3>Made by Green Guy</h3>
<p><a href="https://ultraabox.github.io/archives/nerdbox">https://ultraabox.github.io/archives/nerdbox</a></p>

<h2>Zefbox</h2>
<h3>Made by Zef</h3>
<p><a href="https://ultraabox.github.io/archives/zefbox">https://ultraabox.github.io/archives/zefbox</a></p>

<h2>Shitbox</h2>
<h3>Made by HiddenRealm</h3>
<p><a href="https://lihzahrd.github.io/shitbox/">https://lihzahrd.github.io/shitbox/</a>, <a href="https://hidden-realm.github.io/shitbox2/">https://hidden-realm.github.io/shitbox2/</a>, <a href="https://lihzahrd.github.io/shitbox3.0/">https://lihzahrd.github.io/shitbox3.0/</a></p>

<h2>Blackbox</h2>
<h3>Made by HiddenRealm</h3>
<p><a href="https://lihzahrd.github.io/blackbox/">https://lihzahrd.github.io/blackbox/</a></p>

<h2>Jummbox</h2>
<h3>Made by Jummbus</h3>
<p><a href="https://jummbus.bitbucket.io/">https://jummbus.bitbucket.io/</a></p>

<h2>Cardboardbox</h2>
<h3>Made by HiddenRealm</h3>
<p><a href="https://hidden-realm.github.io/cardboardbox/">https://hidden-realm.github.io/cardboardbox/</a></p>

<h2>Dogebox</h2>
<h3>Made by DogeisCut</h3>
<p><a href="https://dogeiscut.github.io/Dogebox/">https://dogeiscut.github.io/Dogebox/</a></p>

<h2>Blubox</h2>
<h3>Made by Bluto</h3>
<p><a href="https://ultraabox.github.io/archives/blubox/">https://ultraabox.github.io/archives/blubox/</a></p>

<h2>Synthbox</h2>
<h3>Made by Chopy61</h3>
<p><a href="https://synthbox.co">https://synthbox.co</a></p>

<h2>Wackybox</h2>
<h3>Made by Jinx</h3>
<p><a href="https://bluecatgamer.github.io/Wackybox/">https://bluecatgamer.github.io/Wackybox/</a></p>	

<h2>Todbox</h2>
<h3>Made by Just a Toad and Main</h3>
<p><a href="https://todbox.github.io/">https://todbox.github.io/</a>, <a href="https://todbox.github.io/bruhmoment/">https://todbox.github.io/bruhmoment/</a></p>

<h2>Mainbox</h2>
<h3>Made by Main</h3>
<p>link unavailable</p>

<h2>WeebBox</h2>
<h3>Made by Jimothee</h3>
<p><a href="https://jimothee.bitbucket.io/">https://jimothee.bitbucket.io/</a></p>

<h2>Nintaribox</h2>
<h3>Made by Nintari</h3>
<p><a href="https://nintarigenesis.bitbucket.io/">https://nintarigenesis.bitbucket.io/</a></p>

<h2>Goldbox</h2>
<h3>Made by AurySystem</h3>
<p><a href="https://aurysystem.github.io/goldbox">https://aurysystem.github.io/goldbox</a></p>

<h2>MicroBox</h2>
<h3>Made by TheThreadSnake</h3>
<p><a href="https://thethreadsnake.github.io/microbox/">https://thethreadsnake.github.io/microbox/</a></p>

<h2>PaandorasBox</h2>
<h3>Made by Main and Jinx</h3>
<p><a href="https://paandorasbox.github.io/">https://paandorasbox.github.io/</a></p>

<h2>Thurmbox</h2>
<h3>Made by Thurm</h3>
<p><a href="https://pandoras-box-archive.neptendo.repl.co">https://pandoras-box-archive.neptendo.repl.co</a></p>

<h2>FoxBox</h2>
<h3>Made by elithefox</h3>
<p><a href="https://elithefox.neocities.org/FoxBox">https://elithefox.neocities.org/FoxBox</a></p>

<h2>NeuBox</h2>
<h3>Made by theparadoxbox</h3>
<p><a href="https://github.com/TheParadoxBox/NeuBox/releases/">https://github.com/TheParadoxBox/NeuBox/releases/</a></p>

<h2>Blubox Desktop</h2>
<h3>Made by Bluto</h3>
<p><a href="https://github.com/planet-bluto/BluBox2.0/releases/">https://github.com/planet-bluto/BluBox2.0/releases/</a></p>

<h2>MarioPaintbox</h2>
<h3>Made by siliconetemper</h3>
<p><a href="https://pmpbox.glitch.me">pmpbox.glitch.me</a></p>

<h2>Midbox</h2>
<h3>Made by MidTheComposer</h3>
<p><a href="https://mid-the-modder.github.io/Midbox/">https://mid-the-modder.github.io/Midbox/</a></p>

<h2>Dogebox2</h2>
<h3>Made by DogeisCut</h3>
<p><a href="https://dogeiscut.github.io/dogebox2/">https://dogeiscut.github.io/dogebox2/</a></p>

<h2>AbyssBox</h2>
<h3>Made by Choptop84</h3>
<p><a href="https://choptop84.github.io/abyssbox-app/">https://choptop84.github.io/abyssbox-app/</a></p>

<h2>Nepbox</h2>
<h3>Made by Neptendo</h3>
<p><a href="https://neptendo.github.io/nepbox/">https://neptendo.github.io/nepbox/</a></p>

<h2>Unbox</h2>
<h3>Made by Unconventional</h3>
<p><a href="https://un-conventional.github.io/">https://un-conventional.github.io/</a></p>

<h2>Voxbox</h2>
<h3>Made by Voxel</h3>
<p><a href="https://voxeldeev.github.io/voxbox/website/">https://voxeldeev.github.io/voxbox/website/</a></p>

<h2>UltraBox</h2>
<h3>Idea by Neptendo with coding help from Main and other community members</h3>
<p><a href="https://ultraabox.github.io">https://ultraabox.github.io</a></p>
<<<<<<< HEAD

    <h2>Slarmoo's Box</h2>
    <h3>Made by Slarmoo</h3>
<p><a href="https://github.com/slarmoo/slarmoosbox">https://github.com/slarmoo/slarmoosbox</a></p>

	<h1>
<font color="#9c64f7">Extra Credits;</font>
		<h3>Thanks to LeoV for implementing several features, it's really hard to overstate how much work they've done. Slarmoo's Box would not be possible without them</h3>
        <h3>Thanks to Main, Neptendo, Mid, Choptop84 for various contributions</h3>
        <h3>Thanks to becuzwhynot for the help in making the Azur Lane theme</h3>
		<h3>Thanks to various community members for helping us <a href="https://github.com/slarmoo/slarmoosboxtesting">test</a> Slarmoo's Box</h3>
</h1>
=======
>>>>>>> 1cd500e8
	
</body>
</html><|MERGE_RESOLUTION|>--- conflicted
+++ resolved
@@ -237,7 +237,6 @@
 <h2>UltraBox</h2>
 <h3>Idea by Neptendo with coding help from Main and other community members</h3>
 <p><a href="https://ultraabox.github.io">https://ultraabox.github.io</a></p>
-<<<<<<< HEAD
 
     <h2>Slarmoo's Box</h2>
     <h3>Made by Slarmoo</h3>
@@ -250,8 +249,6 @@
         <h3>Thanks to becuzwhynot for the help in making the Azur Lane theme</h3>
 		<h3>Thanks to various community members for helping us <a href="https://github.com/slarmoo/slarmoosboxtesting">test</a> Slarmoo's Box</h3>
 </h1>
-=======
->>>>>>> 1cd500e8
 	
 </body>
 </html>