<!DOCTYPE html>
<html lang="en">
<head>
    <link rel='shortcut icon' type='image/x-icon' href='../favicon.ico' /> 
    <meta charset="utf-8" />
    <meta name="viewport" content="width=device-width, initial-scale=1.0" />
<<<<<<< HEAD
    <title>Slarmoo's Box Credits</title>
    <meta name="application-name" content="Slarmoo's Box" />
    <meta name="apple-mobile-web-app-title" content="Slarmoo's Box">
    <meta name="description" content="Slarmoo's Box is a mod of Ultrabox that aims to advance Beepbox's capabilities." />
    <meta name="mobile-web-app-capable" content="yes" />
    <meta name="apple-mobile-web-app-capable" content="yes" />
    <meta name="apple-mobile-web-app-status-bar-style" content="black-translucent" />
    <meta name="theme-color" content="#247d1d" />
    <meta name="msapplication-TileColor" content="#247d1d" />
    <meta name="msapplication-config" content="/browserconfig.xml" />
    <meta name="format-detection" content="telephone=no" />
    <meta property="og:image" content="https://slarmoo.github.io/slarmoosbox/website/icon_shadow_192.png">
    <link rel="apple-touch-icon" sizes="180x180" href="../icon_32.png" />
    <link rel="icon" type="image/png" sizes="32x32" href="../icon_32.png" />
    <link rel="manifest" href="/manifest.webmanifest" />
    <link href="https://fonts.googleapis.com/css?family=B612" rel="stylesheet" media="none" onload="if (this.media != 'all') this.media='all';" /> <!-- this is a trick to load CSS asynchronously. -->
=======
	<meta name="theme-color" content="#FF08FF"/>
	<meta property="og:image" content="/icon_maskable_192.png" />
	<meta name="description" content="UltraBox is a mod of BeepBox that aims to combine every other beepmod into one." />
    <title>UltraBox Credits</title>
>>>>>>> 62af6e39
    <style type="text/css">

        html {
            background: var(--page-margin, black);
            overflow-x: hidden;
            font-size: large;
            font-family: 'B612', sans-serif;
            line-height: 1.3;
            color: var(--primary-text, white);
        }

        body {
            margin: auto;
            overflow-x: hidden;
            display: flex;
            flex-direction: column;
            align-items: center;
            align-content: center;
        }

        h1 {
            font-size: 1.7rem;
            text-align: center;
            margin-top: 0.5em;
            margin-bottom: 0.5em;
            -webkit-text-stroke-width: 0;
        }

        h2 {
            font-size: 1.5rem;
            text-align: center;
            margin-top: 0.5em;
            margin-bottom: 0.5em;
            -webkit-text-stroke-width: 0;
        }

        h3 {
            font-size: 1.2rem;
            margin-top: 0.5em;
            margin-bottom: 0.5em;
            -webkit-text-stroke-width: 0;
        }

        a {
            color: var(--link-accent, #98f);
        }

        /* wide screen */
		@media (min-width: 711px) {
            html {
                width: 100%;
            }

            body {
                width: 100%;
            }
        }

        /* narrow screen */
		@media (max-width: 710px) {
            body {
                width: 100%;
            }

            p {
                margin: 1em 0.5em;
            }
        }
    </style>
  </body>
  
<h1>
<font color="#9c64f7">Credits</font>
<h3>Thanks to Main, Neptendo, LeoV, Mid, choptop84, and Slarmoo for various coding-related contributions</h3>
<h3>Thanks to pixelzwithaz for making the current UltraBox logo</h3>
<h3>Thanks to becuzwhynot for the help in making the Azur Lane theme</h3>
<h3>Thanks to various community members for helping us <a href="https://ultraabox.github.io/testing">test</a> UB</h3>
</h1>

<h1>
<font color="#9c64f7">Mod Credits (in chronological order)</font>
</h1>

<h2>Beepbox</h2>
<h3>Made by John Nesky</h3>
<p><a href="https://beepbox.co/">https://beepbox.co/</a></p>

<h2>Modbox</h2>
<h3>Made by Theepicosity, Quirby, DAzombieRE, and Fillygroove</h3>
<p><a href="https://moddedbeepbox.github.io/3.0/">https://moddedbeepbox.github.io/3.0/</a>, <a href="https://moddedbeepbox.github.io/beta/">https://moddedbeepbox.github.io/beta/</a></p>

<h2>Sandbox</h2>
<h3>Made by Fillygroove</h3>
<p><a href="https://fillygroove.github.io/sandbox-3.1/">https://fillygroove.github.io/sandbox-3.1/</a></p>

<h2>Haileybox</h2>
<h3>Made by Hailey</h3>
<p><a href="https://ultraabox.github.io/archives/haileybox">https://ultraabox.github.io/archives/haileybox</a></p>
    
<h2>Brucebox</h2>
<h3>Made by Stinker06</h3>
<p><a href="https://ultraabox.github.io/archives/brucebox">https://ultraabox.github.io/archives/brucebox</a></p>

<h2>NerdBox</h2>
<h3>Made by Green Guy</h3>
<p><a href="https://ultraabox.github.io/archives/nerdbox">https://ultraabox.github.io/archives/nerdbox</a></p>

<h2>Zefbox</h2>
<h3>Made by Zef</h3>
<p><a href="https://ultraabox.github.io/archives/zefbox">https://ultraabox.github.io/archives/zefbox</a></p>

<h2>Shitbox</h2>
<h3>Made by HiddenRealm</h3>
<p><a href="https://lihzahrd.github.io/shitbox/">https://lihzahrd.github.io/shitbox/</a>, <a href="https://hidden-realm.github.io/shitbox2/">https://hidden-realm.github.io/shitbox2/</a>, <a href="https://lihzahrd.github.io/shitbox3.0/">https://lihzahrd.github.io/shitbox3.0/</a></p>

<h2>Blackbox</h2>
<h3>Made by HiddenRealm</h3>
<p><a href="https://lihzahrd.github.io/blackbox/">https://lihzahrd.github.io/blackbox/</a></p>

<h2>Jummbox</h2>
<h3>Made by Jummbus</h3>
<p><a href="https://jummbus.bitbucket.io/">https://jummbus.bitbucket.io/</a></p>

<h2>Cardboardbox</h2>
<h3>Made by HiddenRealm</h3>
<p><a href="https://hidden-realm.github.io/cardboardbox/">https://hidden-realm.github.io/cardboardbox/</a></p>

<h2>Dogebox</h2>
<h3>Made by DogeisCut</h3>
<p><a href="https://dogeiscut.github.io/Dogebox/">https://dogeiscut.github.io/Dogebox/</a></p>

<h2>Blubox</h2>
<h3>Made by Bluto</h3>
<p><a href="https://ultraabox.github.io/archives/blubox/">https://ultraabox.github.io/archives/blubox/</a></p>

<h2>Synthbox</h2>
<h3>Made by Chopy61</h3>
<p><a href="https://synthbox.co">https://synthbox.co</a></p>

<h2>Wackybox</h2>
<h3>Made by Jinx</h3>
<p><a href="https://bluecatgamer.github.io/Wackybox/">https://bluecatgamer.github.io/Wackybox/</a></p>	

<h2>Todbox</h2>
<h3>Made by Just a Toad and Main</h3>
<p><a href="https://todbox.github.io/">https://todbox.github.io/</a>, <a href="https://todbox.github.io/bruhmoment/">https://todbox.github.io/bruhmoment/</a></p>

<h2>Mainbox</h2>
<h3>Made by Main</h3>
<p>link unavailable</p>

<h2>WeebBox</h2>
<h3>Made by Jimothee</h3>
<p><a href="https://jimothee.bitbucket.io/">https://jimothee.bitbucket.io/</a></p>

<h2>Nintaribox</h2>
<h3>Made by Nintari</h3>
<p><a href="https://nintarigenesis.bitbucket.io/">https://nintarigenesis.bitbucket.io/</a></p>

<h2>Goldbox</h2>
<h3>Made by AurySystem</h3>
<p><a href="https://aurysystem.github.io/goldbox">https://aurysystem.github.io/goldbox</a></p>

<h2>MicroBox</h2>
<h3>Made by TheThreadSnake</h3>
<p><a href="https://thethreadsnake.github.io/microbox/">https://thethreadsnake.github.io/microbox/</a></p>

<h2>PaandorasBox</h2>
<h3>Made by Main and Jinx</h3>
<p><a href="https://paandorasbox.github.io/">https://paandorasbox.github.io/</a></p>

<h2>Thurmbox</h2>
<h3>Made by Thurm</h3>
<p><a href="https://pandoras-box-archive.neptendo.repl.co">https://pandoras-box-archive.neptendo.repl.co</a></p>

<h2>FoxBox</h2>
<h3>Made by elithefox</h3>
<p><a href="https://elithefox.neocities.org/FoxBox">https://elithefox.neocities.org/FoxBox</a></p>

<h2>NeuBox</h2>
<h3>Made by theparadoxbox</h3>
<p><a href="https://github.com/TheParadoxBox/NeuBox/releases/">https://github.com/TheParadoxBox/NeuBox/releases/</a></p>

<h2>Blubox Desktop</h2>
<h3>Made by Bluto</h3>
<p><a href="https://github.com/planet-bluto/BluBox2.0/releases/">https://github.com/planet-bluto/BluBox2.0/releases/</a></p>

<h2>MarioPaintbox</h2>
<h3>Made by siliconetemper</h3>
<p><a href="https://pmpbox.glitch.me">pmpbox.glitch.me</a></p>

<h2>Midbox</h2>
<h3>Made by MidTheComposer</h3>
<p><a href="https://mid-the-modder.github.io/Midbox/">https://mid-the-modder.github.io/Midbox/</a></p>

<h2>Dogebox2</h2>
<h3>Made by DogeisCut</h3>
<p><a href="https://dogeiscut.github.io/dogebox2/">https://dogeiscut.github.io/dogebox2/</a></p>

<h2>AbyssBox</h2>
<h3>Made by choptop84</h3>
<p><a href="https://choptop84.github.io/abyssbox-app/">https://choptop84.github.io/abyssbox-app/</a></p>

<h2>Nepbox</h2>
<h3>Made by Neptendo</h3>
<p><a href="https://neptendo.github.io/nepbox/">https://neptendo.github.io/nepbox/</a></p>

<h2>Unbox</h2>
<h3>Made by Unconventional</h3>
<p><a href="https://un-conventional.github.io/">https://un-conventional.github.io/</a></p>

<h2>Slarmoo's Box</h2>
<h3>Made by Slarmoo</h3>
<p><a href="https://slarmoo.github.io/slarmoosbox/website/">https://slarmoo.github.io/slarmoosbox/website/</a></p>

<h2>Voxbox</h2>
<h3>Made by Voxel</h3>
<p><a href="https://voxeldeev.github.io/voxbox/website/">https://voxeldeev.github.io/voxbox/website/</a></p>

<h2>UltraBox</h2>
<h3>Idea by Neptendo with coding help from Main and other community members</h3>
<p><a href="https://ultraabox.github.io">https://ultraabox.github.io</a></p>

    <h2>Slarmoo's Box</h2>
    <h3>Made by Slarmoo</h3>
<p><a href="https://github.com/slarmoo/slarmoosbox">https://github.com/slarmoo/slarmoosbox</a></p>

	<h1>
<font color="#9c64f7">Extra Credits;</font>
		<h3>Thanks to LeoV for implementing several features, it's really hard to overstate how much work they've done. Slarmoo's Box would not be possible without them</h3>
        <h3>Thanks to Main, Neptendo, Mid, Choptop84 for various contributions</h3>
        <h3>Thanks to becuzwhynot for the help in making the Azur Lane theme</h3>
		<h3>Thanks to various community members for helping us <a href="https://github.com/slarmoo/slarmoosboxtesting">test</a> Slarmoo's Box</h3>
</h1>
	
</body>
</html><|MERGE_RESOLUTION|>--- conflicted
+++ resolved
@@ -4,7 +4,6 @@
     <link rel='shortcut icon' type='image/x-icon' href='../favicon.ico' /> 
     <meta charset="utf-8" />
     <meta name="viewport" content="width=device-width, initial-scale=1.0" />
-<<<<<<< HEAD
     <title>Slarmoo's Box Credits</title>
     <meta name="application-name" content="Slarmoo's Box" />
     <meta name="apple-mobile-web-app-title" content="Slarmoo's Box">
@@ -21,12 +20,6 @@
     <link rel="icon" type="image/png" sizes="32x32" href="../icon_32.png" />
     <link rel="manifest" href="/manifest.webmanifest" />
     <link href="https://fonts.googleapis.com/css?family=B612" rel="stylesheet" media="none" onload="if (this.media != 'all') this.media='all';" /> <!-- this is a trick to load CSS asynchronously. -->
-=======
-	<meta name="theme-color" content="#FF08FF"/>
-	<meta property="og:image" content="/icon_maskable_192.png" />
-	<meta name="description" content="UltraBox is a mod of BeepBox that aims to combine every other beepmod into one." />
-    <title>UltraBox Credits</title>
->>>>>>> 62af6e39
     <style type="text/css">
 
         html {
