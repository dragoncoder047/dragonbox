<!DOCTYPE html>
<html lang="en">

<head>
    <link rel='shortcut icon' type='image/x-icon' href='./favicon.ico' />
    <meta charset="utf-8" />
    <meta name="viewport" content="width=device-width, initial-scale=1.0" />
    <title>Slarmoo's Box FAQ</title>
    <meta name="application-name" content="Slarmoo's Box" />
    <meta name="apple-mobile-web-app-title" content="Slarmoo's Box">
    <meta name="description"
        content="Slarmoo's Box is a mod of Ultrabox that aims to advance Beepbox's capabilities." />
    <meta name="mobile-web-app-capable" content="yes" />
    <meta name="apple-mobile-web-app-capable" content="yes" />
    <meta name="apple-mobile-web-app-status-bar-style" content="black-translucent" />
    <meta name="theme-color" content="#247d1d" />
    <meta name="msapplication-TileColor" content="#247d1d" />
    <meta name="msapplication-config" content="/browserconfig.xml" />
    <meta name="format-detection" content="telephone=no" />
    <meta property="og:image" content="https://slarmoo.github.io/slarmoosbox/website/icon_shadow_192.png">
    <link rel="apple-touch-icon" sizes="180x180" href="./apple-touch-icon.png" />
    <link rel="icon" type="image/png" sizes="32x32" href="./icon_32.png" />
    <link rel="manifest" href="/manifest.webmanifest" />
    <link href="https://fonts.googleapis.com/css?family=B612" rel="stylesheet" media="none"
        onload="if (this.media != 'all') this.media='all';" /> <!-- this is a trick to load CSS asynchronously. -->
    <style type="text/css">
        html {
            background: var(--page-margin, black);
            overflow-x: hidden;
            font-size: large;
            font-family: 'B612', sans-serif;
            line-height: 1.3;
            color: var(--primary-text, white);
            
        }

        li, details {
            margin-left: 3vw;
            margin-right: 3vw;
            margin-bottom: 0;
        }

       h1 {
            font-size: 1.7rem;
            text-align: center;
			align-items: center;
            align-content: center;
            margin-top: 0.5em;
            margin-bottom: 0.5em;
            -webkit-text-stroke-width: 0;
        }

        h2, summary {
            font-size: 1.5rem;
			font-weight: bold;
            margin-top: 0.5em;
            margin-bottom: 0.5em;
            -webkit-text-stroke-width: 0;
        }
		

        h3 {
            font-size: 1.2rem;
            margin-top: 0.5em;
            margin-bottom: 0.5em;
            -webkit-text-stroke-width: 0;
        }

        a {
            color: var(--link-accent, #98f);
        }

        table {
            border-collapse: collapse;
            margin: 20px;
            align-self: center;
            justify-content: center;
        }

        tr, tbody, thead {
            margin: 0;
            padding: 0
        }

        th {
             border-width:2px; 
             border-style: solid;
             margin: 0;
             padding: 10px;
        }

        /* wide screen */
        @media (min-width: 711px) {
            html {
                width: 100%;
            }

            body {
                width: 100%;
            }
        }

        /* narrow screen */
        @media (max-width: 710px) {
            body {
                width: 100%;
            }

            p {
                margin: 1em 0.5em;
            }
        }
    </style>
<<<<<<< HEAD
<body>
    <h1>
        <font color="#247d1d"> Frequently Asked Questions </font>
    </h1>
    <details>
        <summary> What does Slarmoo's Box add? </summary>
        <p> Slarmoo's Box is a mod of Ultrabox, and has all of the same features that Ultrabox has. </p>
        <p> However, there are some cool additions to be aware of in Slarmoo's Box: </p>
        <ul>
            <li>
                New envelopeable effects: reverb, chorus, bitcrush, frequency crush, panning, distortion, and arpeggio speed
            </li>
            <li>
                Four new envelope types:
            </li>
            <ul>
                <li>
                    Pitch: Tracks what your notes do based on the pitch (also called keytracking in other daws). This envelope has an adjustable pitch range setting
                </li>
                <li>
                    Fall: Similar to twang, except instead of decreasing quickly to slowly, fall decreases slowly to quickly
                </li>
                <li>
                    Random: Produces a random value based on either the time or the pitch. This envelope has adjustable seed and steps for time settings depending on which type you select
                </li>
                <li>
                    LFO: Modulates a value based on a waveform. This envelope type replaced the old tremolo envelope
                </li>
            </ul>
            <li>
                Individual envelope speeds (with modulation support), bounds, and inversions
            </li>
            <li> 
                Increased max envelope count to 16 (from ultrabox's 12)
            </li>
            <li>
                New Song EQ filter, along with modulation support
            </li>
            <li>
                The x128 and x256 fm frequencies
            </li>
            <li>
                Several new keybinds in the Song player (shorten link, toggle loop, toggle zoom, and copy link) and 2 new keybinds for opening and closing several dropdowns at once (envelopes and fm dropdowns)
            </li>
        </ul>
    </details>

    <details>
        <summary> Is Slarmoo's Box compatible with Ultrabox? </summary>
        <span> Yes, Slarmoo's Box will properly import all songs from Ultrabox. </span>
        <span> Both changing the domain of the link and importing an Ultrabox json will work </span>
        <span> If you ever encounter any bugs with this please contact the developers at the links below </span>
    </details>

    <details>
        <summary>How do I add custom samples?</summary>
        Since Slarmoo's Box doesn't have a web server of its own, you'll have to first upload your sample to a CORS-friendly
        website.
        <ul>
            <li>The easiest to use are <a href="https://filegarden.com/">File Garden</a> or <a
                    href="https://catbox.moe/">Catbox</a>.</li>
        </ul>
    
        Next, you have to copy the URL of the sound itself. The URL should end with the filetype, such as <code>.wav</code>
        or <code>.mp3</code>.
        <br><br>
    
        To import it into Slarmoo's Box, open the Edit tab, scroll to the bottom, and click on "Add Custom Samples..." or press "shift + Q"
        <br><br>
    
        Paste your url and press "Okay." If everything goes smoothly, Slarmoo's Box will reload and your sample will be available
        in the preset list.
    </details>

    <details>
        <summary> What happened to the Envelopes? </summary>
        <span> Slarmoo's Box 1.2 added individual envelope speeds.</span>
        <span> This caused a lot of envelope types to be redundant, and as such they were removed. </span>
        <span> Below is a table showing the conversion if you need it </span>
        <table>
            <thead>
                <tr>
                    <th>Old Name</th>
                    <th colspan="2">New Name + Speed</th>
                </tr>
            </thead>
            <tbody>
                <tr>
                    <th>none</th>
                    <th>none</th>
                    <th>NA</th>
                </tr>
                <tr>
                    <th>note size</th>
                    <th>note size</th>
                    <th>NA</th>
                </tr>
                <tr>
                    <th>pitch</th>
                    <th>pitch</th>
                    <th>NA</th>
                </tr>
                <tr>
                    <th>punch</th>
                    <th>punch</th>
                    <th>NA</th>
                </tr>
                <tr>
                    <th>flare -1</th>
                    <th>flare</th>
                    <th>128</th>
                </tr>
                <tr>
                    <th>flare 1</th>
                    <th>flare</th>
                    <th>32</th>
                </tr>
                <tr>
                    <th>flare 2</th>
                    <th>flare</th>
                    <th>8</th>
                </tr>
                <tr>
                    <th>flare 3</th>
                    <th>flare</th>
                    <th>2</th>
                </tr>
                <tr>
                    <th>twang -1</th>
                    <th>twang</th>
                    <th>128</th>
                </tr>
                <tr>
                    <th>twang 1</th>
                    <th>twang</th>
                    <th>32</th>
                </tr>
                <tr>
                    <th>twang 2</th>
                    <th>twang</th>
                    <th>8</th>
                </tr>
                <tr>
                    <th>twang 3</th>
                    <th>twang</th>
                    <th>2</th>
                </tr>
                <tr>
                    <th>swell -1</th>
                    <th>swell</th>
                    <th>128</th>
                </tr>
                <tr>
                    <th>swell 1</th>
                    <th>swell</th>
                    <th>32</th>
                </tr>
                <tr>
                    <th>swell 2</th>
                    <th>swell</th>
                    <th>8</th>
                </tr>
                <tr>
                    <th>swell 3</th>
                    <th>swell</th>
                    <th>2</th>
                </tr>
                <tr>
                    <th>tremolo0</th>
                    <th>sine LFO</th>
                    <th>8</th>
                </tr>
                <tr>
                    <th>tremolo1</th>
                    <th>sine LFO</th>
                    <th>4</th>
                </tr>
                <tr>
                    <th>tremolo2</th>
                    <th>sine LFO</th>
                    <th>2</th>
                </tr>
                <tr>
                    <th>tremolo3</th>
                    <th>sine LFO</th>
                    <th>1</th>
                </tr>
                <tr>
                    <th>tremolo4</th>
                    <th>sine LFO*</th>
                    <th>4</th>
                </tr>
                <tr>
                    <th>tremolo5</th>
                    <th>sine LFO*</th>
                    <th>2</th>
                </tr>
                <tr>
                    <th>tremolo6</th>
                    <th>sine LFO*</th>
                    <th>1</th>
                </tr>
                <tr>
                    <th>decay -1</th>
                    <th>decay</th>
                    <th>40</th>
                </tr>
                <tr>
                    <th>decay 1</th>
                    <th>decay</th>
                    <th>10</th>
                </tr>
                <tr>
                    <th>decay 2</th>
                    <th>decay</th>
                    <th>7</th>
                </tr>
                <tr>
                    <th>decay 3</th>
                    <th>decay</th>
                    <th>4</th>
                </tr>
                <tr>
                    <th>wibble -1</th>
                    <th>wibble</th>
                    <th>96</th>
                </tr>
                <tr>
                    <th>wibble 1</th>
                    <th>wibble</th>
                    <th>24</th>
                </tr>
                <tr>
                    <th>wibble 2</th>
                    <th>wibble</th>
                    <th>12</th>
                </tr>
                <tr>
                    <th>wibble 3</th>
                    <th>wibble</th>
                    <th>4</th>
                </tr>
                <tr>
                    <th>linear -2</th>
                    <th>linear</th>
                    <th>256</th>
                </tr>
                <tr>
                    <th>linear -1</th>
                    <th>linear</th>
                    <th>128</th>
                </tr>
                <tr>
                    <th>linear 1</th>
                    <th>linear</th>
                    <th>32</th>
                </tr>
                <tr>
                    <th>linear 2</th>
                    <th>linear</th>
                    <th>8</th>
                </tr>
                <tr>
                    <th>linear 3</th>
                    <th>linear</th>
                    <th>2</th>
                </tr>
                <tr>
                    <th>rise -2</th>
                    <th>rise</th>
                    <th>256</th>
                </tr>
                <tr>
                    <th>rise -1</th>
                    <th>rise</th>
                    <th>128</th>
                </tr>
                <tr>
                    <th>rise 1</th>
                    <th>rise</th>
                    <th>32</th>
                </tr>
                <tr>
                    <th>rise 2</th>
                    <th>rise</th>
                    <th>8</th>
                </tr>
                <tr>
                    <th>rise 3</th>
                    <th>rise</th>
                    <th>2</th>
                </tr>
                <tr>
                    <th>flute 1</th>
                    <th>wibble</th>
                    <th>16</th>
                </tr>
                <tr>
                    <th>flute 2</th>
                    <th>wibble</th>
                    <th>8</th>
                </tr>
                <tr>
                    <th>flute 3</th>
                    <th>wibble</th>
                    <th>4</th>
                </tr>
                <tr>
                    <th>tripolo1</th>
                    <th>sine LFO</th>
                    <th>9</th>
                </tr>
                <tr>
                    <th>tripolo2</th>
                    <th>sine LFO</th>
                    <th>6</th>
                </tr>
                <tr>
                    <th>tripolo3</th>
                    <th>sine LFO</th>
                    <th>3</th>
                </tr>
                <tr>
                    <th>tripolo4</th>
                    <th>sine LFO*</th>
                    <th>9</th>
                </tr>
                <tr>
                    <th>tripolo5</th>
                    <th>sine LFO*</th>
                    <th>6</th>
                </tr>
                <tr>
                    <th>tripolo6</th>
                    <th>sine LFO*</th>
                    <th>3</th>
                </tr>
                <tr>
                    <th>pentolo1</th>
                    <th>sine LFO</th>
                    <th>10</th>
                </tr>
                <tr>
                    <th>pentolo2</th>
                    <th>sine LFO</th>
                    <th>5</th>
                </tr>
                <tr>
                    <th>pentolo3</th>
                    <th>sine LFO</th>
                    <th>2.5</th>
                </tr>
                <tr>
                    <th>pentolo4</th>
                    <th>sine LFO*</th>
                    <th>10</th>
                </tr>
                <tr>
                    <th>pentolo5</th>
                    <th>sine LFO*</th>
                    <th>5</th>
                </tr>
                <tr>
                    <th>pentolo6</th>
                    <th>sine LFO*</th>
                    <th>2.5</th>
                </tr>
                <tr>
                    <th>flutter 1</th>
                    <th>sine LFO</th>
                    <th>14</th>
                </tr>
                <tr>
                    <th>flutter 2</th>
                    <th>sine LFO*</th>
                    <th>11</th>
                </tr>
                <tr>
                    <th>water-y flutter</th>
                    <th>sine LFO</th>
                    <th>9</th>
                </tr>
                <tr>
                    <th>blip 1</th>
                    <th>blip</th>
                    <th>6</th>
                </tr>
                <tr>
                    <th>blip 2</th>
                    <th>blip</th>
                    <th>16</th>
                </tr>
                <tr>
                    <th>blip 3</th>
                    <th>blip</th>
                    <th>32</th>
                </tr>
                <tr>
                    <th>fall 1</th>
                    <th>fall</th>
                    <th>8</th>
                </tr>
                <tr>
                    <th>fall 2</th>
                    <th>fall</th>
                    <th>4</th>
                </tr>
                <tr>
                    <th>fall 3</th>
                    <th>fall</th>
                    <th>2</th>
                </tr>
            </tbody>
        </table>
        <p>* lower bound should be set to 0.5 for these envelopes</p>
    </details>

    <details>
        <summary> What can I do with Pitch Envelopes? </summary>
        <span> Slarmoo's Box's unique pitch envelopes have a variety of unique uses. </span>
        <span> You can: </span>
        <ul>
            <li>Set it to target pitch shift or detune (or custom unisons) to get anything from subtle pitch stretching to microtonality </li>
            <li>Target note volume to have upper notes map quieter than lower notes or vice versa for help mixing</li>
            <li>Target note volume to fade from one instrument to another (or suddenly change, which may be useful for multisampling)</li>
            <li>Target pulse width, fm volume sliders, or other effects to have dynamic arpeggios</li>
            <li>Target panning to have different notes be panned different directions</li>
            <li>Have different pitches of a drumset or other instrument have different effect amounts</li>
            <li>And many more techniques that you can discover on your own!</li>
        </ul>
    </details>

    <details>
        <summary>Does Slarmoo's Box have an offline version?</summary>
        Yes. You can access it here <a href="https://github.com/slarmoo/slarmoosbox/releases">here</a>.<br>
        You can either download an OS-specific version that has custom sampling support, or the generic HTML version that
        lacks custom sampling support.<br>
        The offline version tends to update for every other online update
    </details>
    
    <details>
        <summary>Does Slarmoo's Box claim ownership over songs created with it?</summary>
        Slarmoo's Box does not claim ownership over songs created with it, so original songs belong to their authors.<br><br>
        Neither Slarmoo's Box nor its creators assume responsibility for any copyrighted material played on Slarmoo's Box. No songs
        are ever received, recorded, or distributed by Slarmoo's Box's servers. All song data is contained in the URL after the
        hash (#) mark, and Slarmoo's Box running inside your browser converts that data into sound waves.
    </details>

    <details>
        <summary>When will <code>x</code> feature be added?</summary>
        Features can be requested at the links below, but after that it's up to Slarmoo to work on features if/when they can. 
        <br>
        Please be patient; Slarmoo works on Slarmoo's Box in their free time. They can't guarantee that anything will be out
        in a timely manner, or at all.
    </details>
    
    <details>
        <summary>Where can I contact the developers?</summary>
        You can contact the developers via the <a href="https://discord.gg/Tc997TstJb">BeepBox Modding Discord</a>.<br>
        You can also contact us on the <a href="https://github.com/slarmoo/slarmoosbox/issues">issues page</a> if
        you have ideas/suggestions or have encountered any bugs.
    </details>
=======
  </body>
  

<h1>
<font color="#FF8EC5">Frequently Asked Questions</font>
</h1>

<!-- description of ultrabox here? -->

<details>
<summary>How does UltraBox differ from Jummbox?</summary>
UltraBox aims to combine every other beepmod into one. New features include:
 <ul>
    <li>
		Custom sampling, for importing your own sounds
	</li>
	<li>
		6-operator FM synthesis
	</li>
	<li>
		Several new chip waves and presets, most from old mods (such as Modbox)
	</li>
    <li>
		Increased channel counts and max tempo
	</li>
	<li>
		New themes, and the ability to make custom themes
	</li>
</ul>
and so much more!
</details>

<details>
<summary>How do I add custom samples?</summary>
Since UltraBox doesn't have a web server of its own, you'll have to first upload your sample to a CORS-friendly website.
<ul><li>The easiest to use is <a href="https://filegarden.com/">File Garden</a>.</li></ul>

Next, you have to copy the URL of the sound itself. The URL should end with the filetype, such as <code>.wav</code> or <code>.mp3</code>.
<br><br>

To import it into UltraBox, open the Edit tab, scroll to the bottom, and click on "Add Custom Samples..."
<br><br>

Paste your url and press "Okay." If everything goes smoothly, UltraBox will reload and your sample will be available in the preset list.
</details>

<!-- <details>
<summary>How do I add samples to UB Offline?</summary>
stuff
</details> -->

<!-- <details> -->
<!-- <summary>What are the original sources of the built-in samples? Can I use them without legal repercussions?</summary> -->
<!-- stuff -->
<!-- huge list of all the legacysample origins here -->
<!-- </details> -->

<details>
<summary>Does UltraBox have an offline version?</summary>
Yes! You can access it <a href="https://github.com/ultraabox/ultrabox_typescript/releases">here</a>.<br>
You can either download an OS-specific version that has custom sampling support, or the generic HTML version that lacks custom sampling support. 
</details>

<details>
<summary>Does UltraBox claim ownership over songs created with it?</summary>
UltraBox does not claim ownership over songs created with it, so original songs belong to their authors.<br><br>
Neither Ultrabox nor its creators assume responsibility for any copyrighted material played on UltraBox. No songs are ever received, recorded, or distributed by UltraBox's servers. All song data is contained in the URL after the hash (#) mark, and Ultrabox running inside your browser converts that data into sound waves.
</details>

<!-- <details>
<summary>Can I modify UltraBox?</summary>
Yes! You can download and use <a href="https://github.com/ultraabox/ultrabox_typescript" target="_blank">the source code</a> under the MIT license.<br>
The original BeepBox source code by John Nesky can be found <a href="https://github.com/johnnesky/beepbox" target="_blank">here.
</details> -->

<details>
<summary>When will <code>x</code> feature be added?</summary>
You can track the progress of new features on the <a href="https://github.com/ultraabox/ultrabox_typescript/issues">issues page</a>.<br>
Please be patient; the dev team works on UltraBox in their free time. We can't guarantee that anything will be out in a timely manner. 
</details>

<details>
<summary>Where can I contact the developers?</summary>
You can contact the developers via the <a href="https://discord.gg/Tc997TstJb">BeepBox Modding server</a>.<br>
You can also contact us on the <a href="https://github.com/ultraabox/ultrabox_typescript/issues">issues page</a> if you have ideas/suggestions or have encountered any bugs.
</details>
	
>>>>>>> f452f6bb
</body>

</html><|MERGE_RESOLUTION|>--- conflicted
+++ resolved
@@ -111,7 +111,6 @@
             }
         }
     </style>
-<<<<<<< HEAD
 <body>
     <h1>
         <font color="#247d1d"> Frequently Asked Questions </font>
@@ -171,8 +170,7 @@
         Since Slarmoo's Box doesn't have a web server of its own, you'll have to first upload your sample to a CORS-friendly
         website.
         <ul>
-            <li>The easiest to use are <a href="https://filegarden.com/">File Garden</a> or <a
-                    href="https://catbox.moe/">Catbox</a>.</li>
+            <li>The easiest to use is <a href="https://filegarden.com/">File Garden</a>.</li>
         </ul>
     
         Next, you have to copy the URL of the sound itself. The URL should end with the filetype, such as <code>.wav</code>
@@ -574,95 +572,6 @@
         You can also contact us on the <a href="https://github.com/slarmoo/slarmoosbox/issues">issues page</a> if
         you have ideas/suggestions or have encountered any bugs.
     </details>
-=======
-  </body>
-  
-
-<h1>
-<font color="#FF8EC5">Frequently Asked Questions</font>
-</h1>
-
-<!-- description of ultrabox here? -->
-
-<details>
-<summary>How does UltraBox differ from Jummbox?</summary>
-UltraBox aims to combine every other beepmod into one. New features include:
- <ul>
-    <li>
-		Custom sampling, for importing your own sounds
-	</li>
-	<li>
-		6-operator FM synthesis
-	</li>
-	<li>
-		Several new chip waves and presets, most from old mods (such as Modbox)
-	</li>
-    <li>
-		Increased channel counts and max tempo
-	</li>
-	<li>
-		New themes, and the ability to make custom themes
-	</li>
-</ul>
-and so much more!
-</details>
-
-<details>
-<summary>How do I add custom samples?</summary>
-Since UltraBox doesn't have a web server of its own, you'll have to first upload your sample to a CORS-friendly website.
-<ul><li>The easiest to use is <a href="https://filegarden.com/">File Garden</a>.</li></ul>
-
-Next, you have to copy the URL of the sound itself. The URL should end with the filetype, such as <code>.wav</code> or <code>.mp3</code>.
-<br><br>
-
-To import it into UltraBox, open the Edit tab, scroll to the bottom, and click on "Add Custom Samples..."
-<br><br>
-
-Paste your url and press "Okay." If everything goes smoothly, UltraBox will reload and your sample will be available in the preset list.
-</details>
-
-<!-- <details>
-<summary>How do I add samples to UB Offline?</summary>
-stuff
-</details> -->
-
-<!-- <details> -->
-<!-- <summary>What are the original sources of the built-in samples? Can I use them without legal repercussions?</summary> -->
-<!-- stuff -->
-<!-- huge list of all the legacysample origins here -->
-<!-- </details> -->
-
-<details>
-<summary>Does UltraBox have an offline version?</summary>
-Yes! You can access it <a href="https://github.com/ultraabox/ultrabox_typescript/releases">here</a>.<br>
-You can either download an OS-specific version that has custom sampling support, or the generic HTML version that lacks custom sampling support. 
-</details>
-
-<details>
-<summary>Does UltraBox claim ownership over songs created with it?</summary>
-UltraBox does not claim ownership over songs created with it, so original songs belong to their authors.<br><br>
-Neither Ultrabox nor its creators assume responsibility for any copyrighted material played on UltraBox. No songs are ever received, recorded, or distributed by UltraBox's servers. All song data is contained in the URL after the hash (#) mark, and Ultrabox running inside your browser converts that data into sound waves.
-</details>
-
-<!-- <details>
-<summary>Can I modify UltraBox?</summary>
-Yes! You can download and use <a href="https://github.com/ultraabox/ultrabox_typescript" target="_blank">the source code</a> under the MIT license.<br>
-The original BeepBox source code by John Nesky can be found <a href="https://github.com/johnnesky/beepbox" target="_blank">here.
-</details> -->
-
-<details>
-<summary>When will <code>x</code> feature be added?</summary>
-You can track the progress of new features on the <a href="https://github.com/ultraabox/ultrabox_typescript/issues">issues page</a>.<br>
-Please be patient; the dev team works on UltraBox in their free time. We can't guarantee that anything will be out in a timely manner. 
-</details>
-
-<details>
-<summary>Where can I contact the developers?</summary>
-You can contact the developers via the <a href="https://discord.gg/Tc997TstJb">BeepBox Modding server</a>.<br>
-You can also contact us on the <a href="https://github.com/ultraabox/ultrabox_typescript/issues">issues page</a> if you have ideas/suggestions or have encountered any bugs.
-</details>
-	
->>>>>>> f452f6bb
 </body>
 
 </html>