<!DOCTYPE html>
<html lang="en">
<head>
    <link rel='shortcut icon' type='image/x-icon' href='../favicon.ico' />
    <!-- CDN for jQuery and select2 -->
    <script src="https://code.jquery.com/jquery-3.4.1.min.js"
            integrity="sha256-CSXorXvZcTkaix6Yvo6HppcZGetbYMGWSFlBw8HfCJo="
            crossorigin="anonymous"></script>
    <link href="https://cdnjs.cloudflare.com/ajax/libs/select2/4.0.7/css/select2.min.css" rel="stylesheet" />
    <script src="https://cdnjs.cloudflare.com/ajax/libs/select2/4.0.7/js/select2.min.js"></script>
    <meta charset="utf-8" />
    <meta name="viewport" content="width=device-width, initial-scale=1.0" />
    <title>Slarmoo's Box</title>
    <meta name="application-name" content="Slarmoo's Box" />
    <meta name="apple-mobile-web-app-title" content="Slarmoo's Box">
    <meta name="description" content="Slarmoo's Box is a mod of Ultrabox that aims to advance Beepbox's capabilities." />
    <meta name="keywords" content="chiptune, instrumental, music, song, melody, composition, tool, free, online, square wave, NES, NSF, slarmoosbox, ultrabox, beepbox, jummbox, pandorasbox, modbox, sandbox, goldbox, wackybox, todbox" />
    <meta name="mobile-web-app-capable" content="yes" />
    <meta name="apple-mobile-web-app-capable" content="yes" />
    <meta name="apple-mobile-web-app-status-bar-style" content="black-translucent" />
    <meta name="theme-color" content="#444" />
    <meta name="msapplication-TileColor" content="#dba600" />
    <meta name="msapplication-config" content="/browserconfig.xml" />
    <meta name="format-detection" content="telephone=no" />
    <link rel="apple-touch-icon" sizes="180x180" href="/apple-touch-icon.png" />
    <link rel="icon" type="image/png" sizes="32x32" href="/icon_32.png" />
    <link rel="manifest" href="/manifest.webmanifest" />
    <link href="https://fonts.googleapis.com/css?family=B612" rel="stylesheet" media="none" onload="if (this.media != 'all') this.media='all';" /> <!-- this is a trick to load CSS asynchronously. -->
    <style type="text/css">

        html {
            background: var(--page-margin, black);
            overflow-x: hidden;
            font-size: large;
            font-family: 'B612', sans-serif;
            line-height: 1.3;
            color: var(--primary-text, white);
        }

        body {
            margin: auto;
            overflow-x: hidden;
            display: flex;
            flex-direction: column;
            align-items: center;
            align-content: center;
        }

        #beepboxEditorContainer {
            min-height: 645px;
            overflow: auto;
            background: var(--editor-background, black);
            width: 100%;
			max-width: 710px;
            padding-left: 30px;
            padding-right: 30px;
        }

        #text-content {
            overflow: auto;
            background: var(--editor-background, black);
            width: 100%;
			max-width: 710px;
            padding-left: 30px;
            padding-right: 30px;
        }

        h1 {
            font-size: 1.7rem;
            text-align: center;
            margin-top: 0.5em;
            margin-bottom: 0.5em;
            -webkit-text-stroke-width: 0;
            color: var(--mod-title, var(--link-accent, #9c64f7));
        }

        h2 {
            font-size: 1.5rem;
            text-align: center;
            margin-top: 0.5em;
            margin-bottom: 0.5em;
            -webkit-text-stroke-width: 0;
        }

        .centerDiv {
			margin: 0px auto;
		}

        a {
            color: var(--link-accent, #98f);
        }

        .donation form {
            display: inline;
        }

        .donation input[type="submit"] {
            appearance: none;
            -webkit-appearance: none;
            background: none;
            border: none;
            font-family: inherit;
            font-size: inherit;
            color: var(--link-accent, #98f);
            text-decoration: underline;
            cursor: pointer;
            padding: 0;
            margin: 0;
        }

        /* wide screen */
		@media (min-width: 711px) {
            html {
                width: 100%;
            }

            body {
                width: 100%;
            }

            .column-container {
				width: 710px;
                display: flex;
				gap: 25px;
            }

            .instructions-column {
				min-width: 0;
            }
        }

        /* narrow screen */
		@media (max-width: 710px) {
            body {
                width: 100%;
            }

            p, .donation {
                margin: 1em 0.5em;
            }

            .column-container {
                display: flex;
                flex-direction: column;
                align-items: center;
            }
        }
    </style>
</head>
<body id="secondImage">
    <script>
        const image = localStorage.getItem('customTheme2');
        const el  = document.getElementById('secondImage');
        if (image != null && image !== "null" && image !== "undefined") {
            el.style.backgroundImage="url(" + image + ")";
            el.style.backgroundRepeat= "repeat";
        }
    </script>
    <div id="beepboxEditorContainer">
        <noscript>
            Sorry, Slarmoo's Box requires a JavaScript-enabled browser.
        </noscript>
    </div>
    <div id="text-content">
        <section>

            <h1>
                <font>Slarmoo's Box</font>
                <span id="goldboxPlant" style="display: inline; color:#62a13b"></span>
                <!-- <span id="goldboxPlant" style="display: inline; color: var(--plant-color, var(--link-accent, #62a13b));"></span> -->
            </h1>
            
            <p id="introduction">
                Slarmoo's Box is a mod of Ultrabox that aims to advance Beepbox's capabilities. <br>
                UltraBox is a mod first envisioned by Neptendo that was made possible by Main, with help from contributing community members.<br>
                It takes elements from most of the beepbox mods available (see <a href="./credits.html">credits</a>) and puts them in one convenient package.
            </p>
            <p>
                All song data is contained in the URL at the top of your browser.
                When you make changes to the song, the URL is updated to reflect your changes.
                When you are satisfied with your song, just copy and paste the URL to save and share your song!
            </p>
            <p>
                The offline version of UltraBox can be found <a href="https://github.com/ultraabox/ultrabox_typescript/releases">here</a>, while the testing version can be found <a href="https://ultraabox.github.io/testing">here</a>.
            </p>
    <div class="donation">
        BeepBox is a passion project, and will always be free to use. If you find it valuable and have the means, please feel free to show your gratitude to the original creator of Beepbox here: 
        <form action="https://www.paypal.com/cgi-bin/webscr" method="post" target="_blank">
            <input type="hidden" name="cmd" value="_donations" />
            <input type="hidden" name="business" value="QZJTX9GRYEV9N" />
            <input type="hidden" name="currency_code" value="USD" />
            <input type="submit" name="submit" value="Paypal"/>
        </form>
    </div>
        </section>

        <div class="column-container">
            <main class="instructions-column">
                <section>
                    <h2>
                        Instructions
                    </h2>
                    <p>
                        You can add or remove notes by clicking on the gray rows at the top.
                        Slarmoo's Box automatically plays the notes out loud for you. Try it!
		
                    </p>
                    <p>
                        Notes go into patterns, and you can edit one pattern at a time.
                        Those numbered boxes at the bottom of the editor are the different patterns you can edit.
                        <span id="bar-editing">
                            Click the boxes to move to a different part of the song, or click the arrows on the currently selected box to swap which pattern is played during that part of the song.
                        </span>
                    </p>
                    <p>
                        Slarmoo's Box can play several rows of patterns simultaneously, and each row has its own set of patterns.
                        Most rows can play melodies or harmonies, but the bottom row is for drums.
                    </p>
                    <p>
                        All song data is contained in the URL at the top of your browser.
                        When you make changes to the song, the URL is updated to reflect your changes.
                        When you are satisfied with your song, just copy and paste the URL to save and share your song!
                    </p>

                    <div id="keyboard-instructions">
                        <p>
                            When Slarmoo's Box has focus (click on its interface above), you can use these keyboard shortcuts: <br />
                        </p>
                        <ul>
                            <li><b>Spacebar</b>: play or pause the song</li>
                            <li><b>Shift Spacebar</b>: play from mouse location</li>
							<li><b>Z</b>: undo, <b>Y or Shift Z</b>: redo</li>
                            <li><b>C</b>: copy pattern from selection</li>
                            <li><b>V</b>: paste pattern into selection</li>
<<<<<<< HEAD
                            <li><b>X</b>: cut pattern</li>
=======
>>>>>>> 894bdff7
                            <li><b>0-9</b>: assign pattern number to selection</li>
							<li><b>Arrows</b>: move selection</li>
							<li><b>Ctrl & Arrows</b>: move selected channel up or down</li>
							<li><b>[ ]</b>: move playhead backward or forward one bar</li>
							<li><b>F/H</b>: move to First or Highlighted pattern</li>
                            <li><b>Shift F</b>: move to start of loop</li>
							<li><b>Shift & Drag</b>: select part of a pattern</li>
                            <li><b>Enter</b>: add a new bar after currently selected one</li>
                            <li><b>Shift Enter</b>: add a new bar before currently selected one</li>
                            <li><b>Backspace</b>: delete currently selected bar</li>
                            <li><b>Ctrl Enter</b>: add channel</li>
                            <li><b>Ctrl Backspace</b>: delete currently selected channel</li>
                            <li><b>D</b>: duplicate a pattern</li>
                            <li><b>N</b>: create a new blank pattern</li>
                            <li><b>+/-</b>: move notes up or down</li>
                            <li><b>Shift & +/-</b>: move notes up or down one octave</li>
                            <li><b>A</b>: select entire song</li>
                            <li><b>Shift A</b>: select current channel</li>
                            <li><b>Shift ~</b>: new blank song</li>
                            <li><b>B</b>: loop bar</li>
                            <li><b>R</b>: random preset</li>
                            <li><b>Shift R</b>: random instrument</li>
                            <li><b>Shift P</b>: open song player</li>
                        </ul>
                        If you have channel muting enabled: 
                        <ul>
                            <li><b>S</b>: Solo/unsolo a channel</li>
                            <li><b>M</b> (or shift S): Mute/unmute a channel</li>
                            <li><b>Shift M</b>: Mute/unmute entire song</li>
                        </ul>
                        And if you're in the song player:
                        <ul>
                            <li><b>Spacebar</b>: play or pause the song</li>
                            <li><b>[ ]</b>: move playhead backward or forward one bar</li>
							<li><b>F</b>: move to first pattern </li>
                            <li><b>L</b>: toggle loop</li>
                            <li><b>Z/+/-</b>: toggle zoom</li>
                            <li><b>E/P</b>: return to editor</li>
                            <li><b>Ctrl S</b>: shorten song player link</li>
                            <li><b>S</b>: share</li>
                            <li><b>C</b>: copy link</li>
                        </ul>
                        <p>These are just a few shortcuts, check Slarmoo's Box's edit menu for more!</p>
                    </div>
                    <p>
                        In the note pattern editor, you can click and drag horizontally on a note to adjust its duration.
                        You can also click above or below an existing note to add more notes to be played simultaneously, which is called a chord.
                    </p>
                    <div id="mobile-instructions" style="display: none;">
						<p>
							You can also long-press in the pattern editor to select a time range within a pattern, which you can then drag to move multiple notes at once.<br/>
						</p>
					</div>
                    <p>
                        ADVANCED: Drag vertically from an existing note to bend its pitch, or drag vertically from above or below the note to adjust its volume. You can perform fine volume adjustment if you hold Control while doing this!
                    </p>
                    <p>
                        ADVANCED: Click and drag on the pattern grid to make a selection. You can then press C/V to mass copy/paste parts of your song.

                    </p>
                    <p>
                        Slarmoo's Box has many more features.
                        Try playing with the buttons and menus on the right side to find out what it can do!
                        You can also click on the label next to each option for a description of what it does.
                        Some features are hard to find anywhere though - for example, if your song has any modulator channels, you can hold Ctrl or Shift while the song is playing to record the movement of sliders directly! If you want to learn more tips, tricks, and best practices though, see below.
                    </p>
                    <p>
						Want to see what people have made with BeepBox? Songs that were shared on Twitter prior to 2023-05-22 can now be browsed in <a href="https://twitter-archive.beepbox.co/" target="_blank">this interactive archive</a>!
                        Additionally, there's an active <a href="https://discord.gg/beepbox">BeepBox Discord</a> who you can share songs with and ask questions!
                    </p>
                </section>
                <section>
                    <h2>
                        About
                    </h2>
                    <p>
                        Slarmoo's Box is a mod of BeepBox developed by Slarmoo. The easiest way to contact the developers is via the <a href="https://discord.com/invite/beepbox" target="_blank">Beepbox Discord</a>.<br><br>
                    </p>
                    <p>
                        Slarmoo's Box does not claim ownership over songs created with it, so original songs belong to their authors.
                    </p>
                    <p>
                        Neither Slarmoo's Box nor its creators assume responsibility for any copyrighted material played on Slarmoo's Box. No songs are ever received, recorded, or distributed by Slarmoo's Box's servers. All song data is contained in the URL after the hash (#) mark, and Slarmoo's Box running inside your browser converts that data into sound waves.
                    </p>
                    <p>
                        Slarmoo's Box does not collect, track, or share any user data.
                    </p>
                    <p id="offline-instructions">
                        You can download <a download="ultrabox-offline.html" href="ultrabox-offline.html">an offline version of UltraBox</a> to use when you don't have access to the internet. The features are missing Slarmoo's Box's, but are otherwise the same.
                    </p>
                    <p>
                        You can download and use <a href="https://github.com/slarmoo/slarmoosbox" target="_blank">the source code</a> under the MIT license.
                        The original BeepBox source code by John Nesky can be found <a href="https://github.com/johnnesky/beepbox" target="_blank">here</a>.
                    </p>
                    <p>
                        The patch notes of Slarmoo's Box are available <a href="./patch_notes.html">here</a>.
                    </p>     
                </section>
            </main>
        </div>
    </div>

    <!--
    Instead of loading js beepbox editor interface directly, test for browser support.
    <script type="text/javascript" src="beepbox_editor.min.js"></script>
    -->
    <script type="text/javascript">

        // Randomize display of header
        // 1-in-23
        //I should rework this sometime (maybe add the midbox tips thingy?)
        if (Math.floor(Math.random() * 8) == 0) {
            switch (Math.floor(Math.random() * 22)) {
                // jummbox/goldbox plants
                case 0:
                    document.getElementById("goldboxPlant").innerHTML = "  🍂";
                    break;
                case 1:
                    document.getElementById("goldboxPlant").innerHTML = "  🌿";
                    break;
                case 2:
                    document.getElementById("goldboxPlant").innerHTML = "  🌺";
                    break;
                case 3:
                    document.getElementById("goldboxPlant").innerHTML = "  🍃";
                    break;
                case 4:
                    document.getElementById("goldboxPlant").innerHTML = "  🍄";
                    break;
                case 5:
                    document.getElementById("goldboxPlant").innerHTML = "  🍀🌷";
                    break;
                case 6:
                    document.getElementById("goldboxPlant").innerHTML = "  🌈🍂🍁🍀🌷🍄🐲🌈🍃🌺🍄";
                    break;
                case 7:
                    document.getElementById("goldboxPlant").innerHTML = "  1️⃣3️⃣1️⃣2️⃣";
                    break;
                // blubox plants 
			    case 8:
                    document.getElementById("goldboxPlant").innerHTML = "  ≽(◕ ᴗ ◕)≼";
                    break;
			    case 9:
                    document.getElementById("goldboxPlant").innerHTML = "  ≽(ᴗ _ ᴗ)≼";
                    break;
			    case 10:
                    document.getElementById("goldboxPlant").innerHTML = "  ≽(⌐ _ ⌐)≼";
                    break;
			    case 11:
                    document.getElementById("goldboxPlant").innerHTML = "  ≽(ᵕ ‿ ᵕ)≼";
                    break;
                // familiarbox plant (there were others, but the code of familiarbox is long gone) 
                // this is actually a reference to really old lore chippy made for one of their projects 
			    case 12:
                    document.getElementById("goldboxPlant").innerHTML = "  ☀️⭐🕒👁️";
                    break;
                // suggested by mel, meant to supplement the lack of a worm logo 
                // (in case it doesn't show up, this is meant to be a worm emoji)
			    case 13:
                    document.getElementById("goldboxPlant").innerHTML = "  🪱";
                    break;
                // I believe this is from paandorasbox (might have also been present in familiarbox???? maybe not though...)
                case 14:
                    document.getElementById("goldboxPlant").innerHTML = "  :wackybox:";
                    break;
                // plant suggested by mel, in reference to the "(don't eat) thegubbys" meme
			    case 15:
                    document.getElementById("goldboxPlant").innerHTML = "  🐟";
                    break;
                 // blubox desktop plants 
                 case 16:
                    document.getElementById("goldboxPlant").innerHTML = "  ⚡";
                    break;
                case 17:
                    document.getElementById("goldboxPlant").innerHTML = "  🔵";
                    break;
                case 18:
                    document.getElementById("goldboxPlant").innerHTML = "  💫";
                    break;
                case 19:
                    document.getElementById("goldboxPlant").innerHTML = "  👽";
                    break;
                // dogebox2 plants 
                case 20:
                    document.getElementById("goldboxPlant").innerHTML = "  🍕";
                    break;
                case 21:
                    document.getElementById("goldboxPlant").innerHTML = "  🌭";
                    break;
                case 22:
                    document.getElementById("goldboxPlant").innerHTML = "  🍔";
                    break;
                case 23:
                    document.getElementById("goldboxPlant").innerHTML = "  🍟";
                    break;
            }
        }

        if (/Android|webOS|iPhone|iPad|iPod|BlackBerry|IEMobile|Opera Mini|android|ipad|playbook|silk/i.test(navigator.userAgent)) {
            document.getElementById("introduction").innerHTML = "Slarmoo's Box is an online tool for sketching and sharing chiptune melodies. Make sure that your volume is turned up, then press the play button!";
            document.getElementById("keyboard-instructions").style.display = "none";
            document.getElementById("mobile-instructions").style.display = "";
            document.getElementById("bar-editing").innerHTML = "Tap the boxes to move to a different part of the song, or tap on the currently selected box to swap which pattern is played during that part of the song.";
			//document.getElementById("offline-instructions").innerHTML = 'You can use BeepBox when your device is offline if you put a shortcut to BeepBox on your home screen. <ul><li>Chrome: find the "Add to Home Screen" option in the ⋮ menu.</li><li>Firefox: find the "Add Page Shortcut" option in the ⋮ menu.</li><li>Safari: find the "Add to Home Screen" option in the bookmark menu.</li></ul>';
        }

        function browserHasRequiredFeatures() {
            "use strict";
            if (window.AudioContext == undefined && window.webkitAudioContext == undefined) {
                return false;
            }

            try {
                eval("class T {}");
                eval("const a = () => 0");
                eval("for (const a of []);");
            } catch (error) {
                return false;
            }

            return true;
        }

        if (browserHasRequiredFeatures()) {
            // Go ahead and load js beepbox editor interface:
            var fileref = document.createElement("script");
            fileref.setAttribute("type", "text/javascript");
            fileref.setAttribute("src", "beepbox_editor.min.js");
            document.head.appendChild(fileref);
        } else {
            document.getElementById("beepboxEditorContainer").innerHTML = "Sorry, Slarmoo's Box doesn't support your browser. Try a recent version of Chrome, Firefox, Edge, Safari, or Opera.";
        }

		// If the page was loaded with an old song version that old versions of BeepBox support,
		// update the links to the old versions so that they'll open the song.
	    //HEY, ULTRABOX DOESN'T HAVE THESE, WHAT DO WE DO????
		if (/^#[1-6]/.test(location.hash)) {
			document.getElementById("linkTo2_3").href += location.hash;
		}
		if (/^#[1-8]/.test(location.hash)) {
			document.getElementById("linkTo3_0").href += location.hash;
		}
    </script>
</body>
</html><|MERGE_RESOLUTION|>--- conflicted
+++ resolved
@@ -228,14 +228,12 @@
                         </p>
                         <ul>
                             <li><b>Spacebar</b>: play or pause the song</li>
+                            <li><b>Spacebar</b>: play or pause the song</li>
                             <li><b>Shift Spacebar</b>: play from mouse location</li>
 							<li><b>Z</b>: undo, <b>Y or Shift Z</b>: redo</li>
                             <li><b>C</b>: copy pattern from selection</li>
                             <li><b>V</b>: paste pattern into selection</li>
-<<<<<<< HEAD
                             <li><b>X</b>: cut pattern</li>
-=======
->>>>>>> 894bdff7
                             <li><b>0-9</b>: assign pattern number to selection</li>
 							<li><b>Arrows</b>: move selection</li>
 							<li><b>Ctrl & Arrows</b>: move selected channel up or down</li>
