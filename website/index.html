<!DOCTYPE html>
<html lang="en">
<head>
    <link rel='shortcut icon' type='image/x-icon' href='../favicon.ico' />
    <!-- CDN for jQuery and select2 -->
    <script src="https://code.jquery.com/jquery-3.4.1.min.js"
            integrity="sha256-CSXorXvZcTkaix6Yvo6HppcZGetbYMGWSFlBw8HfCJo="
            crossorigin="anonymous"></script>
    <link href="https://cdnjs.cloudflare.com/ajax/libs/select2/4.0.7/css/select2.min.css" rel="stylesheet" />
    <script src="https://cdnjs.cloudflare.com/ajax/libs/select2/4.0.7/js/select2.min.js"></script>
    <meta charset="utf-8" />
    <meta name="viewport" content="width=device-width, initial-scale=1.0" />
    <title>Slarmoo's Box</title>
    <meta name="application-name" content="Slarmoo's Box" />
    <meta name="apple-mobile-web-app-title" content="Slarmoo's Box">
    <meta name="description" content="Slarmoo's Box is a mod of Ultrabox that aims to advance Beepbox's capabilities." />
    <meta name="keywords" content="chiptune, instrumental, music, song, melody, composition, tool, free, online, square wave, NES, NSF, slarmoosbox, ultrabox, beepbox, jummbox, pandorasbox, modbox, sandbox, goldbox, wackybox, todbox, slarmoo, slarmoos" />
    <meta name="mobile-web-app-capable" content="yes" />
    <meta name="apple-mobile-web-app-capable" content="yes" />
    <meta name="apple-mobile-web-app-status-bar-style" content="black-translucent" />
    <meta name="theme-color" content="#247d1d" />
    <meta name="msapplication-TileColor" content="#247d1d" />
    <meta name="msapplication-config" content="/browserconfig.xml" />
    <meta name="format-detection" content="telephone=no" />
    <meta property="og:image" content="https://slarmoo.github.io/slarmoosbox/website/icon_shadow_192.png">
    <link rel="apple-touch-icon" sizes="180x180" href="../apple-touch-icon.png" />
    <link rel="icon" type="image/png" sizes="32x32" href="../icon_32.png" />
    <link rel="manifest" href="/manifest.webmanifest" />
    <link href="https://fonts.googleapis.com/css?family=B612" rel="stylesheet" media="none" onload="if (this.media != 'all') this.media='all';" /> <!-- this is a trick to load CSS asynchronously. -->
    <style type="text/css">

        html {
            background: var(--page-margin, black);
            overflow-x: hidden;
            font-size: large;
            font-family: 'B612', sans-serif;
            line-height: 1.3;
            color: var(--primary-text, white);
        }

        body {
            margin: auto;
            overflow-x: hidden;
            display: flex;
            flex-direction: column;
            align-items: center;
            align-content: center;
        }

        #beepboxEditorContainer {
            min-height: 645px;
            overflow: auto;
            background: var(--editor-background, black);
            width: 100%;
			max-width: 710px;
            padding-left: 30px;
            padding-right: 30px;
        }

        #text-content {
            overflow: auto;
            background: var(--editor-background, black);
            width: 100%;
			max-width: 710px;
            padding-left: 30px;
            padding-right: 30px;
        }

        #Hotdog { display: none; }

        h1 {
            font-size: 1.7rem;
            text-align: center;
            margin-top: 0.5em;
            margin-bottom: 0.5em;
            -webkit-text-stroke-width: 0;
<<<<<<< HEAD
            color: var(--mod-title, var(--link-accent,  #247d1d));
=======
            color: var(--mod-title, #9c64f7);
>>>>>>> 17326254
        }

        h2 {
            font-size: 1.5rem;
            text-align: center;
            margin-top: 0.5em;
            margin-bottom: 0.5em;
            -webkit-text-stroke-width: 0;
        }

        .centerDiv {
			margin: 0px auto;
		}

        a {
            color: var(--link-accent, #98f);
        }

        .donation form {
            display: inline;
        }

        .donation input[type="submit"] {
            appearance: none;
            -webkit-appearance: none;
            background: none;
            border: none;
            font-family: inherit;
            font-size: inherit;
            color: var(--link-accent, #98f);
            text-decoration: underline;
            cursor: pointer;
            padding: 0;
            margin: 0;
        }

        /* wide screen */
		@media (min-width: 711px) {
            html {
                width: 100%;
            }

            body {
                width: 100%;
            }

            .column-container {
				width: 710px;
                display: flex;
				gap: 25px;
            }

            .instructions-column {
				min-width: 0;
            }

            .bsky-column {
				width: 300px;
				flex-shrink: 0;
			}
        }

        /* narrow screen */
		@media (max-width: 710px) {
            body {
                width: 100%;
            }

            p, .donation {
                margin: 1em 0.5em;
            }

            .column-container {
                display: flex;
                flex-direction: column;
                align-items: center;
            }
        }
    </style>
</head>
<body id="secondImage">
    <script>
        const image = localStorage.getItem('customTheme2');
        const el  = document.getElementById('secondImage');
        if (image != null && image !== "null" && image !== "undefined") {
            el.style.backgroundImage="url(" + image + ")";
            el.style.backgroundRepeat= "repeat";
        }
    </script>
    <div id="beepboxEditorContainer">
        <noscript>
            Sorry, Slarmoo's Box requires a JavaScript-enabled browser.
        </noscript>
    </div>
    <div id="text-content">
        <section>

            <h1>
                <font>Slarmoo's Box</font>
                <span id="goldboxPlant" style="display: inline; color:#62a13b"></span>
                <!-- <span id="goldboxPlant" style="display: inline; color: var(--plant-color, var(--link-accent, #62a13b));"></span> -->
            </h1>
            
            <p id="introduction">
<<<<<<< HEAD
                Slarmoo's Box is a mod of Ultrabox that aims to advance Beepbox's capabilities (see the <a href="./faq.html">FAQ</a> for more information). <br>
                UltraBox is a mod first envisioned by Neptendo that was made possible by Main, with help from contributing community members.<br>
=======
                UltraBox is a mod first envisioned by Neptendo, and made possible with help from contributing community members.<br>
>>>>>>> 17326254
                It takes elements from most of the beepbox mods available (see <a href="./credits.html">credits</a>) and puts them in one convenient package.
            </p>
            <!-- <p>
                All song data is contained in the URL at the top of your browser.
                When you make changes to the song, the URL is updated to reflect your changes.
                When you are satisfied with your song, just copy and paste the URL to save and share your song!
            </p> -->
            <p>
                If you have any questions, please visit the <a href="./faq.html">FAQ</a>.
            </p>
    <div class="donation">
        BeepBox is a passion project, and will always be free to use. If you find it valuable and have the means, please feel free to show your gratitude to the original creator of Beepbox here: 
        <form action="https://www.paypal.com/cgi-bin/webscr" method="post" target="_blank">
            <input type="hidden" name="cmd" value="_donations" />
            <input type="hidden" name="business" value="QZJTX9GRYEV9N" />
            <input type="hidden" name="currency_code" value="USD" />
            <input type="submit" name="submit" value="Paypal"/>
        </form>
    </div>
        </section>

        <div class="column-container">
            <main class="instructions-column">
                <section>
                    <h2>
                        Instructions
                    </h2>
                    <p>
                        You can add or remove notes by clicking on the gray rows at the top.
                        Slarmoo's Box automatically plays the notes out loud for you. Try it!
		
                    </p>
                    <p>
                        Notes go into patterns, and you can edit one pattern at a time.
                        Those numbered boxes at the bottom of the editor are the different patterns you can edit.
                        <span id="bar-editing">
                            Click the boxes to move to a different part of the song, or click the arrows on the currently selected box to swap which pattern is played during that part of the song.
                        </span>
                    </p>
                    <p>
                        Slarmoo's Box can play several rows of patterns simultaneously, and each row has its own set of patterns.
                        Most rows can play melodies or harmonies, but the bottom row is for drums.
                    </p>
                    <p>
                        All song data is contained in the URL at the top of your browser.
                        When you make changes to the song, the URL is updated to reflect your changes.
                        When you are satisfied with your song, just copy and paste the URL to save and share your song!
                    </p>

                    <div id="keyboard-instructions">
                        <p>
                            When Slarmoo's Box has focus (click on its interface above), you can use these keyboard shortcuts: <br />
                        </p>
                        <ul>
                            <li><b>Spacebar</b>: play or pause the song</li>
                            <li><b>Shift Spacebar</b>: play from mouse location</li>
							<li><b>Z</b>: undo, <b>Y or Shift Z</b>: redo</li>
                            <li><b>C</b>: copy pattern from selection</li>
                            <li><b>V</b>: paste pattern into selection</li>
                            <li><b>X</b>: cut pattern</li>
                            <li><b>0-9</b>: assign pattern number to selection</li>
							<li><b>Arrows</b>: move selection</li>
							<li><b>Ctrl & Arrows</b>: move selected channel up or down</li>
							<li><b>[ ]</b>: move playhead backward or forward one bar</li>
							<li><b>F/H</b>: move to First or Highlighted pattern</li>
                            <li><b>Shift F</b>: move to start of loop</li>
							<li><b>Shift & Drag</b>: select part of a pattern</li>
                            <li><b>Enter</b>: add a new bar after currently selected one</li>
                            <li><b>Shift Enter</b>: add a new bar before currently selected one</li>
                            <li><b>Backspace</b>: delete currently selected bar</li>
                            <li><b>Ctrl Enter</b>: add channel</li>
                            <li><b>Ctrl Backspace</b>: delete currently selected channel</li>
                            <li><b>D</b>: duplicate a pattern</li>
                            <li><b>N</b>: create a new blank pattern</li>
                            <li><b>+/-</b>: move notes up or down</li>
                            <li><b>Shift & +/-</b>: move notes up or down one octave</li>
                            <li><b>A</b>: select entire song</li>
                            <li><b>Shift A</b>: select current channel</li>
                            <li><b>Shift ~</b>: new blank song</li>
                            <li><b>B</b>: loop bar</li>
                            <li><b>R</b>: random preset</li>
                            <li><b>Shift R</b>: random instrument</li>
                            <li><b>Shift P</b>: open song player</li>
                            <li><b>Alt E</b>: open/close all envelope dropdowns</li>
                            <li><b>Alt F</b>: open/close all fm dropdowns</li>
                        </ul>
                        If you have channel muting enabled: 
                        <ul>
                            <li><b>S</b>: Solo/unsolo a channel</li>
                            <li><b>M</b> (or shift S): Mute/unmute a channel</li>
                            <li><b>Shift M</b>: Mute/unmute entire song</li>
                        </ul>
                        And if you're in the song player:
                        <ul>
                            <li><b>Spacebar</b>: play or pause the song</li>
                            <li><b>[ ]</b>: move playhead backward or forward one bar</li>
							<li><b>F</b>: move to first pattern </li>
                            <li><b>L</b>: toggle loop</li>
                            <li><b>Z/+/-</b>: toggle zoom</li>
                            <li><b> Ctrl E/P</b>: return to editor</li>
                            <li><b>Ctrl S</b>: shorten song player link</li>
                            <li><b>C</b>: copy link</li>
                        </ul>
                        <p>These are just a few shortcuts, check Slarmoo's Box's edit menu for more!</p>
                    </div>
                    <p>
                        In the note pattern editor, you can click and drag horizontally on a note to adjust its duration.
                        You can also click above or below an existing note to add more notes to be played simultaneously, which is called a chord.
                    </p>
                    <div id="mobile-instructions" style="display: none;">
						<p>
							You can also long-press in the pattern editor to select a time range within a pattern, which you can then drag to move multiple notes at once.<br/>
						</p>
					</div>
                    <p>
                        ADVANCED: Drag vertically from an existing note to bend its pitch, or drag vertically from above or below the note to adjust its volume. You can perform fine volume adjustment if you hold Control while doing this!
                    </p>
                    <p>
                        ADVANCED: Click and drag on the pattern grid to make a selection. You can then press C/V to mass copy/paste parts of your song.

                    </p>
                    <p>
                        Slarmoo's Box has many more features.
                        Try playing with the buttons and menus on the right side to find out what it can do!
                        You can also click on the label next to each option for a description of what it does.
                        Some features are hard to find anywhere though - for example, if your song has any modulator channels, you can hold Ctrl or Shift while the song is playing to record the movement of sliders directly! If you want to learn more tips, tricks, and best practices though, see below.
                    </p>
                    <p>
						Want to see what people have made with BeepBox? Songs that were shared on Twitter prior to 2023-05-22 can now be browsed in <a href="https://twitter-archive.beepbox.co/" target="_blank">this interactive archive</a>!
                        <!-- Additionally, there's an active <a href="https://discord.gg/beepbox">BeepBox Discord</a> where you can share songs and ask questions! -->
                    </p>
                </section>
                <section>
                    <h2>
                        About
                    </h2>
                    <p>
                        Slarmoo's Box is a mod of BeepBox developed by Slarmoo. The easiest way to contact the developers is via the <a href="https://discord.com/invite/beepbox" target="_blank">Beepbox Discord</a>.<br><br>
                    </p>
                    <p>
                        Slarmoo's Box does not claim ownership over songs created with it, so original songs belong to their authors.
                    </p>
                    <p>
                        Neither Slarmoo's Box nor its creators assume responsibility for any copyrighted material played on Slarmoo's Box. No songs are ever received, recorded, or distributed by Slarmoo's Box's servers. All song data is contained in the URL after the hash (#) mark, and Slarmoo's Box running inside your browser converts that data into sound waves.
                    </p>
                    <p>
                        Slarmoo's Box does not collect, track, or share any user data.
                    </p>
                    <p id="offline-instructions">
                        You can download <a download="ultrabox-offline.html" href="ultrabox-offline.html">an offline version of UltraBox</a> to use when you don't have access to the internet. The features are missing Slarmoo's Box's, but are otherwise the same.
                    </p>
                    <p>
                        You can download and use <a href="https://github.com/slarmoo/slarmoosbox" target="_blank">the source code</a> under the MIT license.
                        The original BeepBox source code by John Nesky can be found <a href="https://github.com/johnnesky/beepbox" target="_blank">here</a>.
                    </p>
                    <p>
                        The patch notes of Slarmoo's Box are available <a href="./patch_notes.html">here</a>.
                    </p>     
                </section>
            </main>
            <aside class="bsky-column">
				<h2>
					Shared on Bluesky:
				</h2>
				<div>
					<!-- <a class="bsky-timeline" data-width="300" data-height="2000" data-link-color="#9988ff" data-chrome="noheader nofooter transparent" data-dnt="true" data-theme="dark" href="https://twitter.com/beepboxco?ref_src=twsrc%5Etfw" target="_blank">Songs retweeted by @beepboxco</a> -->
                    <bsky-embed
						feed="at://did:plc:mbrx5fkqsdgk5l2dfhygecm6/app.bsky.feed.generator/aaabsv7gjrgl2"
						mode="dark"
						link-target="_blank"
						load-more="true"
						disable-styles="false"
						custom-styles=".flex > div { max-width: 90%; } .whitespace-pre-wrap { word-wrap: break-word;}"
					  >
					  </bsky-embed>
					<script type="module" src="https://cdn.jsdelivr.net/npm/bsky-embed/dist/bsky-embed.es.js" async></script>
				</div>
			</aside>
        </div>
    </div>

    <!--
    Instead of loading js beepbox editor interface directly, test for browser support.
    <script type="text/javascript" src="beepbox_editor.min.js"></script>
    -->
    <script type="text/javascript">

        // Randomize display of header
        
        const plants = [
        // jummbox/goldbox plants    
        "🍂", "🌿", "🌺", "🍃", "🍄", "🍀🌷", "🌈🍂🍁🍀🌷🍄🐲🌈🍃🌺🍄", " 1️⃣3️⃣1️⃣2️⃣",
        //blubox plants
        "≽(◕ ᴗ ◕)≼", "≽(ᴗ _ ᴗ)≼", "≽(⌐ _ ⌐)≼", "≽(ᵕ ‿ ᵕ)≼", 
        // familiarbox plant (there were others, but the code of familiarbox is long gone)
        // this is actually a reference to really old lore chippy made for one of their projects 
        "☀️⭐🕒👁️",
        // suggested by mel, meant to supplement the lack of a worm logo
        // (in case it doesn't show up, this is meant to be a worm emoji)
        "🪱",
<<<<<<< HEAD
        // I believe this is from paandorasbox (might have also been present in familiarbox???? maybe not though...)
        //slarmoo - changed to not wackybox, because it isn't :p
        "not :wackybox:",
        // plant suggested by mel, in reference to the "(don't eat) thegubbys" meme
=======
        // I believe this is from paandorasbox (might have also been present in familiarbox?)
        " :wackybox:",
        // plant originally suggested by mel in reference to the "(don't) eat thegubbys" meme. has now been reduced to just the fish emoji
>>>>>>> 17326254
        "🐟",
        // blubox desktop plants 
        "⚡","🔵","💫",
        // Slarmoo's Box plants
        "✨","🌈","🌧️","🪨","🐍","🌲","🌳","𓆏","🦀"
        ];
        const date = new Date();
        if (Math.floor(Math.random() * 3) == 0) { //more than doubled chance for a plant to show up
            document.getElementById("goldboxPlant").innerHTML = "  " + plants[(Math.floor(Math.random() * plants.length))];
            //Slarmoo's Box holiday plants
            const winterPlants = ["🎄", "🍪", "☃️", "🎁", "❄️"];
            if ((date.getDate() >= 22 && date.getDate() <= 26) && date.getMonth() == 11) {
                document.getElementById("goldboxPlant").innerHTML = "  " + winterPlants[(Math.floor(Math.random() * winterPlants.length))];
            }
            //Slarmoo's Box Halloween plants
            const spookyPlants = ["🎃", "🍬", "👻", "🐍", "🧪"];
            if ((date.getDate() == 31) && date.getMonth() == 9) {
                document.getElementById("goldboxPlant").innerHTML = "  " + spookyPlants[(Math.floor(Math.random() * spookyPlants.length))];
            }
        }
        if ((date.getDate() == 1) && date.getMonth() == 3) {
            document.getElementById("goldboxPlant").innerHTML = "  Free speech? What's that?";
        }
        if ((date.getDate() == 13) && date.getMonth() == 4) {
            const years = date.getFullYear() - 2024;
            const birthdayPlants = [years + " year" + (years != 1 ? "s" : "") + "!", "🎂", "🎉", "Happy Birthday!", "Anniversary"];
            document.getElementById("goldboxPlant").innerHTML = "  " + birthdayPlants[(Math.floor(Math.random() * birthdayPlants.length))];
        }

        if (/Android|webOS|iPhone|iPad|iPod|BlackBerry|IEMobile|Opera Mini|android|ipad|playbook|silk/i.test(navigator.userAgent)) {
            document.getElementById("introduction").innerHTML = "Slarmoo's Box is an online tool for sketching and sharing chiptune melodies. Make sure that your volume is turned up, then press the play button!";
            document.getElementById("keyboard-instructions").style.display = "none";
            document.getElementById("mobile-instructions").style.display = "";
            document.getElementById("bar-editing").innerHTML = "Tap the boxes to move to a different part of the song, or tap on the currently selected box to swap which pattern is played during that part of the song.";
			//document.getElementById("offline-instructions").innerHTML = 'You can use UltraBox when your device is offline if you put a shortcut to UltraBox on your home screen. <ul><li>Chrome: find the "Add to Home Screen" option in the ⋮ menu.</li><li>Firefox: find the "Add Page Shortcut" option in the ⋮ menu.</li><li>Safari: find the "Add to Home Screen" option in the bookmark menu.</li></ul>';
        }

        function browserHasRequiredFeatures() {
            "use strict";
            if (window.AudioContext == undefined && window.webkitAudioContext == undefined) {
                return false;
            }

            try {
                eval("class T {}");
                eval("const a = () => 0");
                eval("for (const a of []);");
            } catch (error) {
                return false;
            }

            return true;
        }

        if (browserHasRequiredFeatures()) {
            // Go ahead and load js beepbox editor interface:
            var fileref = document.createElement("script");
            fileref.setAttribute("type", "text/javascript");
            fileref.setAttribute("src", "beepbox_editor.min.js");
            document.head.appendChild(fileref);
        } else {
            document.getElementById("beepboxEditorContainer").innerHTML = "Sorry, Slarmoo's Box doesn't support your browser. Try a recent version of Chrome, Firefox, Edge, Safari, or Opera.";
        }

		// If the page was loaded with an old song version that old versions of BeepBox support,
		// update the links to the old versions so that they'll open the song.
	    //HEY, ULTRABOX DOESN'T HAVE THESE, WHAT DO WE DO????
		if (/^#[1-6]/.test(location.hash)) {
			document.getElementById("linkTo2_3").href += location.hash;
		}
		if (/^#[1-8]/.test(location.hash)) {
			document.getElementById("linkTo3_0").href += location.hash;
		}
    </script>
</body>
</html><|MERGE_RESOLUTION|>--- conflicted
+++ resolved
@@ -74,11 +74,7 @@
             margin-top: 0.5em;
             margin-bottom: 0.5em;
             -webkit-text-stroke-width: 0;
-<<<<<<< HEAD
-            color: var(--mod-title, var(--link-accent,  #247d1d));
-=======
-            color: var(--mod-title, #9c64f7);
->>>>>>> 17326254
+            color: var(--mod-title, #247d1d);
         }
 
         h2 {
@@ -183,12 +179,8 @@
             </h1>
             
             <p id="introduction">
-<<<<<<< HEAD
                 Slarmoo's Box is a mod of Ultrabox that aims to advance Beepbox's capabilities (see the <a href="./faq.html">FAQ</a> for more information). <br>
-                UltraBox is a mod first envisioned by Neptendo that was made possible by Main, with help from contributing community members.<br>
-=======
                 UltraBox is a mod first envisioned by Neptendo, and made possible with help from contributing community members.<br>
->>>>>>> 17326254
                 It takes elements from most of the beepbox mods available (see <a href="./credits.html">credits</a>) and puts them in one convenient package.
             </p>
             <!-- <p>
@@ -389,16 +381,10 @@
         // suggested by mel, meant to supplement the lack of a worm logo
         // (in case it doesn't show up, this is meant to be a worm emoji)
         "🪱",
-<<<<<<< HEAD
         // I believe this is from paandorasbox (might have also been present in familiarbox???? maybe not though...)
         //slarmoo - changed to not wackybox, because it isn't :p
         "not :wackybox:",
         // plant suggested by mel, in reference to the "(don't eat) thegubbys" meme
-=======
-        // I believe this is from paandorasbox (might have also been present in familiarbox?)
-        " :wackybox:",
-        // plant originally suggested by mel in reference to the "(don't) eat thegubbys" meme. has now been reduced to just the fish emoji
->>>>>>> 17326254
         "🐟",
         // blubox desktop plants 
         "⚡","🔵","💫",
