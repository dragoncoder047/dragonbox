<!DOCTYPE html>
<html lang="en">
<head>
    <link rel='shortcut icon' type='image/x-icon' href='../favicon.ico' />
    <!-- CDN for jQuery and select2 -->
    <script src="https://code.jquery.com/jquery-3.4.1.min.js"
            integrity="sha256-CSXorXvZcTkaix6Yvo6HppcZGetbYMGWSFlBw8HfCJo="
            crossorigin="anonymous"></script>
    <link href="https://cdnjs.cloudflare.com/ajax/libs/select2/4.0.7/css/select2.min.css" rel="stylesheet" />
    <script src="https://cdnjs.cloudflare.com/ajax/libs/select2/4.0.7/js/select2.min.js"></script>
    <meta charset="utf-8" />
    <meta name="viewport" content="width=device-width, initial-scale=1.0" />
    <title>Slarmoo's Box</title>
    <meta name="application-name" content="Slarmoo's Box" />
    <meta name="apple-mobile-web-app-title" content="Slarmoo's Box">
    <meta name="description" content="Slarmoo's Box is a mod of Ultrabox that aims to advance Beepbox's capabilities." />
    <meta name="keywords" content="chiptune, instrumental, music, song, melody, composition, tool, free, online, square wave, NES, NSF, slarmoosbox, ultrabox, beepbox, jummbox, pandorasbox, modbox, sandbox, goldbox, wackybox, todbox, slarmoo, slarmoos" />
    <meta name="mobile-web-app-capable" content="yes" />
    <meta name="apple-mobile-web-app-capable" content="yes" />
    <meta name="apple-mobile-web-app-status-bar-style" content="black-translucent" />
    <meta name="theme-color" content="#247d1d" />
    <meta name="msapplication-TileColor" content="#247d1d" />
    <meta name="msapplication-config" content="/browserconfig.xml" />
    <meta name="format-detection" content="telephone=no" />
    <meta property="og:image" content="https://slarmoo.github.io/slarmoosbox/website/icon_shadow_192.png">
    <link rel="apple-touch-icon" sizes="180x180" href="../apple-touch-icon.png" />
    <link rel="icon" type="image/png" sizes="32x32" href="../icon_32.png" />
    <link rel="manifest" href="/manifest.webmanifest" />
    <link href="https://fonts.googleapis.com/css?family=B612" rel="stylesheet" media="none" onload="if (this.media != 'all') this.media='all';" /> <!-- this is a trick to load CSS asynchronously. -->
    <style type="text/css">

        html {
            background: var(--page-margin, black);
            overflow-x: hidden;
            font-size: large;
            font-family: 'B612', sans-serif;
            line-height: 1.3;
            color: var(--primary-text, white);
        }

        body {
            margin: auto;
            overflow-x: hidden;
            display: flex;
            flex-direction: column;
            align-items: center;
            align-content: center;
        }

        #beepboxEditorContainer {
            min-height: 645px;
            overflow: auto;
            background: var(--editor-background, black);
            width: 100%;
			max-width: 710px;
            padding-left: 30px;
            padding-right: 30px;
        }

        #text-content {
            overflow: auto;
            background: var(--editor-background, black);
            width: 100%;
			max-width: 710px;
            padding-left: 30px;
            padding-right: 30px;
        }

        #Hotdog { display: none; }

        h1 {
            font-size: 1.7rem;
            text-align: center;
            margin-top: 0.5em;
            margin-bottom: 0.5em;
            -webkit-text-stroke-width: 0;
            color: var(--mod-title, var(--link-accent, #9c64f7));
        }

        h2 {
            font-size: 1.5rem;
            text-align: center;
            margin-top: 0.5em;
            margin-bottom: 0.5em;
            -webkit-text-stroke-width: 0;
        }

        .centerDiv {
			margin: 0px auto;
		}

        a {
            color: var(--link-accent, #98f);
        }

        .donation form {
            display: inline;
        }

        .donation input[type="submit"] {
            appearance: none;
            -webkit-appearance: none;
            background: none;
            border: none;
            font-family: inherit;
            font-size: inherit;
            color: var(--link-accent, #98f);
            text-decoration: underline;
            cursor: pointer;
            padding: 0;
            margin: 0;
        }

        /* wide screen */
		@media (min-width: 711px) {
            html {
                width: 100%;
            }

            body {
                width: 100%;
            }

            .column-container {
				width: 710px;
                display: flex;
				gap: 25px;
            }

            .instructions-column {
				min-width: 0;
            }
        }

        /* narrow screen */
		@media (max-width: 710px) {
            body {
                width: 100%;
            }

            p, .donation {
                margin: 1em 0.5em;
            }

            .column-container {
                display: flex;
                flex-direction: column;
                align-items: center;
            }
        }
    </style>
</head>
<body id="secondImage">
    <script>
        const image = localStorage.getItem('customTheme2');
        const el  = document.getElementById('secondImage');
<<<<<<< HEAD
=======

>>>>>>> 43f1fa2d
        if (image != null && image !== "null" && image !== "undefined") {
            el.style.backgroundImage="url(" + image + ")";
            el.style.backgroundRepeat= "repeat";
        }
    </script>
    <div id="beepboxEditorContainer">
        <noscript>
            Sorry, Slarmoo's Box requires a JavaScript-enabled browser.
        </noscript>
    </div>
    <div id="text-content">
        <section>

            <h1>
                <font>Slarmoo's Box</font>
                <span id="goldboxPlant" style="display: inline; color:#62a13b"></span>
                <!-- <span id="goldboxPlant" style="display: inline; color: var(--plant-color, var(--link-accent, #62a13b));"></span> -->
            </h1>
            
            <p id="introduction">
                Slarmoo's Box is a mod of Ultrabox that aims to advance Beepbox's capabilities (see the <a href="./faq.html">FAQ</a> for more information). <br>
                UltraBox is a mod first envisioned by Neptendo that was made possible by Main, with help from contributing community members.<br>
                It takes elements from most of the beepbox mods available (see <a href="./credits.html">credits</a>) and puts them in one convenient package.
            </p>
            <!-- <p>
                All song data is contained in the URL at the top of your browser.
                When you make changes to the song, the URL is updated to reflect your changes.
                When you are satisfied with your song, just copy and paste the URL to save and share your song!
            </p> -->
            <p>
                If you have any questions, please visit the <a href="./faq.html">FAQ</a>.
            </p>
    <div class="donation">
        BeepBox is a passion project, and will always be free to use. If you find it valuable and have the means, please feel free to show your gratitude to the original creator of Beepbox here: 
        <form action="https://www.paypal.com/cgi-bin/webscr" method="post" target="_blank">
            <input type="hidden" name="cmd" value="_donations" />
            <input type="hidden" name="business" value="QZJTX9GRYEV9N" />
            <input type="hidden" name="currency_code" value="USD" />
            <input type="submit" name="submit" value="Paypal"/>
        </form>
    </div>
        </section>

        <div class="column-container">
            <main class="instructions-column">
                <section>
                    <h2>
                        Instructions
                    </h2>
                    <p>
                        You can add or remove notes by clicking on the gray rows at the top.
<<<<<<< HEAD
                        Slarmoo's Box automatically plays the notes out loud for you. Try it!
=======
                        UltraBox automatically plays the notes out loud for you. Try it!
			    <img id="Hotdog" src="" width="500" height="333" onclick="changeHotdogSize()" />
>>>>>>> 43f1fa2d
		
                    </p>
                    <p>
                        Notes go into patterns, and you can edit one pattern at a time.
                        Those numbered boxes at the bottom of the editor are the different patterns you can edit.
                        <span id="bar-editing">
                            Click the boxes to move to a different part of the song, or click the arrows on the currently selected box to swap which pattern is played during that part of the song.
                        </span>
                    </p>
                    <p>
                        Slarmoo's Box can play several rows of patterns simultaneously, and each row has its own set of patterns.
                        Most rows can play melodies or harmonies, but the bottom row is for drums.
                    </p>
                    <p>
                        All song data is contained in the URL at the top of your browser.
                        When you make changes to the song, the URL is updated to reflect your changes.
                        When you are satisfied with your song, just copy and paste the URL to save and share your song!
                    </p>

                    <div id="keyboard-instructions">
                        <p>
                            When Slarmoo's Box has focus (click on its interface above), you can use these keyboard shortcuts: <br />
                        </p>
                        <ul>
                            <li><b>Spacebar</b>: play or pause the song</li>
                            <li><b>Shift Spacebar</b>: play from mouse location</li>
							<li><b>Z</b>: undo, <b>Y or Shift Z</b>: redo</li>
                            <li><b>C</b>: copy pattern from selection</li>
                            <li><b>V</b>: paste pattern into selection</li>
                            <li><b>X</b>: cut pattern</li>
                            <li><b>0-9</b>: assign pattern number to selection</li>
							<li><b>Arrows</b>: move selection</li>
							<li><b>Ctrl & Arrows</b>: move selected channel up or down</li>
							<li><b>[ ]</b>: move playhead backward or forward one bar</li>
							<li><b>F/H</b>: move to First or Highlighted pattern</li>
                            <li><b>Shift F</b>: move to start of loop</li>
							<li><b>Shift & Drag</b>: select part of a pattern</li>
                            <li><b>Enter</b>: add a new bar after currently selected one</li>
                            <li><b>Shift Enter</b>: add a new bar before currently selected one</li>
                            <li><b>Backspace</b>: delete currently selected bar</li>
                            <li><b>Ctrl Enter</b>: add channel</li>
                            <li><b>Ctrl Backspace</b>: delete currently selected channel</li>
                            <li><b>D</b>: duplicate a pattern</li>
                            <li><b>N</b>: create a new blank pattern</li>
                            <li><b>+/-</b>: move notes up or down</li>
                            <li><b>Shift & +/-</b>: move notes up or down one octave</li>
                            <li><b>A</b>: select entire song</li>
                            <li><b>Shift A</b>: select current channel</li>
                            <li><b>Shift ~</b>: new blank song</li>
                            <li><b>B</b>: loop bar</li>
                            <li><b>R</b>: random preset</li>
                            <li><b>Shift R</b>: random instrument</li>
                            <li><b>Shift P</b>: open song player</li>
                            <li><b>Alt E</b>: open/close all envelope dropdowns</li>
                            <li><b>Alt F</b>: open/close all fm dropdowns</li>
                        </ul>
                        If you have channel muting enabled: 
                        <ul>
                            <li><b>S</b>: Solo/unsolo a channel</li>
                            <li><b>M</b> (or shift S): Mute/unmute a channel</li>
                            <li><b>Shift M</b>: Mute/unmute entire song</li>
                        </ul>
                        And if you're in the song player:
                        <ul>
                            <li><b>Spacebar</b>: play or pause the song</li>
                            <li><b>[ ]</b>: move playhead backward or forward one bar</li>
							<li><b>F</b>: move to first pattern </li>
                            <li><b>L</b>: toggle loop</li>
                            <li><b>Z/+/-</b>: toggle zoom</li>
                            <li><b> Ctrl E/P</b>: return to editor</li>
                            <li><b>Ctrl S</b>: shorten song player link</li>
                            <li><b>C</b>: copy link</li>
                        </ul>
                        <p>These are just a few shortcuts, check Slarmoo's Box's edit menu for more!</p>
                    </div>
                    <p>
                        In the note pattern editor, you can click and drag horizontally on a note to adjust its duration.
                        You can also click above or below an existing note to add more notes to be played simultaneously, which is called a chord.
                    </p>
                    <div id="mobile-instructions" style="display: none;">
						<p>
							You can also long-press in the pattern editor to select a time range within a pattern, which you can then drag to move multiple notes at once.<br/>
						</p>
					</div>
                    <p>
                        ADVANCED: Drag vertically from an existing note to bend its pitch, or drag vertically from above or below the note to adjust its volume. You can perform fine volume adjustment if you hold Control while doing this!
                    </p>
                    <p>
                        ADVANCED: Click and drag on the pattern grid to make a selection. You can then press C/V to mass copy/paste parts of your song.

                    </p>
                    <p>
                        Slarmoo's Box has many more features.
                        Try playing with the buttons and menus on the right side to find out what it can do!
                        You can also click on the label next to each option for a description of what it does.
                        Some features are hard to find anywhere though - for example, if your song has any modulator channels, you can hold Ctrl or Shift while the song is playing to record the movement of sliders directly! If you want to learn more tips, tricks, and best practices though, see below.
                    </p>
                    <p>
						Want to see what people have made with BeepBox? Songs that were shared on Twitter prior to 2023-05-22 can now be browsed in <a href="https://twitter-archive.beepbox.co/" target="_blank">this interactive archive</a>!
                        Additionally, there's an active <a href="https://discord.gg/beepbox">BeepBox Discord</a> where you can share songs and ask questions!
                    </p>
                </section>
<<<<<<< HEAD
                <section>
                    <h2>
                        About
                    </h2>
                    <p>
                        Slarmoo's Box is a mod of BeepBox developed by Slarmoo. The easiest way to contact the developers is via the <a href="https://discord.com/invite/beepbox" target="_blank">Beepbox Discord</a>.<br><br>
                    </p>
                    <p>
                        Slarmoo's Box does not claim ownership over songs created with it, so original songs belong to their authors.
                    </p>
                    <p>
                        Neither Slarmoo's Box nor its creators assume responsibility for any copyrighted material played on Slarmoo's Box. No songs are ever received, recorded, or distributed by Slarmoo's Box's servers. All song data is contained in the URL after the hash (#) mark, and Slarmoo's Box running inside your browser converts that data into sound waves.
                    </p>
                    <p>
                        Slarmoo's Box does not collect, track, or share any user data.
                    </p>
                    <p id="offline-instructions">
                        You can download <a download="ultrabox-offline.html" href="ultrabox-offline.html">an offline version of UltraBox</a> to use when you don't have access to the internet. The features are missing Slarmoo's Box's, but are otherwise the same.
                    </p>
                    <p>
                        You can download and use <a href="https://github.com/slarmoo/slarmoosbox" target="_blank">the source code</a> under the MIT license.
                        The original BeepBox source code by John Nesky can be found <a href="https://github.com/johnnesky/beepbox" target="_blank">here</a>.
                    </p>
                    <p>
                        The patch notes of Slarmoo's Box are available <a href="./patch_notes.html">here</a>.
                    </p>     
                </section>
=======
>>>>>>> 43f1fa2d
            </main>
        </div>
    </div>

    <!--
    Instead of loading js beepbox editor interface directly, test for browser support.
    <script type="text/javascript" src="beepbox_editor.min.js"></script>
    -->
    <script type="text/javascript">

        // Randomize display of header
<<<<<<< HEAD
        // 1-in-23
        
        const plants = [
        // jummbox/goldbox plants    
        "🍂", "🌿", "🌺", "🍃", "🍄", "🍀🌷", "🌈🍂🍁🍀🌷🍄🐲🌈🍃🌺🍄", " 1️⃣3️⃣1️⃣2️⃣",
        //blubox plants
        "≽(◕ ᴗ ◕)≼", "≽(ᴗ _ ᴗ)≼", "≽(⌐ _ ⌐)≼", "≽(ᵕ ‿ ᵕ)≼", 
        // familiarbox plant (there were others, but the code of familiarbox is long gone)
        // this is actually a reference to really old lore chippy made for one of their projects 
        "☀️⭐🕒👁️",
        // suggested by mel, meant to supplement the lack of a worm logo
        // (in case it doesn't show up, this is meant to be a worm emoji)
        "🪱",
        // I believe this is from paandorasbox (might have also been present in familiarbox???? maybe not though...)
        //slarmoo - changed to not wackybox, because it isn't :p
        "not :wackybox:",
=======
        // 1-in-9 chance to appear

        const plants = [
        // jummbox/goldbox plants    
        "🍂", "🌿", "🌺", "🍃", "🍄", "🍀🌷", "🌈🍂🍁🍀🌷🍄🐲🌈🍃🌺🍄", " 1️⃣3️⃣1️⃣2️⃣",
        // blubox plants
        "≽(◕ ᴗ ◕)≼", "≽(ᴗ _ ᴗ)≼", "≽(⌐ _ ⌐)≼", "≽(ᵕ ‿ ᵕ)≼", 
        // familiarbox plant (there were others, but the code of familiarbox is long gone)
        // this is a reference to (now outdated?) lore jinx made for one of their projects 
        "☀️⭐🕒👁️",
        // suggested by mel, meant to supplement the lack of a worm logo
        "🪱",
        // I believe this is from paandorasbox (might have also been present in familiarbox?)
        " :wackybox:",
>>>>>>> 43f1fa2d
        // plant suggested by mel, in reference to the "(don't eat) thegubbys" meme
        "🐟",
        // blubox desktop plants 
        "⚡","🔵","💫",
<<<<<<< HEAD
        // Slarmoo's Box plants
        "✨","🌈","🌧️","🪨","🐍","🌲","🌳","𓆏"
        ];
        const date = new Date();
        if (Math.floor(Math.random() * 3) == 0) { //more than doubled chance for a plant to show up
            document.getElementById("goldboxPlant").innerHTML = "  " + plants[(Math.floor(Math.random() * plants.length))];
            //Slarmoo's Box holiday plants
            const winterPlants = ["🎄", "🍪", "☃️", "🎁", "❄️"];
            if ((date.getDate() >= 22 && date.getDate() <= 26) && date.getMonth() == 11) {
                document.getElementById("goldboxPlant").innerHTML = "  " + winterPlants[(Math.floor(Math.random() * winterPlants.length))];
            }
            //Slarmoo's Box Halloween plants
            const spookyPlants = ["🎃", "🍬", "👻", "🐍", "🧪"];
            if ((date.getDate() == 31) && date.getMonth() == 9) {
                document.getElementById("goldboxPlant").innerHTML = "  " + spookyPlants[(Math.floor(Math.random() * spookyPlants.length))];
            }
=======
        // dogebox2 plants 
        "🍕","🌭","🍔","🍟",
        // Slarmoo's Box plants
        "✨","🌈","🌧️","🪨","🐍","🌲","🌳"
        ];

        if (Math.floor(Math.random() * 9) == 0) {
            document.getElementById("goldboxPlant").innerHTML = "  " + plants[(Math.floor(Math.random() * plants.length))];  
        }

        const date = new Date();

        // UB birthday (june 4th)
        if ((date.getDate() == 4) && date.getMonth() == 5) {
            document.getElementById("goldboxPlant").innerHTML = "  🎂🎉";  
        }

        function changeHotdogSize() {
            var image = document.getElementById('Hotdog');
            image.width = Math.random() * (750 - 20) + 20;
            image.height = Math.random() * (499 - 20) + 20;
>>>>>>> 43f1fa2d
        }
        if ((date.getDate() == 1) && date.getMonth() == 3) {
            document.getElementById("goldboxPlant").innerHTML = "  Happy Halloween!";
        }
        if ((date.getDate() == 13) && date.getMonth() == 4) {
            const years = date.getFullYear() - 2024;
            const birthdayPlants = [years + " year" + (years != 1 ? "s" : "") + "!", "🎂", "🎉", "Happy Birthday!", "Anniversary"];
            document.getElementById("goldboxPlant").innerHTML = "  " + birthdayPlants[(Math.floor(Math.random() * birthdayPlants.length))];
        }

        if (/Android|webOS|iPhone|iPad|iPod|BlackBerry|IEMobile|Opera Mini|android|ipad|playbook|silk/i.test(navigator.userAgent)) {
            document.getElementById("introduction").innerHTML = "Slarmoo's Box is an online tool for sketching and sharing chiptune melodies. Make sure that your volume is turned up, then press the play button!";
            document.getElementById("keyboard-instructions").style.display = "none";
            document.getElementById("mobile-instructions").style.display = "";
            document.getElementById("bar-editing").innerHTML = "Tap the boxes to move to a different part of the song, or tap on the currently selected box to swap which pattern is played during that part of the song.";
			//document.getElementById("offline-instructions").innerHTML = 'You can use UltraBox when your device is offline if you put a shortcut to UltraBox on your home screen. <ul><li>Chrome: find the "Add to Home Screen" option in the ⋮ menu.</li><li>Firefox: find the "Add Page Shortcut" option in the ⋮ menu.</li><li>Safari: find the "Add to Home Screen" option in the bookmark menu.</li></ul>';
        }

        function browserHasRequiredFeatures() {
            "use strict";
            if (window.AudioContext == undefined && window.webkitAudioContext == undefined) {
                return false;
            }

            try {
                eval("class T {}");
                eval("const a = () => 0");
                eval("for (const a of []);");
            } catch (error) {
                return false;
            }

            return true;
        }

        if (browserHasRequiredFeatures()) {
            // Go ahead and load js beepbox editor interface:
            var fileref = document.createElement("script");
            fileref.setAttribute("type", "text/javascript");
            fileref.setAttribute("src", "beepbox_editor.min.js");
            document.head.appendChild(fileref);
        } else {
            document.getElementById("beepboxEditorContainer").innerHTML = "Sorry, Slarmoo's Box doesn't support your browser. Try a recent version of Chrome, Firefox, Edge, Safari, or Opera.";
        }

		// If the page was loaded with an old song version that old versions of BeepBox support,
		// update the links to the old versions so that they'll open the song.
	    //HEY, ULTRABOX DOESN'T HAVE THESE, WHAT DO WE DO????
		if (/^#[1-6]/.test(location.hash)) {
			document.getElementById("linkTo2_3").href += location.hash;
		}
		if (/^#[1-8]/.test(location.hash)) {
			document.getElementById("linkTo3_0").href += location.hash;
		}
    </script>
</body>
</html><|MERGE_RESOLUTION|>--- conflicted
+++ resolved
@@ -154,10 +154,6 @@
     <script>
         const image = localStorage.getItem('customTheme2');
         const el  = document.getElementById('secondImage');
-<<<<<<< HEAD
-=======
-
->>>>>>> 43f1fa2d
         if (image != null && image !== "null" && image !== "undefined") {
             el.style.backgroundImage="url(" + image + ")";
             el.style.backgroundRepeat= "repeat";
@@ -209,12 +205,7 @@
                     </h2>
                     <p>
                         You can add or remove notes by clicking on the gray rows at the top.
-<<<<<<< HEAD
                         Slarmoo's Box automatically plays the notes out loud for you. Try it!
-=======
-                        UltraBox automatically plays the notes out loud for you. Try it!
-			    <img id="Hotdog" src="" width="500" height="333" onclick="changeHotdogSize()" />
->>>>>>> 43f1fa2d
 		
                     </p>
                     <p>
@@ -317,7 +308,6 @@
                         Additionally, there's an active <a href="https://discord.gg/beepbox">BeepBox Discord</a> where you can share songs and ask questions!
                     </p>
                 </section>
-<<<<<<< HEAD
                 <section>
                     <h2>
                         About
@@ -345,8 +335,6 @@
                         The patch notes of Slarmoo's Box are available <a href="./patch_notes.html">here</a>.
                     </p>     
                 </section>
-=======
->>>>>>> 43f1fa2d
             </main>
         </div>
     </div>
@@ -358,8 +346,6 @@
     <script type="text/javascript">
 
         // Randomize display of header
-<<<<<<< HEAD
-        // 1-in-23
         
         const plants = [
         // jummbox/goldbox plants    
@@ -375,27 +361,10 @@
         // I believe this is from paandorasbox (might have also been present in familiarbox???? maybe not though...)
         //slarmoo - changed to not wackybox, because it isn't :p
         "not :wackybox:",
-=======
-        // 1-in-9 chance to appear
-
-        const plants = [
-        // jummbox/goldbox plants    
-        "🍂", "🌿", "🌺", "🍃", "🍄", "🍀🌷", "🌈🍂🍁🍀🌷🍄🐲🌈🍃🌺🍄", " 1️⃣3️⃣1️⃣2️⃣",
-        // blubox plants
-        "≽(◕ ᴗ ◕)≼", "≽(ᴗ _ ᴗ)≼", "≽(⌐ _ ⌐)≼", "≽(ᵕ ‿ ᵕ)≼", 
-        // familiarbox plant (there were others, but the code of familiarbox is long gone)
-        // this is a reference to (now outdated?) lore jinx made for one of their projects 
-        "☀️⭐🕒👁️",
-        // suggested by mel, meant to supplement the lack of a worm logo
-        "🪱",
-        // I believe this is from paandorasbox (might have also been present in familiarbox?)
-        " :wackybox:",
->>>>>>> 43f1fa2d
         // plant suggested by mel, in reference to the "(don't eat) thegubbys" meme
         "🐟",
         // blubox desktop plants 
         "⚡","🔵","💫",
-<<<<<<< HEAD
         // Slarmoo's Box plants
         "✨","🌈","🌧️","🪨","🐍","🌲","🌳","𓆏"
         ];
@@ -412,29 +381,6 @@
             if ((date.getDate() == 31) && date.getMonth() == 9) {
                 document.getElementById("goldboxPlant").innerHTML = "  " + spookyPlants[(Math.floor(Math.random() * spookyPlants.length))];
             }
-=======
-        // dogebox2 plants 
-        "🍕","🌭","🍔","🍟",
-        // Slarmoo's Box plants
-        "✨","🌈","🌧️","🪨","🐍","🌲","🌳"
-        ];
-
-        if (Math.floor(Math.random() * 9) == 0) {
-            document.getElementById("goldboxPlant").innerHTML = "  " + plants[(Math.floor(Math.random() * plants.length))];  
-        }
-
-        const date = new Date();
-
-        // UB birthday (june 4th)
-        if ((date.getDate() == 4) && date.getMonth() == 5) {
-            document.getElementById("goldboxPlant").innerHTML = "  🎂🎉";  
-        }
-
-        function changeHotdogSize() {
-            var image = document.getElementById('Hotdog');
-            image.width = Math.random() * (750 - 20) + 20;
-            image.height = Math.random() * (499 - 20) + 20;
->>>>>>> 43f1fa2d
         }
         if ((date.getDate() == 1) && date.getMonth() == 3) {
             document.getElementById("goldboxPlant").innerHTML = "  Happy Halloween!";
