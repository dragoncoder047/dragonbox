<!DOCTYPE html>
<html lang="en">
<head>
    <link rel='shortcut icon' type='image/x-icon' href='./favicon.ico' />
    <!-- CDN for jQuery and select2 -->
    <script src="https://code.jquery.com/jquery-3.4.1.min.js"
            integrity="sha256-CSXorXvZcTkaix6Yvo6HppcZGetbYMGWSFlBw8HfCJo="
            crossorigin="anonymous"></script>
    <link href="https://cdnjs.cloudflare.com/ajax/libs/select2/4.0.7/css/select2.min.css" rel="stylesheet" />
    <script src="https://cdnjs.cloudflare.com/ajax/libs/select2/4.0.7/js/select2.min.js"></script>
    <meta charset="utf-8" />
    <meta name="viewport" content="width=device-width, initial-scale=1.0" />
    <title>Slarmoo's Box</title>
    <meta name="application-name" content="Slarmoo's Box" />
    <meta name="apple-mobile-web-app-title" content="Slarmoo's Box">
    <meta name="description" content="Slarmoo's Box is a mod of Ultrabox that aims to advance Beepbox's capabilities." />
    <meta name="keywords" content="chiptune, instrumental, music, song, melody, composition, tool, free, online, square wave, NES, NSF, slarmoosbox, ultrabox, beepbox, jummbox, pandorasbox, modbox, sandbox, goldbox, wackybox, todbox, slarmoo, slarmoos" />
    <meta name="mobile-web-app-capable" content="yes" />
    <meta name="apple-mobile-web-app-capable" content="yes" />
    <meta name="apple-mobile-web-app-status-bar-style" content="black-translucent" />
    <meta name="theme-color" content="#247d1d" />
    <meta name="msapplication-TileColor" content="#247d1d" />
    <meta name="msapplication-config" content="/browserconfig.xml" />
    <meta name="format-detection" content="telephone=no" />
    <meta property="og:image" content="https://slarmoo.github.io/slarmoosbox/website/icon_shadow_192.png">
    <link rel="apple-touch-icon" sizes="180x180" href="./apple-touch-icon.png" />
    <link rel="icon" type="image/png" sizes="32x32" href="./icon_32.png" />
    <link rel="manifest" href="/manifest.webmanifest" />
    <link href="https://fonts.googleapis.com/css?family=B612" rel="stylesheet" media="none" onload="if (this.media != 'all') this.media='all';" /> <!-- this is a trick to load CSS asynchronously. -->
    <style type="text/css">

        html {
            background: var(--page-margin, black);
            overflow-x: hidden;
            font-size: large;
            font-family: 'B612', sans-serif;
            line-height: 1.3;
            color: var(--primary-text, white);
        }

        body {
            margin: auto;
            overflow-x: hidden;
            display: flex;
            flex-direction: column;
            align-items: center;
            align-content: center;
        }

        #beepboxEditorContainer {
            min-height: 645px;
            overflow: auto;
            background: var(--editor-background, black);
            width: 100%;
			max-width: 710px;
            padding-left: 30px;
            padding-right: 30px;
        }

        #text-content {
            overflow: auto;
            background: var(--editor-background, black);
            width: 100%;
			max-width: 710px;
            padding-left: 30px;
            padding-right: 30px;
        }

        #Hotdog { display: none; }

        h1 {
            font-size: 1.7rem;
            text-align: center;
            margin-top: 0.5em;
            margin-bottom: 0.5em;
            -webkit-text-stroke-width: 0;
            color: var(--mod-title, #247d1d);
        }

        h2 {
            font-size: 1.5rem;
            text-align: center;
            margin-top: 0.5em;
            margin-bottom: 0.5em;
            -webkit-text-stroke-width: 0;
        }

        .centerDiv {
			margin: 0px auto;
		}

        a {
            color: var(--link-accent, #98f);
        }

        /* .donation form {
            display: inline;
        }

        .donation input[type="submit"] {
            appearance: none;
            -webkit-appearance: none;
            background: none;
            border: none;
            font-family: inherit;
            font-size: inherit;
            color: var(--link-accent, #98f);
            text-decoration: underline;
            cursor: pointer;
            padding: 0;
            margin: 0;
        } */

        /* wide screen */
		@media (min-width: 711px) {
            html {
                width: 100%;
            }

            body {
                width: 100%;
            }

            .column-container {
				width: 710px;
                display: flex;
				gap: 25px;
            }

            .instructions-column {
				min-width: 0;
            }

            .bsky-column {
				width: 300px;
				flex-shrink: 0;
			}
        }

        /* narrow screen */
		@media (max-width: 710px) {
            body {
                width: 100%;
            }

            p, .donation {
                margin: 1em 0.5em;
            }

            .column-container {
                display: flex;
                flex-direction: column;
                align-items: center;
            }
        }
    </style>
</head>
<body id="secondImage">
    <script>
        const image = localStorage.getItem('customTheme2');
        const el  = document.getElementById('secondImage');
        if (image != null && image !== "null" && image !== "undefined") {
            el.style.backgroundImage="url(" + image + ")";
            el.style.backgroundRepeat= "repeat";
        }
    </script>
    <div id="beepboxEditorContainer">
        <noscript>
            Sorry, Slarmoo's Box requires a JavaScript-enabled browser.
        </noscript>
    </div>
    <div id="text-content">
        <section>

            <h1>
                <font>Slarmoo's Box</font>
                <span id="goldboxPlant" style="display: inline; color:#62a13b"></span>
                <!-- <span id="goldboxPlant" style="display: inline; color: var(--plant-color, var(--link-accent, #62a13b));"></span> -->
            </h1>
            
            <p id="introduction">
<<<<<<< HEAD
                Slarmoo's Box is a mod of Ultrabox that aims to advance Beepbox's capabilities (see the <a href="./faq.html">FAQ</a> for more information). <br>
                UltraBox is a mod first envisioned by Neptendo, and made possible with help from contributing community members.<br>
                It takes elements from most of the beepbox mods available (see <a href="./credits.html">credits</a>) and puts them in one convenient package.
=======
                UltraBox is a mod first envisioned by Neptendo, made possible by contributing community members (see <a href="./credits.html">credits</a>).<br>
                It takes elements from most of the beepbox mods available and puts them in one convenient package.
>>>>>>> f452f6bb
            </p>
            <!-- <p>
                All song data is contained in the URL at the top of your browser.
                When you make changes to the song, the URL is updated to reflect your changes.
                When you are satisfied with your song, just copy and paste the URL to save and share your song!
            </p> -->
            <p>
                If you have any questions, please visit the <a href="./faq.html">FAQ</a>. Visit the <a href="./patch_notes.html">patch notes</a> to see the latest changes made.
                <img id="Hotdog" src="" width="500" height="333" onclick="changeHotdogSize()" />
            </p>
    <div class="donation">
        BeepBox is a passion project, and will always be free to use. If you find it valuable and have the means, please feel free to show your gratitude to the original creator of Beepbox here: 
        <form action="https://www.paypal.com/cgi-bin/webscr" method="post" target="_blank">
            <input type="hidden" name="cmd" value="_donations" />
            <input type="hidden" name="business" value="QZJTX9GRYEV9N" />
            <input type="hidden" name="currency_code" value="USD" />
            <input type="submit" name="submit" value="Paypal"/>
        </form>
    </div>
        </section>

        <div class="column-container">
            <main class="instructions-column">
                <section>
                    <h2>
                        Instructions
                    </h2>
                    <p>
                        You can add or remove notes by clicking on the gray rows at the top.
                        Slarmoo's Box automatically plays the notes out loud for you. Try it!
		
                    </p>
                    <p>
                        Notes go into patterns, and you can edit one pattern at a time.
                        Those numbered boxes at the bottom of the editor are the different patterns you can edit.
                        <span id="bar-editing">
                            Click the boxes to move to a different part of the song, or click the arrows on the currently selected box to swap which pattern is played during that part of the song.
                        </span>
                    </p>
                    <p>
                        Slarmoo's Box can play several rows of patterns simultaneously, and each row has its own set of patterns.
                        Most rows can play melodies or harmonies, but the bottom row is for drums.
                    </p>
                    <p>
                        All song data is contained in the URL at the top of your browser.
                        When you make changes to the song, the URL is updated to reflect your changes.
                        When you are satisfied with your song, just copy and paste the URL to save and share your song!
                    </p>

                    <div id="keyboard-instructions">
                        <p>
                            When Slarmoo's Box has focus (click on its interface above), you can use these keyboard shortcuts: <br />
                        </p>
                        <ul>
                            <li><b>Spacebar</b>: play or pause the song</li>
                            <li><b>Shift Spacebar</b>: play from mouse location</li>
							<li><b>Z</b>: undo, <b>Y or Shift Z</b>: redo</li>
                            <li><b>C</b>: copy pattern from selection</li>
                            <li><b>V</b>: paste pattern into selection</li>
                            <li><b>X</b>: cut pattern</li>
                            <li><b>0-9</b>: assign pattern number to selection</li>
							<li><b>Arrows</b>: move selection</li>
							<li><b>Ctrl & Arrows</b>: move selected channel up or down</li>
							<li><b>[ ]</b>: move playhead backward or forward one bar</li>
							<li><b>F/H</b>: move to First or Highlighted pattern</li>
                            <li><b>Shift F</b>: move to start of loop</li>
							<li><b>Shift & Drag</b>: select part of a pattern</li>
                            <li><b>Enter</b>: add a new bar after currently selected one</li>
                            <li><b>Shift Enter</b>: add a new bar before currently selected one</li>
                            <li><b>Backspace</b>: delete currently selected bar</li>
                            <li><b>Ctrl Enter</b>: add channel</li>
                            <li><b>Ctrl Backspace</b>: delete currently selected channel</li>
                            <li><b>D</b>: duplicate a pattern</li>
                            <li><b>N</b>: create a new blank pattern</li>
                            <li><b>+/-</b>: move notes up or down</li>
                            <li><b>Shift & +/-</b>: move notes up or down one octave</li>
                            <li><b>A</b>: select entire song</li>
                            <li><b>Shift A</b>: select current channel</li>
                            <li><b>Shift ~</b>: new blank song</li>
                            <li><b>B</b>: loop bar</li>
                            <li><b>R</b>: random preset</li>
                            <li><b>Shift R</b>: random instrument</li>
                            <li><b>Shift P</b>: open song player</li>
                            <li><b>Alt E</b>: open/close all envelope dropdowns</li>
                            <li><b>Alt F</b>: open/close all fm dropdowns</li>
                        </ul>
                        If you have channel muting enabled: 
                        <ul>
                            <li><b>S</b>: Solo/unsolo a channel</li>
                            <li><b>M</b> (or shift S): Mute/unmute a channel</li>
                            <li><b>Shift M</b>: Mute/unmute entire song</li>
                        </ul>
                        And if you're in the song player:
                        <ul>
                            <li><b>Spacebar</b>: play or pause the song</li>
                            <li><b>[ ]</b>: move playhead backward or forward one bar</li>
							<li><b>F</b>: move to first pattern </li>
                            <li><b>L</b>: toggle loop</li>
                            <li><b>Z/+/-</b>: toggle zoom</li>
                            <li><b> Ctrl E/P</b>: return to editor</li>
                            <li><b>Ctrl S</b>: shorten song player link</li>
                            <li><b>C</b>: copy link</li>
                        </ul>
                        <p>These are just a few shortcuts, check Slarmoo's Box's edit menu for more!</p>
                    </div>
                    <p>
                        In the note pattern editor, you can click and drag horizontally on a note to adjust its duration.
                        You can also click above or below an existing note to add more notes to be played simultaneously, which is called a chord.
                    </p>
                    <div id="mobile-instructions" style="display: none;">
						<p>
							You can also long-press in the pattern editor to select a time range within a pattern, which you can then drag to move multiple notes at once.<br/>
						</p>
					</div>
                    <p>
                        ADVANCED: Drag vertically from an existing note to bend its pitch, or drag vertically from above or below the note to adjust its volume. You can perform fine volume adjustment if you hold Control while doing this!
                    </p>
                    <p>
                        ADVANCED: Click and drag on the pattern grid to make a selection. You can then press C/V to mass copy/paste parts of your song.

                    </p>
                    <p>
                        Slarmoo's Box has many more features.
                        Try playing with the buttons and menus on the right side to find out what it can do!
                        You can also click on the label next to each option for a description of what it does.
                        Some features are hard to find anywhere though - for example, if your song has any modulator channels, you can hold Ctrl or Shift while the song is playing to record the movement of sliders directly! If you want to learn more tips, tricks, and best practices though, see below.
                    </p>
                    <p>
						Want to see what people have made with BeepBox? Songs that were shared on Twitter prior to 2023-05-22 can now be browsed in <a href="https://twitter-archive.beepbox.co/" target="_blank">this interactive archive</a>!
                        <!-- Additionally, there's an active <a href="https://discord.gg/beepbox">BeepBox Discord</a> where you can share songs and ask questions! -->
                    </p>
                </section>
                <section>
                    <h2>
                        About
                    </h2>
                    <p>
                        Slarmoo's Box is a mod of BeepBox developed by Slarmoo. The easiest way to contact the developers is via the <a href="https://discord.gg/Tc997TstJb" target="_blank">Beepbox Modding Discord</a>.<br><br>
                    </p>
                    <p>
                        Slarmoo's Box does not claim ownership over songs created with it, so original songs belong to their authors.
                    </p>
                    <p>
                        Neither Slarmoo's Box nor its creators assume responsibility for any copyrighted material played on Slarmoo's Box. No songs are ever received, recorded, or distributed by Slarmoo's Box's servers. All song data is contained in the URL after the hash (#) mark, and Slarmoo's Box running inside your browser converts that data into sound waves.
                    </p>
                    <p>
                        Slarmoo's Box does not collect, track, or share any user data.
                    </p>
                    <p>
                        You can download and use <a href="https://github.com/slarmoo/slarmoosbox" target="_blank">the source code</a> under the MIT license.
                        The original BeepBox source code by John Nesky can be found <a href="https://github.com/johnnesky/beepbox" target="_blank">here</a>.
                    </p>
                    <p>
                        The patch notes of Slarmoo's Box are available <a href="./patch_notes.html">here</a>.
                    </p>     
                </section>
            </main>
            <aside class="bsky-column">
				<h2>
					Shared on Bluesky:
				</h2>
				<div>
					<!-- <a class="bsky-timeline" data-width="300" data-height="2000" data-link-color="#9988ff" data-chrome="noheader nofooter transparent" data-dnt="true" data-theme="dark" href="https://twitter.com/beepboxco?ref_src=twsrc%5Etfw" target="_blank">Songs retweeted by @beepboxco</a> -->
                    <bsky-embed
						feed="at://did:plc:mbrx5fkqsdgk5l2dfhygecm6/app.bsky.feed.generator/aaabsv7gjrgl2"
						mode="dark"
						link-target="_blank"
						link-image="false"
						limit="5"
						load-more="true"
						disable-styles="false"
						custom-styles="a.mt-4.rounded-md.border.border-slate-300.block {display: none;} .flex > div { max-width: 90%; } .whitespace-pre-wrap { word-wrap: break-word;}"
					  >
                    </bsky-embed>
                    <script async>
                    // only load bsky-embed if it's actually visible
                    // (the downside of doing this is that you have to manually reload the page to load/unload the library)
                    if (window.localStorage.getItem("showDescription") != "false") {
                        const bsky_script = document.createElement("script");

                        bsky_script.src = "https://cdn.jsdelivr.net/npm/bsky-embed@0.2.2/dist/bsky-embed.es.min.js";
                        bsky_script.type = "module";

                        document.head.appendChild(bsky_script);
                    }
                    </script>
					<!-- <script type="module" src="https://cdn.jsdelivr.net/npm/bsky-embed/dist/bsky-embed.es.js" async></script> -->
				</div>
			</aside>
        </div>
    </div>

    <!--
    Instead of loading js beepbox editor interface directly, test for browser support.
    <script type="text/javascript" src="beepbox_editor.min.js"></script>
    -->
    <script type="text/javascript">

        // Randomize display of header
        
        const plants = [
        // jummbox/goldbox plants    
        "🍂", "🌿", "🌺", "🍃", "🍄", "🍀🌷", "🌈🍂🍁🍀🌷🍄🐲🌈🍃🌺🍄", " 1️⃣3️⃣1️⃣2️⃣",
        //blubox plants
        "≽(◕ ᴗ ◕)≼", "≽(ᴗ _ ᴗ)≼", "≽(⌐ _ ⌐)≼", "≽(ᵕ ‿ ᵕ)≼", 
        // familiarbox plant (there were others, but the code of familiarbox is long gone)
        // this is actually a reference to really old lore chippy made for one of their projects 
        "☀️⭐🕒👁️",
        // suggested by mel, meant to supplement the lack of a worm logo
        // (in case it doesn't show up, this is meant to be a worm emoji)
        "🪱",
        // I believe this is from paandorasbox (might have also been present in familiarbox???? maybe not though...)
        //slarmoo - changed to not wackybox, because it isn't :p
        "not :wackybox:",
        // plant suggested by mel, in reference to the "(don't eat) thegubbys" meme
        "🐟",
        // blubox desktop plants 
        "⚡","🔵","💫",
        // Slarmoo's Box plants
        "✨","🌈","🌧️","🪨","🐍","🌲","🌳","𓆏","🦀"
        ];
        const date = new Date();
        if (Math.floor(Math.random() * 3) == 0) { //more than doubled chance for a plant to show up
            document.getElementById("goldboxPlant").innerHTML = "  " + plants[(Math.floor(Math.random() * plants.length))];
            //Slarmoo's Box holiday plants
            const winterPlants = ["🎄", "🍪", "☃️", "🎁", "❄️"];
            if ((date.getDate() >= 22 && date.getDate() <= 26) && date.getMonth() == 11) {
                document.getElementById("goldboxPlant").innerHTML = "  " + winterPlants[(Math.floor(Math.random() * winterPlants.length))];
            }
            //Slarmoo's Box Halloween plants
            const spookyPlants = ["🎃", "🍬", "👻", "🐍", "🧪"];
            if ((date.getDate() == 31) && date.getMonth() == 9) {
                document.getElementById("goldboxPlant").innerHTML = "  " + spookyPlants[(Math.floor(Math.random() * spookyPlants.length))];
            }
        }
        if ((date.getDate() == 1) && date.getMonth() == 3) {
            document.getElementById("goldboxPlant").innerHTML = "  Free speech? What's that?";
        }
        if ((date.getDate() == 13) && date.getMonth() == 4) {
            const years = date.getFullYear() - 2024;
            const birthdayPlants = [years + " year" + (years != 1 ? "s" : "") + "!", "🎂", "🎉", "Happy Birthday!", "Anniversary"];
            document.getElementById("goldboxPlant").innerHTML = "  " + birthdayPlants[(Math.floor(Math.random() * birthdayPlants.length))];
        }

        if (/Android|webOS|iPhone|iPad|iPod|BlackBerry|IEMobile|Opera Mini|android|ipad|playbook|silk/i.test(navigator.userAgent)) {
            document.getElementById("introduction").innerHTML = "Slarmoo's Box is an online tool for sketching and sharing chiptune melodies. Make sure that your volume is turned up, then press the play button!";
            document.getElementById("keyboard-instructions").style.display = "none";
            document.getElementById("mobile-instructions").style.display = "";
            document.getElementById("bar-editing").innerHTML = "Tap the boxes to move to a different part of the song, or tap on the currently selected box to swap which pattern is played during that part of the song.";
			//document.getElementById("offline-instructions").innerHTML = 'You can use UltraBox when your device is offline if you put a shortcut to UltraBox on your home screen. <ul><li>Chrome: find the "Add to Home Screen" option in the ⋮ menu.</li><li>Firefox: find the "Add Page Shortcut" option in the ⋮ menu.</li><li>Safari: find the "Add to Home Screen" option in the bookmark menu.</li></ul>';
        }

        function browserHasRequiredFeatures() {
            "use strict";
            if (window.AudioContext == undefined && window.webkitAudioContext == undefined) {
                return false;
            }

            try {
                eval("class T {}");
                eval("const a = () => 0");
                eval("for (const a of []);");
            } catch (error) {
                return false;
            }

            return true;
        }

        if (browserHasRequiredFeatures()) {
            // Go ahead and load js beepbox editor interface:
            var fileref = document.createElement("script");
            fileref.setAttribute("type", "text/javascript");
            fileref.setAttribute("src", "beepbox_editor.min.js");
            document.head.appendChild(fileref);
        } else {
            document.getElementById("beepboxEditorContainer").innerHTML = "Sorry, Slarmoo's Box doesn't support your browser. Try a recent version of Chrome, Firefox, Edge, Safari, or Opera.";
        }

		// If the page was loaded with an old song version that old versions of BeepBox support,
		// update the links to the old versions so that they'll open the song.
	    //HEY, ULTRABOX DOESN'T HAVE THESE, WHAT DO WE DO????
		if (/^#[1-6]/.test(location.hash)) {
			document.getElementById("linkTo2_3").href += location.hash;
		}
		if (/^#[1-8]/.test(location.hash)) {
			document.getElementById("linkTo3_0").href += location.hash;
		}
    </script>
</body>
</html><|MERGE_RESOLUTION|>--- conflicted
+++ resolved
@@ -179,14 +179,9 @@
             </h1>
             
             <p id="introduction">
-<<<<<<< HEAD
                 Slarmoo's Box is a mod of Ultrabox that aims to advance Beepbox's capabilities (see the <a href="./faq.html">FAQ</a> for more information). <br>
-                UltraBox is a mod first envisioned by Neptendo, and made possible with help from contributing community members.<br>
-                It takes elements from most of the beepbox mods available (see <a href="./credits.html">credits</a>) and puts them in one convenient package.
-=======
                 UltraBox is a mod first envisioned by Neptendo, made possible by contributing community members (see <a href="./credits.html">credits</a>).<br>
                 It takes elements from most of the beepbox mods available and puts them in one convenient package.
->>>>>>> f452f6bb
             </p>
             <!-- <p>
                 All song data is contained in the URL at the top of your browser.
