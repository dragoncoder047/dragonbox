﻿<!DOCTYPE html>
<html lang="en">
<head>
    <link rel='shortcut icon' type='image/x-icon' href='./favicon.ico' />
    <!-- CDN for jQuery and select2 -->
    <script src="https://code.jquery.com/jquery-3.4.1.min.js"
            integrity="sha256-CSXorXvZcTkaix6Yvo6HppcZGetbYMGWSFlBw8HfCJo="
            crossorigin="anonymous"></script>
    <link href="https://cdnjs.cloudflare.com/ajax/libs/select2/4.0.7/css/select2.min.css" rel="stylesheet" />
    <script src="https://cdnjs.cloudflare.com/ajax/libs/select2/4.0.7/js/select2.min.js"></script>
    <meta charset="utf-8" />
    <meta name="viewport" content="width=device-width, initial-scale=1.0" />
    <title>GoldBox</title>
    <meta name="application-name" content="GoldBox" />
    <meta name="apple-mobile-web-app-title" content="GoldBox">
    <meta name="description" content="Goldbox is an online tool for sketching and sharing instrumental melodies." />
    <meta name="keywords" content="chiptune, instrumental, music, song, melody, composition, tool, free, square wave, NES, NSF, JummBox, jummbox, BeepBox, beepbox, GoldBox, goldBox" />
    <meta name="mobile-web-app-capable" content="yes" />
    <meta name="apple-mobile-web-app-capable" content="yes" />
    <meta name="apple-mobile-web-app-status-bar-style" content="black-translucent" />
    <meta name="theme-color" content="#444" />
    <meta name="msapplication-TileColor" content="#dba600" />
    <meta name="msapplication-config" content="/browserconfig.xml" />
    <meta name="format-detection" content="telephone=no" />
    <link rel="apple-touch-icon" sizes="180x180" href="/apple-touch-icon.png" />
    <link rel="icon" type="image/png" sizes="32x32" href="/icon_32.png" />
    <link rel="manifest" href="/manifest.webmanifest" />
    <link href="https://fonts.googleapis.com/css?family=B612" rel="stylesheet" media="none" onload="if (this.media != 'all') this.media='all';" /> <!-- this is a trick to load CSS asynchronously. -->
    <style type="text/css">

        html {
            background: var(--page-margin, black);
            overflow-x: hidden;
            font-size: large;
            font-family: 'B612', sans-serif;
            line-height: 1.3;
            color: var(--primary-text, white);
        }

        body {
            margin: auto;
            overflow-x: hidden;
            display: flex;
            flex-direction: column;
            align-items: center;
            align-content: center;
        }

        #beepboxEditorContainer {
            min-height: 645px;
            overflow: auto;
            background: var(--editor-background, black);
            width: 100%;
            max-width: 708px;
            padding-left: 30px;
            padding-right: 30px;
        }

        #text-content {
            overflow: auto;
            background: var(--editor-background, black);
            width: 100%;
            max-width: 700px;
            padding-left: 30px;
            padding-right: 30px;
        }

        h1 {
            font-size: 1.7rem;
            text-align: center;
            margin-top: 0.5em;
            margin-bottom: 0.5em;
            -webkit-text-stroke-width: 0;
        }

        h2 {
            font-size: 1.5rem;
            text-align: center;
            margin-top: 0.5em;
            margin-bottom: 0.5em;
            -webkit-text-stroke-width: 0;
        }

        .centerDiv {
			margin: 0px auto;
		}

        a {
            color: var(--link-accent, #98f);
        }

        .donation form {
            display: inline;
        }

        .donation input[type="submit"] {
            -webkit-appearance: none;
            background: none;
            border: none;
            font-family: inherit;
            font-size: inherit;
            color: var(--link-accent, #98f);
            text-decoration: underline;
            cursor: pointer;
            padding: 0;
            margin: 0;
        }

        /* wide screen */
        @media (min-width: 701px) {
            html {
                width: 100%;
            }

            body {
                width: 100%;
            }

            .column-container {
                width: 700px;
                display: flex;
                justify-content: space-between;
            }

            .instructions-column {
                width: 375px;
            }

            .twitter-column {
                width: 300px;
            }
        }

        /* narrow screen */
        @media (max-width: 700px) {
            body {
                width: 100%;
            }

            p, .donation {
                margin: 1em 0.5em;
            }

            .column-container {
                display: flex;
                flex-direction: column;
                align-items: center;
            }
        }
    </style>
</head>

<body>
    <div id="beepboxEditorContainer">
        <noscript>
            Sorry, GoldBox requires a JavaScript-enabled browser.
        </noscript>
    </div>
    <div id="text-content">
        <section>

            <h1>
                <font color="#9c64f7">GoldBox</font>
                <span id="goldboxPlant" style="display: inline; color:#62a13b"></span>
            </h1>
            
            <p id="introduction">
                This is an online tool for sketching and sharing chiptune melodies.<br>
                It's a modification of <a href="https://jummbus.bitbucket.io/">Jummbox</a> which in turn is a modifcation of the <a href="https://www.beepbox.co/">original BeepBox</a> by John Nesky.
            </p>
            <p>
<<<<<<< HEAD
                If you're familiar with BeepBox and want to learn what JummBox did differently, check out this <a href="https://youtu.be/26yDP4ACuzE">overview video</a>.
                You can also find the latest patch notes of Jummbox <a href="https://jummbus.bitbucket.io/patch_notes/2.3.html">here</a>.
=======
                If you're familiar with BeepBox and just want to learn what JummBox does differently, check out this <a href="https://youtu.be/26yDP4ACuzE">overview video</a>.
                You can also find the latest patch notes <a href="https://jummbus.bitbucket.io/patch_notes/2.4.html">here</a>.
>>>>>>> 3519e39d
            </p>
            <p>
                All song data is contained in the URL at the top of your browser.
                When you make changes to the song, the URL is updated to reflect your changes.
                When you are satisfied with your song, just copy and paste the URL to save and share your song!
            </p>
            <!--
    <div class="donation">
        BeepBox is a passion project, and will always be free to use. If you find it valuable and have the means, any gratuity via
        <form action="https://www.paypal.com/cgi-bin/webscr" method="post" target="_blank">
            <input type="hidden" name="cmd" value="_donations" />
            <input type="hidden" name="business" value="QZJTX9GRYEV9N" />
            <input type="hidden" name="currency_code" value="USD" />
            <input type="submit" name="submit" value="Paypal"/>
        </form>
        would be appreciated!
    </div>
    -->
        </section>

        <div class="column-container">
            <main class="instructions-column">
                <section>
                    <h2>
                        Instructions
                    </h2>
                    <p>
                        You can add or remove notes by clicking on the gray rows at the top.
                        GoldBox automatically plays the notes out loud for you. Try it!
                    </p>
                    <p>
                        Notes go into patterns, and you can edit one pattern at a time.
                        Those numbered boxes at the bottom of the editor are the different patterns you can edit.
                        <span id="bar-editing">
                            Click the other boxes to move to a different part of the song, or click the arrows on the currently selected box to swap which pattern is played during that part of the song.
                        </span>
                    </p>
                    <p>
                        GoldBox can play several rows of patterns simultaneously, and each row has its own set of patterns.
                        Most rows can play melodies or harmonies, but the bottom row is for drums.
                    </p>
                    <p>
                        All song data is contained in the URL at the top of your browser.
                        When you make changes to the song, the URL is updated to reflect your changes.
                        When you are satisfied with your song, just copy and paste the URL to save and share your song!
                    </p>

                    <div id="keyboard-instructions">
                        <p>
                            When GoldBox has focus (click on its interface above), you can use these keyboard shortcuts: <br />
                        </p>
                        <ul>
                            <li>Spacebar: play or pause the song</li>
                            <li>Z: undo</li>
                            <li>Y or Shift Z: redo</li>
                            <li>C: copy pattern from selection</li>
                            <li>V: paste pattern into selection</li>
                            <li>0-9: assign a pattern number to selection</li>
                            <li>Arrows: move selection</li>
                            <li>[ ]: Move the playhead backward and forward</li>
                            <li>Shift 0-9: reassign the instrument for the currently selected pattern </li>
                            <li>- +: move the notes in the pattern up or down (and hold Shift to move an octave at a time!)</li>
                            <li>A: Select all patterns</li>
                            <li>Shift A: Select current channel</li>
                            <li>Enter: insert a bar</li>
                            <li>Backspace: delete a bar</li>
							<li>Shift & Drag: select part of a pattern (long press on touch screen)</li>
                            <li>F: move playhead to the <b>F</b>irst bar in the song</li>
                            <li>H: move playhead to the selected bar (<b>H</b>ere)</li>
                            <li>M: <b>M</b>ute/unmute current channel</li>
                            <li>Shift M: <b>M</b>ute/unmute all channels
                            <li>S: <b>S</b>olo current channel</li>
                            <li>N: set pattern to the lowest-numbered one not used anywhere in the song (This can help you find gaps in patterns that you missed).</li>
                            <li>Shift N: set pattern to the lowest-numbered one that is completely empty.</li>
                        </ul>
                    </div>
                    <p>
                        In the note pattern editor, you can click and drag horizontally on a note to adjust its duration.
                        You can also click above or below an existing note to add more notes to be played simultaneously, which is called a chord.
                    </p>
                    <p>
                        ADVANCED: Drag vertically from an existing note to bend its pitch, or drag vertically from above or below the note to adjust its volume. You can perform fine volume adjustment if you hold Control while doing this!
                    </p>
                    <p>
                        ADVANCED: Click and drag on the pattern grid to make a selection. You can then press C/V to mass copy/paste parts of your song.

                    </p>
                    <p>
                        GoldBox has many more features.
                        Try playing with the buttons and menus on the right side to find out what it can do!
                        You can also click on the label next to each option for a description of what it does.
                    </p>
                    <p>
                        <a href="https://twitter.com/beepboxco">Check out some of these songs that other people have posted on Twitter!</a>
                        If you find something you like, you should let the creator know!
                        And if you see any beginners asking for advice, maybe you can help them!
                    </p>
                </section>
                <section>
                    <h2>
                        About
                    </h2>
                    <p>
                        GoldBox is a mod of Jummbox developed by Aury / Aurum System, you can find all of them sometimes at <a href="https://twitter.com/aurysystem">twitter.com/aurysystem</a>
                        JummBox is developed by Jummbus. You can find him sporadically at <a href="https://twitter.com/jummbus">twitter.com/jummbus</a>.<br><br>
                        BeepBox was originally developed by <a href="http://www.johnnesky.com">John Nesky</a>, also known as <a href="https://twitter.com/shaktool">@shaktool</a>.
                    </p>
                    <p>
                        GoldBox does not claim ownership over songs created with it, so original songs belong to their authors.
                    </p>
                    <p>
                        Neither Aury System nor GoldBox assume responsibility for any copyrighted material played on GoldBox. No songs are ever received, recorded, or distributed by GoldBox's servers. All song data is contained in the URL after the hash (#) mark, and GoldBox running inside your browser converts that data into sound waves.
                    </p>
                    <p>
                        GoldBox does not collect, track, or share any user data.
                    </p>
                    <p id="offline-instructions">
                        You can download <a download="jummbox_offline.html" href="jummbox_offline.html">an offline version of GoldBox</a> to use when you don't have access to the internet. The features are otherwise the same.
                    </p>
                    <p>
                        You can download and use <a href="https://github.com/AurySystem/goldbox">the source code</a> under the MIT license.
                        The original BeepBox source code by John Nesky can be found <a href="https://github.com/johnnesky/beepbox">here</a>.
                    </p>
                </section>
            </main>
            <aside class="twitter-column">
                <h2>
                    Shared on Twitter:
                </h2>
                <div style="background: black;">
                    <a class="twitter-timeline" data-width="300" data-height="2000" data-link-color="#9988ff" data-chrome="noheader nofooter transparent" data-dnt="true" data-theme="dark" href="https://twitter.com/beepboxco?ref_src=twsrc%5Etfw">Songs retweeted by @beepboxco</a>
                    <script async src="https://platform.twitter.com/widgets.js" charset="utf-8"></script>
                </div>
            </aside>
        </div>
    </div>

    <!--
    Instead of loading js beepbox editor interface directly, test for browser support.
    <script type="text/javascript" src="beepbox_editor.min.js"></script>
    -->
    <script type="text/javascript">

        // Randomize display of header
        // 1-in-10
        if (Math.floor(Math.random() * 10) == 0) {
            switch (Math.floor(Math.random() * 8)) {
                case 0:
                    document.getElementById("goldboxPlant").innerHTML = "  🍂";
                    break;
                case 1:
                    document.getElementById("goldboxPlant").innerHTML = "  🌿";
                    break;
                case 2:
                    document.getElementById("goldboxPlant").innerHTML = "  🌺";
                    break;
                case 3:
                    document.getElementById("goldboxPlant").innerHTML = "  🍃";
                    break;
                case 4:
                    document.getElementById("goldboxPlant").innerHTML = "  🍄";
                    break;
                case 5:
                    document.getElementById("goldboxPlant").innerHTML = "  🍀🌷";
                    break;
                case 6:
                    document.getElementById("goldboxPlant").innerHTML = "  🌈🍂🍁🍀🌷🍄🐲🌈🍃🌺🍄";
                    break;
                case 7:
                    document.getElementById("goldboxPlant").innerHTML = "  1️⃣3️⃣1️⃣2️⃣";
                    break;
            }
        }

        if (/Android|webOS|iPhone|iPad|iPod|BlackBerry|IEMobile|Opera Mini|android|ipad|playbook|silk/i.test(navigator.userAgent)) {
            document.getElementById("introduction").innerHTML = "GoldBox is an online tool for sketching and sharing chiptune melodies. Make sure that your volume is turned up, then press the play button!";
            document.getElementById("keyboard-instructions").style.display = "none";
            document.getElementById("bar-editing").innerHTML = "Tap the other boxes to move to a different part of the song, or tap on the currently selected box to swap which pattern is played during that part of the song.";
			//document.getElementById("offline-instructions").innerHTML = 'You can use BeepBox when your device is offline if you put a shortcut to BeepBox on your home screen. <ul><li>Chrome: find the "Add to Home Screen" option in the ⋮ menu.</li><li>Firefox: find the "Add Page Shortcut" option in the ⋮ menu.</li><li>Safari: find the "Add to Home Screen" option in the bookmark menu.</li></ul>';
        }

        function browserHasRequiredFeatures() {
            "use strict";
            if (window.AudioContext == undefined && window.webkitAudioContext == undefined) {
                return false;
            }

            try {
                eval("class T {}");
                eval("const a = () => 0");
                eval("for (const a of []);");
            } catch (error) {
                return false;
            }

            return true;
        }

        if (browserHasRequiredFeatures()) {
            // Go ahead and load js beepbox editor interface:
            var fileref = document.createElement("script");
            fileref.setAttribute("type", "text/javascript");
            fileref.setAttribute("src", "beepbox_editor.min.js");
            document.head.appendChild(fileref);
        } else {
            document.getElementById("beepboxEditorContainer").innerHTML = "Sorry, GoldBox doesn't support your browser. Try a recent version of Chrome, Firefox, Edge, Safari, or Opera.";
        }

    </script>
</body>
</html><|MERGE_RESOLUTION|>--- conflicted
+++ resolved
@@ -169,13 +169,8 @@
                 It's a modification of <a href="https://jummbus.bitbucket.io/">Jummbox</a> which in turn is a modifcation of the <a href="https://www.beepbox.co/">original BeepBox</a> by John Nesky.
             </p>
             <p>
-<<<<<<< HEAD
                 If you're familiar with BeepBox and want to learn what JummBox did differently, check out this <a href="https://youtu.be/26yDP4ACuzE">overview video</a>.
-                You can also find the latest patch notes of Jummbox <a href="https://jummbus.bitbucket.io/patch_notes/2.3.html">here</a>.
-=======
-                If you're familiar with BeepBox and just want to learn what JummBox does differently, check out this <a href="https://youtu.be/26yDP4ACuzE">overview video</a>.
-                You can also find the latest patch notes <a href="https://jummbus.bitbucket.io/patch_notes/2.4.html">here</a>.
->>>>>>> 3519e39d
+                You can also find the latest patch notes of Jummbox <a href="https://jummbus.bitbucket.io/patch_notes/2.4.html">here</a>.
             </p>
             <p>
                 All song data is contained in the URL at the top of your browser.
