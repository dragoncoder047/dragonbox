﻿<!DOCTYPE html>
<html lang="en">
<head>
<<<<<<< HEAD
	<link rel='shortcut icon' type='image/x-icon' href='../favicon.ico' />
	<meta charset="utf-8" />
=======
	<link rel='shortcut icon' type='image/x-icon' href='./favicon.ico' />
>>>>>>> 62af6e39
	 <!-- CDN for jQuery and select2 -->
    <script src="https://code.jquery.com/jquery-3.4.1.min.js"
            integrity="sha256-CSXorXvZcTkaix6Yvo6HppcZGetbYMGWSFlBw8HfCJo="
            crossorigin="anonymous"></script>
    <link href="https://cdnjs.cloudflare.com/ajax/libs/select2/4.0.7/css/select2.min.css" rel="stylesheet" />
    <script src="https://cdnjs.cloudflare.com/ajax/libs/select2/4.0.7/js/select2.min.js"></script>
    <meta charset="utf-8" />
	<meta name="viewport" content="width=device-width, initial-scale=1.0" />
<<<<<<< HEAD
	<title>Slarmoo's Box DEBUG</title>
	<meta name="mobile-web-app-capable" content="yes" />
	<meta name="apple-mobile-web-app-capable" content="yes" />
	<meta name="apple-mobile-web-app-status-bar-style" content="black-translucent" />
	<meta name="theme-color" content="#247d1d" />
=======
	<title>UltraBox DEBUG</title>
	<meta name="theme-color" content="#FF08FF"/>
>>>>>>> 62af6e39
	<meta name="format-detection" content="telephone=no" />
	<meta property="og:image" content="/icon_maskable_192.png" />
	<link href="https://fonts.googleapis.com/css?family=B612" rel="stylesheet" rel="stylesheet" media="none" onload="if (this.media != 'all') this.media='all';" /> <!-- this is a trick to load CSS asynchronously. -->
	<style type="text/css">
		html {
			background: var(--page-margin, black);
			overflow-x: hidden;
			font-size: large;
			font-family: 'B612', sans-serif;
			line-height: 1.3;
			color: var(--primary-text, white);
		}
		body {
			margin: auto;
			overflow-x: hidden;
			display: flex;
			flex-direction: column;
			align-items: center;
			align-content: center;
		}
		#beepboxEditorContainer {
			min-height: 645px;
			overflow: auto;
			background: var(--editor-background, black);
			width: 100%;
			max-width: 710px;
			padding-left: 30px;
			padding-right: 30px;
		}
		
		/* wide screen */
		@media (min-width: 711px) {
			html {
				width: 100%;
			}
			body {
				width: 100%;
			}
			.column-container {
				width: 710px;
				display: flex;
				gap: 25px;
			}
			.instructions-column {
				min-width: 0;
			}
		}
		
		/* narrow screen */
		@media (max-width: 710px) {
			body {
				width: 100%;
			}
			p, .donation {
				margin: 1em 0.5em;
			}
			.column-container {
				display: flex;
				flex-direction: column;
				align-items: center;
			}
		}
	</style>
</head>
<body>
<div id="beepboxEditorContainer"></div>
<h1>Slarmoo's Box DEBUG</h1>
<script>var OFFLINE = false;</script>
<script src="beepbox_editor.js"></script>
</body></html><|MERGE_RESOLUTION|>--- conflicted
+++ resolved
@@ -1,12 +1,8 @@
 ﻿<!DOCTYPE html>
 <html lang="en">
 <head>
-<<<<<<< HEAD
 	<link rel='shortcut icon' type='image/x-icon' href='../favicon.ico' />
 	<meta charset="utf-8" />
-=======
-	<link rel='shortcut icon' type='image/x-icon' href='./favicon.ico' />
->>>>>>> 62af6e39
 	 <!-- CDN for jQuery and select2 -->
     <script src="https://code.jquery.com/jquery-3.4.1.min.js"
             integrity="sha256-CSXorXvZcTkaix6Yvo6HppcZGetbYMGWSFlBw8HfCJo="
@@ -15,16 +11,11 @@
     <script src="https://cdnjs.cloudflare.com/ajax/libs/select2/4.0.7/js/select2.min.js"></script>
     <meta charset="utf-8" />
 	<meta name="viewport" content="width=device-width, initial-scale=1.0" />
-<<<<<<< HEAD
 	<title>Slarmoo's Box DEBUG</title>
 	<meta name="mobile-web-app-capable" content="yes" />
 	<meta name="apple-mobile-web-app-capable" content="yes" />
 	<meta name="apple-mobile-web-app-status-bar-style" content="black-translucent" />
 	<meta name="theme-color" content="#247d1d" />
-=======
-	<title>UltraBox DEBUG</title>
-	<meta name="theme-color" content="#FF08FF"/>
->>>>>>> 62af6e39
 	<meta name="format-detection" content="telephone=no" />
 	<meta property="og:image" content="/icon_maskable_192.png" />
 	<link href="https://fonts.googleapis.com/css?family=B612" rel="stylesheet" rel="stylesheet" media="none" onload="if (this.media != 'all') this.media='all';" /> <!-- this is a trick to load CSS asynchronously. -->
