<!DOCTYPE html>
<html lang="en">

<head>
    <link rel='shortcut icon' type='image/x-icon' href='../favicon.ico' />
    <meta charset="utf-8" />
    <meta name="viewport" content="width=device-width, initial-scale=1.0" />
    <title>Slarmoo's Box Patch Notes</title>
    <meta name="application-name" content="Slarmoo's Box" />
    <meta name="apple-mobile-web-app-title" content="Slarmoo's Box">
    <meta name="description"
        content="Slarmoo's Box is a mod of Ultrabox that aims to advance Beepbox's capabilities." />
    <meta name="mobile-web-app-capable" content="yes" />
    <meta name="apple-mobile-web-app-capable" content="yes" />
    <meta name="apple-mobile-web-app-status-bar-style" content="black-translucent" />
    <meta name="theme-color" content="#444" />
    <meta name="msapplication-TileColor" content="#dba600" />
    <meta name="msapplication-config" content="/browserconfig.xml" />
    <meta name="format-detection" content="telephone=no" />
    <link rel="apple-touch-icon" sizes="180x180" href="/apple-touch-icon.png" />
    <link rel="icon" type="image/png" sizes="32x32" href="/icon_32.png" />
    <link rel="manifest" href="/manifest.webmanifest" />
    <link href="https://fonts.googleapis.com/css?family=B612" rel="stylesheet" media="none"
        onload="if (this.media != 'all') this.media='all';" /> <!-- this is a trick to load CSS asynchronously. -->
    <style type="text/css">
        html {
            background: var(--page-margin, black);
            overflow-x: hidden;
            font-size: large;
            font-family: 'B612', sans-serif;
            line-height: 1.3;
            color: var(--primary-text, white);
        }

        body {
            margin: auto;
            overflow-x: hidden;
            display: flex;
            flex-direction: column;
            align-items: center;
            align-content: center;
        }

        h1 {
            font-size: 1.7rem;
            text-align: center;
            margin-top: 0.5em;
            margin-bottom: 0.5em;
            -webkit-text-stroke-width: 0;
        }

        h2 {
            font-size: 1.5rem;
            text-align: center;
            margin-top: 0.5em;
            margin-bottom: 0.5em;
            -webkit-text-stroke-width: 0;
        }

        h3 {
            font-size: 1.2rem;
            margin-top: 0.5em;
            margin-bottom: 0.5em;
            -webkit-text-stroke-width: 0;
        }

        a {
            color: var(--link-accent, #98f);
        }

        /* wide screen */
        @media (min-width: 711px) {
            html {
                width: 100%;
            }

            body {
                width: 100%;
            }
        }

        /* narrow screen */
        @media (max-width: 710px) {
            body {
                width: 100%;
            }

            p {
                margin: 1em 0.5em;
            }
        }
    </style>
<<<<<<< HEAD
  </body>
	  <h1>
<font color="#9c64f7">Patch Notes (in reverse chronological order);</font>
</h1>

<h2>Version 1.2 (Pitch Envelope Minor Update / fixes)</h2>
<h3>
    <ul>
        <li> Added individual envelope speeds </li>
        <li> Added a editing prompt for spectrum and harmonics that includes copy/paste settings </li>
        <li> Edited some song player keybinds for ultrabox consistency </li>
        <li> Fixed incorrect naming convention for drum channel pitch envelope ranges </li>
        <li> Shortened the space that pitch envelopes take up in the url (old song urls will still work and will update correctly) </li>
    </ul>
</h3>
<p>6/17/2024</p>

<h2>Version 1.1.1 (Pitch Envelope Minor Update / fixes)</h2>
<h3>
    <ul>
        <li> Pitch envelopes are now properly affected by / calculating arpeggiation and pitch bends </li>
        <li> Added the dogebox note display for pitch range</li>
        <li> Added 7 new presets, including 3 new noise presets </li>
        <li> Fixed some Slarmoo's Box presets </li>
        <li> Fixed an issue when switching between noise and pitch channels in regards to pitch envelope ranges </li>
        <li> Standardized some Slarmoo's Box code </li>
        <li> Resized pitch range sliders to be consistent with the rest of the ui </li>
    </ul>
</h3>
<p>6/17/2024</p>

<h2>Version 1.1 (Keyboard Shortcuts)</h2>
    <h3><ul>
        <li> Added a new theme (Slarmoo's Box) </li>
        <li> Added 6 new keyboard shortcuts to the song player: </li>
=======
    </body>
    <h1>
        <font color="#9c64f7">Patch Notes (in reverse chronological order);</font>
    </h1>
    <h2>Version 1.1.2 (Ultrabox 2.2.10)</h2>
    <h3>
        <ul>
            <li> Updated to Ultrabox version 2.2.10 </li>
            <ul>
                <li> The hotdog is not making a return </li>
            </ul>
            <li> Increased max envelope count to 16 </li>
            <li> Fixed pitch names for noise pitch envelopes </li>
            <li> Updated some song player keybinds for ultrabox consistency </li>
        </ul>
    </h3>
    <p>8/11/2024</p>

    <h2>Version 1.1.1 (Pitch Envelope Minor Update / fixes)</h2>
    <h3>
        <ul>
            <li> Pitch envelopes are now properly affected by / calculating arpeggiation and pitch bends </li>
            <li> Added the dogebox note display for pitch range</li>
            <li> Added 7 new presets, including 3 new noise presets </li>
            <li> Fixed some Slarmoo's Box presets </li>
            <li> Fixed an issue when switching between noise and pitch channels in regards to pitch envelope ranges
            </li>
            <li> Standardized some Slarmoo's Box code </li>
            <li> Resized pitch range sliders to be consistent with the rest of the ui </li>
        </ul>
    </h3>
    <p>6/17/2024</p>

    <h2>Version 1.1 (Keyboard Shortcuts)</h2>
    <h3>
>>>>>>> 3fbcede0
        <ul>
            <li> Added a new theme (Slarmoo's Box) </li>
            <li> Added 6 new keyboard shortcuts to the song player: </li>
            <ul>
                <li> <b>L</b>: toggle loop </li>
                <li> <b>Z/+/-</b>: toggle zoom </li>
                <li> <b>E/P</b>: return to editor </li>
                <li> <b>Ctrl S</b>: shorten song player link </li>
                <li> <b>S</b>: share </li>
                <li> <b>C</b>: copy link </li>
            </ul>
            <li> Updated keyboard shortcut list at the bottom of the page </li>
            <li> Updated to Ultrabox 2.2.9 </li>
            <li> Donation form re-added </li>
        </ul>
    </h3>
    <p>6/4/2024</p>

    <h2>Version 1.0.1 (Patch)</h2>
    <h3>
        <ul>
            <li> Did a purge of every mention of Ultrabox where needed </li>
            <li> Fixed a bug with removing envelopes and the new envelope settings </li>
            <li> Fixed json importing, exporting, and instrument copy and paste in terms of the new envelope settings
            </li>
            <li> Fixed a bug where the pitch envelope's end would slowly decrement </li>
            <li> Pitch envelopes no longer consider song octave or key </li>
            <li> Fixed a few instances where the envelope extra settings dropdowns would not work properly </li>
            <li> Fixed an issue where if pitch envelope inverse was checked in 0.9 it would invert every envelope in 1.0
            </li>
        </ul>
    </h3>
    <p>5/30/2024</p>

    <h2>Version 1.0 (Official Release)</h2>
    <h3>
        <ul>
            <li> Added 3 new presets: Slarmoo's Pulse, spectral cry, and walrus wuh</li>
            <li> Balanced Slarmoo's box preset volumes </li>
            <li> Pitch envelope starts, ends, and inverses are now per envelope instead of per instrument </li>
            <li> All envelope curves can now be inverted similarly to pitch </li>
            <li> <b>Shift + Enter</b> is now working properly </li>
            <li> Replaced some stray Ultraboxes in the tip prompts</li>
            <li> Fixed some incorrect information present in the instrument type prompt </li>
            <li> Re-added the "Mono" theme, now renamed to "Greyscale" </li>
            <li> Renamed previous update to 0.9 </li>
            <li> Updated to Ultrabox 2.2.8 </li>
        </ul>
    </h3>
    <p>5/29/2024</p>

    <h2>Version 0.9 (built on Ultrabox 2.2.7)</h2>
    <h3>
        <ul>
            <li> Added more envelope options! These include: </li>
            <ul>
                <li> Reverb, panning, chorus, echo, bitcrush, frequency crush, and distorion can now be changed with
                    envelopes </li>
                <li> A pitch envelope type! This is similar to note size, but for the pitch instead. <br>You can also
                    edit the start,
                    end, and direction with the + sign </li>
            </ul>
            <li> 15 new presets found under the "Slarmoo's Box" tab </li>
            <li> New web icon </li>
            <li> "Ultrabox" replaced with "Slarmoo's Box" in almost every instance where needed </li>
            <li> More keyboard shortcuts added to shortcut list </li>
            <li> Hotdog removed </li>
        </ul>
    </h3>
    <p>5/13/2024</p>
    </body>

</html><|MERGE_RESOLUTION|>--- conflicted
+++ resolved
@@ -90,47 +90,20 @@
             }
         }
     </style>
-<<<<<<< HEAD
-  </body>
-	  <h1>
-<font color="#9c64f7">Patch Notes (in reverse chronological order);</font>
-</h1>
+    </body>
+    <h1>
+        <font color="#9c64f7">Patch Notes (in reverse chronological order);</font>
+    </h1>
 
 <h2>Version 1.2 (Pitch Envelope Minor Update / fixes)</h2>
 <h3>
     <ul>
         <li> Added individual envelope speeds </li>
         <li> Added a editing prompt for spectrum and harmonics that includes copy/paste settings </li>
-        <li> Edited some song player keybinds for ultrabox consistency </li>
-        <li> Fixed incorrect naming convention for drum channel pitch envelope ranges </li>
         <li> Shortened the space that pitch envelopes take up in the url (old song urls will still work and will update correctly) </li>
     </ul>
 </h3>
 <p>6/17/2024</p>
-
-<h2>Version 1.1.1 (Pitch Envelope Minor Update / fixes)</h2>
-<h3>
-    <ul>
-        <li> Pitch envelopes are now properly affected by / calculating arpeggiation and pitch bends </li>
-        <li> Added the dogebox note display for pitch range</li>
-        <li> Added 7 new presets, including 3 new noise presets </li>
-        <li> Fixed some Slarmoo's Box presets </li>
-        <li> Fixed an issue when switching between noise and pitch channels in regards to pitch envelope ranges </li>
-        <li> Standardized some Slarmoo's Box code </li>
-        <li> Resized pitch range sliders to be consistent with the rest of the ui </li>
-    </ul>
-</h3>
-<p>6/17/2024</p>
-
-<h2>Version 1.1 (Keyboard Shortcuts)</h2>
-    <h3><ul>
-        <li> Added a new theme (Slarmoo's Box) </li>
-        <li> Added 6 new keyboard shortcuts to the song player: </li>
-=======
-    </body>
-    <h1>
-        <font color="#9c64f7">Patch Notes (in reverse chronological order);</font>
-    </h1>
     <h2>Version 1.1.2 (Ultrabox 2.2.10)</h2>
     <h3>
         <ul>
@@ -162,7 +135,6 @@
 
     <h2>Version 1.1 (Keyboard Shortcuts)</h2>
     <h3>
->>>>>>> 3fbcede0
         <ul>
             <li> Added a new theme (Slarmoo's Box) </li>
             <li> Added 6 new keyboard shortcuts to the song player: </li>
