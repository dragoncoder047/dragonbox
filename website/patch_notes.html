--- conflicted
+++ resolved
@@ -75,351 +75,16 @@
         <font>another classic theepicosity changelog.</font>
     </h1>
 
-<<<<<<< HEAD
-<h2>Version 1.0.0</h2>
+<h2>version 1</h2>
 <h3>
     <ul>
         <li> added stereo samples! these can be toggled on and off with a cute check mark </li>
+        <li> added effect re-ordering </li>
+        <li> added panning modes </li>
+        <li> there is also a WIP feature which allows you to change sample offset if you hold alt and drag left/right over a note </li>
     </ul>
 </h3>
-<p>12/1/2024</p>
-=======
-<h2>Version 1.4.1 (Patch)</h2>
-<h3>
-    <ul>
-        <li> Added an <a href="../archive/">Archives page</a> </li>
-        <li> Envelope bounds now are properly modulateable </li>
-        <li> Fixed an issue with upper envelope bound rendering </li>
-        <li> Fixed an issue with monophonic and effects</li>
-        <li> Removed <code>Testing</code> from the main site </li>
-        <li> Did some recentering with the monophonic chord type ui </li>
-        <li> Sample looping is now fixed </li>
-        <li> Punch envelopes no longer use cached individual envelope speeds </li>
-    </ul>
-</h3>
-<p>4/3/2025</p>
-
-<h2>Version 1.4 (Better Unison + new effects)</h2>
-<h3>
-    <ul>
-        <li> Increased max unison voices to 9 </li>
-        <li> Added unisons to the drumset instrument type </li>
-        <li> Added 6 new unison presets </li>
-        <li> Added a granulator effect (with help from leoV) </li>
-        <li> Added Abyssbox's ring mod effect </li>
-        <li> Added a new chord type (monophonic) </li>
-        <li> Added "reset envelope" and envelope bounds modulators </li>
-        <li> Echo delay is now envelopeable and modulateable </li>
-        <li> Made discrete per envelope instead of per instrument </li> <!-- This change actually makes song urls from older versions smaller by 1 char per instrument -->
-        <li> Added a song length predictor to the song duration and beats per bar prompts </li>
-        <li> Added 1 new preset group + 7 new presets </li>
-        <li> Aligned the phase of the square lfo envelope </li>
-        <li> Random pitch envelopes now will keep their random value if on the next bar the continue arrow is used </li>
-        <li> The <code>Highlight fifths</code> and <code>Show piano keys</code> preferences are now enabled by default </li>
-        <li> The ×128 and ×256 fm frequencies now use × instead of x </li>
-
-    </ul>
-</h3>
-<p>3/31/2025</p>
-
-<h2>Version 1.3.9 (patch)</h2>
-<h3>
-    <ul>
-        <li> Ported Ultrbox 2.2.15 </li>
-        <li> Added mod recording for song eq and envelope speed </li>
-        <li> Song eq now correctly finds last used mod value </li>
-        <li> The default value (the value when you first place a note) for effect and envelope mods is now set to the value used on your instrument </li>
-        <li> Envelope speed mods now check if an envelope exists before trying to modify it </li>
-        <li> Added a donations page (entirely optional <3)</li>
-    </ul>
-</h3>
-<p>2/17/2025</p>
-
-<h2>Version 1.3.8 (new lfo waveforms)</h2>
-<h3>
-    <ul>
-        <li> Added the trapezoid, stepped saw, and stepped triangle waveforms to lfo </li>
-        <li> Pitch envelopes now save their max value correctly </li>
-        <li> Filter mods now allow you to type in values greater than 10 </li>
-        <li> Added the arrows to the random and lfo waveform select </li>
-    </ul>
-</h3>
-<p>1/29/2025 🐍</p>
-
-<h2>Version 1.3.7 (patch)</h2>
-<h3>
-    <ul>
-        <li> Ported Ultrabox 2.2.14 </li>
-        <li> Fixed wording and typos in the description, faq, and patch notes </li>
-        <li> Moved the Ultrabox theme into the mod themes category </li>
-        <li> Fixed the shaker preset from causing song corruptions </li>
-        <li> Prevented lfo/random/pitch envelopes from causing song corruptions </li>
-    </ul>
-</h3>
-<p>1/18/2025</p>
-
-<h2>Version 1.3.6 (patch)</h2>
-<h3>
-    <ul>
-        <li> Fixed pitch envelopes and slides </li>
-        <li> Fixed wording and typos in the description, faq, and patch notes </li>
-    </ul>
-</h3>
-<p>1/9/2025</p>
-
-<h2>Version 1.3.5 (better random envelopes)</h2>
-<h3>
-    <ul>
-        <li> Added two new types to random envelopes (per note and time smooth) </li>
-        <li> Increased the max step amount for random envelopes to 24 </li>
-        <li> Corrected some preset errors </li>
-        <li> Recentered the harmonics editor </li>
-        <li> Ported Ultrabox 2.2.13 </li>
-        <ul>
-            <li>Posts with the #beepbox tag and a valid mod link show up on the new bluesky feed</li>
-            <li>The FAQ now links to the <a href="https://discord.gg/Tc997TstJb">BeepBox Modding server</a></li>
-        </ul>
-    </ul>
-</h3>
-<p>1/2/2025</p>
-
-<h2>Version 1.3.4 (patch)</h2>
-<h3>
-    <ul>
-        <li> Oops some sample files were missing for the song player.. That's been fixed </li>
-    </ul>
-</h3>
-<p>12/14/2024</p>
-
-<h2>Version 1.3.3 (updated faq)</h2>
-<h3>
-    <ul>
-        <li> Ported Ultrabox 2.2.12 </li>
-        <li> Updated the faq </li>
-        <li> Mushroom Drum removed because it was a duplicate preset </li>
-        <li> Compiled the offline version </li>
-    </ul>
-</h3>
-<p>12/1/2024</p>
-
-<h2>Version 1.3.2 (Even better randomization)</h2>
-<h3>
-    <ul>
-        <li> Adjusted random instruments again </li>
-        <li> Undoing no longer changes rhythm </li>
-        <li> Mild adjustments to the Slarmoo's Box theme </li>
-        <li> Mild adjustments to the distant sorrow preset </li>
-    </ul>
-</h3>
-<p>11/13/2024</p>
-
-<h2>Version 1.3.1 (Better random envelopes)</h2>
-<h3>
-    <ul>
-        <li> Random instrument envelopes now utilize the new envelope settings </li>
-        <li> The default rhythm has been reverted to ÷4</li>
-        <li> Beepbox Theme channel mute buttons show up now </li>
-        <li> Added 1 new preset </li>
-    </ul>
-</h3>
-<p>11/10/2024</p>
-
-<h2>Version 1.3 (Random Envelope, LFO, Envelope Modulation, and Song EQ)</h2>
-<h3>
-    <ul>
-        <li> Added a new random envelope type! This one will output a random value based on the seed and time in the song or pitch of the note </li>
-        <li> Individual envelope speed can now be modulated </li>
-        <li> Added song eq (thanks leoV!), which can be modulated </li>
-        <li> Replaced the tremolo and tremolo2 envelopes with LFO, which allows for multiple different shapes in addition to the legacy sine wave </li>
-        <li> Songs will start with a mod channel by default </li>
-        <li> Added envelope copy and paste buttons </li>
-        <li> Added 7 presets and 1 new preset group </li>
-		<li> Added 4 new keybinds: </li>
-		<ul>
-            <li> e: opens the song eq prompt (the euclidean rhythm generator is moved to ctrl + e)</li>
-			<li> alt + e: opens or closes all envelope dropdowns </li>
-			<li> alt + f: opens or closes all fm dropdowns </li>
-			<li> ctrl + shift + alt + s: Slarmooifies </li>
-		</ul>
-        <li> Added the 128 and 256 frequencies for fm </li>
-        <li> Updated the pitch bounds tip prompt </li>
-        <li> Pitch shift can now be added from within the mod channel dropdown </li>
-        <li> Adding a mod channel now puts it in the correct place </li>
-        <li> Removed empty note size envelope from the FM Sine preset and updated the Mercurial preset </li>
-        <li> Envelope bounds are now clamped </li>
-        <li> Songs now default to ÷8 rhythm </li>
-        <li> Several minor UI adjustments </li>
-        <li> Switching instruments while the synth is playing will no longer cause the instrument to break </li>
-        <li> Pausing after recording will now return the synth to high-latency mode </li>
-        <li> The Song Player now uses the Slarmoo's Box theme as its default </li>
-        <li> Linking the Song Player in discord will now use the correct color </li>
-    </ul>
-</h3>
-<p>11/9/2024</p>
-
-<h2>Version 1.2.3 (Patch)</h2>
-<h3>
-    <ul>
-        <li> Fixed bounds not properly saving with json imports. </li>
-        <li> Envelope Upper Bounds now properly transfer when removing envelopes </li>
-    </ul>
-</h3>
-<p>9/5/2024</p>
-
-<h2>Version 1.2.2 (Patch)</h2>
-<h3>
-    <ul>
-        <li> Added the "slarmoo's box" json import type. </li>
-        <li> Importing a json song from an older version now sets the envelope types correctly </li>
-        <li> Tremolo envelopes will no longer prevent a pitch from playing if the song has not been properly initialized </li>
-        <li> Linked the <a href="./faq.html">FAQ</a> page to the individual envelope speed prompt </li>
-    </ul>
-</h3>
-<p>9/3/2024</p>
-
-<h2>Version 1.2.1 (Patch)</h2>
-<h3>
-    <ul>
-        <li> Fixed blip, flare, and punch </li>
-        <li> Envelope UI is now properly aligned </li>
-        <li> Individual Envelope Speed no longer disappears after closing the envelope speed dropdown </li>
-        <li> Preset and json import envelopes are fixed </li>
-        <li> A speed of 0 is now possible for individual envelope speeds </li>
-        <li> None envelopes now use envelope upper bound rather than 1.0 </li>
-        <li> The spectral cry preset has been replaced with ethereal</li>
-        <li> Retitled the new preset group </li>
-    </ul>
-</h3>
-<p>8/31/2024</p>
-
-<h2>Version 1.2 (Envelope Speed and Spectrum Editor)</h2>
-<h3>
-    <ul>
-        <li> Added individual envelope speeds and bounds </li>
-        <ul>
-            <li> These settings were ported from Midbox! </li>
-            <li> Because of this, many of the old envelope types have been removed (compatability has been preserved) </li>
-        </ul>
-        <li> Added new envelope type: fall! </li>
-        <li> Arpeggio speed can now be enveloped (this setting is always discrete) </li>
-        <li> Added a editing prompt for spectrum, harmonics, and drumsets that includes copy/paste settings </li>
-        <li> Added 9 new presets, moved 2 presets to a new preset group: "Slarmoo's Box Chip Presets", and removed the pitch shift from glassy harmonics </li>
-        <li> Shortened the space that pitch envelopes take up in the url (old song urls will still work and will update correctly) </li>
-        <li> Increased likelihood of a plant, and changed a few plants </li>
-        <li> Fixed bug that caused effects envelopes to always run when transition : continue was enabled (even when there were no notes playing) </li>
-        <li> Fixed bug where drumset envelopes would import incorrectly from other mods </li>
-        <li> Envelope Speed no longer affects drumset envelopes </li>
-        <li> Updated random instrument generation </li>
-        <li> Added a <a href="./faq.html">FAQ</a> page detailing what Slarmoo's Box adds and help for the new envelope system</li>
-        <li> The Slarmoo's Box theme is now the default theme </li>
-        <li> The Slarmoo's Box icon now correctly displays on firefox </li>
-        <li> You will now be automatically redirected to ./website if you forget to specify the path </li>
-        <li> Updated to Ultrabox 2.2.11 </li>
-    </ul>
-</h3>
-<p>8/30/2024</p>
-    <h2>Version 1.1.2 (Ultrabox 2.2.10)</h2>
-    <h3>
-        <ul>
-            <li> Updated to Ultrabox version 2.2.10 </li>
-            <ul>
-                <li> The hotdog is not making a return </li>
-            </ul>
-            <li> Increased max envelope count to 16 </li>
-            <li> Fixed pitch names for noise pitch envelopes </li>
-            <li> Updated some song player keybinds for ultrabox consistency </li>
-        </ul>
-    </h3>
-    <p>8/11/2024</p>
-
-    <h2>Version 1.1.1 (Pitch Envelope Minor Update / fixes)</h2>
-    <h3>
-        <ul>
-            <li> Pitch envelopes are now properly affected by / calculating arpeggiation and pitch bends </li>
-            <li> Added the dogebox note display for pitch range</li>
-            <li> Added 7 new presets, including 3 new noise presets </li>
-            <li> Fixed some Slarmoo's Box presets </li>
-            <li> Fixed an issue when switching between noise and pitch channels in regards to pitch envelope ranges
-            </li>
-            <li> Standardized some Slarmoo's Box code </li>
-            <li> Resized pitch range sliders to be consistent with the rest of the ui </li>
-        </ul>
-    </h3>
-    <p>6/17/2024</p>
-
-    <h2>Version 1.1 (Keyboard Shortcuts)</h2>
-    <h3>
-        <ul>
-            <li> Added a new theme (Slarmoo's Box) </li>
-            <li> Added 6 new keyboard shortcuts to the song player: </li>
-            <ul>
-                <li> <b>L</b>: toggle loop </li>
-                <li> <b>Z/+/-</b>: toggle zoom </li>
-                <li> <b>E/P</b>: return to editor </li>
-                <li> <b>Ctrl S</b>: shorten song player link </li>
-                <li> <b>S</b>: share </li>
-                <li> <b>C</b>: copy link </li>
-            </ul>
-            <li> Updated keyboard shortcut list at the bottom of the page </li>
-            <li> Updated to Ultrabox 2.2.9 </li>
-            <li> Donation form re-added </li>
-        </ul>
-    </h3>
-    <p>6/4/2024</p>
-
-    <h2>Version 1.0.1 (Patch)</h2>
-    <h3>
-        <ul>
-            <li> Did a purge of every mention of Ultrabox where needed </li>
-            <li> Fixed a bug with removing envelopes and the new envelope settings </li>
-            <li> Fixed json importing, exporting, and instrument copy and paste in terms of the new envelope settings
-            </li>
-            <li> Fixed a bug where the pitch envelope's end would slowly decrement </li>
-            <li> Pitch envelopes no longer consider song octave or key </li>
-            <li> Fixed a few instances where the envelope extra settings dropdowns would not work properly </li>
-            <li> Fixed an issue where if pitch envelope inverse was checked in 0.9 it would invert every envelope in 1.0
-            </li>
-        </ul>
-    </h3>
-    <p>5/30/2024</p>
-
-    <h2>Version 1.0 (Official Release)</h2>
-    <h3>
-        <ul>
-            <li> Added 3 new presets: Slarmoo's Pulse, spectral cry, and walrus wuh</li>
-            <li> Balanced Slarmoo's box preset volumes </li>
-            <li> Pitch envelope starts, ends, and inverses are now per envelope instead of per instrument </li>
-            <li> All envelope curves can now be inverted similarly to pitch </li>
-            <li> <b>Shift + Enter</b> is now working properly </li>
-            <li> Replaced some stray Ultraboxes in the tip prompts</li>
-            <li> Fixed some incorrect information present in the instrument type prompt </li>
-            <li> Re-added the "Mono" theme, now renamed to "Greyscale" </li>
-            <li> Renamed previous update to 0.9 </li>
-            <li> Updated to Ultrabox 2.2.8 </li>
-        </ul>
-    </h3>
-    <p>5/29/2024</p>
-
-    <h2>Version 0.9 (built on Ultrabox 2.2.7)</h2>
-    <h3>
-        <ul>
-            <li> Added more envelope options! These include: </li>
-            <ul>
-                <li> Reverb, panning, chorus, echo, bitcrush, frequency crush, and distorion can now be changed with
-                    envelopes </li>
-                <li> A pitch envelope type! This is similar to note size, but for the pitch instead. <br>You can also
-                    edit the start,
-                    end, and direction with the + sign </li>
-            </ul>
-            <li> 15 new presets found under the "Slarmoo's Box" tab </li>
-            <li> New web icon </li>
-            <li> "Ultrabox" replaced with "Slarmoo's Box" in almost every instance where needed </li>
-            <li> More keyboard shortcuts added to shortcut list </li>
-            <li> Hotdog removed </li>
-        </ul>
-    </h3>
-    <p>5/13/2024</p>
->>>>>>> 1dfec407
+<p>-theepie, 4/14/25</p>
     </body>
 
 </html>