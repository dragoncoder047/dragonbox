--- conflicted
+++ resolved
@@ -5,17 +5,9 @@
 	<link rel="shortcut icon" type="image/x-icon" href="./../favicon.ico">
 	<meta charset="utf-8" />
 	<meta name="viewport" content="width=device-width, initial-scale=1.0" />
-<<<<<<< HEAD
 	<title>theepbox Song Player</title>
 	<meta name="description" content="theepbox is a mod of Slarmoo's Box. It expands the world of BeepBox into a whole new realm!" />
 	<meta name="keywords" content="chiptune, instrumental, music, melody, composition, tool, square wave, NES, NSF, BeepBox" />
-=======
-	<title>Slarmoo's Box Song Player</title>
-	<meta name="description"
-		content="Slarmoo's Box is a mod of Ultrabox that aims to advance Beepbox's capabilities." />
-	<meta name="keywords"
-		content="chiptune, instrumental, music, melody, composition, tool, square wave, NES, NSF, BeepBox" />
->>>>>>> 1dfec407
 	<meta name="theme-color" content="#247d1d" />
 	<meta property="og:image" content="../icon_maskable_192.png" />
 	<meta name="format-detection" content="telephone=no" />
